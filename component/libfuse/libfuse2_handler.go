--- conflicted
+++ resolved
@@ -428,7 +428,6 @@
 	cacheInfo := val.(*dirChildCache)
 	log.Debug("Libfuse::Readdir : %s, offset: %d, handle: %d - cached %d-%d (token=%s)",
 		path, ofst, fh, cacheInfo.sIndex, cacheInfo.eIndex, cacheInfo.token)
-<<<<<<< HEAD
 	stbuf := fuse.Stat_t{}
 	for {
 		getMoreEntries := ofst64 == 0 || (ofst64 >= cacheInfo.eIndex && cacheInfo.token != "")
@@ -443,23 +442,6 @@
 					fuseFS.fillStat(attr, &stbuf)
 					fill(attr.Name, &stbuf, numDots)
 				}
-=======
-	if ofst64 == 0 ||
-		(ofst64 >= cacheInfo.eIndex && cacheInfo.token != "") {
-		attrs, token, err := fuseFS.NextComponent().StreamDir(internal.StreamDirOptions{
-			Name:   handle.Path,
-			Offset: ofst64,
-			Token:  cacheInfo.token,
-			Count:  common.MaxDirListCount,
-		})
-
-		if err != nil {
-			log.Err("Libfuse::Readdir : Path %s, handle: %d, offset %d. Error in retrieval", handle.Path, handle.ID, ofst64)
-			if os.IsNotExist(err) {
-				return -fuse.ENOENT
-			} else if os.IsPermission(err) {
-				return -fuse.EACCES
->>>>>>> 08996354
 			}
 			// get 1k entries from the pipeline (1k is the max per request for our S3 ListObjects call)
 			returnedAttrs, token, err := fuseFS.NextComponent().StreamDir(internal.StreamDirOptions{
