--- conflicted
+++ resolved
@@ -285,8 +285,7 @@
 	// Get attributes
 	attr, err := fuseFS.NextComponent().GetAttr(internal.GetAttrOptions{Name: name})
 	if err != nil {
-<<<<<<< HEAD
-		log.Err("Libfuse::Getattr : Failed to get attributes of %s [%s]", name, err.Error())
+		//log.Err("Libfuse::Getattr : Failed to get attributes of %s [%s]", name, err.Error())
 		switch err {
 		case syscall.ENOENT:
 			return -fuse.ENOENT
@@ -294,16 +293,6 @@
 			return -fuse.EACCES
 		default:
 			return -fuse.EIO
-=======
-		//log.Err("Libfuse::libfuse2_getattr : Failed to get attributes of %s [%s]", name, err.Error())
-		switch err {
-		case syscall.ENOENT:
-			return -C.ENOENT
-		case syscall.EACCES:
-			return -C.EACCES
-		default:
-			return -C.EIO
->>>>>>> c09d35af
 		}
 	}
 
@@ -582,7 +571,6 @@
 ) (nextOffset uint64, done bool) {
 	stbuf := fuse.Stat_t{}
 	// Populate the stat by calling filler
-<<<<<<< HEAD
 	nextOffset = startOffset
 	for cacheIndex := nextOffset - cacheInfo.sIndex; cacheIndex < cacheInfo.length && !done; cacheIndex++ {
 		// prepare entry
@@ -591,19 +579,6 @@
 		// call fill with name, stat buffer, and the offset for the *next* entry
 		nextOffset++
 		done = !fill(name, &stbuf, int64(nextOffset))
-=======
-	for segmentIdx := off_64 - cacheInfo.sIndex; segmentIdx < cacheInfo.length; segmentIdx++ {
-		fuseFS.fillStat(cacheInfo.children[segmentIdx], &stbuf)
-
-		name := C.CString(cacheInfo.children[segmentIdx].Name)
-		if ret := C.fill_dir_entry(filler, buf, name, &stbuf, idx+1); ret != 0 {
-			C.free(unsafe.Pointer(name))
-			break
-		}
-
-		C.free(unsafe.Pointer(name))
-		idx++
->>>>>>> c09d35af
 	}
 	// also quit when the directory has no more entries
 	done = done || cacheInfo.lastPage
@@ -812,7 +787,6 @@
 
 	err := fuseFS.NextComponent().FlushFile(internal.FlushFileOptions{Handle: handle})
 	if err != nil {
-<<<<<<< HEAD
 		log.Err(
 			"Libfuse::Flush : error flushing file %s, handle: %d [%s]",
 			handle.Path,
@@ -826,16 +800,6 @@
 			return -fuse.EACCES
 		default:
 			return -fuse.EIO
-=======
-		log.Err("Libfuse::libfuse2_flush : error flushing file %s, handle: %d [%s]", handle.Path, handle.ID, err.Error())
-		switch err {
-		case syscall.ENOENT:
-			return -C.ENOENT
-		case syscall.EACCES:
-			return -C.EACCES
-		default:
-			return -C.EIO
->>>>>>> c09d35af
 		}
 	}
 
@@ -850,17 +814,13 @@
 	log.Trace("Libfuse::Truncate : %s size %d", name, size)
 	handle, _ := handlemap.Load(handlemap.HandleID(fh))
 
-<<<<<<< HEAD
-	err := fuseFS.NextComponent().
-		TruncateFile(internal.TruncateFileOptions{Name: name, Size: size, Handle: handle})
-=======
 	err := fuseFS.NextComponent().TruncateFile(
 		internal.TruncateFileOptions{
 			Name:    name,
 			OldSize: -1,
-			NewSize: int64(off),
+			NewSize: int64(size),
+			Handle:  handle,
 		})
->>>>>>> c09d35af
 	if err != nil {
 		log.Err("Libfuse::Truncate : error truncating file %s [%s]", name, err.Error())
 		if os.IsNotExist(err) {
@@ -887,7 +847,6 @@
 
 	err := fuseFS.NextComponent().CloseFile(internal.CloseFileOptions{Handle: handle})
 	if err != nil {
-<<<<<<< HEAD
 		log.Err(
 			"Libfuse::Release : error closing file %s, handle: %d [%s]",
 			handle.Path,
@@ -901,16 +860,6 @@
 			return -fuse.EACCES
 		default:
 			return -fuse.EIO
-=======
-		log.Err("Libfuse::libfuse2_release : error closing file %s, handle: %d [%s]", handle.Path, handle.ID, err.Error())
-		switch err {
-		case syscall.ENOENT:
-			return -C.ENOENT
-		case syscall.EACCES:
-			return -C.EACCES
-		default:
-			return -C.EIO
->>>>>>> c09d35af
 		}
 	}
 
