package libfuse

/*
    _____           _____   _____   ____          ______  _____  ------
   |     |  |      |     | |     | |     |     | |       |            |
   |     |  |      |     | |     | |     |     | |       |            |
   | --- |  |      |     | |-----| |---- |     | |-----| |-----  ------
   |     |  |      |     | |     | |     |     |       | |       |
   | ____|  |_____ | ____| | ____| |     |_____|  _____| |_____  |_____


   Licensed under the MIT License <http://opensource.org/licenses/MIT>.

   Copyright © 2020-2023 Microsoft Corporation. All rights reserved.
   Author : <blobfusedev@microsoft.com>

   Permission is hereby granted, free of charge, to any person obtaining a copy
   of this software and associated documentation files (the "Software"), to deal
   in the Software without restriction, including without limitation the rights
   to use, copy, modify, merge, publish, distribute, sublicense, and/or sell
   copies of the Software, and to permit persons to whom the Software is
   furnished to do so, subject to the following conditions:

   The above copyright notice and this permission notice shall be included in all
   copies or substantial portions of the Software.

   THE SOFTWARE IS PROVIDED "AS IS", WITHOUT WARRANTY OF ANY KIND, EXPRESS OR
   IMPLIED, INCLUDING BUT NOT LIMITED TO THE WARRANTIES OF MERCHANTABILITY,
   FITNESS FOR A PARTICULAR PURPOSE AND NONINFRINGEMENT. IN NO EVENT SHALL THE
   AUTHORS OR COPYRIGHT HOLDERS BE LIABLE FOR ANY CLAIM, DAMAGES OR OTHER
   LIABILITY, WHETHER IN AN ACTION OF CONTRACT, TORT OR OTHERWISE, ARISING FROM,
   OUT OF OR IN CONNECTION WITH THE SOFTWARE OR THE USE OR OTHER DEALINGS IN THE
   SOFTWARE
*/

import (
	"errors"
	"fmt"
	"io"
	"io/fs"
	"os"
<<<<<<< HEAD
=======
	"runtime"
>>>>>>> 10fb0e39
	"time"

	"lyvecloudfuse/common"
	"lyvecloudfuse/common/log"
	"lyvecloudfuse/internal"
	"lyvecloudfuse/internal/handlemap"
	"lyvecloudfuse/internal/stats_manager"

	"github.com/winfsp/cgofuse/fuse"
)

/* --- IMPORTANT NOTE ---
In below code lot of places we are doing this sort of conversions:
	- handle, exists := handlemap.Load(handlemap.HandleID(fh))
or we are doing:
	- handle.ID = (handlemap.HandleID)(fh)

In lyve cloud fuse we maintain handles as an object stored in a handlemap. Cgofuse gives us handles as integer
values so we need to do type conversions to conver those values to our Handle ID values that lyve cloud fuse
uses so we convert the integer into a handle object.
*/

// CgofuseFS defines the file system with functions that interface with FUSE.
type CgofuseFS struct {
	// Implement the interface from cgofuse
	fuse.FileSystemBase

	// user identifier on linux
	uid uint32

	// group identifier on linux
	gid uint32
}

// Note: libfuse prepends "/" to the path.
// TODO: Not sure if this is needed for cgofuse, will need to check
// trimFusePath trims the first character from the path provided by libfuse
func trimFusePath(path string) string {
	if path == "" {
		return ""
	}

	if path[0] == '/' {
		return path[1:]
	}
	return path
}

// initFuse passes the launch options for fuse and starts the mount.
// Here are the options for FUSE.
// LINK: https://man7.org/linux/man-pages/man8/mount.fuse3.8.html
func (lf *Libfuse) initFuse() error {
	log.Trace("Libfuse::initFuse : Initializing FUSE")

	cf := NewcgofuseFS()
	cf.uid = lf.ownerUID
	cf.gid = lf.ownerGID

	lf.host = fuse.NewFileSystemHost(cf)

	options := fmt.Sprintf("uid=%d,gid=%d,entry_timeout=%d,attr_timeout=%d,negative_timeout=%d",
		lf.ownerUID,
		lf.ownerGID,
		lf.entryExpiration,
		lf.attributeExpiration,
		lf.negativeTimeout)

<<<<<<< HEAD
=======
	// With WinFSP this will present all files as owned by the current user and group
	if runtime.GOOS == "windows" {
		options = fmt.Sprintf("uid=%d,gid=%d,entry_timeout=%d,attr_timeout=%d,negative_timeout=%d",
			-1,
			-1,
			lf.entryExpiration,
			lf.attributeExpiration,
			lf.negativeTimeout)
	}

>>>>>>> 10fb0e39
	// While reading a file let kernel do readahed for better perf
	options += fmt.Sprintf(",max_readahead=%d", 4*1024*1024)

	// Max background thread on the fuse layer for high parallelism
	options += fmt.Sprintf(",max_background=%d", 128)

	if lf.allowOther {
		options += ",allow_other"
	}
	if lf.readOnly {
		options += ",ro"
	}
	if lf.nonEmptyMount {
		options += ",nonempty"
	}

	// Setup options as a slice
	opts := []string{"-o", options}

	// Enabling trace is done by using -d rather than setting an option in fuse
	if lf.traceEnable {
		opts = append(opts, "-d")
	}

	ret := lf.host.Mount(lf.mountPath, opts)
	if !ret {
		log.Err("Libfuse::initFuse : failed to mount fuse")
		return errors.New("failed to mount fuse")
	}

	return nil
}

func (lf *Libfuse) destroyFuse() error {
	log.Trace("Libfuse::destroyFuse : Destroying FUSE")
	lf.host.Unmount()
	return nil
}

func (lf *Libfuse) fillStat(attr *internal.ObjAttr, stbuf *fuse.Stat_t) {
	stbuf.Uid = lf.ownerUID
	stbuf.Gid = lf.ownerGID
	stbuf.Nlink = 1
	stbuf.Size = attr.Size

	// Populate mode
	// Backing storage implementation has support for mode.
	if !attr.IsModeDefault() {
		stbuf.Mode = uint32(attr.Mode) & 0xffffffff
	} else {
		if attr.IsDir() {
			stbuf.Mode = uint32(lf.dirPermission) & 0xffffffff
		} else {
			stbuf.Mode = uint32(lf.filePermission) & 0xffffffff
		}
	}

	if attr.IsDir() {
		stbuf.Nlink = 2
		stbuf.Size = 4096
		stbuf.Mode |= fuse.S_IFDIR
	} else if attr.IsSymlink() {
		stbuf.Mode |= fuse.S_IFLNK
	} else {
		stbuf.Mode |= fuse.S_IFREG
	}

	stbuf.Atim = fuse.NewTimespec(attr.Atime)
	stbuf.Ctim = fuse.NewTimespec(attr.Ctime)
	stbuf.Mtim = fuse.NewTimespec(attr.Mtime)
	stbuf.Birthtim = fuse.NewTimespec(attr.Mtime)
}

// NewcgofuseFS creates a new empty fuse filesystem.
func NewcgofuseFS() *CgofuseFS {
	cf := &CgofuseFS{}
	return cf
}

// Init does nothing here, as init is handled elsewhere
func (cf *CgofuseFS) Init() {
	log.Trace("Libfuse::Init : Initializing FUSE")
}

// Destroy does nothing in blobfuse, so same here.
func (cf *CgofuseFS) Destroy() {
	log.Trace("Libfuse::Destroy : Destroy")
}

// Getattr retrieves the file attributes at the path and fills them in stat.
func (cf *CgofuseFS) Getattr(path string, stat *fuse.Stat_t, fh uint64) int {
	// TODO: Currently not using filehandle
	name := trimFusePath(path)
	name = common.NormalizeObjectName(name)
	log.Trace("Libfuse::Getattr : %s", name)

	// Return the default configuration for the root
	if name == "" {
		stat.Mode = fuse.S_IFDIR | 0777
		stat.Uid = cf.uid
		stat.Gid = cf.gid
		stat.Nlink = 2
		stat.Size = 4096
		stat.Mtim = fuse.NewTimespec(time.Now())
		stat.Atim = stat.Mtim
		stat.Ctim = stat.Mtim
		return 0
	}

	// TODO: How does this work if we trim the path?
	// Check if the file is meant to be ignored
	if ignore, found := ignoreFiles[name]; found && ignore {
		return -fuse.ENOENT
	}

	// Get attributes
	attr, err := fuseFS.NextComponent().GetAttr(internal.GetAttrOptions{Name: name})
	if err != nil {
		log.Err("Libfuse::Getattr : Failed to get attributes of %s [%s]", name, err.Error())
		return -fuse.ENOENT
	}

	// Populate stat
	fuseFS.fillStat(attr, stat)
	return 0
}

// Mkdir creates a new directory at the path with the given mode.
func (cf *CgofuseFS) Mkdir(path string, mode uint32) int {
	name := trimFusePath(path)
	name = common.NormalizeObjectName(name)
	log.Trace("Libfuse::libfuse_mkdir : %s", name)

	// blobfuse uses a bitwise and trick to make sure mode is a uint32, we don't need that here
	err := fuseFS.NextComponent().CreateDir(internal.CreateDirOptions{Name: name, Mode: fs.FileMode(mode)})
	if err != nil {
		log.Err("Libfuse::libfuse_mkdir : Failed to create %s [%s]", name, err.Error())
		return -fuse.EIO
	}

	libfuseStatsCollector.PushEvents(createDir, name, map[string]interface{}{md: fs.FileMode(mode)})
	libfuseStatsCollector.UpdateStats(stats_manager.Increment, createDir, (int64)(1))

	return 0
}

// Opendir opens the directory at the path.
func (cf *CgofuseFS) Opendir(path string) (int, uint64) {
	name := trimFusePath(path)
	name = common.NormalizeObjectName(name)
	if name != "" {
		name = name + "/"
	}

	log.Trace("Libfuse::Opendir : %s", name)

	handle := handlemap.NewHandle(name)

	// For each handle created using opendir we create
	// this structure here to hold current block of children to serve readdir
	handle.SetValue("cache", &dirChildCache{
		sIndex:   0,
		eIndex:   0,
		token:    "",
		length:   0,
		children: make([]*internal.ObjAttr, 0),
	})

	fh := handlemap.Add(handle)

	// This needs to return a uint64 representing the filehandle
	// We have to do a casting here to make the Go compiler happy but
	// handle.ID should already be a uint64
	return 0, uint64(fh)
}

// Releasedir opens the handle for the directory at the path.
func (cf *CgofuseFS) Releasedir(path string, fh uint64) int {
	// Get the filehandle
	handle, exists := handlemap.Load(handlemap.HandleID(fh))
	if !exists {
		log.Trace("Libfuse::Releasedir : Failed to release %s, handle: %d", path, fh)
		return -fuse.EBADF
	}

	log.Trace("Libfuse::Releasedir : %s, handle: %d", handle.Path, handle.ID)

	handle.Cleanup()
	handlemap.Delete(handle.ID)
	return 0
}

// Readdir reads a directory at the path.
func (cf *CgofuseFS) Readdir(path string, fill func(name string, stat *fuse.Stat_t, ofst int64) bool,
	ofst int64, fh uint64) int {
	handle, exists := handlemap.Load(handlemap.HandleID(fh))
	if !exists {
		log.Trace("Libfuse::Readdir : Failed to read %s, handle: %d", path, fh)
		return -fuse.EBADF
	}

	val, found := handle.GetValue("cache")
	if !found {
		return -fuse.EIO
	}

	ofst64 := uint64(ofst)
	cacheInfo := val.(*dirChildCache)
	if ofst64 == 0 ||
		(ofst64 >= cacheInfo.eIndex && cacheInfo.token != "") {
		attrs, token, err := fuseFS.NextComponent().StreamDir(internal.StreamDirOptions{
			Name:   handle.Path,
			Offset: ofst64,
			Token:  cacheInfo.token,
			Count:  common.MaxDirListCount,
		})

		if err != nil {
			log.Err("Libfuse::Readdir : Path %s, handle: %d, offset %d. Error in retrieval", handle.Path, handle.ID, ofst64)
			if os.IsNotExist(err) {
				return -fuse.ENOENT
			}

			return -fuse.EIO
		}

		if ofst64 == 0 {
			attrs = append([]*internal.ObjAttr{{Flags: fuseFS.lsFlags, Name: "."}, {Flags: fuseFS.lsFlags, Name: ".."}}, attrs...)
		}

		cacheInfo.sIndex = ofst64
		cacheInfo.eIndex = ofst64 + uint64(len(attrs))
		cacheInfo.length = uint64(len(attrs))
		cacheInfo.token = token
		cacheInfo.children = cacheInfo.children[:0]
		cacheInfo.children = attrs
	}

	if ofst64 >= cacheInfo.eIndex {
		// If offset is still beyond the end index limit then we are done iterating
		return 0
	}

	stbuf := fuse.Stat_t{}

	// Populate the stat by calling filler
	for segmentIdx := ofst64 - cacheInfo.sIndex; segmentIdx < cacheInfo.length; segmentIdx++ {
		fuseFS.fillStat(cacheInfo.children[segmentIdx], &stbuf)

		name := cacheInfo.children[segmentIdx].Name
		fill(name, &stbuf, ofst)
	}

	return 0
}

// Rmdir deletes a directory.
func (cf *CgofuseFS) Rmdir(path string) int {
	name := trimFusePath(path)
	name = common.NormalizeObjectName(name)
	log.Trace("Libfuse::Rmdir : %s", name)

	empty := fuseFS.NextComponent().IsDirEmpty(internal.IsDirEmptyOptions{Name: name})
	if !empty {
		return -fuse.ENOTEMPTY
	}

	err := fuseFS.NextComponent().DeleteDir(internal.DeleteDirOptions{Name: name})
	if err != nil {
		log.Err("Libfuse::Rmdir : Failed to delete %s [%s]", name, err.Error())
		if os.IsNotExist(err) {
			return -fuse.ENOENT
		}

		return -fuse.EIO
	}

	libfuseStatsCollector.PushEvents(deleteDir, name, nil)
	libfuseStatsCollector.UpdateStats(stats_manager.Increment, deleteDir, (int64)(1))

	return 0
}

// Create creates a new file and opens it.
func (cf *CgofuseFS) Create(path string, flags int, mode uint32) (int, uint64) {
	name := trimFusePath(path)
	name = common.NormalizeObjectName(name)
	log.Trace("Libfuse::libfuse_create : %s", name)

	handle, err := fuseFS.NextComponent().CreateFile(internal.CreateFileOptions{Name: name, Mode: fs.FileMode(mode)})
	if err != nil {
		log.Err("Libfuse::libfuse_create : Failed to create %s [%s]", name, err.Error())
		if os.IsExist(err) {
			return -fuse.EEXIST, 0
		}

		return -fuse.EIO, 0
	}

	fh := handlemap.Add(handle)
	// Don't think we need this
	// ret_val := C.allocate_native_file_object(C.ulong(handle.UnixFD), C.ulong(uintptr(unsafe.Pointer(handle))), 0)
	// if !handle.Cached() {
	// 	ret_val.fd = 0
	// }
	log.Trace("Libfuse::libfuse_create : %s, handle %d", name, fh)
	//fi.fh = C.ulong(uintptr(unsafe.Pointer(ret_val)))

	libfuseStatsCollector.PushEvents(createFile, name, map[string]interface{}{md: fs.FileMode(mode)})

	// increment open file handles count
	libfuseStatsCollector.UpdateStats(stats_manager.Increment, openHandles, (int64)(1))

	return 0, uint64(fh)
}

// Open opens a file.
func (cf *CgofuseFS) Open(path string, flags int) (int, uint64) {
	name := trimFusePath(path)
	name = common.NormalizeObjectName(name)
	log.Trace("Libfuse:: Open : %s", name)

	handle, err := fuseFS.NextComponent().OpenFile(
		internal.OpenFileOptions{
			Name:  name,
			Flags: flags,
			Mode:  fs.FileMode(fuseFS.filePermission),
		})

	if err != nil {
		log.Err("Libfuse::libfuse_open : Failed to open %s [%s]", name, err.Error())
		if os.IsNotExist(err) {
			return -fuse.ENOENT, 0
		}

		return -fuse.EIO, 0
	}

	fh := handlemap.Add(handle)
	// Don't think we need this
	// ret_val := C.allocate_native_file_object(C.ulong(handle.UnixFD), C.ulong(uintptr(unsafe.Pointer(handle))), C.ulong(handle.Size))
	// if !handle.Cached() {
	// 	ret_val.fd = 0
	// }
	log.Trace("Libfuse::libfuse_open : %s, handle %d", name, fh)
	// fi.fh = C.ulong(uintptr(unsafe.Pointer(ret_val)))

	// increment open file handles count
	libfuseStatsCollector.UpdateStats(stats_manager.Increment, openHandles, (int64)(1))

	return 0, uint64(fh)
}

// Read reads data from a file into the buffer with the given offset.
func (cf *CgofuseFS) Read(path string, buff []byte, ofst int64, fh uint64) int {
	// Get the filehandle
	handle, exists := handlemap.Load(handlemap.HandleID(fh))
	if !exists {
		log.Trace("Libfuse::Read : error getting handle for path %s, handle: %d", path, fh)
		return -fuse.EBADF
	}

	offset := uint64(ofst)

	var err error
	var bytesRead int

	if handle.Cached() {
		// Remove Pread as not supported on Windows
		//bytesRead, err = syscall.Pread(handle.FD(), buff, int64(offset))
		bytesRead, err = handle.FObj.ReadAt(buff, int64(offset))
	} else {
		bytesRead, err = fuseFS.NextComponent().ReadInBuffer(
			internal.ReadInBufferOptions{
				Handle: handle,
				Offset: int64(offset),
				Data:   buff,
			})
	}

	if err == io.EOF {
		err = nil
	}
	if err != nil {
		log.Err("Libfuse::Read : error reading file %s, handle: %d [%s]", handle.Path, handle.ID, err.Error())
		return -fuse.EIO
	}

	return bytesRead
}

// Write writes data to a file from the buffer with the given offset.
func (cf *CgofuseFS) Write(path string, buff []byte, ofst int64, fh uint64) int {
	// Get the filehandle
	handle, exists := handlemap.Load(handlemap.HandleID(fh))
	if !exists {
		log.Trace("Libfuse::Write : error getting handle for path %s, handle: %d", path, fh)
		return -fuse.EBADF
	}

	bytesWritten, err := fuseFS.NextComponent().WriteFile(
		internal.WriteFileOptions{
			Handle:   handle,
			Offset:   ofst,
			Data:     buff,
			Metadata: nil,
		})

	if err != nil {
		log.Err("Libfuse::Write : error writing file %s, handle: %d [%s]", handle.Path, handle.ID, err.Error())
		return -fuse.EIO
	}

	return bytesWritten
}

// Flush flushes any cached file data.
func (cf *CgofuseFS) Flush(path string, fh uint64) int {
	// Get the filehandle
	handle, exists := handlemap.Load(handlemap.HandleID(fh))
	if !exists {
		log.Trace("Libfuse::Flush : error getting handle for path %s, handle: %d", path, fh)
		return -fuse.EBADF
	}

	log.Trace("Libfuse::Flush : %s, handle: %d", handle.Path, handle.ID)

	// If the file handle is not dirty, there is no need to flush
	// TODO: Fix handling the dirty flag
	if handle.Dirty() {
		handle.Flags.Set(handlemap.HandleFlagDirty)
	}

	if !handle.Dirty() {
		return 0
	}

	err := fuseFS.NextComponent().FlushFile(internal.FlushFileOptions{Handle: handle})
	if err != nil {
		log.Err("Libfuse::Flush : error flushing file %s, handle: %d [%s]", handle.Path, handle.ID, err.Error())
		return -fuse.EIO
	}

	return 0
}

// Truncate changes the size of the given file.
func (cf *CgofuseFS) Truncate(path string, size int64, fh uint64) int {
	name := trimFusePath(path)
	name = common.NormalizeObjectName(name)

	log.Trace("Libfuse::Truncate : %s size %d", name, size)

	err := fuseFS.NextComponent().TruncateFile(internal.TruncateFileOptions{Name: name, Size: size})
	if err != nil {
		log.Err("Libfuse::Truncate : error truncating file %s [%s]", name, err.Error())
		if os.IsNotExist(err) {
			return -fuse.ENOENT
		}
		return -fuse.EIO
	}

	libfuseStatsCollector.PushEvents(truncateFile, name, map[string]interface{}{"size": size})
	libfuseStatsCollector.UpdateStats(stats_manager.Increment, truncateFile, (int64)(1))

	return 0
}

// Release closes an open file.
func (cf *CgofuseFS) Release(path string, fh uint64) int {
	// Get the filehandle
	handle, exists := handlemap.Load(handlemap.HandleID(fh))
	if !exists {
		log.Trace("Libfuse::Release : error getting handle for path %s, handle: %d", path, fh)
		return -fuse.EBADF
	}
	log.Trace("Libfuse::Release : %s, handle: %d", handle.Path, handle.ID)

	// If the file handle is dirty then file-cache needs to flush this file
	if handle.Dirty() {
		handle.Flags.Set(handlemap.HandleFlagDirty)
	}

	err := fuseFS.NextComponent().CloseFile(internal.CloseFileOptions{Handle: handle})
	if err != nil {
		log.Err("Libfuse::Release : error closing file %s, handle: %d [%s]", handle.Path, handle.ID, err.Error())
		return -fuse.EIO
	}

	handlemap.Delete(handle.ID)

	// decrement open file handles count
	libfuseStatsCollector.UpdateStats(stats_manager.Decrement, openHandles, (int64)(1))

	return 0
}

// Unlink deletes a file.
func (cf *CgofuseFS) Unlink(path string) int {
	name := trimFusePath(path)
	name = common.NormalizeObjectName(name)
	log.Trace("Libfuse::Unlink : %s", name)

	err := fuseFS.NextComponent().DeleteFile(internal.DeleteFileOptions{Name: name})
	if err != nil {
		log.Err("Libfuse::Unlink : error deleting file %s [%s]", name, err.Error())
		if os.IsNotExist(err) {
			return -fuse.ENOENT
		}
		return -fuse.EIO
	}

	libfuseStatsCollector.PushEvents(deleteFile, name, nil)
	libfuseStatsCollector.UpdateStats(stats_manager.Increment, deleteFile, (int64)(1))

	return 0
}

// Rename renames a file.
// https://man7.org/linux/man-pages/man2/rename.2.html
// errors handled: EISDIR, ENOENT, ENOTDIR, ENOTEMPTY, EEXIST
// TODO: handle EACCESS, EINVAL?
func (cf *CgofuseFS) Rename(oldpath string, newpath string) int {
	srcPath := trimFusePath(oldpath)
	srcPath = common.NormalizeObjectName(srcPath)
	dstPath := trimFusePath(newpath)
	dstPath = common.NormalizeObjectName(dstPath)
	log.Trace("Libfuse::Rename : %s -> %s", srcPath, dstPath)
	// Note: When running other commands from the command line, a lot of them seemed to handle some cases like ENOENT themselves.
	// Rename did not, so we manually check here.

	// ENOENT. Not covered: a directory component in dst does not exist
	if srcPath == "" || dstPath == "" {
		log.Err("Libfuse::Rename : src: [%s] or dst: [%s] is an empty string", srcPath, dstPath)
		return -fuse.ENOENT
	}

	srcAttr, srcErr := fuseFS.NextComponent().GetAttr(internal.GetAttrOptions{Name: srcPath})
	if os.IsNotExist(srcErr) {
		log.Err("Libfuse::Rename : Failed to get attributes of %s [%s]", srcPath, srcErr.Error())
		return -fuse.ENOENT
	}
	dstAttr, dstErr := fuseFS.NextComponent().GetAttr(internal.GetAttrOptions{Name: dstPath})

	// EISDIR
	if (dstErr == nil || os.IsExist(dstErr)) && dstAttr.IsDir() && !srcAttr.IsDir() {
		log.Err("Libfuse::Rename : dst [%s] is an existing directory but src [%s] is not a directory", dstPath, srcPath)
		return -fuse.EISDIR
	}

	// ENOTDIR
	if (dstErr == nil || os.IsExist(dstErr)) && !dstAttr.IsDir() && srcAttr.IsDir() {
		log.Err("Libfuse::Rename : dst [%s] is an existing file but src [%s] is a directory", dstPath, srcPath)
		return -fuse.ENOTDIR
	}

	if srcAttr.IsDir() {
		// ENOTEMPTY
		if dstErr == nil || os.IsExist(dstErr) {
			empty := fuseFS.NextComponent().IsDirEmpty(internal.IsDirEmptyOptions{Name: dstPath})
			if !empty {
				return -fuse.ENOTEMPTY
			}
		}

		err := fuseFS.NextComponent().RenameDir(internal.RenameDirOptions{Src: srcPath, Dst: dstPath})
		if err != nil {
			log.Err("Libfuse::Rename : error renaming directory %s -> %s [%s]", srcPath, dstPath, err.Error())
			return -fuse.EIO
		}

		libfuseStatsCollector.PushEvents(renameDir, srcPath, map[string]interface{}{source: srcPath, dest: dstPath})
		libfuseStatsCollector.UpdateStats(stats_manager.Increment, renameDir, (int64)(1))

	} else {
		err := fuseFS.NextComponent().RenameFile(internal.RenameFileOptions{Src: srcPath, Dst: dstPath})
		if err != nil {
			log.Err("Libfuse::Rename : error renaming file %s -> %s [%s]", srcPath, dstPath, err.Error())
			return -fuse.EIO
		}

		libfuseStatsCollector.PushEvents(renameFile, srcPath, map[string]interface{}{source: srcPath, dest: dstPath})
		libfuseStatsCollector.UpdateStats(stats_manager.Increment, renameFile, (int64)(1))

	}

	return 0
}

// Symlink creates a symbolic link
func (cf *CgofuseFS) Symlink(target string, newpath string) int {
	name := trimFusePath(newpath)
	name = common.NormalizeObjectName(name)
	targetPath := common.NormalizeObjectName(target)
	log.Trace("Libfuse::Symlink : Received for %s -> %s", name, targetPath)

	err := fuseFS.NextComponent().CreateLink(internal.CreateLinkOptions{Name: name, Target: targetPath})
	if err != nil {
		log.Err("Libfuse::Symlink : error linking file %s -> %s [%s]", name, targetPath, err.Error())
		return -fuse.EIO
	}

	libfuseStatsCollector.PushEvents(createLink, name, map[string]interface{}{trgt: targetPath})
	libfuseStatsCollector.UpdateStats(stats_manager.Increment, createLink, (int64)(1))

	return 0
}

// Readlink reads the target of a symbolic link.
func (cf *CgofuseFS) Readlink(path string) (int, string) {
	name := trimFusePath(path)
	name = common.NormalizeObjectName(name)
	log.Trace("Libfuse::Readlink : Received for %s", name)

	targetPath, err := fuseFS.NextComponent().ReadLink(internal.ReadLinkOptions{Name: name})
	if err != nil {
		log.Err("Libfuse::Readlink : error reading link file %s [%s]", name, err.Error())
		if os.IsNotExist(err) {
			return -fuse.ENOENT, targetPath
		}
		return -fuse.EIO, targetPath
	}

	// Don't think we need when with using cgofuse
	// data := (*[1 << 30]byte)(unsafe.Pointer(buf))
	// copy(data, targetPath)
	// data[len(targetPath)] = 0

	libfuseStatsCollector.PushEvents(readLink, name, map[string]interface{}{trgt: targetPath})
	libfuseStatsCollector.UpdateStats(stats_manager.Increment, readLink, (int64)(1))

	return 0, targetPath
}

// Fsync syncronizes the file.
func (cf *CgofuseFS) Fsync(path string, datasync bool, fh uint64) int {
	if fh == 0 {
		return -fuse.EIO
	}

	// Get the filehandle
	handle, exists := handlemap.Load(handlemap.HandleID(fh))
	if !exists {
		log.Trace("Libfuse::Fsync : error getting handle for path %s, handle: %d", path, fh)
		return -fuse.EBADF
	}
	log.Trace("Libfuse::Fsync : %s, handle: %d", handle.Path, handle.ID)

	options := internal.SyncFileOptions{Handle: handle}
	// If the datasync parameter is non-zero, then only the user data should be flushed, not the metadata.
	// TODO : Should we support this?

	err := fuseFS.NextComponent().SyncFile(options)
	if err != nil {
		log.Err("Libfuse::Fsync : error syncing file %s [%s]", handle.Path, err.Error())
		return -fuse.EIO
	}

	libfuseStatsCollector.PushEvents(syncFile, handle.Path, nil)
	libfuseStatsCollector.UpdateStats(stats_manager.Increment, syncFile, (int64)(1))

	return 0
}

// Fsyncdir syncronizes a directory.
func (cf *CgofuseFS) Fsyncdir(path string, datasync bool, fh uint64) int {
	name := trimFusePath(path)
	name = common.NormalizeObjectName(name)
	log.Trace("Libfuse::Fsyncdir : %s", name)

	options := internal.SyncDirOptions{Name: name}
	// If the datasync parameter is non-zero, then only the user data should be flushed, not the metadata.
	// TODO : Should we support this?

	err := fuseFS.NextComponent().SyncDir(options)
	if err != nil {
		log.Err("Libfuse::Fsyncdir : error syncing dir %s [%s]", name, err.Error())
		return -fuse.EIO
	}

	libfuseStatsCollector.PushEvents(syncDir, name, nil)
	libfuseStatsCollector.UpdateStats(stats_manager.Increment, syncDir, (int64)(1))

	return 0
}

// Chmod changes permissions of a file.
func (cf *CgofuseFS) Chmod(path string, mode uint32) int {
	name := trimFusePath(path)
	name = common.NormalizeObjectName(name)
	log.Trace("Libfuse::Chmod : %s", name)

	err := fuseFS.NextComponent().Chmod(
		internal.ChmodOptions{
			Name: name,
			Mode: fs.FileMode(mode),
		})
	if err != nil {
		log.Err("Libfuse::Chmod : error in chmod of %s [%s]", name, err.Error())
		if os.IsNotExist(err) {
			return -fuse.ENOENT
		}
		return -fuse.EIO
	}

	libfuseStatsCollector.PushEvents(chmod, name, map[string]interface{}{md: fs.FileMode(mode)})
	libfuseStatsCollector.UpdateStats(stats_manager.Increment, chmod, (int64)(1))

	return 0
}

// Chown changes the owner of a file.
func (cf *CgofuseFS) Chown(path string, uid uint32, gid uint32) int {
	name := trimFusePath(path)
	name = common.NormalizeObjectName(name)
	log.Trace("Libfuse::Chown : %s", name)
	// TODO: Implement
	return 0
}

// Utimens changes the access and modification time of a file.
func (cf *CgofuseFS) Utimens(path string, tmsp []fuse.Timespec) int {
	name := trimFusePath(path)
	name = common.NormalizeObjectName(name)
	log.Trace("Libfuse::Utimens : %s", name)
	// TODO: is the conversion from [2]timespec to *timespec ok?
	// TODO: Implement
	// For now this returns 0 to allow touch to work correctly
	return 0
}

// Access is not implemented.
func (cf *CgofuseFS) Access(path string, mask uint32) int {
	return -fuse.ENOSYS
}

// Getxattr  is not implemented.
func (cf *CgofuseFS) Getxattr(path string, name string) (int, []byte) {
	return -fuse.ENOSYS, nil
}

// Link is not implemented.
func (cf *CgofuseFS) Link(oldpath string, newpath string) int {
	return -fuse.ENOSYS
}

// Listxattr is not implemented.
func (cf *CgofuseFS) Listxattr(path string, fill func(name string) bool) int {
	return -fuse.ENOSYS
}

// Mknod is not implemented.
func (cf *CgofuseFS) Mknod(path string, mode uint32, dev uint64) int {
	return -fuse.ENOSYS
}

// Removexattr is not implemented.
func (cf *CgofuseFS) Removexattr(path string, name string) int {
	return -fuse.ENOSYS
}

// Setxattr  is not implemented.
func (cf *CgofuseFS) Setxattr(path string, name string, value []byte, flags int) int {
	return -fuse.ENOSYS
}

// blobfuse_cache_update refresh the file-cache policy for this file
// TODO: Figure out when to call this function since this was called with c code before
// func blobfuse_cache_update(path string) int {
// 	name := trimFusePath(path)
// 	name = common.NormalizeObjectName(name)
// 	go fuseFS.NextComponent().FileUsed(name) //nolint
// 	return 0
// }

// Verify that we follow the interface
var (
	_ fuse.FileSystemInterface = (*CgofuseFS)(nil)
)<|MERGE_RESOLUTION|>--- conflicted
+++ resolved
@@ -39,10 +39,7 @@
 	"io"
 	"io/fs"
 	"os"
-<<<<<<< HEAD
-=======
 	"runtime"
->>>>>>> 10fb0e39
 	"time"
 
 	"lyvecloudfuse/common"
@@ -110,8 +107,6 @@
 		lf.attributeExpiration,
 		lf.negativeTimeout)
 
-<<<<<<< HEAD
-=======
 	// With WinFSP this will present all files as owned by the current user and group
 	if runtime.GOOS == "windows" {
 		options = fmt.Sprintf("uid=%d,gid=%d,entry_timeout=%d,attr_timeout=%d,negative_timeout=%d",
@@ -122,7 +117,6 @@
 			lf.negativeTimeout)
 	}
 
->>>>>>> 10fb0e39
 	// While reading a file let kernel do readahed for better perf
 	options += fmt.Sprintf(",max_readahead=%d", 4*1024*1024)
 
