package libfuse

/*
    _____           _____   _____   ____          ______  _____  ------
   |     |  |      |     | |     | |     |     | |       |            |
   |     |  |      |     | |     | |     |     | |       |            |
   | --- |  |      |     | |-----| |---- |     | |-----| |-----  ------
   |     |  |      |     | |     | |     |     |       | |       |
   | ____|  |_____ | ____| | ____| |     |_____|  _____| |_____  |_____


   Licensed under the MIT License <http://opensource.org/licenses/MIT>.

   Copyright © 2023 Seagate Technology LLC and/or its Affiliates
   Copyright © 2020-2023 Microsoft Corporation. All rights reserved.
   Author : <blobfusedev@microsoft.com>

   Permission is hereby granted, free of charge, to any person obtaining a copy
   of this software and associated documentation files (the "Software"), to deal
   in the Software without restriction, including without limitation the rights
   to use, copy, modify, merge, publish, distribute, sublicense, and/or sell
   copies of the Software, and to permit persons to whom the Software is
   furnished to do so, subject to the following conditions:

   The above copyright notice and this permission notice shall be included in all
   copies or substantial portions of the Software.

   THE SOFTWARE IS PROVIDED "AS IS", WITHOUT WARRANTY OF ANY KIND, EXPRESS OR
   IMPLIED, INCLUDING BUT NOT LIMITED TO THE WARRANTIES OF MERCHANTABILITY,
   FITNESS FOR A PARTICULAR PURPOSE AND NONINFRINGEMENT. IN NO EVENT SHALL THE
   AUTHORS OR COPYRIGHT HOLDERS BE LIABLE FOR ANY CLAIM, DAMAGES OR OTHER
   LIABILITY, WHETHER IN AN ACTION OF CONTRACT, TORT OR OTHERWISE, ARISING FROM,
   OUT OF OR IN CONNECTION WITH THE SOFTWARE OR THE USE OR OTHER DEALINGS IN THE
   SOFTWARE
*/

import (
	"errors"
	"fmt"
	"io"
	"io/fs"
	"os"
	"runtime"
	"time"

	"lyvecloudfuse/common"
	"lyvecloudfuse/common/log"
	"lyvecloudfuse/internal"
	"lyvecloudfuse/internal/handlemap"
	"lyvecloudfuse/internal/stats_manager"

	"github.com/winfsp/cgofuse/fuse"
)

/* --- IMPORTANT NOTE ---
In below code lot of places we are doing this sort of conversions:
	- handle, exists := handlemap.Load(handlemap.HandleID(fh))
or we are doing:
	- handle.ID = (handlemap.HandleID)(fh)

In lyve cloud fuse we maintain handles as an object stored in a handlemap. Cgofuse gives us handles as integer
values so we need to do type conversions to conver those values to our Handle ID values that lyve cloud fuse
uses so we convert the integer into a handle object.
*/

<<<<<<< HEAD
// CgofuseFS defines the file system with functions that interface with FUSE.
type CgofuseFS struct {
	// Implement the interface from cgofuse
	fuse.FileSystemBase

	// user identifier on linux
	uid uint32

	// group identifier on linux
	gid uint32
}
=======
const (
	C_ENOENT = int(-C.ENOENT)
	C_EIO    = int(-C.EIO)
	C_EACCES = int(-C.EACCES)
)
>>>>>>> e80f636a

// Note: libfuse prepends "/" to the path.
// TODO: Not sure if this is needed for cgofuse, will need to check
// trimFusePath trims the first character from the path provided by libfuse
func trimFusePath(path string) string {
	if path == "" {
		return ""
	}

	if path[0] == '/' {
		return path[1:]
	}
	return path
}

// initFuse passes the launch options for fuse and starts the mount.
// Here are the options for FUSE.
// LINK: https://man7.org/linux/man-pages/man8/mount.fuse3.8.html
func (lf *Libfuse) initFuse() error {
	log.Trace("Libfuse::initFuse : Initializing FUSE")

	cf := NewcgofuseFS()
	cf.uid = lf.ownerUID
	cf.gid = lf.ownerGID

	lf.host = fuse.NewFileSystemHost(cf)

	options := fmt.Sprintf("uid=%d,gid=%d,entry_timeout=%d,attr_timeout=%d,negative_timeout=%d",
		lf.ownerUID,
		lf.ownerGID,
		lf.entryExpiration,
		lf.attributeExpiration,
		lf.negativeTimeout)

	// With WinFSP this will present all files as owned by the current user and group
	if runtime.GOOS == "windows" {
		options = fmt.Sprintf("uid=%d,gid=%d,entry_timeout=%d,attr_timeout=%d,negative_timeout=%d",
			-1,
			-1,
			lf.entryExpiration,
			lf.attributeExpiration,
			lf.negativeTimeout)
	}

	// While reading a file let kernel do readahed for better perf
	options += fmt.Sprintf(",max_readahead=%d", 8*1024*1024)

	// Max background thread on the fuse layer for high parallelism
	options += fmt.Sprintf(",max_background=%d", lf.maxFuseThreads)

	if lf.allowOther {
		options += ",allow_other"
	}
	if lf.allowRoot {
		options += ",allow_root"
	}
	if lf.readOnly {
		options += ",ro"
	}
<<<<<<< HEAD
	if lf.nonEmptyMount {
		options += ",nonempty"
=======

	// direct_io option is used to bypass the kernel cache. It disables the use of
	// page cache (file content cache) in the kernel for the filesystem.
	if fuseFS.directIO {
		options += ",direct_io"
	}

	// Why we pass -f
	// CGo is not very good with handling forks - so if the user wants to run blobfuse in the
	// background we fork on mount in GO (mount.go) and we just always force libfuse to mount in foreground
	arguments = append(arguments, "blobfuse2",
		C.GoString(opts.mount_path),
		"-o", options,
		"-f", "-ofsname=blobfuse2", "-okernel_cache")
	if opts.trace_enable {
		arguments = append(arguments, "-d")
	}

	for _, a := range arguments {
		log.Debug("Libfuse::populateFuseArgs : opts : %s", a)
		arg := C.CString(a)
		defer C.free(unsafe.Pointer(arg))
		err := C.fuse_opt_add_arg(args, arg)
		if err != 0 {
			return nil, err
		}
	}

	return opts, 0
}

// destroyFuse is a no-op
func (lf *Libfuse) destroyFuse() error {
	log.Trace("Libfuse::destroyFuse : Destroying FUSE")
	return nil
}

//export libfuse2_init
func libfuse2_init(conn *C.fuse_conn_info_t) (res unsafe.Pointer) {
	log.Trace("Libfuse::libfuse2_init : init")

	log.Info("Libfuse::NotifyMountToParent : Notifying parent for successful mount")
	if err := common.NotifyMountToParent(); err != nil {
		log.Err("Libfuse::NotifyMountToParent : Failed to notify parent, error: [%v]", err)
>>>>>>> e80f636a
	}

	// Setup options as a slice
	opts := []string{"-o", options}

	// Runs as network file share on Windows only when mounting to drive letter.
	if runtime.GOOS == "windows" && lf.networkShare && common.IsDriveLetter(lf.mountPath) {
		// TODO: We can support any type of valid network share path so this path could
		// be configurable for the config file. But this is a good default.
		opts = append(opts, "--VolumePrefix=\\server\\share")
	}

	// Enabling trace is done by using -d rather than setting an option in fuse
	if lf.traceEnable {
		opts = append(opts, "-d")
	}

	ret := lf.host.Mount(lf.mountPath, opts)
	if !ret {
		log.Err("Libfuse::initFuse : failed to mount fuse")
		return errors.New("failed to mount fuse")
	}

	return nil
}

<<<<<<< HEAD
func (lf *Libfuse) destroyFuse() error {
	log.Trace("Libfuse::destroyFuse : Destroying FUSE")
	lf.host.Unmount()
	return nil
=======
//export libfuse_destroy
func libfuse_destroy(data unsafe.Pointer) {
	log.Trace("Libfuse::libfuse2_destroy : destroy")
>>>>>>> e80f636a
}

func (lf *Libfuse) fillStat(attr *internal.ObjAttr, stbuf *fuse.Stat_t) {
	stbuf.Uid = lf.ownerUID
	stbuf.Gid = lf.ownerGID
	stbuf.Nlink = 1
	stbuf.Size = attr.Size

	// Populate mode
	// Backing storage implementation has support for mode.
	if !attr.IsModeDefault() {
		stbuf.Mode = uint32(attr.Mode) & 0xffffffff
	} else {
		if attr.IsDir() {
			stbuf.Mode = uint32(lf.dirPermission) & 0xffffffff
		} else {
			stbuf.Mode = uint32(lf.filePermission) & 0xffffffff
		}
	}

	if attr.IsDir() {
		stbuf.Nlink = 2
		stbuf.Size = 4096
		stbuf.Mode |= fuse.S_IFDIR
	} else if attr.IsSymlink() {
		stbuf.Mode |= fuse.S_IFLNK
	} else {
		stbuf.Mode |= fuse.S_IFREG
	}

	stbuf.Atim = fuse.NewTimespec(attr.Atime)
	stbuf.Atim.Nsec = 0
	stbuf.Ctim = fuse.NewTimespec(attr.Ctime)
	stbuf.Ctim.Nsec = 0
	stbuf.Mtim = fuse.NewTimespec(attr.Mtime)
	stbuf.Mtim.Nsec = 0
	stbuf.Birthtim = fuse.NewTimespec(attr.Mtime)
	stbuf.Birthtim.Nsec = 0
}

// NewcgofuseFS creates a new empty fuse filesystem.
func NewcgofuseFS() *CgofuseFS {
	cf := &CgofuseFS{}
	return cf
}

// Init notifies the parent process once the mount is successful.
func (cf *CgofuseFS) Init() {
	log.Trace("Libfuse::Init : Initializing FUSE")

	log.Info("Libfuse::Init : Notifying parent for successful mount")
	if err := common.NotifyMountToParent(); err != nil {
		log.Err("Libfuse::initFuse : Failed to notify parent, error: [%v]", err)
	}
}

// Destroy does nothing in blobfuse, so same here.
func (cf *CgofuseFS) Destroy() {
	log.Trace("Libfuse::Destroy : Destroy")
}

// Getattr retrieves the file attributes at the path and fills them in stat.
func (cf *CgofuseFS) Getattr(path string, stat *fuse.Stat_t, fh uint64) int {
	// TODO: Currently not using filehandle
	name := trimFusePath(path)
	name = common.NormalizeObjectName(name)
	log.Trace("Libfuse::Getattr : %s", name)

	// Return the default configuration for the root
	if name == "" {
		stat.Mode = fuse.S_IFDIR | 0777
		stat.Uid = cf.uid
		stat.Gid = cf.gid
		stat.Nlink = 2
		stat.Size = 4096
		stat.Mtim = fuse.NewTimespec(time.Now())
		stat.Atim = stat.Mtim
		stat.Ctim = stat.Mtim
		return 0
	}

	// TODO: How does this work if we trim the path?
	// Check if the file is meant to be ignored
	if ignore, found := ignoreFiles[name]; found && ignore {
		return -fuse.ENOENT
	}

	// Get attributes
	attr, err := fuseFS.NextComponent().GetAttr(internal.GetAttrOptions{Name: name})
	if err != nil {
<<<<<<< HEAD
		log.Err("Libfuse::Getattr : Failed to get attributes of %s [%s]", name, err.Error())
		return -fuse.ENOENT
=======
		//log.Err("Libfuse::libfuse2_getattr : Failed to get attributes of %s [%s]", name, err.Error())
		if err == syscall.ENOENT {
			return -C.ENOENT
		} else if err == syscall.EACCES {
			return -C.EACCES
		} else {
			return -C.EIO
		}
>>>>>>> e80f636a
	}

	// Populate stat
	fuseFS.fillStat(attr, stat)
	return 0
}

// Mkdir creates a new directory at the path with the given mode.
func (cf *CgofuseFS) Mkdir(path string, mode uint32) int {
	name := trimFusePath(path)
	name = common.NormalizeObjectName(name)
<<<<<<< HEAD
	log.Trace("Libfuse::libfuse_mkdir : %s", name)
=======
	log.Trace("Libfuse::libfuse2_statfs : %s", name)

	attr, populated, err := fuseFS.NextComponent().StatFs()
	if err != nil {
		log.Err("Libfuse::libfuse2_statfs: Failed to get stats %s [%s]", name, err.Error())
		return -C.EIO
	}
>>>>>>> e80f636a

	// Check if the directory already exists. On Windows we need to make this call explicitly
	if runtime.GOOS == "windows" {
		_, err := fuseFS.NextComponent().GetAttr(internal.GetAttrOptions{Name: name})
		// If the the error is nil then a file or directory with this name exists
		if err == nil || errors.Is(err, fs.ErrExist) {
			return -fuse.EEXIST
		}
	}

<<<<<<< HEAD
	// blobfuse uses a bitwise and trick to make sure mode is a uint32, we don't need that here
	err := fuseFS.NextComponent().CreateDir(internal.CreateDirOptions{Name: name, Mode: fs.FileMode(mode)})
	if err != nil {
		log.Err("Libfuse::libfuse_mkdir : Failed to create %s [%s]", name, err.Error())
		return -fuse.EIO
=======
	C.populate_statfs(path, buf)

	return 0
}

// Directory Operations

// libfuse_mkdir creates a directory
//
//export libfuse_mkdir
func libfuse_mkdir(path *C.char, mode C.mode_t) C.int {
	name := trimFusePath(path)
	name = common.NormalizeObjectName(name)
	log.Trace("Libfuse::libfuse2_mkdir : %s", name)

	err := fuseFS.NextComponent().CreateDir(internal.CreateDirOptions{Name: name, Mode: fs.FileMode(uint32(mode) & 0xffffffff)})
	if err != nil {
		log.Err("Libfuse::libfuse2_mkdir : Failed to create %s [%s]", name, err.Error())
		if os.IsPermission(err) {
			return -C.EACCES
		} else {
			return -C.EIO
		}
>>>>>>> e80f636a
	}

	libfuseStatsCollector.PushEvents(createDir, name, map[string]interface{}{md: fs.FileMode(mode)})
	libfuseStatsCollector.UpdateStats(stats_manager.Increment, createDir, (int64)(1))

	return 0
}

// Opendir opens the directory at the path.
func (cf *CgofuseFS) Opendir(path string) (int, uint64) {
	name := trimFusePath(path)
	name = common.NormalizeObjectName(name)
	if name != "" {
		name = name + "/"
	}

<<<<<<< HEAD
	log.Trace("Libfuse::Opendir : %s", name)
=======
	log.Trace("Libfuse::libfuse2_opendir : %s", name)
>>>>>>> e80f636a

	handle := handlemap.NewHandle(name)

	// For each handle created using opendir we create
	// this structure here to hold current block of children to serve readdir
	handle.SetValue("cache", &dirChildCache{
		sIndex:   0,
		eIndex:   0,
		token:    "",
		length:   0,
		children: make([]*internal.ObjAttr, 0),
	})

	fh := handlemap.Add(handle)

	// This needs to return a uint64 representing the filehandle
	// We have to do a casting here to make the Go compiler happy but
	// handle.ID should already be a uint64
	return 0, uint64(fh)
}

<<<<<<< HEAD
// Releasedir opens the handle for the directory at the path.
func (cf *CgofuseFS) Releasedir(path string, fh uint64) int {
	// Get the filehandle
	handle, exists := handlemap.Load(handlemap.HandleID(fh))
	if !exists {
		log.Trace("Libfuse::Releasedir : Failed to release %s, handle: %d", path, fh)
		return -fuse.EBADF
	}

	log.Trace("Libfuse::Releasedir : %s, handle: %d", handle.Path, handle.ID)
=======
// libfuse_releasedir opens handle to given directory
//
//export libfuse_releasedir
func libfuse_releasedir(path *C.char, fi *C.fuse_file_info_t) C.int {
	handle := (*handlemap.Handle)(unsafe.Pointer(uintptr(fi.fh)))
	log.Trace("Libfuse::libfuse2_releasedir : %s, handle: %d", handle.Path, handle.ID)
>>>>>>> e80f636a

	handle.Cleanup()
	handlemap.Delete(handle.ID)
	return 0
}

// Readdir reads a directory at the path.
func (cf *CgofuseFS) Readdir(path string, fill func(name string, stat *fuse.Stat_t, ofst int64) bool,
	ofst int64, fh uint64) int {
	handle, exists := handlemap.Load(handlemap.HandleID(fh))
	if !exists {
		log.Trace("Libfuse::Readdir : Failed to read %s, handle: %d", path, fh)
		return -fuse.EBADF
	}

	val, found := handle.GetValue("cache")
	if !found {
		return -fuse.EIO
	}

	ofst64 := uint64(ofst)
	cacheInfo := val.(*dirChildCache)
	if ofst64 == 0 ||
		(ofst64 >= cacheInfo.eIndex && cacheInfo.token != "") {
		attrs, token, err := fuseFS.NextComponent().StreamDir(internal.StreamDirOptions{
			Name:   handle.Path,
			Offset: ofst64,
			Token:  cacheInfo.token,
			Count:  common.MaxDirListCount,
		})

		if err != nil {
<<<<<<< HEAD
			log.Err("Libfuse::Readdir : Path %s, handle: %d, offset %d. Error in retrieval", handle.Path, handle.ID, ofst64)
			if os.IsNotExist(err) {
				return -fuse.ENOENT
=======
			log.Err("Libfuse::libfuse2_readdir : Path %s, handle: %d, offset %d. Error in retrieval %s", handle.Path, handle.ID, off_64, err.Error())
			if os.IsNotExist(err) {
				return C.int(C_ENOENT)
			} else if os.IsPermission(err) {
				return C.int(C_EACCES)
			} else {
				return C.int(C_EIO)
>>>>>>> e80f636a
			}

			return -fuse.EIO
		}

		if ofst64 == 0 {
			attrs = append([]*internal.ObjAttr{{Flags: fuseFS.lsFlags, Name: "."}, {Flags: fuseFS.lsFlags, Name: ".."}}, attrs...)
		}

		cacheInfo.sIndex = ofst64
		cacheInfo.eIndex = ofst64 + uint64(len(attrs))
		cacheInfo.length = uint64(len(attrs))
		cacheInfo.token = token
		cacheInfo.children = cacheInfo.children[:0]
		cacheInfo.children = attrs
	}

	if ofst64 >= cacheInfo.eIndex {
		// If offset is still beyond the end index limit then we are done iterating
		return 0
	}

	stbuf := fuse.Stat_t{}

	// Populate the stat by calling filler
	for segmentIdx := ofst64 - cacheInfo.sIndex; segmentIdx < cacheInfo.length; segmentIdx++ {
		fuseFS.fillStat(cacheInfo.children[segmentIdx], &stbuf)

		name := cacheInfo.children[segmentIdx].Name
		fill(name, &stbuf, ofst)
	}

	return 0
}

// Rmdir deletes a directory.
func (cf *CgofuseFS) Rmdir(path string) int {
	name := trimFusePath(path)
	name = common.NormalizeObjectName(name)
<<<<<<< HEAD
	log.Trace("Libfuse::Rmdir : %s", name)
=======
	log.Trace("Libfuse::libfuse2_rmdir : %s", name)
>>>>>>> e80f636a

	empty := fuseFS.NextComponent().IsDirEmpty(internal.IsDirEmptyOptions{Name: name})
	if !empty {
		return -fuse.ENOTEMPTY
	}

	err := fuseFS.NextComponent().DeleteDir(internal.DeleteDirOptions{Name: name})
	if err != nil {
<<<<<<< HEAD
		log.Err("Libfuse::Rmdir : Failed to delete %s [%s]", name, err.Error())
=======
		log.Err("Libfuse::libfuse2_rmdir : Failed to delete %s [%s]", name, err.Error())
>>>>>>> e80f636a
		if os.IsNotExist(err) {
			return -fuse.ENOENT
		}

		return -fuse.EIO
	}

	libfuseStatsCollector.PushEvents(deleteDir, name, nil)
	libfuseStatsCollector.UpdateStats(stats_manager.Increment, deleteDir, (int64)(1))

	return 0
}

// Create creates a new file and opens it.
func (cf *CgofuseFS) Create(path string, flags int, mode uint32) (int, uint64) {
	name := trimFusePath(path)
	name = common.NormalizeObjectName(name)
	log.Trace("Libfuse::libfuse2_create : %s", name)

	handle, err := fuseFS.NextComponent().CreateFile(internal.CreateFileOptions{Name: name, Mode: fs.FileMode(mode)})
	if err != nil {
		log.Err("Libfuse::libfuse2_create : Failed to create %s [%s]", name, err.Error())
		if os.IsExist(err) {
			return -fuse.EEXIST, 0
		}

		return -fuse.EIO, 0
	}
<<<<<<< HEAD
=======
	log.Trace("Libfuse::libfuse2_create : %s, handle %d", name, handle.ID)
	fi.fh = C.ulong(uintptr(unsafe.Pointer(ret_val)))
>>>>>>> e80f636a

	fh := handlemap.Add(handle)
	// Don't think we need this
	// ret_val := C.allocate_native_file_object(C.ulong(handle.UnixFD), C.ulong(uintptr(unsafe.Pointer(handle))), 0)
	// if !handle.Cached() {
	// 	ret_val.fd = 0
	// }
	log.Trace("Libfuse::libfuse_create : %s, handle %d", name, fh)
	//fi.fh = C.ulong(uintptr(unsafe.Pointer(ret_val)))

	libfuseStatsCollector.PushEvents(createFile, name, map[string]interface{}{md: fs.FileMode(mode)})

	// increment open file handles count
	libfuseStatsCollector.UpdateStats(stats_manager.Increment, openHandles, (int64)(1))

	return 0, uint64(fh)
}

// Open opens a file.
func (cf *CgofuseFS) Open(path string, flags int) (int, uint64) {
	name := trimFusePath(path)
	name = common.NormalizeObjectName(name)
<<<<<<< HEAD
	log.Trace("Libfuse:: Open : %s", name)
=======
	log.Trace("Libfuse::libfuse2_open : %s", name)
	// TODO: Should this sit behind a user option? What if we change something to support these in the future?
	// Mask out SYNC and DIRECT flags since write operation will fail
	if fi.flags&C.O_SYNC != 0 || fi.flags&C.__O_DIRECT != 0 {
		log.Err("Libfuse::libfuse2_open : Reset flags for open %s, fi.flags %X", name, fi.flags)
		// Blobfuse2 does not support the SYNC or DIRECT flag. If a user application passes this flag on to blobfuse2
		// and we open the file with this flag, subsequent write operations wlil fail with "Invalid argument" error.
		// Mask them out here in the open call so that write works.
		// Oracle RMAN is one such application that sends these flags during backup
		fi.flags = fi.flags &^ C.O_SYNC
		fi.flags = fi.flags &^ C.__O_DIRECT
	}
>>>>>>> e80f636a

	handle, err := fuseFS.NextComponent().OpenFile(
		internal.OpenFileOptions{
			Name:  name,
			Flags: flags,
			Mode:  fs.FileMode(fuseFS.filePermission),
		})

	if err != nil {
		log.Err("Libfuse::libfuse2_open : Failed to open %s [%s]", name, err.Error())
		if os.IsNotExist(err) {
<<<<<<< HEAD
			return -fuse.ENOENT, 0
=======
			return -C.ENOENT
		} else if os.IsPermission(err) {
			return -C.EACCES
		} else {
			return -C.EIO
>>>>>>> e80f636a
		}

		return -fuse.EIO, 0
	}
<<<<<<< HEAD

	fh := handlemap.Add(handle)
	// Don't think we need this
	// ret_val := C.allocate_native_file_object(C.ulong(handle.UnixFD), C.ulong(uintptr(unsafe.Pointer(handle))), C.ulong(handle.Size))
	// if !handle.Cached() {
	// 	ret_val.fd = 0
	// }
	log.Trace("Libfuse::libfuse_open : %s, handle %d", name, fh)
	// fi.fh = C.ulong(uintptr(unsafe.Pointer(ret_val)))
=======
	log.Trace("Libfuse::libfuse2_open : %s, handle %d", name, handle.ID)
	fi.fh = C.ulong(uintptr(unsafe.Pointer(ret_val)))
>>>>>>> e80f636a

	// increment open file handles count
	libfuseStatsCollector.UpdateStats(stats_manager.Increment, openHandles, (int64)(1))

	return 0, uint64(fh)
}

// Read reads data from a file into the buffer with the given offset.
func (cf *CgofuseFS) Read(path string, buff []byte, ofst int64, fh uint64) int {
	// Get the filehandle
	handle, exists := handlemap.Load(handlemap.HandleID(fh))
	if !exists {
		log.Trace("Libfuse::Read : error getting handle for path %s, handle: %d", path, fh)
		return -fuse.EBADF
	}

	offset := uint64(ofst)

	var err error
	var bytesRead int

	if handle.Cached() {
		// Remove Pread as not supported on Windows
		//bytesRead, err = syscall.Pread(handle.FD(), buff, int64(offset))
		bytesRead, err = handle.FObj.ReadAt(buff, int64(offset))
	} else {
		bytesRead, err = fuseFS.NextComponent().ReadInBuffer(
			internal.ReadInBufferOptions{
				Handle: handle,
				Offset: int64(offset),
				Data:   buff,
			})
	}

	if err == io.EOF {
		err = nil
	}
	if err != nil {
<<<<<<< HEAD
		log.Err("Libfuse::Read : error reading file %s, handle: %d [%s]", handle.Path, handle.ID, err.Error())
		return -fuse.EIO
=======
		log.Err("Libfuse::libfuse2_read : error reading file %s, handle: %d [%s]", handle.Path, handle.ID, err.Error())
		return -C.EIO
>>>>>>> e80f636a
	}

	return bytesRead
}

// Write writes data to a file from the buffer with the given offset.
func (cf *CgofuseFS) Write(path string, buff []byte, ofst int64, fh uint64) int {
	// Get the filehandle
	handle, exists := handlemap.Load(handlemap.HandleID(fh))
	if !exists {
		log.Trace("Libfuse::Write : error getting handle for path %s, handle: %d", path, fh)
		return -fuse.EBADF
	}

	bytesWritten, err := fuseFS.NextComponent().WriteFile(
		internal.WriteFileOptions{
			Handle:   handle,
			Offset:   ofst,
			Data:     buff,
			Metadata: nil,
		})

	if err != nil {
<<<<<<< HEAD
		log.Err("Libfuse::Write : error writing file %s, handle: %d [%s]", handle.Path, handle.ID, err.Error())
		return -fuse.EIO
=======
		log.Err("Libfuse::libfuse2_write : error writing file %s, handle: %d [%s]", handle.Path, handle.ID, err.Error())
		return -C.EIO
>>>>>>> e80f636a
	}

	return bytesWritten
}

// Flush flushes any cached file data.
func (cf *CgofuseFS) Flush(path string, fh uint64) int {
	// Get the filehandle
	handle, exists := handlemap.Load(handlemap.HandleID(fh))
	if !exists {
		log.Trace("Libfuse::Flush : error getting handle for path %s, handle: %d", path, fh)
		return -fuse.EBADF
	}

<<<<<<< HEAD
	log.Trace("Libfuse::Flush : %s, handle: %d", handle.Path, handle.ID)
=======
	log.Trace("Libfuse::libfuse2_flush : %s, handle: %d", handle.Path, handle.ID)
>>>>>>> e80f636a

	// If the file handle is not dirty, there is no need to flush
	// TODO: Fix handling the dirty flag
	if handle.Dirty() {
		handle.Flags.Set(handlemap.HandleFlagDirty)
	}

	if !handle.Dirty() {
		return 0
	}

	err := fuseFS.NextComponent().FlushFile(internal.FlushFileOptions{Handle: handle})
	if err != nil {
<<<<<<< HEAD
		log.Err("Libfuse::Flush : error flushing file %s, handle: %d [%s]", handle.Path, handle.ID, err.Error())
		return -fuse.EIO
=======
		log.Err("Libfuse::libfuse2_flush : error flushing file %s, handle: %d [%s]", handle.Path, handle.ID, err.Error())
		if err == syscall.ENOENT {
			return -C.ENOENT
		} else if err == syscall.EACCES {
			return -C.EACCES
		} else {
			return -C.EIO
		}
>>>>>>> e80f636a
	}

	return 0
}

// Truncate changes the size of the given file.
func (cf *CgofuseFS) Truncate(path string, size int64, fh uint64) int {
	name := trimFusePath(path)
	name = common.NormalizeObjectName(name)

	log.Trace("Libfuse::Truncate : %s size %d", name, size)

	err := fuseFS.NextComponent().TruncateFile(internal.TruncateFileOptions{Name: name, Size: size})
	if err != nil {
		log.Err("Libfuse::Truncate : error truncating file %s [%s]", name, err.Error())
		if os.IsNotExist(err) {
			return -fuse.ENOENT
		}
		return -fuse.EIO
	}

	libfuseStatsCollector.PushEvents(truncateFile, name, map[string]interface{}{"size": size})
	libfuseStatsCollector.UpdateStats(stats_manager.Increment, truncateFile, (int64)(1))

	return 0
}

<<<<<<< HEAD
// Release closes an open file.
func (cf *CgofuseFS) Release(path string, fh uint64) int {
	// Get the filehandle
	handle, exists := handlemap.Load(handlemap.HandleID(fh))
	if !exists {
		log.Trace("Libfuse::Release : error getting handle for path %s, handle: %d", path, fh)
		return -fuse.EBADF
	}
	log.Trace("Libfuse::Release : %s, handle: %d", handle.Path, handle.ID)
=======
// libfuse_release releases an open file
//
//export libfuse_release
func libfuse_release(path *C.char, fi *C.fuse_file_info_t) C.int {
	fileHandle := (*C.file_handle_t)(unsafe.Pointer(uintptr(fi.fh)))
	handle := (*handlemap.Handle)(unsafe.Pointer(uintptr(fileHandle.obj)))
	log.Trace("Libfuse::libfuse2_release : %s, handle: %d", handle.Path, handle.ID)
>>>>>>> e80f636a

	// If the file handle is dirty then file-cache needs to flush this file
	if handle.Dirty() {
		handle.Flags.Set(handlemap.HandleFlagDirty)
	}

	err := fuseFS.NextComponent().CloseFile(internal.CloseFileOptions{Handle: handle})
	if err != nil {
<<<<<<< HEAD
		log.Err("Libfuse::Release : error closing file %s, handle: %d [%s]", handle.Path, handle.ID, err.Error())
		return -fuse.EIO
=======
		log.Err("Libfuse::libfuse2_release : error closing file %s, handle: %d [%s]", handle.Path, handle.ID, err.Error())
		if err == syscall.ENOENT {
			return -C.ENOENT
		} else if err == syscall.EACCES {
			return -C.EACCES
		} else {
			return -C.EIO
		}
>>>>>>> e80f636a
	}

	handlemap.Delete(handle.ID)

	// decrement open file handles count
	libfuseStatsCollector.UpdateStats(stats_manager.Decrement, openHandles, (int64)(1))

	return 0
}

// Unlink deletes a file.
func (cf *CgofuseFS) Unlink(path string) int {
	name := trimFusePath(path)
	name = common.NormalizeObjectName(name)
<<<<<<< HEAD
	log.Trace("Libfuse::Unlink : %s", name)

	err := fuseFS.NextComponent().DeleteFile(internal.DeleteFileOptions{Name: name})
	if err != nil {
		log.Err("Libfuse::Unlink : error deleting file %s [%s]", name, err.Error())
		if os.IsNotExist(err) {
			return -fuse.ENOENT
=======
	log.Trace("Libfuse::libfuse2_unlink : %s", name)

	err := fuseFS.NextComponent().DeleteFile(internal.DeleteFileOptions{Name: name})
	if err != nil {
		log.Err("Libfuse::libfuse2_unlink : error deleting file %s [%s]", name, err.Error())
		if os.IsNotExist(err) {
			return -C.ENOENT
		} else if os.IsPermission(err) {
			return -C.EACCES
>>>>>>> e80f636a
		}
		return -fuse.EIO
	}

	libfuseStatsCollector.PushEvents(deleteFile, name, nil)
	libfuseStatsCollector.UpdateStats(stats_manager.Increment, deleteFile, (int64)(1))

	return 0
}

// Rename renames a file.
// https://man7.org/linux/man-pages/man2/rename.2.html
// errors handled: EISDIR, ENOENT, ENOTDIR, ENOTEMPTY, EEXIST
// TODO: handle EACCESS, EINVAL?
func (cf *CgofuseFS) Rename(oldpath string, newpath string) int {
	srcPath := trimFusePath(oldpath)
	srcPath = common.NormalizeObjectName(srcPath)
	dstPath := trimFusePath(newpath)
	dstPath = common.NormalizeObjectName(dstPath)
	log.Trace("Libfuse::Rename : %s -> %s", srcPath, dstPath)
	// Note: When running other commands from the command line, a lot of them seemed to handle some cases like ENOENT themselves.
	// Rename did not, so we manually check here.

	// ENOENT. Not covered: a directory component in dst does not exist
	if srcPath == "" || dstPath == "" {
		log.Err("Libfuse::Rename : src: [%s] or dst: [%s] is an empty string", srcPath, dstPath)
		return -fuse.ENOENT
	}

	srcAttr, srcErr := fuseFS.NextComponent().GetAttr(internal.GetAttrOptions{Name: srcPath})
	if os.IsNotExist(srcErr) {
		log.Err("Libfuse::Rename : Failed to get attributes of %s [%s]", srcPath, srcErr.Error())
		return -fuse.ENOENT
	}
	dstAttr, dstErr := fuseFS.NextComponent().GetAttr(internal.GetAttrOptions{Name: dstPath})

	// EISDIR
	if (dstErr == nil || os.IsExist(dstErr)) && dstAttr.IsDir() && !srcAttr.IsDir() {
		log.Err("Libfuse::Rename : dst [%s] is an existing directory but src [%s] is not a directory", dstPath, srcPath)
		return -fuse.EISDIR
	}

	// ENOTDIR
	if (dstErr == nil || os.IsExist(dstErr)) && !dstAttr.IsDir() && srcAttr.IsDir() {
		log.Err("Libfuse::Rename : dst [%s] is an existing file but src [%s] is a directory", dstPath, srcPath)
		return -fuse.ENOTDIR
	}

	if srcAttr.IsDir() {
		// ENOTEMPTY
		if dstErr == nil || os.IsExist(dstErr) {
			empty := fuseFS.NextComponent().IsDirEmpty(internal.IsDirEmptyOptions{Name: dstPath})
			if !empty {
				return -fuse.ENOTEMPTY
			}
		}

		err := fuseFS.NextComponent().RenameDir(internal.RenameDirOptions{Src: srcPath, Dst: dstPath})
		if err != nil {
			log.Err("Libfuse::Rename : error renaming directory %s -> %s [%s]", srcPath, dstPath, err.Error())
			return -fuse.EIO
		}

		libfuseStatsCollector.PushEvents(renameDir, srcPath, map[string]interface{}{source: srcPath, dest: dstPath})
		libfuseStatsCollector.UpdateStats(stats_manager.Increment, renameDir, (int64)(1))

	} else {
		err := fuseFS.NextComponent().RenameFile(internal.RenameFileOptions{Src: srcPath, Dst: dstPath})
		if err != nil {
			log.Err("Libfuse::Rename : error renaming file %s -> %s [%s]", srcPath, dstPath, err.Error())
			return -fuse.EIO
		}

		libfuseStatsCollector.PushEvents(renameFile, srcPath, map[string]interface{}{source: srcPath, dest: dstPath})
		libfuseStatsCollector.UpdateStats(stats_manager.Increment, renameFile, (int64)(1))

	}

	return 0
}

// Symlink creates a symbolic link
func (cf *CgofuseFS) Symlink(target string, newpath string) int {
	name := trimFusePath(newpath)
	name = common.NormalizeObjectName(name)
<<<<<<< HEAD
	targetPath := common.NormalizeObjectName(target)
	log.Trace("Libfuse::Symlink : Received for %s -> %s", name, targetPath)

	err := fuseFS.NextComponent().CreateLink(internal.CreateLinkOptions{Name: name, Target: targetPath})
	if err != nil {
		log.Err("Libfuse::Symlink : error linking file %s -> %s [%s]", name, targetPath, err.Error())
		return -fuse.EIO
=======
	targetPath := C.GoString(target)
	targetPath = common.NormalizeObjectName(targetPath)
	log.Trace("Libfuse::libfuse2_symlink : Received for %s -> %s", name, targetPath)

	err := fuseFS.NextComponent().CreateLink(internal.CreateLinkOptions{Name: name, Target: targetPath})
	if err != nil {
		log.Err("Libfuse::libfuse2_symlink : error linking file %s -> %s [%s]", name, targetPath, err.Error())
		return -C.EIO
>>>>>>> e80f636a
	}

	libfuseStatsCollector.PushEvents(createLink, name, map[string]interface{}{trgt: targetPath})
	libfuseStatsCollector.UpdateStats(stats_manager.Increment, createLink, (int64)(1))

	return 0
}

// Readlink reads the target of a symbolic link.
func (cf *CgofuseFS) Readlink(path string) (int, string) {
	name := trimFusePath(path)
	name = common.NormalizeObjectName(name)
	log.Trace("Libfuse::Readlink : Received for %s", name)

	targetPath, err := fuseFS.NextComponent().ReadLink(internal.ReadLinkOptions{Name: name})
	if err != nil {
<<<<<<< HEAD
		log.Err("Libfuse::Readlink : error reading link file %s [%s]", name, err.Error())
=======
		log.Err("Libfuse::libfuse2_readlink : error reading link file %s [%s]", name, err.Error())
>>>>>>> e80f636a
		if os.IsNotExist(err) {
			return -fuse.ENOENT, targetPath
		}
		return -fuse.EIO, targetPath
	}

	// Don't think we need when with using cgofuse
	// data := (*[1 << 30]byte)(unsafe.Pointer(buf))
	// copy(data, targetPath)
	// data[len(targetPath)] = 0

	libfuseStatsCollector.PushEvents(readLink, name, map[string]interface{}{trgt: targetPath})
	libfuseStatsCollector.UpdateStats(stats_manager.Increment, readLink, (int64)(1))

	return 0, targetPath
}

// Fsync syncronizes the file.
func (cf *CgofuseFS) Fsync(path string, datasync bool, fh uint64) int {
	if fh == 0 {
		return -fuse.EIO
	}

<<<<<<< HEAD
	// Get the filehandle
	handle, exists := handlemap.Load(handlemap.HandleID(fh))
	if !exists {
		log.Trace("Libfuse::Fsync : error getting handle for path %s, handle: %d", path, fh)
		return -fuse.EBADF
	}
	log.Trace("Libfuse::Fsync : %s, handle: %d", handle.Path, handle.ID)
=======
	fileHandle := (*C.file_handle_t)(unsafe.Pointer(uintptr(fi.fh)))
	handle := (*handlemap.Handle)(unsafe.Pointer(uintptr(fileHandle.obj)))
	log.Trace("Libfuse::libfuse2_fsync : %s, handle: %d", handle.Path, handle.ID)
>>>>>>> e80f636a

	options := internal.SyncFileOptions{Handle: handle}
	// If the datasync parameter is non-zero, then only the user data should be flushed, not the metadata.
	// TODO : Should we support this?

	err := fuseFS.NextComponent().SyncFile(options)
	if err != nil {
<<<<<<< HEAD
		log.Err("Libfuse::Fsync : error syncing file %s [%s]", handle.Path, err.Error())
		return -fuse.EIO
=======
		log.Err("Libfuse::libfuse2_fsync : error syncing file %s [%s]", handle.Path, err.Error())
		return -C.EIO
>>>>>>> e80f636a
	}

	libfuseStatsCollector.PushEvents(syncFile, handle.Path, nil)
	libfuseStatsCollector.UpdateStats(stats_manager.Increment, syncFile, (int64)(1))

	return 0
}

// Fsyncdir syncronizes a directory.
func (cf *CgofuseFS) Fsyncdir(path string, datasync bool, fh uint64) int {
	name := trimFusePath(path)
	name = common.NormalizeObjectName(name)
<<<<<<< HEAD
	log.Trace("Libfuse::Fsyncdir : %s", name)
=======
	log.Trace("Libfuse::libfuse2_fsyncdir : %s", name)
>>>>>>> e80f636a

	options := internal.SyncDirOptions{Name: name}
	// If the datasync parameter is non-zero, then only the user data should be flushed, not the metadata.
	// TODO : Should we support this?

	err := fuseFS.NextComponent().SyncDir(options)
	if err != nil {
<<<<<<< HEAD
		log.Err("Libfuse::Fsyncdir : error syncing dir %s [%s]", name, err.Error())
		return -fuse.EIO
=======
		log.Err("Libfuse::libfuse2_fsyncdir : error syncing dir %s [%s]", name, err.Error())
		return -C.EIO
>>>>>>> e80f636a
	}

	libfuseStatsCollector.PushEvents(syncDir, name, nil)
	libfuseStatsCollector.UpdateStats(stats_manager.Increment, syncDir, (int64)(1))

	return 0
}

// Chmod changes permissions of a file.
func (cf *CgofuseFS) Chmod(path string, mode uint32) int {
	name := trimFusePath(path)
	name = common.NormalizeObjectName(name)
	log.Trace("Libfuse::Chmod : %s", name)

	err := fuseFS.NextComponent().Chmod(
		internal.ChmodOptions{
			Name: name,
			Mode: fs.FileMode(mode),
		})
	if err != nil {
		log.Err("Libfuse::Chmod : error in chmod of %s [%s]", name, err.Error())
		if os.IsNotExist(err) {
<<<<<<< HEAD
			return -fuse.ENOENT
=======
			return -C.ENOENT
		} else if os.IsPermission(err) {
			return -C.EACCES
>>>>>>> e80f636a
		}
		return -fuse.EIO
	}

	libfuseStatsCollector.PushEvents(chmod, name, map[string]interface{}{md: fs.FileMode(mode)})
	libfuseStatsCollector.UpdateStats(stats_manager.Increment, chmod, (int64)(1))

	return 0
}

// Chown changes the owner of a file.
func (cf *CgofuseFS) Chown(path string, uid uint32, gid uint32) int {
	name := trimFusePath(path)
	name = common.NormalizeObjectName(name)
	log.Trace("Libfuse::Chown : %s", name)
	// TODO: Implement
	return 0
}

// Utimens changes the access and modification time of a file.
func (cf *CgofuseFS) Utimens(path string, tmsp []fuse.Timespec) int {
	name := trimFusePath(path)
	name = common.NormalizeObjectName(name)
	log.Trace("Libfuse::Utimens : %s", name)
	// TODO: is the conversion from [2]timespec to *timespec ok?
	// TODO: Implement
	// For now this returns 0 to allow touch to work correctly
	return 0
}

// Access is not implemented.
func (cf *CgofuseFS) Access(path string, mask uint32) int {
	return -fuse.ENOSYS
}

// Getxattr  is not implemented.
func (cf *CgofuseFS) Getxattr(path string, name string) (int, []byte) {
	return -fuse.ENOSYS, nil
}

// Link is not implemented.
func (cf *CgofuseFS) Link(oldpath string, newpath string) int {
	return -fuse.ENOSYS
}

// Listxattr is not implemented.
func (cf *CgofuseFS) Listxattr(path string, fill func(name string) bool) int {
	return -fuse.ENOSYS
}

// Mknod is not implemented.
func (cf *CgofuseFS) Mknod(path string, mode uint32, dev uint64) int {
	return -fuse.ENOSYS
}

// Removexattr is not implemented.
func (cf *CgofuseFS) Removexattr(path string, name string) int {
	return -fuse.ENOSYS
}

// Setxattr  is not implemented.
func (cf *CgofuseFS) Setxattr(path string, name string, value []byte, flags int) int {
	return -fuse.ENOSYS
}

// blobfuse_cache_update refresh the file-cache policy for this file
// TODO: Figure out when to call this function since this was called with c code before
// func blobfuse_cache_update(path string) int {
// 	name := trimFusePath(path)
// 	name = common.NormalizeObjectName(name)
// 	go fuseFS.NextComponent().FileUsed(name) //nolint
// 	return 0
// }

// Verify that we follow the interface
var (
	_ fuse.FileSystemInterface = (*CgofuseFS)(nil)
)<|MERGE_RESOLUTION|>--- conflicted
+++ resolved
@@ -41,6 +41,7 @@
 	"io/fs"
 	"os"
 	"runtime"
+	"syscall"
 	"time"
 
 	"lyvecloudfuse/common"
@@ -63,7 +64,6 @@
 uses so we convert the integer into a handle object.
 */
 
-<<<<<<< HEAD
 // CgofuseFS defines the file system with functions that interface with FUSE.
 type CgofuseFS struct {
 	// Implement the interface from cgofuse
@@ -75,13 +75,6 @@
 	// group identifier on linux
 	gid uint32
 }
-=======
-const (
-	C_ENOENT = int(-C.ENOENT)
-	C_EIO    = int(-C.EIO)
-	C_EACCES = int(-C.EACCES)
-)
->>>>>>> e80f636a
 
 // Note: libfuse prepends "/" to the path.
 // TODO: Not sure if this is needed for cgofuse, will need to check
@@ -141,55 +134,14 @@
 	if lf.readOnly {
 		options += ",ro"
 	}
-<<<<<<< HEAD
 	if lf.nonEmptyMount {
 		options += ",nonempty"
-=======
+	}
 
 	// direct_io option is used to bypass the kernel cache. It disables the use of
 	// page cache (file content cache) in the kernel for the filesystem.
-	if fuseFS.directIO {
+	if lf.directIO {
 		options += ",direct_io"
-	}
-
-	// Why we pass -f
-	// CGo is not very good with handling forks - so if the user wants to run blobfuse in the
-	// background we fork on mount in GO (mount.go) and we just always force libfuse to mount in foreground
-	arguments = append(arguments, "blobfuse2",
-		C.GoString(opts.mount_path),
-		"-o", options,
-		"-f", "-ofsname=blobfuse2", "-okernel_cache")
-	if opts.trace_enable {
-		arguments = append(arguments, "-d")
-	}
-
-	for _, a := range arguments {
-		log.Debug("Libfuse::populateFuseArgs : opts : %s", a)
-		arg := C.CString(a)
-		defer C.free(unsafe.Pointer(arg))
-		err := C.fuse_opt_add_arg(args, arg)
-		if err != 0 {
-			return nil, err
-		}
-	}
-
-	return opts, 0
-}
-
-// destroyFuse is a no-op
-func (lf *Libfuse) destroyFuse() error {
-	log.Trace("Libfuse::destroyFuse : Destroying FUSE")
-	return nil
-}
-
-//export libfuse2_init
-func libfuse2_init(conn *C.fuse_conn_info_t) (res unsafe.Pointer) {
-	log.Trace("Libfuse::libfuse2_init : init")
-
-	log.Info("Libfuse::NotifyMountToParent : Notifying parent for successful mount")
-	if err := common.NotifyMountToParent(); err != nil {
-		log.Err("Libfuse::NotifyMountToParent : Failed to notify parent, error: [%v]", err)
->>>>>>> e80f636a
 	}
 
 	// Setup options as a slice
@@ -216,16 +168,10 @@
 	return nil
 }
 
-<<<<<<< HEAD
 func (lf *Libfuse) destroyFuse() error {
 	log.Trace("Libfuse::destroyFuse : Destroying FUSE")
 	lf.host.Unmount()
 	return nil
-=======
-//export libfuse_destroy
-func libfuse_destroy(data unsafe.Pointer) {
-	log.Trace("Libfuse::libfuse2_destroy : destroy")
->>>>>>> e80f636a
 }
 
 func (lf *Libfuse) fillStat(attr *internal.ObjAttr, stbuf *fuse.Stat_t) {
@@ -316,19 +262,14 @@
 	// Get attributes
 	attr, err := fuseFS.NextComponent().GetAttr(internal.GetAttrOptions{Name: name})
 	if err != nil {
-<<<<<<< HEAD
 		log.Err("Libfuse::Getattr : Failed to get attributes of %s [%s]", name, err.Error())
-		return -fuse.ENOENT
-=======
-		//log.Err("Libfuse::libfuse2_getattr : Failed to get attributes of %s [%s]", name, err.Error())
 		if err == syscall.ENOENT {
-			return -C.ENOENT
+			return -fuse.ENOENT
 		} else if err == syscall.EACCES {
-			return -C.EACCES
+			return -fuse.EACCES
 		} else {
-			return -C.EIO
-		}
->>>>>>> e80f636a
+			return -fuse.EIO
+		}
 	}
 
 	// Populate stat
@@ -340,17 +281,7 @@
 func (cf *CgofuseFS) Mkdir(path string, mode uint32) int {
 	name := trimFusePath(path)
 	name = common.NormalizeObjectName(name)
-<<<<<<< HEAD
-	log.Trace("Libfuse::libfuse_mkdir : %s", name)
-=======
-	log.Trace("Libfuse::libfuse2_statfs : %s", name)
-
-	attr, populated, err := fuseFS.NextComponent().StatFs()
-	if err != nil {
-		log.Err("Libfuse::libfuse2_statfs: Failed to get stats %s [%s]", name, err.Error())
-		return -C.EIO
-	}
->>>>>>> e80f636a
+	log.Trace("Libfuse::Mkdir : %s", name)
 
 	// Check if the directory already exists. On Windows we need to make this call explicitly
 	if runtime.GOOS == "windows" {
@@ -361,37 +292,15 @@
 		}
 	}
 
-<<<<<<< HEAD
 	// blobfuse uses a bitwise and trick to make sure mode is a uint32, we don't need that here
 	err := fuseFS.NextComponent().CreateDir(internal.CreateDirOptions{Name: name, Mode: fs.FileMode(mode)})
 	if err != nil {
-		log.Err("Libfuse::libfuse_mkdir : Failed to create %s [%s]", name, err.Error())
-		return -fuse.EIO
-=======
-	C.populate_statfs(path, buf)
-
-	return 0
-}
-
-// Directory Operations
-
-// libfuse_mkdir creates a directory
-//
-//export libfuse_mkdir
-func libfuse_mkdir(path *C.char, mode C.mode_t) C.int {
-	name := trimFusePath(path)
-	name = common.NormalizeObjectName(name)
-	log.Trace("Libfuse::libfuse2_mkdir : %s", name)
-
-	err := fuseFS.NextComponent().CreateDir(internal.CreateDirOptions{Name: name, Mode: fs.FileMode(uint32(mode) & 0xffffffff)})
-	if err != nil {
-		log.Err("Libfuse::libfuse2_mkdir : Failed to create %s [%s]", name, err.Error())
+		log.Err("Libfuse::Mkdir : Failed to create %s [%s]", name, err.Error())
 		if os.IsPermission(err) {
-			return -C.EACCES
+			return -fuse.EACCES
 		} else {
-			return -C.EIO
-		}
->>>>>>> e80f636a
+			return -fuse.EIO
+		}
 	}
 
 	libfuseStatsCollector.PushEvents(createDir, name, map[string]interface{}{md: fs.FileMode(mode)})
@@ -408,11 +317,7 @@
 		name = name + "/"
 	}
 
-<<<<<<< HEAD
 	log.Trace("Libfuse::Opendir : %s", name)
-=======
-	log.Trace("Libfuse::libfuse2_opendir : %s", name)
->>>>>>> e80f636a
 
 	handle := handlemap.NewHandle(name)
 
@@ -434,7 +339,6 @@
 	return 0, uint64(fh)
 }
 
-<<<<<<< HEAD
 // Releasedir opens the handle for the directory at the path.
 func (cf *CgofuseFS) Releasedir(path string, fh uint64) int {
 	// Get the filehandle
@@ -445,14 +349,6 @@
 	}
 
 	log.Trace("Libfuse::Releasedir : %s, handle: %d", handle.Path, handle.ID)
-=======
-// libfuse_releasedir opens handle to given directory
-//
-//export libfuse_releasedir
-func libfuse_releasedir(path *C.char, fi *C.fuse_file_info_t) C.int {
-	handle := (*handlemap.Handle)(unsafe.Pointer(uintptr(fi.fh)))
-	log.Trace("Libfuse::libfuse2_releasedir : %s, handle: %d", handle.Path, handle.ID)
->>>>>>> e80f636a
 
 	handle.Cleanup()
 	handlemap.Delete(handle.ID)
@@ -485,19 +381,11 @@
 		})
 
 		if err != nil {
-<<<<<<< HEAD
 			log.Err("Libfuse::Readdir : Path %s, handle: %d, offset %d. Error in retrieval", handle.Path, handle.ID, ofst64)
 			if os.IsNotExist(err) {
 				return -fuse.ENOENT
-=======
-			log.Err("Libfuse::libfuse2_readdir : Path %s, handle: %d, offset %d. Error in retrieval %s", handle.Path, handle.ID, off_64, err.Error())
-			if os.IsNotExist(err) {
-				return C.int(C_ENOENT)
 			} else if os.IsPermission(err) {
-				return C.int(C_EACCES)
-			} else {
-				return C.int(C_EIO)
->>>>>>> e80f636a
+				return -fuse.EACCES
 			}
 
 			return -fuse.EIO
@@ -537,11 +425,7 @@
 func (cf *CgofuseFS) Rmdir(path string) int {
 	name := trimFusePath(path)
 	name = common.NormalizeObjectName(name)
-<<<<<<< HEAD
 	log.Trace("Libfuse::Rmdir : %s", name)
-=======
-	log.Trace("Libfuse::libfuse2_rmdir : %s", name)
->>>>>>> e80f636a
 
 	empty := fuseFS.NextComponent().IsDirEmpty(internal.IsDirEmptyOptions{Name: name})
 	if !empty {
@@ -550,11 +434,7 @@
 
 	err := fuseFS.NextComponent().DeleteDir(internal.DeleteDirOptions{Name: name})
 	if err != nil {
-<<<<<<< HEAD
 		log.Err("Libfuse::Rmdir : Failed to delete %s [%s]", name, err.Error())
-=======
-		log.Err("Libfuse::libfuse2_rmdir : Failed to delete %s [%s]", name, err.Error())
->>>>>>> e80f636a
 		if os.IsNotExist(err) {
 			return -fuse.ENOENT
 		}
@@ -572,22 +452,17 @@
 func (cf *CgofuseFS) Create(path string, flags int, mode uint32) (int, uint64) {
 	name := trimFusePath(path)
 	name = common.NormalizeObjectName(name)
-	log.Trace("Libfuse::libfuse2_create : %s", name)
+	log.Trace("Libfuse::Create : %s", name)
 
 	handle, err := fuseFS.NextComponent().CreateFile(internal.CreateFileOptions{Name: name, Mode: fs.FileMode(mode)})
 	if err != nil {
-		log.Err("Libfuse::libfuse2_create : Failed to create %s [%s]", name, err.Error())
+		log.Err("Libfuse::Create : Failed to create %s [%s]", name, err.Error())
 		if os.IsExist(err) {
 			return -fuse.EEXIST, 0
 		}
 
 		return -fuse.EIO, 0
 	}
-<<<<<<< HEAD
-=======
-	log.Trace("Libfuse::libfuse2_create : %s, handle %d", name, handle.ID)
-	fi.fh = C.ulong(uintptr(unsafe.Pointer(ret_val)))
->>>>>>> e80f636a
 
 	fh := handlemap.Add(handle)
 	// Don't think we need this
@@ -595,7 +470,7 @@
 	// if !handle.Cached() {
 	// 	ret_val.fd = 0
 	// }
-	log.Trace("Libfuse::libfuse_create : %s, handle %d", name, fh)
+	log.Trace("Libfuse::Create : %s, handle %d", name, fh)
 	//fi.fh = C.ulong(uintptr(unsafe.Pointer(ret_val)))
 
 	libfuseStatsCollector.PushEvents(createFile, name, map[string]interface{}{md: fs.FileMode(mode)})
@@ -610,22 +485,7 @@
 func (cf *CgofuseFS) Open(path string, flags int) (int, uint64) {
 	name := trimFusePath(path)
 	name = common.NormalizeObjectName(name)
-<<<<<<< HEAD
-	log.Trace("Libfuse:: Open : %s", name)
-=======
-	log.Trace("Libfuse::libfuse2_open : %s", name)
-	// TODO: Should this sit behind a user option? What if we change something to support these in the future?
-	// Mask out SYNC and DIRECT flags since write operation will fail
-	if fi.flags&C.O_SYNC != 0 || fi.flags&C.__O_DIRECT != 0 {
-		log.Err("Libfuse::libfuse2_open : Reset flags for open %s, fi.flags %X", name, fi.flags)
-		// Blobfuse2 does not support the SYNC or DIRECT flag. If a user application passes this flag on to blobfuse2
-		// and we open the file with this flag, subsequent write operations wlil fail with "Invalid argument" error.
-		// Mask them out here in the open call so that write works.
-		// Oracle RMAN is one such application that sends these flags during backup
-		fi.flags = fi.flags &^ C.O_SYNC
-		fi.flags = fi.flags &^ C.__O_DIRECT
-	}
->>>>>>> e80f636a
+	log.Trace("Libfuse::Open : %s", name)
 
 	handle, err := fuseFS.NextComponent().OpenFile(
 		internal.OpenFileOptions{
@@ -635,22 +495,15 @@
 		})
 
 	if err != nil {
-		log.Err("Libfuse::libfuse2_open : Failed to open %s [%s]", name, err.Error())
+		log.Err("Libfuse::Open : Failed to open %s [%s]", name, err.Error())
 		if os.IsNotExist(err) {
-<<<<<<< HEAD
 			return -fuse.ENOENT, 0
-=======
-			return -C.ENOENT
 		} else if os.IsPermission(err) {
-			return -C.EACCES
-		} else {
-			return -C.EIO
->>>>>>> e80f636a
+			return -fuse.EACCES, 0
 		}
 
 		return -fuse.EIO, 0
 	}
-<<<<<<< HEAD
 
 	fh := handlemap.Add(handle)
 	// Don't think we need this
@@ -658,12 +511,8 @@
 	// if !handle.Cached() {
 	// 	ret_val.fd = 0
 	// }
-	log.Trace("Libfuse::libfuse_open : %s, handle %d", name, fh)
+	log.Trace("Libfuse::Open : %s, handle %d", name, fh)
 	// fi.fh = C.ulong(uintptr(unsafe.Pointer(ret_val)))
-=======
-	log.Trace("Libfuse::libfuse2_open : %s, handle %d", name, handle.ID)
-	fi.fh = C.ulong(uintptr(unsafe.Pointer(ret_val)))
->>>>>>> e80f636a
 
 	// increment open file handles count
 	libfuseStatsCollector.UpdateStats(stats_manager.Increment, openHandles, (int64)(1))
@@ -702,13 +551,8 @@
 		err = nil
 	}
 	if err != nil {
-<<<<<<< HEAD
 		log.Err("Libfuse::Read : error reading file %s, handle: %d [%s]", handle.Path, handle.ID, err.Error())
 		return -fuse.EIO
-=======
-		log.Err("Libfuse::libfuse2_read : error reading file %s, handle: %d [%s]", handle.Path, handle.ID, err.Error())
-		return -C.EIO
->>>>>>> e80f636a
 	}
 
 	return bytesRead
@@ -732,13 +576,8 @@
 		})
 
 	if err != nil {
-<<<<<<< HEAD
 		log.Err("Libfuse::Write : error writing file %s, handle: %d [%s]", handle.Path, handle.ID, err.Error())
 		return -fuse.EIO
-=======
-		log.Err("Libfuse::libfuse2_write : error writing file %s, handle: %d [%s]", handle.Path, handle.ID, err.Error())
-		return -C.EIO
->>>>>>> e80f636a
 	}
 
 	return bytesWritten
@@ -753,11 +592,7 @@
 		return -fuse.EBADF
 	}
 
-<<<<<<< HEAD
 	log.Trace("Libfuse::Flush : %s, handle: %d", handle.Path, handle.ID)
-=======
-	log.Trace("Libfuse::libfuse2_flush : %s, handle: %d", handle.Path, handle.ID)
->>>>>>> e80f636a
 
 	// If the file handle is not dirty, there is no need to flush
 	// TODO: Fix handling the dirty flag
@@ -771,19 +606,14 @@
 
 	err := fuseFS.NextComponent().FlushFile(internal.FlushFileOptions{Handle: handle})
 	if err != nil {
-<<<<<<< HEAD
 		log.Err("Libfuse::Flush : error flushing file %s, handle: %d [%s]", handle.Path, handle.ID, err.Error())
-		return -fuse.EIO
-=======
-		log.Err("Libfuse::libfuse2_flush : error flushing file %s, handle: %d [%s]", handle.Path, handle.ID, err.Error())
 		if err == syscall.ENOENT {
-			return -C.ENOENT
+			return -fuse.ENOENT
 		} else if err == syscall.EACCES {
-			return -C.EACCES
+			return -fuse.EACCES
 		} else {
-			return -C.EIO
-		}
->>>>>>> e80f636a
+			return -fuse.EIO
+		}
 	}
 
 	return 0
@@ -811,7 +641,6 @@
 	return 0
 }
 
-<<<<<<< HEAD
 // Release closes an open file.
 func (cf *CgofuseFS) Release(path string, fh uint64) int {
 	// Get the filehandle
@@ -821,15 +650,6 @@
 		return -fuse.EBADF
 	}
 	log.Trace("Libfuse::Release : %s, handle: %d", handle.Path, handle.ID)
-=======
-// libfuse_release releases an open file
-//
-//export libfuse_release
-func libfuse_release(path *C.char, fi *C.fuse_file_info_t) C.int {
-	fileHandle := (*C.file_handle_t)(unsafe.Pointer(uintptr(fi.fh)))
-	handle := (*handlemap.Handle)(unsafe.Pointer(uintptr(fileHandle.obj)))
-	log.Trace("Libfuse::libfuse2_release : %s, handle: %d", handle.Path, handle.ID)
->>>>>>> e80f636a
 
 	// If the file handle is dirty then file-cache needs to flush this file
 	if handle.Dirty() {
@@ -838,19 +658,14 @@
 
 	err := fuseFS.NextComponent().CloseFile(internal.CloseFileOptions{Handle: handle})
 	if err != nil {
-<<<<<<< HEAD
 		log.Err("Libfuse::Release : error closing file %s, handle: %d [%s]", handle.Path, handle.ID, err.Error())
-		return -fuse.EIO
-=======
-		log.Err("Libfuse::libfuse2_release : error closing file %s, handle: %d [%s]", handle.Path, handle.ID, err.Error())
 		if err == syscall.ENOENT {
-			return -C.ENOENT
+			return -fuse.ENOENT
 		} else if err == syscall.EACCES {
-			return -C.EACCES
+			return -fuse.EACCES
 		} else {
-			return -C.EIO
-		}
->>>>>>> e80f636a
+			return -fuse.EIO
+		}
 	}
 
 	handlemap.Delete(handle.ID)
@@ -865,7 +680,6 @@
 func (cf *CgofuseFS) Unlink(path string) int {
 	name := trimFusePath(path)
 	name = common.NormalizeObjectName(name)
-<<<<<<< HEAD
 	log.Trace("Libfuse::Unlink : %s", name)
 
 	err := fuseFS.NextComponent().DeleteFile(internal.DeleteFileOptions{Name: name})
@@ -873,19 +687,11 @@
 		log.Err("Libfuse::Unlink : error deleting file %s [%s]", name, err.Error())
 		if os.IsNotExist(err) {
 			return -fuse.ENOENT
-=======
-	log.Trace("Libfuse::libfuse2_unlink : %s", name)
-
-	err := fuseFS.NextComponent().DeleteFile(internal.DeleteFileOptions{Name: name})
-	if err != nil {
-		log.Err("Libfuse::libfuse2_unlink : error deleting file %s [%s]", name, err.Error())
-		if os.IsNotExist(err) {
-			return -C.ENOENT
 		} else if os.IsPermission(err) {
-			return -C.EACCES
->>>>>>> e80f636a
-		}
-		return -fuse.EIO
+			return -fuse.EACCES
+		}
+		return -fuse.EIO
+
 	}
 
 	libfuseStatsCollector.PushEvents(deleteFile, name, nil)
@@ -969,7 +775,6 @@
 func (cf *CgofuseFS) Symlink(target string, newpath string) int {
 	name := trimFusePath(newpath)
 	name = common.NormalizeObjectName(name)
-<<<<<<< HEAD
 	targetPath := common.NormalizeObjectName(target)
 	log.Trace("Libfuse::Symlink : Received for %s -> %s", name, targetPath)
 
@@ -977,16 +782,6 @@
 	if err != nil {
 		log.Err("Libfuse::Symlink : error linking file %s -> %s [%s]", name, targetPath, err.Error())
 		return -fuse.EIO
-=======
-	targetPath := C.GoString(target)
-	targetPath = common.NormalizeObjectName(targetPath)
-	log.Trace("Libfuse::libfuse2_symlink : Received for %s -> %s", name, targetPath)
-
-	err := fuseFS.NextComponent().CreateLink(internal.CreateLinkOptions{Name: name, Target: targetPath})
-	if err != nil {
-		log.Err("Libfuse::libfuse2_symlink : error linking file %s -> %s [%s]", name, targetPath, err.Error())
-		return -C.EIO
->>>>>>> e80f636a
 	}
 
 	libfuseStatsCollector.PushEvents(createLink, name, map[string]interface{}{trgt: targetPath})
@@ -1003,11 +798,7 @@
 
 	targetPath, err := fuseFS.NextComponent().ReadLink(internal.ReadLinkOptions{Name: name})
 	if err != nil {
-<<<<<<< HEAD
 		log.Err("Libfuse::Readlink : error reading link file %s [%s]", name, err.Error())
-=======
-		log.Err("Libfuse::libfuse2_readlink : error reading link file %s [%s]", name, err.Error())
->>>>>>> e80f636a
 		if os.IsNotExist(err) {
 			return -fuse.ENOENT, targetPath
 		}
@@ -1031,7 +822,6 @@
 		return -fuse.EIO
 	}
 
-<<<<<<< HEAD
 	// Get the filehandle
 	handle, exists := handlemap.Load(handlemap.HandleID(fh))
 	if !exists {
@@ -1039,11 +829,6 @@
 		return -fuse.EBADF
 	}
 	log.Trace("Libfuse::Fsync : %s, handle: %d", handle.Path, handle.ID)
-=======
-	fileHandle := (*C.file_handle_t)(unsafe.Pointer(uintptr(fi.fh)))
-	handle := (*handlemap.Handle)(unsafe.Pointer(uintptr(fileHandle.obj)))
-	log.Trace("Libfuse::libfuse2_fsync : %s, handle: %d", handle.Path, handle.ID)
->>>>>>> e80f636a
 
 	options := internal.SyncFileOptions{Handle: handle}
 	// If the datasync parameter is non-zero, then only the user data should be flushed, not the metadata.
@@ -1051,13 +836,8 @@
 
 	err := fuseFS.NextComponent().SyncFile(options)
 	if err != nil {
-<<<<<<< HEAD
 		log.Err("Libfuse::Fsync : error syncing file %s [%s]", handle.Path, err.Error())
 		return -fuse.EIO
-=======
-		log.Err("Libfuse::libfuse2_fsync : error syncing file %s [%s]", handle.Path, err.Error())
-		return -C.EIO
->>>>>>> e80f636a
 	}
 
 	libfuseStatsCollector.PushEvents(syncFile, handle.Path, nil)
@@ -1070,11 +850,7 @@
 func (cf *CgofuseFS) Fsyncdir(path string, datasync bool, fh uint64) int {
 	name := trimFusePath(path)
 	name = common.NormalizeObjectName(name)
-<<<<<<< HEAD
 	log.Trace("Libfuse::Fsyncdir : %s", name)
-=======
-	log.Trace("Libfuse::libfuse2_fsyncdir : %s", name)
->>>>>>> e80f636a
 
 	options := internal.SyncDirOptions{Name: name}
 	// If the datasync parameter is non-zero, then only the user data should be flushed, not the metadata.
@@ -1082,13 +858,8 @@
 
 	err := fuseFS.NextComponent().SyncDir(options)
 	if err != nil {
-<<<<<<< HEAD
 		log.Err("Libfuse::Fsyncdir : error syncing dir %s [%s]", name, err.Error())
 		return -fuse.EIO
-=======
-		log.Err("Libfuse::libfuse2_fsyncdir : error syncing dir %s [%s]", name, err.Error())
-		return -C.EIO
->>>>>>> e80f636a
 	}
 
 	libfuseStatsCollector.PushEvents(syncDir, name, nil)
@@ -1111,13 +882,9 @@
 	if err != nil {
 		log.Err("Libfuse::Chmod : error in chmod of %s [%s]", name, err.Error())
 		if os.IsNotExist(err) {
-<<<<<<< HEAD
 			return -fuse.ENOENT
-=======
-			return -C.ENOENT
 		} else if os.IsPermission(err) {
-			return -C.EACCES
->>>>>>> e80f636a
+			return -fuse.EACCES
 		}
 		return -fuse.EIO
 	}
