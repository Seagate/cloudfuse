--- conflicted
+++ resolved
@@ -594,25 +594,7 @@
 
 	empty := fuseFS.NextComponent().IsDirEmpty(internal.IsDirEmptyOptions{Name: name})
 	if !empty {
-<<<<<<< HEAD
-		// delete empty directories from local cache directory
-		val, err := fuseFS.NextComponent().DeleteEmptyDirs(internal.DeleteDirOptions{Name: name})
-		if !val {
-			// either file cache has failed or not present in the pipeline
-			if err != nil {
-				// if error is not nil, file cache has failed
-				log.Err("Libfuse::libfuse_rmdir : Failed to delete %s [%s]", name, err.Error())
-			}
-			return -fuse.ENOTEMPTY
-		} else {
-			empty = fuseFS.NextComponent().IsDirEmpty(internal.IsDirEmptyOptions{Name: name})
-			if !empty {
-				return -fuse.ENOTEMPTY
-			}
-		}
-=======
-		return -C.ENOTEMPTY
->>>>>>> 4ef97799
+		return -fuse.ENOTEMPTY
 	}
 
 	err := fuseFS.NextComponent().DeleteDir(internal.DeleteDirOptions{Name: name})
