--- conflicted
+++ resolved
@@ -66,11 +66,7 @@
 func (suite *libfuseTestSuite) TestConfig() {
 	defer suite.cleanupTest()
 	suite.cleanupTest() // clean up the default libfuse generated
-<<<<<<< HEAD
-	config := "allow-other: true\nread-only: true\nlibfuse:\n  attribute-expiration-sec: 60\n  entry-expiration-sec: 60\n  negative-entry-expiration-sec: 60\n  fuse-trace: true\n  disable-writeback-cache: true\n  ignore-open-flags: false\n  network-share: true\n"
-=======
-	config := "allow-other: true\nread-only: true\nlibfuse:\n  attribute-expiration-sec: 60\n  entry-expiration-sec: 60\n  negative-entry-expiration-sec: 60\n  fuse-trace: true\n  disable-writeback-cache: true\n  ignore-open-flags: false\n  direct-io: true\n"
->>>>>>> e80f636a
+	config := "allow-other: true\nread-only: true\nlibfuse:\n  attribute-expiration-sec: 60\n  entry-expiration-sec: 60\n  negative-entry-expiration-sec: 60\n  fuse-trace: true\n  disable-writeback-cache: true\n  ignore-open-flags: false\n  direct-io: true\n  network-share: true\n"
 	suite.setupTestHelper(config) // setup a new libfuse with a custom config (clean up will occur after the test as usual)
 
 	suite.assert.Equal(suite.libfuse.Name(), "libfuse")
