/*
   Licensed under the MIT License <http://opensource.org/licenses/MIT>.

   Copyright © 2023-2025 Seagate Technology LLC and/or its Affiliates
   Copyright © 2020-2025 Microsoft Corporation. All rights reserved.

   Permission is hereby granted, free of charge, to any person obtaining a copy
   of this software and associated documentation files (the "Software"), to deal
   in the Software without restriction, including without limitation the rights
   to use, copy, modify, merge, publish, distribute, sublicense, and/or sell
   copies of the Software, and to permit persons to whom the Software is
   furnished to do so, subject to the following conditions:

   The above copyright notice and this permission notice shall be included in all
   copies or substantial portions of the Software.

   THE SOFTWARE IS PROVIDED "AS IS", WITHOUT WARRANTY OF ANY KIND, EXPRESS OR
   IMPLIED, INCLUDING BUT NOT LIMITED TO THE WARRANTIES OF MERCHANTABILITY,
   FITNESS FOR A PARTICULAR PURPOSE AND NONINFRINGEMENT. IN NO EVENT SHALL THE
   AUTHORS OR COPYRIGHT HOLDERS BE LIABLE FOR ANY CLAIM, DAMAGES OR OTHER
   LIABILITY, WHETHER IN AN ACTION OF CONTRACT, TORT OR OTHERWISE, ARISING FROM,
   OUT OF OR IN CONNECTION WITH THE SOFTWARE OR THE USE OR OTHER DEALINGS IN THE
   SOFTWARE
*/

// Package libfuse defines the component that interacts with the FUSE filesystem and defines all
// functions to interface with FUSE.
package libfuse

import (
	"context"
	"fmt"
	"strings"

	"github.com/Seagate/cloudfuse/common"
	"github.com/Seagate/cloudfuse/common/config"
	"github.com/Seagate/cloudfuse/common/log"
	"github.com/Seagate/cloudfuse/internal"
	"github.com/Seagate/cloudfuse/internal/stats_manager"

	"github.com/winfsp/cgofuse/fuse"
)

/* NOTES:
   - Component shall have a structure which inherits "internal.BaseComponent" to participate in pipeline
   - Component shall register a name and its constructor to participate in pipeline  (add by default by generator)
   - Order of calls : Constructor -> Configure -> Start ..... -> Stop
   - To read any new setting from config file follow the Configure method default comments
*/

// Libfuse holds the settings and information for the FUSE component.
type Libfuse struct {
	internal.BaseComponent
	host                  *fuse.FileSystemHost
	mountPath             string
	dirPermission         uint
	filePermission        uint
	readOnly              bool
	attributeExpiration   uint32
	entryExpiration       uint32
	negativeTimeout       uint32
	allowOther            bool
	allowRoot             bool
	ownerUID              uint32
	ownerGID              uint32
	traceEnable           bool
	extensionPath         string
	disableWritebackCache bool
	ignoreOpenFlags       bool
	nonEmptyMount         bool
	networkShare          bool // Run as a network file share on Windows
	lsFlags               common.BitMap16
	maxFuseThreads        uint32
	directIO              bool
	umask                 uint32
<<<<<<< HEAD
	displayCapacityMb     uint64
	windowsSDDL           string
=======
	disableKernelCache    bool
>>>>>>> 05bb0853
}

// To support pagination in readdir calls this structure holds a block of items for a given directory
type dirChildCache struct {
	sIndex   uint64              // start index of current block of items
	eIndex   uint64              // End index of current block of items
	length   uint64              // Length of the children list
	token    string              // Token to get next block of items from container
	children []*internal.ObjAttr // Slice holding current block of children
	lastPage bool                // Whether current block is the last one
}

// LibfuseOptions defines the config parameters.
type LibfuseOptions struct {
	mountPath               string
	DefaultPermission       uint32 `config:"default-permission"            yaml:"default-permission,omitempty"`
	AttributeExpiration     uint32 `config:"attribute-expiration-sec"      yaml:"attribute-expiration-sec,omitempty"`
	EntryExpiration         uint32 `config:"entry-expiration-sec"          yaml:"entry-expiration-sec,omitempty"`
	NegativeEntryExpiration uint32 `config:"negative-entry-expiration-sec" yaml:"negative-entry-expiration-sec,omitempty"`
	EnableFuseTrace         bool   `config:"fuse-trace"                    yaml:"fuse-trace,omitempty"`
	allowOther              bool   `config:"allow-other"                   yaml:"-"`
	allowRoot               bool   `config:"allow-root"                    yaml:"-"`
	readOnly                bool   `config:"read-only"                     yaml:"-"`
	ExtensionPath           string `config:"extension"                     yaml:"extension,omitempty"`
	DisableWritebackCache   bool   `config:"disable-writeback-cache"       yaml:"-"`
	IgnoreOpenFlags         bool   `config:"ignore-open-flags"             yaml:"ignore-open-flags,omitempty"`
	nonEmptyMount           bool   `config:"nonempty"                      yaml:"nonempty,omitempty"`
	NetworkShare            bool   `config:"network-share"                 yaml:"network-share,omitempty"`
	Uid                     uint32 `config:"uid"                           yaml:"uid,omitempty"`
	Gid                     uint32 `config:"gid"                           yaml:"gid,omitempty"`
	MaxFuseThreads          uint32 `config:"max-fuse-threads"              yaml:"max-fuse-threads,omitempty"`
	DirectIO                bool   `config:"direct-io"                     yaml:"direct-io,omitempty"`
	Umask                   uint32 `config:"umask"                         yaml:"umask,omitempty"`
	DisplayCapacityMb       uint64 `config:"display-capacity-mb"           yaml:"display-capacity-mb,omitempty"`
	WindowsSSDL             string `config:"windows-sddl"                  yaml:"windows-sddl,omitempty"`
}

const compName = "libfuse"
const defaultEntryExpiration = 120
const defaultAttrExpiration = 120
const defaultNegativeEntryExpiration = 120
const defaultMaxFuseThreads = 128
const maxNameSize = 255
const blockSize = 4096

var fuseFS *Libfuse

var libfuseStatsCollector *stats_manager.StatsCollector

// Bitmasks in Go: https://yourbasic.org/golang/bitmask-flag-set-clear/

var ignoreFiles = map[string]bool{
	".Trash":           true,
	".Trash-1000":      true,
	".xdg-volume-info": true,
	"autorun.inf":      true,
}

// Verification to check satisfaction criteria with Component Interface
var _ internal.Component = &Libfuse{}

// Name returns the component name.
func (lf *Libfuse) Name() string {
	return compName
}

// SetName sets the component name.
func (lf *Libfuse) SetName(name string) {
	lf.BaseComponent.SetName(name)
}

// SetNextComponent sets the next component in the pipeline.
func (lf *Libfuse) SetNextComponent(nc internal.Component) {
	lf.BaseComponent.SetNextComponent(nc)
}

func (lf *Libfuse) Priority() internal.ComponentPriority {
	return internal.EComponentPriority.Producer()
}

// Start : Pipeline calls this method to start the component functionality
//
//	this shall not block the call otherwise pipeline will not start
func (lf *Libfuse) Start(ctx context.Context) error {
	log.Trace("Libfuse::Start : Starting component %s", lf.Name())

	// create stats collector for libfuse
	libfuseStatsCollector = stats_manager.NewStatsCollector(lf.Name())
	log.Debug("Starting libfuse stats collector")

	lf.lsFlags = internal.NewDirBitMap()
	lf.lsFlags.Set(internal.PropFlagModeDefault)

	// This marks the global fuse object so shall be the first statement
	fuseFS = lf

	// This starts the libfuse process and hence shall always be the last statement
	err := lf.initFuse()
	if err != nil {
		log.Err("Libfuse::Start : Failed to init fuse [%s]", err.Error())
		return err
	}

	return nil
}

// Stop : Stop the component functionality and kill all threads started
func (lf *Libfuse) Stop() error {
	log.Trace("Libfuse::Stop : Stopping component %s", lf.Name())
	_ = lf.destroyFuse()
	libfuseStatsCollector.Destroy()
	return nil
}

// Validate : Validate available config and convert them if required
func (lf *Libfuse) Validate(opt *LibfuseOptions) error {
	lf.mountPath = opt.mountPath
	lf.readOnly = opt.readOnly
	lf.traceEnable = opt.EnableFuseTrace
	lf.allowOther = opt.allowOther
	lf.allowRoot = opt.allowRoot
	lf.extensionPath = opt.ExtensionPath
	lf.disableWritebackCache = opt.DisableWritebackCache
	lf.ignoreOpenFlags = opt.IgnoreOpenFlags
	lf.nonEmptyMount = opt.nonEmptyMount
	lf.directIO = opt.DirectIO
	lf.networkShare = opt.NetworkShare
	lf.ownerGID = opt.Gid
	lf.ownerUID = opt.Uid
	lf.umask = opt.Umask
	lf.windowsSDDL = opt.WindowsSSDL

	if lf.disableKernelCache {
		opt.DirectIO = true
		lf.directIO = true
		log.Crit("Libfuse::Validate : Kernel cache disabled, setting direct-io mode in fuse")
	}

	if opt.allowOther {
		lf.dirPermission = uint(common.DefaultAllowOtherPermissionBits)
		lf.filePermission = uint(common.DefaultAllowOtherPermissionBits)
	} else {
		if opt.DefaultPermission != 0 {
			lf.dirPermission = uint(opt.DefaultPermission)
			lf.filePermission = uint(opt.DefaultPermission)
		} else {
			lf.dirPermission = uint(common.DefaultDirectoryPermissionBits)
			lf.filePermission = uint(common.DefaultFilePermissionBits)
		}
	}

	if config.IsSet(compName+".entry-expiration-sec") ||
		config.IsSet("lfuse.entry-expiration-sec") {
		lf.entryExpiration = opt.EntryExpiration
	} else {
		lf.entryExpiration = defaultEntryExpiration
	}

	if config.IsSet(compName+".attribute-expiration-sec") ||
		config.IsSet("lfuse.attribute-expiration-sec") {
		lf.attributeExpiration = opt.AttributeExpiration
	} else {
		lf.attributeExpiration = defaultAttrExpiration
	}

	if config.IsSet(compName+".negative-entry-expiration-sec") ||
		config.IsSet("lfuse.negative-entry-expiration-sec") {
		lf.negativeTimeout = opt.NegativeEntryExpiration
	} else {
		lf.negativeTimeout = defaultNegativeEntryExpiration
	}

	if lf.directIO {
		lf.negativeTimeout = 0
		lf.attributeExpiration = 0
		lf.entryExpiration = 0
		log.Crit("Libfuse::Validate : DirectIO enabled, setting fuse timeouts to 0")
	}

	if config.IsSet(compName + ".max-fuse-threads") {
		lf.maxFuseThreads = opt.MaxFuseThreads
	} else {
		lf.maxFuseThreads = defaultMaxFuseThreads
	}

	if config.IsSet(compName+".display-capacity-mb") && opt.DisplayCapacityMb > 0 {
		lf.displayCapacityMb = opt.DisplayCapacityMb
	} else {
		lf.displayCapacityMb = common.DefaultCapacityMb
	}

	// NOTE/TODO: this always fails in GitHub Actions on Windows
	if !config.IsSet(compName+".uid") && !config.IsSet(compName+".gid") &&
		!config.IsSet("lfuse.uid") &&
		!config.IsSet("lfuse.gid") {
		var err error
		lf.ownerUID, lf.ownerGID, err = common.GetCurrentUser()
		if err != nil {
			log.Err("Libfuse::Validate : config error [unable to obtain current user info]")
		}
	}

	log.Info("Libfuse::Validate : UID %v, GID %v", lf.ownerUID, lf.ownerGID)

	return nil
}

func (lf *Libfuse) GenConfig() string {
	log.Info("Libfuse::Configure : config generation started")

	// If DirectIO is enabled, override expiration values
	directIO := false
	_ = config.UnmarshalKey("direct-io", &directIO)

	var sb strings.Builder
	sb.WriteString(fmt.Sprintf("\n%s:", lf.Name()))

	timeout := defaultEntryExpiration
	if directIO {
		timeout = 0
		sb.WriteString("\n  direct-io: true")
	}

	sb.WriteString(fmt.Sprintf("\n  attribute-expiration-sec: %v", timeout))
	sb.WriteString(fmt.Sprintf("\n  entry-expiration-sec: %v", timeout))
	sb.WriteString(fmt.Sprintf("\n  negative-entry-expiration-sec: %v", timeout))

	return sb.String()
}

// Configure : Pipeline will call this method after constructor so that you can read config and initialize yourself
//
//	Return failure if any config is not valid to exit the process
func (lf *Libfuse) Configure(_ bool) error {
	log.Trace("Libfuse::Configure : %s", lf.Name())
	// >> If you do not need any config parameters remove below code and return nil
	conf := LibfuseOptions{IgnoreOpenFlags: true}
	err := config.UnmarshalKey(lf.Name(), &conf)
	if err != nil {
		log.Err("Libfuse::Configure : config error [invalid config attributes]")
		return fmt.Errorf("config error in %s [invalid config attributes]", lf.Name())
	}

	err = config.UnmarshalKey("lfuse", &conf)
	if err != nil {
		log.Err("Libfuse::Configure : config error [invalid config attributes: %s]", err.Error())
		return fmt.Errorf("config error in lfuse [invalid config attributes]")
	}
	// Extract values from 'conf' and store them as you wish here

	err = config.UnmarshalKey("mount-path", &conf.mountPath)
	if err != nil {
		log.Err("Libfuse::Configure : config error [unable to obtain mount-path]")
		return err
	}
	err = config.UnmarshalKey("read-only", &conf.readOnly)
	if err != nil {
		log.Err("Libfuse::Configure : config error [unable to obtain read-only]")
		return err
	}

	err = config.UnmarshalKey("allow-other", &conf.allowOther)
	if err != nil {
		log.Err("Libfuse::Configure : config error [unable to obtain allow-other]")
		return err
	}

	err = config.UnmarshalKey("allow-root", &conf.allowRoot)
	if err != nil {
		log.Err("Libfuse::Configure : config error [unable to obtain allow-root]")
		return err
	}

	err = config.UnmarshalKey("nonempty", &conf.nonEmptyMount)
	if err != nil {
		log.Err("Libfuse::Configure : config error [unable to obtain nonempty]")
		return err
	}

	_ = config.UnmarshalKey("disable-kernel-cache", &lf.disableKernelCache)

	err = lf.Validate(&conf)
	if err != nil {
		log.Err("Libfuse::Configure : config error [invalid config settings]")
		return fmt.Errorf("%s config error %s", lf.Name(), err.Error())
	}

<<<<<<< HEAD
	log.Crit(
		"Libfuse::Configure : read-only %t, allow-other %t, allow-root %t, default-perm %d, entry-timeout %d, attr-time %d, negative-timeout %d, "+
			"ignore-open-flags: %t, nonempty %t, network-share %t, direct_io %t, max-fuse-threads %d, fuse-trace %t, extension %s, disable-writeback-cache %t, dirPermission %v, mountPath %v, umask %v, displayCapacityMb %v",
		lf.readOnly,
		lf.allowOther,
		lf.allowRoot,
		lf.filePermission,
		lf.entryExpiration,
		lf.attributeExpiration,
		lf.negativeTimeout,
		lf.ignoreOpenFlags,
		lf.nonEmptyMount,
		lf.networkShare,
		lf.directIO,
		lf.maxFuseThreads,
		lf.traceEnable,
		lf.extensionPath,
		lf.disableWritebackCache,
		lf.dirPermission,
		lf.mountPath,
		lf.umask,
		lf.displayCapacityMb,
	)
=======
	// Disable libfuse logs if the mount is not running in foreground.
	// Currently as of 01-05-2025, we emit the libfuse logs only to the stdout.
	if !common.ForegroundMount {
		if lf.traceEnable {
			lf.traceEnable = false
		}
	}

	log.Crit("Libfuse::Configure : read-only %t, allow-other %t, allow-root %t, default-perm %d, entry-timeout %d, attr-time %d, negative-timeout %d, ignore-open-flags %t, nonempty %t, direct_io %t, max-fuse-threads %d, fuse-trace %t, extension %s, disable-writeback-cache %t, dirPermission %v, mountPath %v, umask %v, disableKernelCache %v",
		lf.readOnly, lf.allowOther, lf.allowRoot, lf.filePermission, lf.entryExpiration, lf.attributeExpiration, lf.negativeTimeout, lf.ignoreOpenFlags, lf.nonEmptyMount, lf.directIO, lf.maxFuseThreads, lf.traceEnable, lf.extensionPath, lf.disableWritebackCache, lf.dirPermission, lf.mountPath, lf.umask, lf.disableKernelCache)
>>>>>>> 05bb0853

	return nil
}

// ------------------------- Factory -------------------------------------------

// Pipeline will call this method to create your object, initialize your variables here
// << DO NOT DELETE ANY AUTO GENERATED CODE HERE >>
func NewLibfuseComponent() internal.Component {
	comp := &Libfuse{}
	comp.SetName(compName)
	return comp
}

// On init register this component to pipeline and supply your constructor
func init() {
	internal.AddComponent(compName, NewLibfuseComponent)
}<|MERGE_RESOLUTION|>--- conflicted
+++ resolved
@@ -73,12 +73,9 @@
 	maxFuseThreads        uint32
 	directIO              bool
 	umask                 uint32
-<<<<<<< HEAD
 	displayCapacityMb     uint64
 	windowsSDDL           string
-=======
 	disableKernelCache    bool
->>>>>>> 05bb0853
 }
 
 // To support pagination in readdir calls this structure holds a block of items for a given directory
@@ -366,7 +363,14 @@
 		return fmt.Errorf("%s config error %s", lf.Name(), err.Error())
 	}
 
-<<<<<<< HEAD
+	// Disable libfuse logs if the mount is not running in foreground.
+	// Currently as of 01-05-2025, we emit the libfuse logs only to the stdout.
+	if !common.ForegroundMount {
+		if lf.traceEnable {
+			lf.traceEnable = false
+		}
+	}
+
 	log.Crit(
 		"Libfuse::Configure : read-only %t, allow-other %t, allow-root %t, default-perm %d, entry-timeout %d, attr-time %d, negative-timeout %d, "+
 			"ignore-open-flags: %t, nonempty %t, network-share %t, direct_io %t, max-fuse-threads %d, fuse-trace %t, extension %s, disable-writeback-cache %t, dirPermission %v, mountPath %v, umask %v, displayCapacityMb %v",
@@ -390,18 +394,6 @@
 		lf.umask,
 		lf.displayCapacityMb,
 	)
-=======
-	// Disable libfuse logs if the mount is not running in foreground.
-	// Currently as of 01-05-2025, we emit the libfuse logs only to the stdout.
-	if !common.ForegroundMount {
-		if lf.traceEnable {
-			lf.traceEnable = false
-		}
-	}
-
-	log.Crit("Libfuse::Configure : read-only %t, allow-other %t, allow-root %t, default-perm %d, entry-timeout %d, attr-time %d, negative-timeout %d, ignore-open-flags %t, nonempty %t, direct_io %t, max-fuse-threads %d, fuse-trace %t, extension %s, disable-writeback-cache %t, dirPermission %v, mountPath %v, umask %v, disableKernelCache %v",
-		lf.readOnly, lf.allowOther, lf.allowRoot, lf.filePermission, lf.entryExpiration, lf.attributeExpiration, lf.negativeTimeout, lf.ignoreOpenFlags, lf.nonEmptyMount, lf.directIO, lf.maxFuseThreads, lf.traceEnable, lf.extensionPath, lf.disableWritebackCache, lf.dirPermission, lf.mountPath, lf.umask, lf.disableKernelCache)
->>>>>>> 05bb0853
 
 	return nil
 }
