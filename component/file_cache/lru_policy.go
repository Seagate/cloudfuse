--- conflicted
+++ resolved
@@ -236,14 +236,8 @@
 	if node == p.head {
 		return
 	}
-<<<<<<< HEAD
-	p.moveToHead(node)
-=======
 	p.extractNode(node)
 	p.setHead(node)
-
-	node.usage++
->>>>>>> 0dad38f0
 }
 
 // For all other timer based activities we check the stuff here
