/*
   Licensed under the MIT License <http://opensource.org/licenses/MIT>.

   Copyright © 2023-2024 Seagate Technology LLC and/or its Affiliates
   Copyright © 2020-2024 Microsoft Corporation. All rights reserved.

   Permission is hereby granted, free of charge, to any person obtaining a copy
   of this software and associated documentation files (the "Software"), to deal
   in the Software without restriction, including without limitation the rights
   to use, copy, modify, merge, publish, distribute, sublicense, and/or sell
   copies of the Software, and to permit persons to whom the Software is
   furnished to do so, subject to the following conditions:

   The above copyright notice and this permission notice shall be included in all
   copies or substantial portions of the Software.

   THE SOFTWARE IS PROVIDED "AS IS", WITHOUT WARRANTY OF ANY KIND, EXPRESS OR
   IMPLIED, INCLUDING BUT NOT LIMITED TO THE WARRANTIES OF MERCHANTABILITY,
   FITNESS FOR A PARTICULAR PURPOSE AND NONINFRINGEMENT. IN NO EVENT SHALL THE
   AUTHORS OR COPYRIGHT HOLDERS BE LIABLE FOR ANY CLAIM, DAMAGES OR OTHER
   LIABILITY, WHETHER IN AN ACTION OF CONTRACT, TORT OR OTHERWISE, ARISING FROM,
   OUT OF OR IN CONNECTION WITH THE SOFTWARE OR THE USE OR OTHER DEALINGS IN THE
   SOFTWARE
*/

package file_cache

import (
	"os"
	"path/filepath"
	"strings"
	"sync"
	"time"

	"github.com/Seagate/cloudfuse/common"
	"github.com/Seagate/cloudfuse/common/log"
)

type lruNode struct {
	next    *lruNode
	prev    *lruNode
	usage   int
	deleted bool
	name    string
}

type lruPolicy struct {
	sync.Mutex
	cachePolicyConfig

	nodeMap sync.Map

	head       *lruNode
	currMarker *lruNode
	lastMarker *lruNode

	// Channel to close main channel select loop
	closeSignal         chan int
	closeSignalValidate chan int

	// Channel to contain files that needs to be deleted immediately
	deleteEvent chan string

	// Channel to contain files that are in use so push them up in lru list
	validateChan chan string

	// Channel to check disk usage is within the limits configured or not
	diskUsageMonitor <-chan time.Time

	// Channel to check for file eviction based on file-cache timeout
	cacheTimeoutMonitor <-chan time.Time

	// DU utility was found on the path or not
	duPresent bool
}

const (
	// Check for file expiry in below number of seconds
	CacheTimeoutCheckInterval = 5

	// Check for disk usage in below number of minutes
	DiskUsageCheckInterval = 1
)

var _ cachePolicy = &lruPolicy{}

func NewLRUPolicy(cfg cachePolicyConfig) cachePolicy {
	obj := &lruPolicy{
		cachePolicyConfig: cfg,
		head:              nil,
		currMarker: &lruNode{
			name:  "__",
			usage: -1,
		},
		lastMarker: &lruNode{
			name:  "##",
			usage: -1,
		},
		duPresent: false,
	}

	return obj
}

func (p *lruPolicy) StartPolicy() error {
	log.Trace("lruPolicy::StartPolicy")
	p.currMarker.prev = nil
	p.currMarker.next = p.lastMarker
	p.lastMarker.prev = p.currMarker
	p.lastMarker.next = nil
	p.head = p.currMarker

	p.closeSignal = make(chan int)
	p.closeSignalValidate = make(chan int)

	p.deleteEvent = make(chan string, 1000)
	p.validateChan = make(chan string, 10000)

	_, err := common.GetUsage(p.tmpPath)
	if err == nil {
		p.duPresent = true
	} else {
		log.Err("lruPolicy::StartPolicy : 'du' command not found, disabling disk usage checks")
	}

	if p.duPresent {
		p.diskUsageMonitor = time.Tick(time.Duration(DiskUsageCheckInterval * time.Minute))
	}

	// Only start the timeoutMonitor if evictTime is non-zero.
	// If evictTime=0, we delete on invalidate so there is no need for a timeout monitor signal to be sent.
	log.Info("lruPolicy::StartPolicy : Policy set with %v timeout", p.cacheTimeout)

	if p.cacheTimeout != 0 {
		p.cacheTimeoutMonitor = time.Tick(time.Duration(time.Duration(p.cacheTimeout) * time.Second))
	}

	go p.clearCache()
	go p.asyncCacheValid()

	return nil

}

func (p *lruPolicy) ShutdownPolicy() error {
	log.Trace("lruPolicy::ShutdownPolicy")
	p.closeSignal <- 1
	p.closeSignalValidate <- 1
	return nil
}

func (p *lruPolicy) UpdateConfig(c cachePolicyConfig) error {
	log.Trace("lruPolicy::UpdateConfig")
	p.maxSizeMB = c.maxSizeMB
	p.highThreshold = c.highThreshold
	p.lowThreshold = c.lowThreshold
	p.maxEviction = c.maxEviction
	p.policyTrace = c.policyTrace
	p.fileOps = c.fileOps
	return nil
}

func (p *lruPolicy) CacheValid(name string) {
	_, found := p.nodeMap.Load(name)
	if !found {
		p.cacheValidate(name)
	} else {
		p.validateChan <- name
	}
}

func (p *lruPolicy) CacheInvalidate(name string) {
	log.Trace("lruPolicy::CacheInvalidate : %s", name)

	// We check if the file is not in the nodeMap to deal with the case
	// where timeout is 0 and there are multiple handles open to the file.
	// When the first close comes, we will remove the entry from the map
	// and attempt to delete the file. This deletion will fail (and be skipped)
	// since there are other open handles. When the last close comes in, the map
	// will be clean so we we need to try deleting the file.
	_, found := p.nodeMap.Load(name)
	if p.cacheTimeout == 0 || !found {
		p.CachePurge(name)
	}
}

func (p *lruPolicy) CachePurge(name string) {
	log.Trace("lruPolicy::CachePurge :  Attempting %s", name)
	//look through async map to see if we should actually purge the
	shouldDelete := true
	p.fileOps.Range(func(key, value interface{}) bool {

		keyString := key.(string)
		val := value.(FileAttributes).operation
		fileName := filepath.Base(name)
		//if the file is found in the async map, don't remove it from the cache so it can be uploaded when the cloud is back
		if keyString == fileName && val != "DeleteFile" && val != "DeleteDir" {

			shouldDelete = false
		}

		return true
	})

	if shouldDelete {
		log.Trace("lruPolicy::CachePurge :  Purging %s", name)
		p.removeNode(name)
		p.deleteEvent <- name
	}

}

// Due to a race condition, this may return a false positive,
// but it will not return a false negative.
func (p *lruPolicy) IsCached(name string) bool {
	log.Trace("lruPolicy::IsCached : %s", name)

	val, found := p.nodeMap.Load(name)
	if found {
		node := val.(*lruNode)
		log.Debug("lruPolicy::IsCached : %s, deleted:%t", name, node.deleted)
		if !node.deleted {
			return true
		}
	}
	log.Trace("lruPolicy::IsCached : %s, found %t", name, found)
	return false
}

func (p *lruPolicy) Name() string {
	return "lru"
}

// On validate name of the file was pushed on this channel so now update the LRU list
func (p *lruPolicy) asyncCacheValid() {
	for {
		select {
		case name := <-p.validateChan:
			// validateChan only gets names that are already cached
			// if the file is not in the map anymore, then it was deleted,
			// which means calling cacheValidate now would be a bug
			_, found := p.nodeMap.Load(name)
			if found {
				p.cacheValidate(name)
			}

		case <-p.closeSignalValidate:
			return
		}
	}
}

func (p *lruPolicy) cacheValidate(name string) {

	// get existing entry, or if it doesn't exist then
	//  write a new one and return it
	val, _ := p.nodeMap.LoadOrStore(name, &lruNode{
		name:    name,
		next:    nil,
		prev:    nil,
		usage:   0,
		deleted: false,
	})
	node := val.(*lruNode)

	p.Lock()
	defer p.Unlock()

	node.deleted = false

	// put node at head of linked list
	if node == p.head {
		return
	}
	// remove node from its current position
	if node.next != nil {
		node.next.prev = node.prev
	}
	if node.prev != nil {
		node.prev.next = node.next
	}
	// set node as head
	node.prev = nil
	node.next = p.head
	p.head.prev = node
	p.head = node

	node.usage++
}

// For all other timer based activities we check the stuff here
func (p *lruPolicy) clearCache() {
	log.Trace("lruPolicy::ClearCache")

	for {
		select {
		case name := <-p.deleteEvent:
			log.Trace("lruPolicy::Clear-delete")
			// we are asked to delete file explicitly
			p.deleteItem(name)

		case <-p.cacheTimeoutMonitor:
			log.Trace("lruPolicy::Clear-timeout monitor")
			// File cache timeout has hit so delete all unused files for past N seconds
			p.updateMarker()
			p.printNodes()
			p.deleteExpiredNodes()

		case <-p.diskUsageMonitor:
			// File cache timeout has not occurred so just monitor the cache usage
			cleanupCount := 0
			pUsage := getUsagePercentage(p.tmpPath, p.maxSizeMB)
			if pUsage > p.highThreshold {
				continueDeletion := true
				for continueDeletion {
					log.Info("lruPolicy::ClearCache : High threshold reached %f > %f", pUsage, p.highThreshold)

					cleanupCount++
					p.updateMarker()
					p.printNodes()
					p.deleteExpiredNodes()

					pUsage := getUsagePercentage(p.tmpPath, p.maxSizeMB)
					if pUsage < p.lowThreshold || cleanupCount >= 3 {
						log.Info("lruPolicy::ClearCache : Threshold stabilized %f > %f", pUsage, p.lowThreshold)
						continueDeletion = false
					}
				}
			}

		case <-p.closeSignal:
			return
		}
	}
}

func (p *lruPolicy) removeNode(name string) {
	log.Trace("lruPolicy::removeNode : %s", name)

	var node *lruNode = nil

	val, found := p.nodeMap.LoadAndDelete(name)
	if !found || val == nil {
		return
	}

	p.Lock()
	defer p.Unlock()

	node = val.(*lruNode)
	node.deleted = true

	if node == p.head {
		p.head = node.next
		p.head.prev = nil
		node.next = nil
		return
	}

	if node.next != nil {
		node.next.prev = node.prev
	}

	if node.prev != nil {
		node.prev.next = node.next
	}
	node.prev = nil
	node.next = nil
}

func (p *lruPolicy) updateMarker() {
	log.Trace("lruPolicy::updateMarker")

	shouldDelete := true
	p.fileOps.Range(func(key, value interface{}) bool {
		log.Debug("lruPolicy::updateMarker : Checking File %s", key.(string))
		keyString := key.(string)
		val := value.(FileAttributes).operation
		fileName := filepath.Base(p.head.name)
		//if the file is found in the async map, don't remove it from the cache so it can be uploaded when the cloud is back
		if keyString == fileName && val != "DeleteFile" && val != "DeleteDir" {
			log.Debug("lruPolicy::updateMarker : %s is found in the async map. Not updating marker", key.(string))
			shouldDelete = false
		}

		return true
	})

	if shouldDelete {

		p.Lock()
		node := p.lastMarker
		if node.next != nil {
			node.next.prev = node.prev
		}

		if node.prev != nil {
			node.prev.next = node.next
		}
		node.prev = nil
		node.next = p.head
		p.head.prev = node
		p.head = node

		p.lastMarker = p.currMarker
		p.currMarker = node

		p.Unlock()
	}
}

func (p *lruPolicy) deleteExpiredNodes() {
	log.Debug("lruPolicy::deleteExpiredNodes : Starts")

	if p.lastMarker.next == nil {
		return
	}
	shouldDelete := true
	delItems := make([]*lruNode, 0)
	count := uint32(0)

	p.Lock()
	node := p.lastMarker.next
	p.lastMarker.next = nil

	if node != nil {
		node.prev = nil
	}

	for ; node != nil && count < p.maxEviction; node = node.next {
		p.fileOps.Range(func(key, value interface{}) bool {
			log.Debug("lruPolicy::deleteExpiredNodes : Checking File %s", key.(string))
			keyString := key.(string)
			val := value.(FileAttributes).operation
			fileName := filepath.Base(node.name)
			//if the file is found in the async map, don't remove it from the cache so it can be uploaded when the cloud is back
			if keyString == fileName && val != "DeleteFile" && val != "DeleteDir" {
				log.Debug("lruPolicy::deleteExpiredNodes : Will not remove %s from cache", key.(string))
				shouldDelete = false
			}

			return true
		})

		if shouldDelete {
			log.Debug("lruPolicy::deleteExpiredNodes : Added %s to delete list", node.name)
			delItems = append(delItems, node)
			node.deleted = true
			count++
		}

		shouldDelete = true
	}

	if count >= p.maxEviction {
		log.Debug("lruPolicy::DeleteExpiredNodes : Max deletion count hit")
	}

	p.lastMarker.next = node
	if node != nil {
		node.prev = p.lastMarker
	}
	p.Unlock()

	log.Debug("lruPolicy::deleteExpiredNodes : List generated %d items", count)

	for _, item := range delItems {
		if item.deleted {
			p.removeNode(item.name)
			p.deleteItem(item.name)
		}
	}

	log.Debug("lruPolicy::deleteExpiredNodes : Ends")
}

func (p *lruPolicy) deleteItem(name string) {
	log.Trace("lruPolicy::deleteItem : Deleting %s", name)
<<<<<<< HEAD
	azPath := strings.TrimPrefix(name, p.tmpPath)
=======

	azPath := common.NormalizeObjectName(strings.TrimPrefix(name, p.tmpPath))
>>>>>>> 9042e9bf
	if azPath == "" {
		log.Err("lruPolicy::DeleteItem : Empty file name formed name : %s, tmpPath : %s", name, p.tmpPath)
		return
	}

	if azPath[0] == '/' {
		azPath = azPath[1:]
	}

	flock := p.fileLocks.Get(azPath)
	if p.fileLocks.Locked(azPath) {
		log.Warn("lruPolicy::DeleteItem : File in under download %s", azPath)
		p.CacheValid(name)
		return
	}

	flock.Lock()
	defer flock.Unlock()

	// Check if there are any open handles to this file or not
	if flock.Count() > 0 {
		log.Warn("lruPolicy::DeleteItem : File in use %s", name)
		p.CacheValid(name)
		return
	}

	// There are no open handles for this file so it's safe to remove this
	// Check if the file exists first, since this is often the second time we're calling deleteFile
	_, err := os.Stat(name)
	if err != nil && os.IsNotExist(err) {
		// file was already deleted - this is normal
		return
	}

	err = deleteFile(name)
	if err != nil && !os.IsNotExist(err) {
		log.Err("lruPolicy::DeleteItem : failed to delete local file %s [%s]", name, err.Error())
	}

	// File was deleted so try clearing its parent directory
	// TODO: Delete directories up the path recursively that are "safe to delete". Ensure there is no race between this code and code that creates directories (like OpenFile)
	// This might require something like hierarchical locking.
}

func (p *lruPolicy) printNodes() {
	if !p.policyTrace {
		return
	}

	node := p.head

	var count int = 0
	log.Debug("lruPolicy::printNodes : Starts")

	for ; node != nil; node = node.next {
		log.Debug(" ==> (%d) %s", count, node.name)
		count++
	}

	log.Debug("lruPolicy::printNodes : Ends")
}<|MERGE_RESOLUTION|>--- conflicted
+++ resolved
@@ -207,7 +207,6 @@
 		p.removeNode(name)
 		p.deleteEvent <- name
 	}
-
 }
 
 // Due to a race condition, this may return a false positive,
@@ -476,12 +475,8 @@
 
 func (p *lruPolicy) deleteItem(name string) {
 	log.Trace("lruPolicy::deleteItem : Deleting %s", name)
-<<<<<<< HEAD
-	azPath := strings.TrimPrefix(name, p.tmpPath)
-=======
 
 	azPath := common.NormalizeObjectName(strings.TrimPrefix(name, p.tmpPath))
->>>>>>> 9042e9bf
 	if azPath == "" {
 		log.Err("lruPolicy::DeleteItem : Empty file name formed name : %s, tmpPath : %s", name, p.tmpPath)
 		return
