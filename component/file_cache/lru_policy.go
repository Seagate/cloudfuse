/*
   Licensed under the MIT License <http://opensource.org/licenses/MIT>.

   Copyright © 2023-2024 Seagate Technology LLC and/or its Affiliates
   Copyright © 2020-2024 Microsoft Corporation. All rights reserved.

   Permission is hereby granted, free of charge, to any person obtaining a copy
   of this software and associated documentation files (the "Software"), to deal
   in the Software without restriction, including without limitation the rights
   to use, copy, modify, merge, publish, distribute, sublicense, and/or sell
   copies of the Software, and to permit persons to whom the Software is
   furnished to do so, subject to the following conditions:

   The above copyright notice and this permission notice shall be included in all
   copies or substantial portions of the Software.

   THE SOFTWARE IS PROVIDED "AS IS", WITHOUT WARRANTY OF ANY KIND, EXPRESS OR
   IMPLIED, INCLUDING BUT NOT LIMITED TO THE WARRANTIES OF MERCHANTABILITY,
   FITNESS FOR A PARTICULAR PURPOSE AND NONINFRINGEMENT. IN NO EVENT SHALL THE
   AUTHORS OR COPYRIGHT HOLDERS BE LIABLE FOR ANY CLAIM, DAMAGES OR OTHER
   LIABILITY, WHETHER IN AN ACTION OF CONTRACT, TORT OR OTHERWISE, ARISING FROM,
   OUT OF OR IN CONNECTION WITH THE SOFTWARE OR THE USE OR OTHER DEALINGS IN THE
   SOFTWARE
*/

package file_cache

import (
	"os"
	"strings"
	"sync"
	"time"

	"github.com/Seagate/cloudfuse/common"
	"github.com/Seagate/cloudfuse/common/log"
)

type lruNode struct {
	sync.RWMutex
	next    *lruNode
	prev    *lruNode
	usage   int
	deleted bool
	name    string
}

type lruPolicy struct {
	sync.Mutex
	cachePolicyConfig

	nodeMap sync.Map

	head       *lruNode
	currMarker *lruNode
	lastMarker *lruNode

	// Channel to close main channel select loop
	closeSignal         chan int
	closeSignalValidate chan int

	// Channel to contain files that are in use so push them up in lru list
	validateChan chan string

	// Channel to check disk usage is within the limits configured or not
	diskUsageMonitor <-chan time.Time

	// Channel to check for file eviction based on file-cache timeout
	cacheTimeoutMonitor <-chan time.Time

	// DU utility was found on the path or not
	duPresent bool
}

const (
	// Check for disk usage in below number of minutes
	DiskUsageCheckInterval = 1
)

var _ cachePolicy = &lruPolicy{}

func NewLRUPolicy(cfg cachePolicyConfig) cachePolicy {
	obj := &lruPolicy{
		cachePolicyConfig: cfg,
		head:              nil,
		currMarker: &lruNode{
			name:  "__",
			usage: -1,
		},
		lastMarker: &lruNode{
			name:  "##",
			usage: -1,
		},
		duPresent: false,
	}

	return obj
}

func (p *lruPolicy) StartPolicy() error {
	log.Trace("lruPolicy::StartPolicy")
	p.currMarker.prev = nil
	p.currMarker.next = p.lastMarker
	p.lastMarker.prev = p.currMarker
	p.lastMarker.next = nil
	p.head = p.currMarker

	p.closeSignal = make(chan int)
	p.closeSignalValidate = make(chan int)
	p.validateChan = make(chan string, 10000)

	_, err := common.GetUsage(p.tmpPath)
	if err == nil {
		p.duPresent = true
	} else {
		log.Err("lruPolicy::StartPolicy : 'du' command not found, disabling disk usage checks")
	}

	if p.duPresent {
		p.diskUsageMonitor = time.Tick(time.Duration(DiskUsageCheckInterval * time.Minute))
	}

	log.Info("lruPolicy::StartPolicy : Policy set with %v timeout", p.cacheTimeout)

	// start the timeout monitor
	p.cacheTimeoutMonitor = time.Tick(time.Duration(p.cacheTimeout) * time.Second)

	go p.clearCache()
	go p.asyncCacheValid()

	return nil

}

func (p *lruPolicy) ShutdownPolicy() error {
	log.Trace("lruPolicy::ShutdownPolicy")
	p.closeSignal <- 1
	p.closeSignalValidate <- 1
	return nil
}

func (p *lruPolicy) UpdateConfig(c cachePolicyConfig) error {
	log.Trace("lruPolicy::UpdateConfig")
	p.maxSizeMB = c.maxSizeMB
	p.highThreshold = c.highThreshold
	p.lowThreshold = c.lowThreshold
	p.maxEviction = c.maxEviction
	p.policyTrace = c.policyTrace
	return nil
}

func (p *lruPolicy) CacheValid(name string) {
	_, found := p.nodeMap.Load(name)
	if !found {
		p.cacheValidate(name)
	} else {
		p.validateChan <- name
	}
}

func (p *lruPolicy) CachePurge(name string) {
	log.Trace("lruPolicy::CachePurge : %s", name)

	p.removeNode(name)
	err := deleteFile(name)
	if err != nil && !os.IsNotExist(err) {
		log.Err("lruPolicy::CachePurge : failed to delete local file %s. Here's why: %v", name, err)
	}
}

func (p *lruPolicy) IsCached(name string) bool {
	log.Trace("lruPolicy::IsCached : %s", name)

	val, found := p.nodeMap.Load(name)
	if found {
		node := val.(*lruNode)
		node.RLock()
		defer node.RUnlock()
		log.Debug("lruPolicy::IsCached : %s, deleted:%t", name, node.deleted)
		if !node.deleted {
			return true
		}
	}
	log.Trace("lruPolicy::IsCached : %s, found %t", name, found)
	return false
}

func (p *lruPolicy) Name() string {
	return "lru"
}

// On validate name of the file was pushed on this channel so now update the LRU list
func (p *lruPolicy) asyncCacheValid() {
	for {
		select {
		case name := <-p.validateChan:
			// validateChan only gets names that are already cached
			// if the file is not in the map anymore, then it was deleted,
			// which means calling cacheValidate now would be a bug
			_, found := p.nodeMap.Load(name)
			if found {
				p.cacheValidate(name)
			}

		case <-p.closeSignalValidate:
			return
		}
	}
}

func (p *lruPolicy) cacheValidate(name string) {

	// get existing entry, or if it doesn't exist then
	//  write a new one and return it
	val, _ := p.nodeMap.LoadOrStore(name, &lruNode{
		name:    name,
		next:    nil,
		prev:    nil,
		usage:   0,
		deleted: false,
	})
	node := val.(*lruNode)

	// protect node data
	node.Lock()
	node.deleted = false
	node.usage++
	node.Unlock()

	// protect the LRU
	p.Lock()
	defer p.Unlock()

	// put node at head of linked list
	if node == p.head {
		return
	}
<<<<<<< HEAD
	p.moveToHead(node)
=======
	p.extractNode(node)
	p.setHead(node)

	node.usage++
>>>>>>> 7b45c80b
}

// For all other timer based activities we check the stuff here
func (p *lruPolicy) clearCache() {
	log.Trace("lruPolicy::ClearCache")

	for {
		select {
		case <-p.cacheTimeoutMonitor:
			log.Trace("lruPolicy::Clear-timeout monitor")
			// File cache timeout has hit so delete all unused files for past N seconds
			p.updateMarker()
			p.printNodes()
			p.deleteExpiredNodes()

		case <-p.diskUsageMonitor:
			// File cache timeout has not occurred so just monitor the cache usage
			cleanupCount := 0
			pUsage := getUsagePercentage(p.tmpPath, p.maxSizeMB)
			if pUsage > p.highThreshold {
				continueDeletion := true
				for continueDeletion {
					log.Info("lruPolicy::ClearCache : High threshold reached %f > %f", pUsage, p.highThreshold)

					cleanupCount++
					p.updateMarker()
					p.printNodes()
					p.deleteExpiredNodes()

					pUsage := getUsagePercentage(p.tmpPath, p.maxSizeMB)
					if pUsage < p.lowThreshold || cleanupCount >= 3 {
						log.Info("lruPolicy::ClearCache : Threshold stabilized %f > %f", pUsage, p.lowThreshold)
						continueDeletion = false
					}
				}
			}

		case <-p.closeSignal:
			return
		}
	}
}

func (p *lruPolicy) removeNode(name string) {
	log.Trace("lruPolicy::removeNode : %s", name)

	var node *lruNode = nil

	val, found := p.nodeMap.LoadAndDelete(name)
	if !found || val == nil {
		return
	}

	p.Lock()
	defer p.Unlock()

	node = val.(*lruNode)
	node.Lock()
	node.deleted = true
	node.Unlock()

	p.extractNode(node)
}

func (p *lruPolicy) updateMarker() {
	log.Trace("lruPolicy::updateMarker")

	p.Lock()
	p.extractNode(p.lastMarker)
	p.setHead(p.lastMarker)
	// swap lastMarker with currMarker
	swap := p.lastMarker
	p.lastMarker = p.currMarker
	p.currMarker = swap

	p.Unlock()
}

func (p *lruPolicy) extractNode(node *lruNode) {
	// remove the node from its position in the list

	// head case
	if node == p.head {
		p.head = node.next
	}

	if node.next != nil {
		node.next.prev = node.prev
	}
	if node.prev != nil {
		node.prev.next = node.next
	}

	node.prev = nil
	node.next = nil
}

func (p *lruPolicy) setHead(node *lruNode) {
	// insert node at the head
	node.prev = nil
	node.next = p.head
	p.head.prev = node
	p.head = node
}

func (p *lruPolicy) deleteExpiredNodes() {
	log.Debug("lruPolicy::deleteExpiredNodes : Starts")

	if p.lastMarker.next == nil {
		return
	}

	delItems := make([]*lruNode, 0)
	count := uint32(0)

	p.Lock()
	node := p.lastMarker.next
	p.lastMarker.next = nil

	if node != nil {
		node.prev = nil
	}

	for ; node != nil && count < p.maxEviction; node = node.next {
		delItems = append(delItems, node)
		node.Lock()
		node.deleted = true
		node.Unlock()
		count++
	}

	if count >= p.maxEviction {
		log.Debug("lruPolicy::DeleteExpiredNodes : Max deletion count hit")
	}

	p.lastMarker.next = node
	if node != nil {
		node.prev = p.lastMarker
	}
	p.Unlock()

	log.Debug("lruPolicy::deleteExpiredNodes : List generated %d items", count)

	for _, item := range delItems {
		item.RLock()
		restored := !item.deleted
		item.RUnlock()
		if !restored {
			p.removeNode(item.name)
			p.deleteItem(item.name)
		}
	}

	log.Debug("lruPolicy::deleteExpiredNodes : Ends")
}

func (p *lruPolicy) deleteItem(name string) {
	log.Trace("lruPolicy::deleteItem : Deleting %s", name)

	azPath := common.NormalizeObjectName(strings.TrimPrefix(name, p.tmpPath))
	if azPath == "" {
		log.Err("lruPolicy::DeleteItem : Empty file name formed name : %s, tmpPath : %s", name, p.tmpPath)
		return
	}

	if azPath[0] == '/' {
		azPath = azPath[1:]
	}

	flock := p.fileLocks.Get(azPath)
	flock.Lock()
	defer flock.Unlock()

	// check if the file has been marked valid again after removeNode was called
	_, found := p.nodeMap.Load(name)
	if found {
		log.Warn("lruPolicy::DeleteItem : File marked valid %s", azPath)
		return
	}

	// Check if there are any open handles to this file or not
	if flock.Count() > 0 {
		log.Warn("lruPolicy::DeleteItem : File in use %s", name)
		p.CacheValid(name)
		return
	}

	// There are no open handles for this file so it's safe to remove this
	// Check if the file exists first, since this is often the second time we're calling deleteFile
	_, err := os.Stat(name)
	if err != nil && os.IsNotExist(err) {
		// file was already deleted - this is normal
		return
	}
	err = deleteFile(name)
	if err != nil && !os.IsNotExist(err) {
		log.Err("lruPolicy::DeleteItem : failed to delete local file %s [%s]", name, err.Error())
	}

	// File was deleted so try clearing its parent directory
	// TODO: Delete directories up the path recursively that are "safe to delete". Ensure there is no race between this code and code that creates directories (like OpenFile)
	// This might require something like hierarchical locking.
}

func (p *lruPolicy) printNodes() {
	if !p.policyTrace {
		return
	}

	node := p.head

	var count int = 0
	log.Debug("lruPolicy::printNodes : Starts")

	for ; node != nil; node = node.next {
		log.Debug(" ==> (%d) %s", count, node.name)
		count++
	}

	log.Debug("lruPolicy::printNodes : Ends")
}<|MERGE_RESOLUTION|>--- conflicted
+++ resolved
@@ -234,14 +234,8 @@
 	if node == p.head {
 		return
 	}
-<<<<<<< HEAD
-	p.moveToHead(node)
-=======
 	p.extractNode(node)
 	p.setHead(node)
-
-	node.usage++
->>>>>>> 7b45c80b
 }
 
 // For all other timer based activities we check the stuff here
