--- conflicted
+++ resolved
@@ -146,34 +146,7 @@
 	// cache_size - used = f_frsize * f_bavail/1024
 	// cache_size - used = vfs.f_bfree * vfs.f_frsize / 1024
 	// if cache size is set to 0 then we have the root mount usage
-<<<<<<< HEAD
-	maxCacheSize := c.maxCacheSize * MB
-	if maxCacheSize == 0 {
-		return nil, false, nil
-	}
-	usage, _ := common.GetUsage(c.tmpPath)
-	usage *= MB
-
-	available := maxCacheSize - usage
-	statfs := &unix.Statfs_t{}
-	err := unix.Statfs("/", statfs)
-	if err != nil {
-		log.Debug("FileCache::StatFs : statfs err [%s].", err.Error())
-		return nil, false, err
-	}
-
-	stat := common.Statfs_t{
-		Blocks:  uint64(maxCacheSize) / uint64(statfs.Frsize),
-		Bavail:  uint64(math.Max(0, available)) / uint64(statfs.Frsize),
-		Bfree:   statfs.Bavail,
-		Bsize:   statfs.Bsize,
-		Ffree:   statfs.Ffree,
-		Files:   statfs.Files,
-		Frsize:  statfs.Frsize,
-		Namemax: 255,
-	}
-
-	return &stat, true, nil
+	return c.NextComponent().StatFs()
 }
 
 func (fc *FileCache) getAvailableSize() (uint64, error) {
@@ -186,7 +159,4 @@
 
 	available := statfs.Bavail * uint64(statfs.Bsize)
 	return available, nil
-=======
-	return c.NextComponent().StatFs()
->>>>>>> e7104c90
 }