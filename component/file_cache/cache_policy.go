/*
   Licensed under the MIT License <http://opensource.org/licenses/MIT>.

   Copyright © 2023-2024 Seagate Technology LLC and/or its Affiliates
   Copyright © 2020-2024 Microsoft Corporation. All rights reserved.

   Permission is hereby granted, free of charge, to any person obtaining a copy
   of this software and associated documentation files (the "Software"), to deal
   in the Software without restriction, including without limitation the rights
   to use, copy, modify, merge, publish, distribute, sublicense, and/or sell
   copies of the Software, and to permit persons to whom the Software is
   furnished to do so, subject to the following conditions:

   The above copyright notice and this permission notice shall be included in all
   copies or substantial portions of the Software.

   THE SOFTWARE IS PROVIDED "AS IS", WITHOUT WARRANTY OF ANY KIND, EXPRESS OR
   IMPLIED, INCLUDING BUT NOT LIMITED TO THE WARRANTIES OF MERCHANTABILITY,
   FITNESS FOR A PARTICULAR PURPOSE AND NONINFRINGEMENT. IN NO EVENT SHALL THE
   AUTHORS OR COPYRIGHT HOLDERS BE LIABLE FOR ANY CLAIM, DAMAGES OR OTHER
   LIABILITY, WHETHER IN AN ACTION OF CONTRACT, TORT OR OTHERWISE, ARISING FROM,
   OUT OF OR IN CONNECTION WITH THE SOFTWARE OR THE USE OR OTHER DEALINGS IN THE
   SOFTWARE
*/

package file_cache

import (
	"fmt"
	"os"
	"sync"

	"github.com/Seagate/cloudfuse/common"
	"github.com/Seagate/cloudfuse/common/log"
	"github.com/Seagate/cloudfuse/internal/stats_manager"
)

const DefaultEvictTime = 10

type cachePolicyConfig struct {
	tmpPath      string // uses os.Separator (filepath.Join)
	cacheTimeout uint32
	maxEviction  uint32

	maxSizeMB     float64
	highThreshold float64
	lowThreshold  float64
<<<<<<< HEAD
	fileOps       *sync.Map
	fileLocks     *common.LockMap
=======

	fileLocks *common.LockMap // uses object name (common.JoinUnixFilepath)
>>>>>>> 9042e9bf

	policyTrace bool
}

type cachePolicy interface {
	StartPolicy() error
	ShutdownPolicy() error

	UpdateConfig(cachePolicyConfig) error

	CacheValid(name string)      // Mark the file as hit
	CacheInvalidate(name string) // Invalidate the file
	CachePurge(name string)      // Schedule the file for deletion

	IsCached(name string) bool // Whether or not the cache policy considers this file cached

	Name() string // The name of the policy
}

// getUsagePercentage:  The current cache usage as a percentage of the maxSize
func getUsagePercentage(path string, maxSize float64) float64 {
	var currSize float64
	var usagePercent float64
	var err error

	if maxSize == 0 {
		currSize, usagePercent, err = common.GetDiskUsageFromStatfs(path)
		if err != nil {
			log.Err("cachePolicy::getUsagePercentage : failed to get disk usage for %s [%v]", path, err.Error)
		}
	} else {
		// We need to compute % usage of temp directory against configured limit
		currSize, err = common.GetUsage(path)
		if err != nil {
			log.Err("cachePolicy::getUsagePercentage : failed to get directory usage for %s [%v]", path, err.Error)
		}

		usagePercent = (currSize / float64(maxSize)) * 100
	}

	log.Debug("cachePolicy::getUsagePercentage : current cache usage : %f%%", usagePercent)

	fileCacheStatsCollector.UpdateStats(stats_manager.Replace, cacheUsage, fmt.Sprintf("%f MB", currSize))
	fileCacheStatsCollector.UpdateStats(stats_manager.Replace, usgPer, fmt.Sprintf("%f%%", usagePercent))

	return usagePercent
}

// Delete a given file
func deleteFile(name string) error {
	log.Debug("cachePolicy::deleteFile : attempting to delete %s", name)
	err := os.Remove(name)
	if err != nil && os.IsPermission(err) {
		// File is not having delete permissions so change the mode and retry deletion
		log.Warn("cachePolicy::deleteFile : failed to delete %s due to permission", name)

		err = os.Chmod(name, os.FileMode(0666))
		if err != nil {
			log.Err("cachePolicy::deleteFile : %s failed to reset permissions", name)
			return err
		}

		err = os.Remove(name)
	} else if err != nil && os.IsNotExist(err) {
		log.Debug("cachePolicy::deleteFile : %s does not exist in local cache", name)
		return nil
	}

	if err != nil {
		log.Err("lruPolicy::DeleteItem : Failed to delete local file %s, [%s]", name, err.Error())
		return err
	}

	return nil
}<|MERGE_RESOLUTION|>--- conflicted
+++ resolved
@@ -45,13 +45,8 @@
 	maxSizeMB     float64
 	highThreshold float64
 	lowThreshold  float64
-<<<<<<< HEAD
 	fileOps       *sync.Map
-	fileLocks     *common.LockMap
-=======
-
-	fileLocks *common.LockMap // uses object name (common.JoinUnixFilepath)
->>>>>>> 9042e9bf
+	fileLocks     *common.LockMap // uses object name (common.JoinUnixFilepath)
 
 	policyTrace bool
 }
