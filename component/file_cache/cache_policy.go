--- conflicted
+++ resolved
@@ -56,14 +56,8 @@
 
 	UpdateConfig(cachePolicyConfig) error
 
-<<<<<<< HEAD
-	CacheValid(name string)      // Mark the file as hit
-	CacheInvalidate(name string) // Invalidate the file
-	CachePurge(name string)      // Delete the file from cache
-=======
 	CacheValid(name string) // Mark the file as hit
-	CachePurge(name string) // Schedule the file for deletion
->>>>>>> 5d2e6afe
+	CachePurge(name string) // Delete the file from cache
 
 	IsCached(name string) bool // Whether or not the cache policy considers this file cached
 
