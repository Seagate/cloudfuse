--- conflicted
+++ resolved
@@ -115,11 +115,7 @@
 	}
 
 	if err != nil {
-<<<<<<< HEAD
-		log.Err("lruPolicy::DeleteItem : Failed to delete local file %s, [%s]", name, err.Error())
-=======
 		log.Err("cachePolicy::DeleteItem : Failed to delete local file %s [%v]", name, err.Error())
->>>>>>> 4a57c1b7
 		return err
 	}
 
