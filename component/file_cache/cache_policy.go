--- conflicted
+++ resolved
@@ -44,10 +44,6 @@
 )
 
 const DefaultEvictTime = 10
-<<<<<<< HEAD
-const sectorSize = 4096 //nolint
-=======
->>>>>>> a4f576d1
 
 type cachePolicyConfig struct {
 	tmpPath      string
