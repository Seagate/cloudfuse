--- conflicted
+++ resolved
@@ -1516,13 +1516,8 @@
 func (suite *fileCacheTestSuite) TestCronOffToONUpload() {
 	defer suite.cleanupTest()
 
-<<<<<<< HEAD
-	now := time.Now()
-	second := (now.Second() + 2) % 60
-=======
 	testStartTime := time.Now()
 	second := (testStartTime.Second() + 2) % 60
->>>>>>> 7e85229f
 	cronExpr := fmt.Sprintf("%d * * * * *", second)
 
 	configContent := fmt.Sprintf(`file_cache:
@@ -1562,11 +1557,7 @@
 	suite.assert.True(exists, "File should be in scheduleOps after creation")
 
 	// wait for uploads to start
-<<<<<<< HEAD
-	time.Sleep(time.Now().Sub(now.Add(2 * time.Second).Truncate(time.Second)))
-=======
 	time.Sleep(time.Until(testStartTime.Add(2 * time.Second).Truncate(time.Second)))
->>>>>>> 7e85229f
 	_, err = os.Stat(filepath.Join(suite.fake_storage_path, file))
 	for i := 0; i < 200 && os.IsNotExist(err); i++ {
 		time.Sleep(10 * time.Millisecond)
@@ -1597,12 +1588,6 @@
     - name: "Test"
       cron: %s
       duration: "%ds"
-<<<<<<< HEAD
-    - name: "TestWindow"
-      cron: "0 0 9 * * 0"
-      duration: "5s"
-=======
->>>>>>> 7e85229f
 
 loopbackfs:
   path: %s`,
@@ -1669,11 +1654,7 @@
 	)
 
 	suite.setupTestHelper(configContent)
-<<<<<<< HEAD
-	suite.Zero(len(suite.fileCache.schedule), "Should have no schedule entries")
-=======
 	suite.assert.Empty(suite.fileCache.schedule, "Should have no schedule entries")
->>>>>>> 7e85229f
 
 	file := "no_schedule_test.txt"
 	handle, err := suite.fileCache.CreateFile(internal.CreateFileOptions{Name: file, Mode: 0777})
