--- conflicted
+++ resolved
@@ -63,15 +63,10 @@
 	assert            *assert.Assertions
 	fileCache         *FileCache
 	loopback          internal.Component
-<<<<<<< HEAD
-	cache_path        string
-	fake_storage_path string
+	cache_path        string // uses os.Separator (filepath.Join)
+	fake_storage_path string // uses os.Separator (filepath.Join)
 	mock              *internal.MockComponent
 	mockCtrl          *gomock.Controller
-=======
-	cache_path        string // uses os.Separator (filepath.Join)
-	fake_storage_path string // uses os.Separator (filepath.Join)
->>>>>>> 9042e9bf
 }
 
 func newLoopbackFS() internal.Component {
@@ -385,14 +380,8 @@
 	time.Sleep(time.Millisecond)
 	suite.assert.NoError(err)
 
-<<<<<<< HEAD
-	// Path should  be added to the file cache
-	_, err = os.Stat(common.JoinUnixFilepath(suite.cache_path, path))
-	suite.assert.NoError(err)
-=======
-	// Path should not be added to the file cache
-	suite.assert.NoDirExists(filepath.Join(suite.cache_path, path))
->>>>>>> 9042e9bf
+	// Path should be added to the file cache
+	suite.assert.DirExists(filepath.Join(suite.cache_path, path))
 	// Path should be in fake storage
 	suite.assert.DirExists(filepath.Join(suite.fake_storage_path, path))
 }
@@ -412,11 +401,7 @@
 	suite.assert.NoError(err)
 
 	// Path should  be added to the file cache
-	_, err = os.Stat(common.JoinUnixFilepath(suite.cache_path, path))
-	suite.assert.NoError(err)
-	// Path should not be in fake storage
-	_, err = os.Stat(common.JoinUnixFilepath(suite.fake_storage_path, path))
-	suite.assert.False(err == nil || os.IsExist(err))
+	suite.assert.DirExists(filepath.Join(suite.cache_path, path))
 }
 
 func (suite *fileCacheTestSuite) TestDeleteDir() {
@@ -444,12 +429,13 @@
 	err = suite.fileCache.DeleteFile(internal.DeleteFileOptions{Name: path})
 	time.Sleep(time.Millisecond)
 	suite.assert.NoError(err)
+	suite.assert.NoFileExists(filepath.Join(suite.cache_path, path))
 
 	// Delete the directory
 	err = suite.fileCache.DeleteDir(internal.DeleteDirOptions{Name: dir})
 	time.Sleep(time.Millisecond)
 	suite.assert.NoError(err)
-	suite.assert.False(suite.fileCache.policy.IsCached(dir)) // Directory should not be cached
+	suite.assert.NoDirExists(filepath.Join(suite.cache_path, dir))
 }
 
 func (suite *fileCacheTestSuite) TestDeleteDirCloudDown() {
@@ -927,20 +913,26 @@
 	err = suite.fileCache.RenameDir(internal.RenameDirOptions{Src: src, Dst: dst})
 	suite.assert.NoError(err)
 	// wait for asynchronous deletion
-<<<<<<< HEAD
-	time.Sleep(time.Millisecond)
-	// directory should not exist in local filesystem
-	fInfo, err := os.Stat(filepath.Join(suite.cache_path, src))
-	suite.assert.Nil(fInfo)
-	suite.assert.Error(err)
-	suite.assert.True(os.IsNotExist(err))
+	time.Sleep(100 * time.Millisecond)
+	// directory should not exist in local filesystem// src directory should not exist in local filesystem
+	suite.assert.NoDirExists(filepath.Join(suite.cache_path, src))
+	// dst directory should exist and have contents from src
+	dstEntries, err := os.ReadDir(filepath.Join(suite.cache_path, dst))
+	suite.assert.NoError(err)
+	suite.assert.Len(dstEntries, 5)
+	for i, entry := range dstEntries {
+		suite.assert.Equal("file"+strconv.Itoa(i), entry.Name())
+	}
 }
 
 func (suite *fileCacheTestSuite) TestRenameDirCloudDown() {
 	defer suite.cleanupTestMock()
 	// Setup
-	defaultConfig := fmt.Sprintf("file_cache:\n  path: %s\n  offload-io: true\n  timeout-sec: 0\n\nloopbackfs:\n  path: %s", suite.cache_path, suite.fake_storage_path)
-	suite.setupTestHelperMock(defaultConfig) // setup a new file cache with a custom config (teardown will occur after the test as usual)
+	// Configure to create empty files so we create the file in cloud storage
+	createEmptyFile := true
+	config := fmt.Sprintf("file_cache:\n  path: %s\n  offload-io: true\n  create-empty-file: %t\n\nloopbackfs:\n  path: %s",
+		suite.cache_path, createEmptyFile, suite.fake_storage_path)
+	suite.setupTestHelperMock(config) // setup a new file cache with a custom config (teardown will occur after the test as usual)
 
 	src := "src"
 	dst := "dst"
@@ -961,21 +953,13 @@
 	}
 	// The file (and directory) is in the cache and storage (see TestCreateFileInDirCreateEmptyFile)
 
-	// Delete the directory
+	// Rename the directory
 	renameDirOptions := internal.RenameDirOptions{Src: src, Dst: dst}
 	suite.mock.EXPECT().RenameDir(renameDirOptions).Return(&retry.MaxAttemptsError{}).AnyTimes()
 	err = suite.fileCache.RenameDir(internal.RenameDirOptions{Src: src, Dst: dst})
 	time.Sleep(time.Millisecond)
 	suite.assert.NoError(err)
-	suite.assert.False(suite.fileCache.policy.IsCached(src)) // Directory should not be cached
 	// wait for asynchronous deletion
-	time.Sleep(time.Millisecond)
-	// directory should not exist in local filesystem
-	fInfo, err := os.Stat(filepath.Join(suite.cache_path, src))
-	suite.assert.Nil(fInfo)
-	suite.assert.Error(err)
-	suite.assert.True(os.IsNotExist(err))
-=======
 	time.Sleep(100 * time.Millisecond)
 	// src directory should not exist in local filesystem
 	suite.assert.NoDirExists(filepath.Join(suite.cache_path, src))
@@ -986,7 +970,6 @@
 	for i, entry := range dstEntries {
 		suite.assert.Equal("file"+strconv.Itoa(i), entry.Name())
 	}
->>>>>>> 9042e9bf
 }
 
 func (suite *fileCacheTestSuite) TestCreateFile() {
@@ -1099,11 +1082,9 @@
 	suite.assert.True(f.Dirty()) // Handle should be dirty since it was not created in cloud storage
 
 	// Path should be added to the file cache
-	_, err = os.Stat(common.JoinUnixFilepath(suite.cache_path, path))
-	suite.assert.True(err == nil || os.IsExist(err))
+	suite.assert.FileExists(filepath.Join(suite.cache_path, path))
 	// Path should not be in fake storage
-	_, err = os.Stat(common.JoinUnixFilepath(suite.fake_storage_path, path))
-	suite.assert.True(os.IsNotExist(err))
+	suite.assert.NoFileExists(filepath.Join(suite.fake_storage_path, path))
 }
 
 func (suite *fileCacheTestSuite) TestCreateFileInDir() {
@@ -1138,13 +1119,10 @@
 	suite.assert.True(f.Dirty()) // Handle should be dirty since it was not created in cloud storage
 
 	// Path should be added to the file cache, including directory
-	_, err = os.Stat(common.JoinUnixFilepath(suite.cache_path, dir))
-	suite.assert.True(err == nil || os.IsExist(err))
-	_, err = os.Stat(common.JoinUnixFilepath(suite.cache_path, path))
-	suite.assert.True(err == nil || os.IsExist(err))
+	suite.assert.DirExists(filepath.Join(suite.cache_path, dir))
+	suite.assert.FileExists(filepath.Join(suite.cache_path, path))
 	// Path should not be in fake storage
-	_, err = os.Stat(common.JoinUnixFilepath(suite.fake_storage_path, path))
-	suite.assert.True(os.IsNotExist(err))
+	suite.assert.NoFileExists(filepath.Join(suite.fake_storage_path, path))
 }
 
 func (suite *fileCacheTestSuite) TestCreateFileCreateEmptyFile() {
@@ -1162,11 +1140,9 @@
 	suite.assert.False(f.Dirty()) // Handle should not be dirty since it was written to storage
 	time.Sleep(time.Millisecond)
 	// Path should be added to the file cache
-	_, err = os.Stat(common.JoinUnixFilepath(suite.cache_path, path))
-	suite.assert.True(err == nil || os.IsExist(err))
+	suite.assert.FileExists(filepath.Join(suite.cache_path, path))
 	// Path should be in fake storage
-	_, err = os.Stat(common.JoinUnixFilepath(suite.fake_storage_path, path))
-	suite.assert.True(err == nil || os.IsExist(err))
+	suite.assert.FileExists(filepath.Join(suite.fake_storage_path, path))
 }
 
 func (suite *fileCacheTestSuite) TestCreateFileCreateEmptyFileCloudDown() {
@@ -1184,17 +1160,9 @@
 	suite.assert.NoError(err)
 	time.Sleep(time.Millisecond)
 	// Path should be added to the file cache
-<<<<<<< HEAD
-	_, err = os.Stat(common.JoinUnixFilepath(suite.cache_path, path))
-	suite.assert.True(err == nil || os.IsExist(err))
+	suite.assert.FileExists(filepath.Join(suite.cache_path, path))
 	// Path should not be in fake storage
-	_, err = os.Stat(common.JoinUnixFilepath(suite.fake_storage_path, path))
-	suite.assert.True(err == nil || os.IsNotExist(err))
-=======
-	suite.assert.FileExists(filepath.Join(suite.cache_path, path))
-	// Path should be in fake storage
-	suite.assert.FileExists(filepath.Join(suite.fake_storage_path, path))
->>>>>>> 9042e9bf
+	suite.assert.NoFileExists(filepath.Join(suite.fake_storage_path, path))
 }
 
 func (suite *fileCacheTestSuite) TestCreateFileInDirCreateEmptyFile() {
@@ -1240,10 +1208,8 @@
 	suite.assert.NoError(err)
 	time.Sleep(time.Millisecond)
 	// Path should be added to the file cache, including directory
-	_, err = os.Stat(common.JoinUnixFilepath(suite.cache_path, dir))
-	suite.assert.True(err == nil || os.IsExist(err))
-	_, err = os.Stat(common.JoinUnixFilepath(suite.cache_path, path))
-	suite.assert.True(err == nil || os.IsExist(err))
+	suite.assert.DirExists(filepath.Join(suite.cache_path, dir))
+	suite.assert.FileExists(filepath.Join(suite.cache_path, path))
 	// Path should not be in fake storage, including directory
 	_, err = os.Stat(common.JoinUnixFilepath(suite.fake_storage_path, dir))
 	suite.assert.True(err == nil || os.IsNotExist(err))
@@ -1423,18 +1389,10 @@
 	suite.fileCache.CloseFile(internal.CloseFileOptions{Handle: handle})
 	time.Sleep(time.Second)
 	// loop until file does not exist - done due to async nature of eviction
-<<<<<<< HEAD
-
 	_, err := os.Stat(common.JoinUnixFilepath(suite.cache_path, path))
 	for i := 0; i < 10 && !os.IsNotExist(err); i++ {
 		time.Sleep(time.Second)
 		_, err = os.Stat(common.JoinUnixFilepath(suite.cache_path, path))
-=======
-	_, err := os.Stat(filepath.Join(suite.cache_path, path))
-	for i := 0; i < 1000 && !os.IsNotExist(err); i++ {
-		time.Sleep(10 * time.Millisecond)
-		_, err = os.Stat(filepath.Join(suite.cache_path, path))
->>>>>>> 9042e9bf
 	}
 	// TODO: find out why this delayed eviction check fails in CI on Windows sometimes
 
@@ -1502,13 +1460,8 @@
 	suite.assert.True(os.IsNotExist(err))
 
 	// File should not be in cache
-<<<<<<< HEAD
-
 	_, err = os.Stat(common.JoinUnixFilepath(suite.cache_path, path))
 	suite.assert.True(os.IsNotExist(err))
-=======
-	suite.assert.NoFileExists(filepath.Join(suite.cache_path, path))
->>>>>>> 9042e9bf
 	// File should be in cloud storage
 	suite.assert.FileExists(filepath.Join(suite.fake_storage_path, path))
 }
@@ -1766,13 +1719,8 @@
 	suite.assert.False(handle.Dirty())
 
 	// Path should be in fake storage
-<<<<<<< HEAD
-	time.Sleep(2 * time.Second)
 	_, err = os.Stat(common.JoinUnixFilepath(suite.fake_storage_path, file))
 	suite.assert.True(err == nil || os.IsExist(err))
-=======
-	suite.assert.FileExists(filepath.Join(suite.fake_storage_path, file))
->>>>>>> 9042e9bf
 }
 
 func (suite *fileCacheTestSuite) TestFlushFileEmptyCloudDown() { //only works when createEmptyFile is true
@@ -1825,13 +1773,8 @@
 	suite.assert.False(handle.Dirty())
 
 	// Path should be in fake storage
-<<<<<<< HEAD
-	time.Sleep(time.Millisecond)
 	_, err = os.Stat(common.JoinUnixFilepath(suite.fake_storage_path, file))
 	suite.assert.True(err == nil || os.IsExist(err))
-=======
-	suite.assert.FileExists(filepath.Join(suite.fake_storage_path, file))
->>>>>>> 9042e9bf
 	// Check that fake_storage updated with data
 	d, _ := os.ReadFile(filepath.Join(suite.fake_storage_path, file))
 	suite.assert.EqualValues(data, d)
@@ -2053,19 +1996,11 @@
 	err = suite.fileCache.CloseFile(internal.CloseFileOptions{Handle: handle})
 	time.Sleep(time.Second)
 	suite.assert.NoError(err)
-<<<<<<< HEAD
+
 	_, err = os.Stat(common.JoinUnixFilepath(suite.cache_path, src))
-
 	for i := 0; i < 10 && !os.IsNotExist(err); i++ {
 		time.Sleep(time.Second)
 		_, err = os.Stat(common.JoinUnixFilepath(suite.cache_path, src))
-=======
-
-	_, err = os.Stat(filepath.Join(suite.cache_path, src))
-	for i := 0; i < 1000 && !os.IsNotExist(err); i++ {
-		time.Sleep(10 * time.Millisecond)
-		_, err = os.Stat(filepath.Join(suite.cache_path, src))
->>>>>>> 9042e9bf
 	}
 	suite.assert.True(os.IsNotExist(err))
 
@@ -2087,14 +2022,9 @@
 	src := "source2"
 	dst := "destination2"
 	createHandle, err := suite.fileCache.CreateFile(internal.CreateFileOptions{Name: src, Mode: 0666})
-	time.Sleep(time.Millisecond)
-	suite.assert.NoError(err)
-<<<<<<< HEAD
+	suite.assert.NoError(err)
 	err = suite.fileCache.CloseFile(internal.CloseFileOptions{Handle: createHandle})
-	time.Sleep(time.Second)
-	suite.assert.NoError(err)
-=======
->>>>>>> 9042e9bf
+	suite.assert.NoError(err)
 	openHandle, err := suite.fileCache.OpenFile(internal.OpenFileOptions{Name: src, Mode: 0666})
 	time.Sleep(time.Second)
 	suite.assert.NoError(err)
@@ -2104,34 +2034,22 @@
 	// Path should be in the file cache
 	suite.assert.FileExists(filepath.Join(suite.cache_path, src))
 	// Path should be in fake storage
-<<<<<<< HEAD
 	_, err = os.Stat(common.JoinUnixFilepath(suite.fake_storage_path, src))
 	suite.assert.True(err == nil || os.IsExist(err))
-=======
-	suite.assert.FileExists(filepath.Join(suite.fake_storage_path, src))
-
->>>>>>> 9042e9bf
+
 	// RenameFile
 	err = suite.fileCache.RenameFile(internal.RenameFileOptions{Src: src, Dst: dst})
 	time.Sleep(time.Second)
 	suite.assert.NoError(err)
 	// Path in fake storage and file cache should be updated
-<<<<<<< HEAD
 	_, err = os.Stat(common.JoinUnixFilepath(suite.cache_path, src)) // Src does not exist
 	suite.assert.True(os.IsNotExist(err))
 	_, err = os.Stat(common.JoinUnixFilepath(suite.cache_path, dst)) // Dst shall exists in cache
-	//TODO: retry cache eviction after first fail
-	//suite.assert.True(err == nil || os.IsExist(err))
+	suite.assert.True(err == nil || os.IsExist(err))
 	_, err = os.Stat(common.JoinUnixFilepath(suite.fake_storage_path, src)) // Src does not exist
 	suite.assert.True(os.IsNotExist(err))
 	_, err = os.Stat(common.JoinUnixFilepath(suite.fake_storage_path, dst)) // Dst does exist
 	suite.assert.True(err == nil || os.IsExist(err))
-=======
-	suite.assert.NoFileExists(filepath.Join(suite.cache_path, src))        // Src does not exist
-	suite.assert.FileExists(filepath.Join(suite.cache_path, dst))          // Dst shall exists in cache
-	suite.assert.NoFileExists(filepath.Join(suite.fake_storage_path, src)) // Src does not exist
-	suite.assert.FileExists(filepath.Join(suite.fake_storage_path, dst))   // Dst does exist
->>>>>>> 9042e9bf
 
 	suite.fileCache.CloseFile(internal.CloseFileOptions{Handle: openHandle})
 }
@@ -2196,55 +2114,9 @@
 	time.Sleep(time.Millisecond)
 	suite.assert.True(err == nil)
 
-	// Src should not be in local cache
+	// Src should be in local cache (since we failed the operation)
 	_, err = os.Stat(common.JoinUnixFilepath(suite.cache_path, src))
-	suite.assert.True(err == nil || os.IsNotExist(err))
-	// Dst should be in local cache
-	_, err = os.Stat(common.JoinUnixFilepath(suite.cache_path, dst))
 	suite.assert.True(err == nil || os.IsExist(err))
-	// Src should not be in fake storage
-	_, err = os.Stat(common.JoinUnixFilepath(suite.fake_storage_path, src))
-	suite.assert.True(os.IsNotExist(err))
-	// Dst should not be in fake storage
-	_, err = os.Stat(common.JoinUnixFilepath(suite.fake_storage_path, dst))
-	suite.assert.True(os.IsNotExist(err))
-}
-
-<<<<<<< HEAD
-func (suite *fileCacheTestSuite) TestRenameFileCase2CloudDown() {
-	defer suite.cleanupTest()
-	// Default is to not create empty files on create file to support immutable storage.
-	createEmptyFile := false
-	config := fmt.Sprintf("file_cache:\n  path: %s\n  offload-io: true\n  create-empty-file: %t\n\nloopbackfs:\n  path: %s",
-		suite.cache_path, createEmptyFile, suite.fake_storage_path)
-	suite.setupTestHelperMock(config)
-	src := "source3"
-	dst := "destination3"
-	suite.fileCache.cacheTimeout = 2
-	createFileOptions := internal.CreateFileOptions{Name: src, Mode: 0777}
-	handle := handlemap.NewHandle(src)
-
-	suite.mock.EXPECT().CreateFile(createFileOptions).Return(handle, &retry.MaxAttemptsError{}).AnyTimes()
-	handle, _ = suite.fileCache.CreateFile(createFileOptions)
-	time.Sleep(time.Millisecond)
-
-	renameFileOptions := internal.RenameFileOptions{Src: src, Dst: dst}
-	suite.mock.EXPECT().GetAttr(internal.GetAttrOptions{Name: src, RetrieveMetadata: false}).Return(nil, &retry.MaxAttemptsError{}).AnyTimes()
-	suite.mock.EXPECT().RenameFile(renameFileOptions).Return(&retry.MaxAttemptsError{}).AnyTimes()
-	err := suite.fileCache.RenameFile(renameFileOptions)
-	time.Sleep(time.Millisecond)
-	suite.assert.True(err == nil)
-
-	// Src should not be in local cache
-	_, err = os.Stat(common.JoinUnixFilepath(suite.cache_path, src))
-	suite.assert.True(err == nil || os.IsNotExist(err))
-	// Dst should be in local cache
-	_, err = os.Stat(common.JoinUnixFilepath(suite.cache_path, dst))
-	suite.assert.True(err == nil || os.IsExist(err))
-=======
-	// Src should be in local cache (since we failed the operation)
-	suite.assert.FileExists(filepath.Join(suite.cache_path, src))
->>>>>>> 9042e9bf
 	// Src should not be in fake storage
 	suite.assert.NoFileExists(filepath.Join(suite.fake_storage_path, src))
 	// Dst should not be in fake storage
@@ -2262,31 +2134,16 @@
 	src := "source4"
 	dst := "destination4"
 	createHandle, _ := suite.fileCache.CreateFile(internal.CreateFileOptions{Name: src, Mode: 0666})
-<<<<<<< HEAD
-	time.Sleep(time.Millisecond)
 	suite.fileCache.CloseFile(internal.CloseFileOptions{Handle: createHandle})
-	time.Sleep(time.Millisecond)
 	openHandle, _ := suite.fileCache.OpenFile(internal.OpenFileOptions{Name: src, Mode: 0666})
-	time.Sleep(time.Millisecond)
-	// fmt.Printf("the file path is %s\n", openHandle.FObj.Name())
-=======
-	openHandle, _ := suite.fileCache.OpenFile(internal.OpenFileOptions{Name: src, Mode: 0666})
-	suite.fileCache.CloseFile(internal.CloseFileOptions{Handle: createHandle})
-
->>>>>>> 9042e9bf
+
 	// Path should be in the file cache
 	suite.assert.FileExists(suite.cache_path + "/" + src)
 	// Path should be in fake storage
 	suite.assert.FileExists(suite.fake_storage_path + "/" + src)
 
 	// RenameFile
-<<<<<<< HEAD
-	err = suite.fileCache.RenameFile(internal.RenameFileOptions{Src: src, Dst: dst})
-	time.Sleep(time.Millisecond)
-
-=======
 	err := suite.fileCache.RenameFile(internal.RenameFileOptions{Src: src, Dst: dst})
->>>>>>> 9042e9bf
 	suite.assert.NoError(err)
 	// Path in fake storage and file cache should be updated
 	suite.assert.NoFileExists(suite.cache_path + "/" + src)        // Src does not exist
@@ -2314,12 +2171,7 @@
 	src := "source5"
 	dst := "destination5"
 	createHandle, _ := suite.fileCache.CreateFile(internal.CreateFileOptions{Name: src, Mode: 0666})
-<<<<<<< HEAD
-	time.Sleep(time.Second)
 	suite.fileCache.CloseFile(internal.CloseFileOptions{Handle: createHandle})
-	time.Sleep(time.Second)
-=======
->>>>>>> 9042e9bf
 	openHandle, _ := suite.fileCache.OpenFile(internal.OpenFileOptions{Name: src, Mode: 0666})
 	suite.fileCache.CloseFile(internal.CloseFileOptions{Handle: createHandle})
 
@@ -2329,12 +2181,7 @@
 	suite.assert.FileExists(suite.fake_storage_path + "/" + src)
 
 	// RenameFile
-<<<<<<< HEAD
-	err = suite.fileCache.RenameFile(internal.RenameFileOptions{Src: src, Dst: dst})
-	time.Sleep(time.Second)
-=======
 	err := suite.fileCache.RenameFile(internal.RenameFileOptions{Src: src, Dst: dst})
->>>>>>> 9042e9bf
 	suite.assert.NoError(err)
 	// Path in fake storage and file cache should be updated
 	suite.assert.NoFileExists(suite.cache_path + "/" + src)        // Src does not exist
@@ -2344,14 +2191,9 @@
 
 	suite.fileCache.CloseFile(internal.CloseFileOptions{Handle: openHandle})
 
-<<<<<<< HEAD
-	time.Sleep(time.Second)                        // Wait for the cache cleanup to occur
+	time.Sleep(1 * time.Second)                    // Wait for the cache cleanup to occur
 	_, err = os.Stat(suite.cache_path + "/" + dst) // Dst shall not exists in cache
 	suite.assert.True(err == nil || os.IsNotExist(err))
-=======
-	time.Sleep(100 * time.Millisecond)                      // Wait for the cache cleanup to occur
-	suite.assert.NoFileExists(suite.cache_path + "/" + dst) // Dst shall not exists in cache
->>>>>>> 9042e9bf
 }
 
 func (suite *fileCacheTestSuite) TestTruncateFileNotInCache() {
@@ -2392,17 +2234,9 @@
 	// Setup
 	path := "file31"
 	createHandle, _ := suite.fileCache.CreateFile(internal.CreateFileOptions{Name: path, Mode: 0666})
-<<<<<<< HEAD
-	time.Sleep(time.Second)
 	suite.fileCache.CloseFile(internal.CloseFileOptions{Handle: createHandle})
-	time.Sleep(time.Second)
 	openHandle, _ := suite.fileCache.OpenFile(internal.OpenFileOptions{Name: path, Mode: 0666})
-	time.Sleep(time.Second)
-=======
-	openHandle, _ := suite.fileCache.OpenFile(internal.OpenFileOptions{Name: path, Mode: 0666})
-	suite.fileCache.CloseFile(internal.CloseFileOptions{Handle: createHandle})
-
->>>>>>> 9042e9bf
+
 	// Path should be in the file cache
 	suite.assert.FileExists(filepath.Join(suite.cache_path, path))
 	// Path should be in fake storage
@@ -2410,12 +2244,7 @@
 
 	// Chmod
 	size := 1024
-<<<<<<< HEAD
-	err = suite.fileCache.TruncateFile(internal.TruncateFileOptions{Name: path, Size: int64(size)})
-	time.Sleep(time.Second)
-=======
 	err := suite.fileCache.TruncateFile(internal.TruncateFileOptions{Name: path, Size: int64(size)})
->>>>>>> 9042e9bf
 	suite.assert.NoError(err)
 	// Path in fake storage and file cache should be updated
 	info, _ := os.Stat(filepath.Join(suite.cache_path, path))
