/*
   Licensed under the MIT License <http://opensource.org/licenses/MIT>.

   Copyright © 2023-2025 Seagate Technology LLC and/or its Affiliates
   Copyright © 2020-2025 Microsoft Corporation. All rights reserved.

   Permission is hereby granted, free of charge, to any person obtaining a copy
   of this software and associated documentation files (the "Software"), to deal
   in the Software without restriction, including without limitation the rights
   to use, copy, modify, merge, publish, distribute, sublicense, and/or sell
   copies of the Software, and to permit persons to whom the Software is
   furnished to do so, subject to the following conditions:

   The above copyright notice and this permission notice shall be included in all
   copies or substantial portions of the Software.

   THE SOFTWARE IS PROVIDED "AS IS", WITHOUT WARRANTY OF ANY KIND, EXPRESS OR
   IMPLIED, INCLUDING BUT NOT LIMITED TO THE WARRANTIES OF MERCHANTABILITY,
   FITNESS FOR A PARTICULAR PURPOSE AND NONINFRINGEMENT. IN NO EVENT SHALL THE
   AUTHORS OR COPYRIGHT HOLDERS BE LIABLE FOR ANY CLAIM, DAMAGES OR OTHER
   LIABILITY, WHETHER IN AN ACTION OF CONTRACT, TORT OR OTHERWISE, ARISING FROM,
   OUT OF OR IN CONNECTION WITH THE SOFTWARE OR THE USE OR OTHER DEALINGS IN THE
   SOFTWARE
*/

package file_cache

import (
	"bytes"
	"context"
	"crypto/rand"
	"fmt"
	"io/fs"
	"math"
	"os"
	"os/exec"
	"path"
	"path/filepath"
	"regexp"
	"runtime"
	"strconv"
	"strings"
	"syscall"
	"testing"
	"time"

	"github.com/Seagate/cloudfuse/common"
	"github.com/Seagate/cloudfuse/common/config"
	"github.com/Seagate/cloudfuse/common/log"
	"github.com/Seagate/cloudfuse/component/loopback"
	"github.com/Seagate/cloudfuse/internal"
	"github.com/Seagate/cloudfuse/internal/handlemap"
	"github.com/golang/mock/gomock"

	"github.com/stretchr/testify/assert"
	"github.com/stretchr/testify/suite"
)

var home_dir, _ = os.UserHomeDir()

type fileCacheTestSuite struct {
	suite.Suite
	assert            *assert.Assertions
	fileCache         *FileCache
	loopback          internal.Component
	cache_path        string // uses os.Separator (filepath.Join)
	fake_storage_path string // uses os.Separator (filepath.Join)
	useMock           bool
	mockCtrl          *gomock.Controller
	mock              *internal.MockComponent
}

func newLoopbackFS() internal.Component {
	loopback := loopback.NewLoopbackFSComponent()
	loopback.Configure(true)

	return loopback
}

func newTestFileCache(next internal.Component) *FileCache {

	fileCache := NewFileCacheComponent()
	fileCache.SetNextComponent(next)
	err := fileCache.Configure(true)
	if err != nil {
		panic(fmt.Sprintf("Unable to configure file cache: %v", err))
	}

	return fileCache.(*FileCache)
}

func randomString(length int) string {
	b := make([]byte, length)
	rand.Read(b)
	return fmt.Sprintf("%x", b)[:length]
}

func (suite *fileCacheTestSuite) SetupTest() {
	err := log.SetDefaultLogger("silent", common.LogConfig{Level: common.ELogLevel.LOG_DEBUG()})
	if err != nil {
		panic(fmt.Sprintf("Unable to set silent logger as default: %v", err))
	}
	rand := randomString(8)
	suite.cache_path = filepath.Join(home_dir, "file_cache"+rand)
	suite.fake_storage_path = filepath.Join(home_dir, "fake_storage"+rand)
	defaultConfig := fmt.Sprintf(
		"file_cache:\n  path: %s\n  offload-io: true\n\nloopbackfs:\n  path: %s",
		suite.cache_path,
		suite.fake_storage_path,
	)
	suite.useMock = false
	log.Debug(defaultConfig)

	// Delete the temp directories created
	err = os.RemoveAll(suite.cache_path)
	if err != nil {
		fmt.Printf(
			"fileCacheTestSuite::SetupTest : os.RemoveAll(%s) failed [%v]\n",
			suite.cache_path,
			err,
		)
	}
	err = os.RemoveAll(suite.fake_storage_path)
	if err != nil {
		fmt.Printf(
			"fileCacheTestSuite::SetupTest : os.RemoveAll(%s) failed [%v]\n",
			suite.fake_storage_path,
			err,
		)
	}
	suite.setupTestHelper(defaultConfig)
}

func (suite *fileCacheTestSuite) setupTestHelper(configuration string) {
	suite.assert = assert.New(suite.T())

	config.ReadConfigFromReader(strings.NewReader(configuration))
	suite.loopback = newLoopbackFS()
	suite.fileCache = newTestFileCache(suite.loopback)
	err := suite.loopback.Start(context.Background())
	if err != nil {
		panic(fmt.Sprintf("Unable to start loopback [%s]", err.Error()))
	}
	err = suite.fileCache.Start(context.Background())
	if err != nil {
		panic(fmt.Sprintf("Unable to start file cache [%s]", err.Error()))
	}

}

func (suite *fileCacheTestSuite) cleanupTest() {
	suite.loopback.Stop()
	err := suite.fileCache.Stop()
	if err != nil {
		panic(fmt.Sprintf("Unable to stop file cache [%s]", err.Error()))
	}

	// Delete the temp directories created
	err = os.RemoveAll(suite.cache_path)
	suite.assert.NoError(err)
	err = os.RemoveAll(suite.fake_storage_path)
	suite.assert.NoError(err)
}

// Tests the default configuration of file cache
func (suite *fileCacheTestSuite) TestEmpty() {
	defer suite.cleanupTest()
	suite.cleanupTest() // teardown the default file cache generated
	emptyConfig := fmt.Sprintf(
		"file_cache:\n  path: %s\n\n  offload-io: true\n\nloopbackfs:\n  path: %s",
		suite.cache_path,
		suite.fake_storage_path,
	)
	suite.setupTestHelper(
		emptyConfig,
	) // setup a new file cache with a custom config (teardown will occur after the test as usual)

	suite.assert.Equal("file_cache", suite.fileCache.Name())
	suite.assert.Equal(suite.fileCache.tmpPath, suite.cache_path)
	suite.assert.Equal("lru", suite.fileCache.policy.Name())

<<<<<<< HEAD
	suite.assert.EqualValues(suite.fileCache.policy.(*lruPolicy).maxSizeMB, 0)
	suite.assert.EqualValues(defaultMaxEviction, suite.fileCache.policy.(*lruPolicy).maxEviction)
=======
	suite.assert.EqualValues(suite.fileCache.policy.(*lruPolicy).maxEviction, defaultMaxEviction)
>>>>>>> d77bc8c2
	suite.assert.EqualValues(suite.fileCache.policy.(*lruPolicy).highThreshold, defaultMaxThreshold)
	suite.assert.EqualValues(suite.fileCache.policy.(*lruPolicy).lowThreshold, defaultMinThreshold)

	suite.assert.False(suite.fileCache.createEmptyFile)
	suite.assert.False(suite.fileCache.allowNonEmpty)
	suite.assert.EqualValues(suite.fileCache.cacheTimeout, 216000)
	suite.assert.True(suite.fileCache.syncToFlush)
}

// Tests configuration of file cache
func (suite *fileCacheTestSuite) TestConfig() {
	defer suite.cleanupTest()
	suite.cleanupTest() // teardown the default file cache generated
	policy := "lru"
	maxSizeMb := 1024
	cacheTimeout := 60
	maxDeletion := 10
	highThreshold := 90
	lowThreshold := 10
	createEmptyFile := true
	allowNonEmptyTemp := true
	cleanupOnStart := true
	syncToFlush := false
	config := fmt.Sprintf(
		"file_cache:\n  path: %s\n  offload-io: true\n  policy: %s\n  max-size-mb: %d\n  timeout-sec: %d\n  max-eviction: %d\n  high-threshold: %d\n  low-threshold: %d\n  create-empty-file: %t\n  allow-non-empty-temp: %t\n  cleanup-on-start: %t\n  sync-to-flush: %t",
		suite.cache_path,
		policy,
		maxSizeMb,
		cacheTimeout,
		maxDeletion,
		highThreshold,
		lowThreshold,
		createEmptyFile,
		allowNonEmptyTemp,
		cleanupOnStart,
		syncToFlush,
	)
	suite.setupTestHelper(
		config,
	) // setup a new file cache with a custom config (teardown will occur after the test as usual)

	suite.assert.Equal("file_cache", suite.fileCache.Name())
	suite.assert.Equal(suite.fileCache.tmpPath, suite.cache_path)
	suite.assert.Equal(suite.fileCache.policy.Name(), policy)

	suite.assert.EqualValues(suite.fileCache.policy.(*lruPolicy).maxSizeMB, maxSizeMb)
	suite.assert.EqualValues(suite.fileCache.policy.(*lruPolicy).maxEviction, maxDeletion)
	suite.assert.EqualValues(suite.fileCache.policy.(*lruPolicy).highThreshold, highThreshold)
	suite.assert.EqualValues(suite.fileCache.policy.(*lruPolicy).lowThreshold, lowThreshold)

	suite.assert.Equal(suite.fileCache.createEmptyFile, createEmptyFile)
	suite.assert.Equal(suite.fileCache.allowNonEmpty, allowNonEmptyTemp)
	suite.assert.EqualValues(suite.fileCache.cacheTimeout, cacheTimeout)
}

func (suite *fileCacheTestSuite) TestDefaultCacheSize() {
	defer suite.cleanupTest()
	// Setup
	config := fmt.Sprintf("file_cache:\n  path: %s\n", suite.cache_path)
	suite.setupTestHelper(
		config,
	) // setup a new file cache with a custom config (teardown will occur after the test as usual)
	var freeDisk int
	if runtime.GOOS == "windows" {
		cmd := exec.Command("fsutil", "volume", "diskfree", suite.cache_path)
		var out bytes.Buffer
		cmd.Stdout = &out
		err := cmd.Run()
		suite.assert.NoError(err)

		output := out.String()
		re := regexp.MustCompile(`Total free bytes\s+:\s+([\d,]+)`)
		matches := re.FindStringSubmatch(output)
		suite.assert.GreaterOrEqual(len(matches), 2)
		totalFreeBytesStr := strings.ReplaceAll(matches[1], ",", "")
		freeDisk, err = strconv.Atoi(totalFreeBytesStr)
		suite.assert.NoError(err)
	} else {
		cmd := exec.Command("bash", "-c", fmt.Sprintf("df -B1 %s | awk 'NR==2{print $4}'", suite.cache_path))
		var out bytes.Buffer
		cmd.Stdout = &out
		err := cmd.Run()
		suite.assert.NoError(err)
		freeDisk, err = strconv.Atoi(strings.TrimSpace(out.String()))
		suite.assert.NoError(err)
	}
	expected := uint64(0.8 * float64(freeDisk))
	actual := suite.fileCache.maxCacheSize * MB
	difference := math.Abs(float64(actual) - float64(expected))
	tolerance := 0.10 * float64(math.Max(float64(actual), float64(expected)))
	suite.assert.LessOrEqual(difference, tolerance, "mssg:", actual, expected)
}

func (suite *fileCacheTestSuite) TestConfigPolicyTimeout() {
	defer suite.cleanupTest()
	suite.cleanupTest() // teardown the default file cache generated
	policy := "lru"
	maxSizeMb := 1024
	cacheTimeout := 60
	maxDeletion := 10
	highThreshold := 90
	lowThreshold := 10
	createEmptyFile := true
	allowNonEmptyTemp := true
	cleanupOnStart := true
	config := fmt.Sprintf(
		"file_cache:\n  path: %s\n  offload-io: true\n  policy: %s\n  max-size-mb: %d\n  timeout-sec: %d\n  max-eviction: %d\n  high-threshold: %d\n  low-threshold: %d\n  create-empty-file: %t\n  allow-non-empty-temp: %t\n  cleanup-on-start: %t",
		suite.cache_path,
		policy,
		maxSizeMb,
		cacheTimeout,
		maxDeletion,
		highThreshold,
		lowThreshold,
		createEmptyFile,
		allowNonEmptyTemp,
		cleanupOnStart,
	)
	suite.setupTestHelper(
		config,
	) // setup a new file cache with a custom config (teardown will occur after the test as usual)

	suite.assert.Equal("file_cache", suite.fileCache.Name())
	suite.assert.Equal(suite.fileCache.tmpPath, suite.cache_path)
	suite.assert.Equal(suite.fileCache.policy.Name(), policy)

	suite.assert.EqualValues(suite.fileCache.policy.(*lruPolicy).maxSizeMB, maxSizeMb)
	suite.assert.EqualValues(suite.fileCache.policy.(*lruPolicy).maxEviction, maxDeletion)
	suite.assert.EqualValues(suite.fileCache.policy.(*lruPolicy).highThreshold, highThreshold)
	suite.assert.EqualValues(suite.fileCache.policy.(*lruPolicy).lowThreshold, lowThreshold)
	suite.assert.EqualValues(suite.fileCache.policy.(*lruPolicy).cacheTimeout, cacheTimeout)

	suite.assert.Equal(suite.fileCache.createEmptyFile, createEmptyFile)
	suite.assert.Equal(suite.fileCache.allowNonEmpty, allowNonEmptyTemp)
	suite.assert.EqualValues(suite.fileCache.cacheTimeout, cacheTimeout)
}

func (suite *fileCacheTestSuite) TestConfigPolicyDefaultTimeout() {
	defer suite.cleanupTest()
	suite.cleanupTest() // teardown the default file cache generated
	policy := "lru"
	maxSizeMb := 1024
	cacheTimeout := defaultFileCacheTimeout
	maxDeletion := 10
	highThreshold := 90
	lowThreshold := 10
	createEmptyFile := true
	allowNonEmptyTemp := true
	cleanupOnStart := true
	config := fmt.Sprintf(
		"file_cache:\n  path: %s\n  offload-io: true\n  policy: %s\n  max-size-mb: %d\n  max-eviction: %d\n  high-threshold: %d\n  low-threshold: %d\n  create-empty-file: %t\n  allow-non-empty-temp: %t\n  cleanup-on-start: %t",
		suite.cache_path,
		policy,
		maxSizeMb,
		maxDeletion,
		highThreshold,
		lowThreshold,
		createEmptyFile,
		allowNonEmptyTemp,
		cleanupOnStart,
	)
	suite.setupTestHelper(
		config,
	) // setup a new file cache with a custom config (teardown will occur after the test as usual)

	suite.assert.Equal("file_cache", suite.fileCache.Name())
	suite.assert.Equal(suite.fileCache.tmpPath, suite.cache_path)
	suite.assert.Equal(suite.fileCache.policy.Name(), policy)

	suite.assert.EqualValues(suite.fileCache.policy.(*lruPolicy).maxSizeMB, maxSizeMb)
	suite.assert.EqualValues(suite.fileCache.policy.(*lruPolicy).maxEviction, maxDeletion)
	suite.assert.EqualValues(suite.fileCache.policy.(*lruPolicy).highThreshold, highThreshold)
	suite.assert.EqualValues(suite.fileCache.policy.(*lruPolicy).lowThreshold, lowThreshold)
	suite.assert.EqualValues(suite.fileCache.policy.(*lruPolicy).cacheTimeout, cacheTimeout)

	suite.assert.Equal(suite.fileCache.createEmptyFile, createEmptyFile)
	suite.assert.Equal(suite.fileCache.allowNonEmpty, allowNonEmptyTemp)
	suite.assert.EqualValues(suite.fileCache.cacheTimeout, cacheTimeout)
}

func (suite *fileCacheTestSuite) TestConfigZero() {
	defer suite.cleanupTest()
	suite.cleanupTest() // teardown the default file cache generated
	policy := "lru"
	maxSizeMb := 1024
	cacheTimeout := 0
	maxDeletion := 10
	highThreshold := 90
	lowThreshold := 10
	createEmptyFile := true
	allowNonEmptyTemp := true
	cleanupOnStart := true
	config := fmt.Sprintf(
		"file_cache:\n  path: %s\n  offload-io: true\n  policy: %s\n  max-size-mb: %d\n  timeout-sec: %d\n  max-eviction: %d\n  high-threshold: %d\n  low-threshold: %d\n  create-empty-file: %t\n  allow-non-empty-temp: %t\n  cleanup-on-start: %t",
		suite.cache_path,
		policy,
		maxSizeMb,
		cacheTimeout,
		maxDeletion,
		highThreshold,
		lowThreshold,
		createEmptyFile,
		allowNonEmptyTemp,
		cleanupOnStart,
	)
	suite.setupTestHelper(
		config,
	) // setup a new file cache with a custom config (teardown will occur after the test as usual)

	suite.assert.Equal("file_cache", suite.fileCache.Name())
	suite.assert.Equal(suite.fileCache.tmpPath, suite.cache_path)
	suite.assert.Equal(suite.fileCache.policy.Name(), policy)

	suite.assert.EqualValues(suite.fileCache.policy.(*lruPolicy).maxSizeMB, maxSizeMb)
	suite.assert.EqualValues(suite.fileCache.policy.(*lruPolicy).maxEviction, maxDeletion)
	suite.assert.EqualValues(suite.fileCache.policy.(*lruPolicy).highThreshold, highThreshold)
	suite.assert.EqualValues(suite.fileCache.policy.(*lruPolicy).lowThreshold, lowThreshold)

	suite.assert.Equal(suite.fileCache.createEmptyFile, createEmptyFile)
	suite.assert.Equal(suite.fileCache.allowNonEmpty, allowNonEmptyTemp)
	suite.assert.EqualValues(suite.fileCache.cacheTimeout, minimumFileCacheTimeout)
}

func (suite *fileCacheTestSuite) TestDefaultFilePath() {
	defer suite.cleanupTest()
	suite.cleanupTest() // teardown the default file cache generated
	config := "file_cache:\n  offload-io: true"
	suite.setupTestHelper(
		config,
	)

	suite.assert.Equal("file_cache", suite.fileCache.Name())
	homeDir, err := os.UserHomeDir()
	suite.assert.NoError(err)
	suite.assert.Equal(filepath.Join(homeDir, ".cloudfuse", "file_cache"), suite.fileCache.tmpPath)
}

// Tests CreateDir
func (suite *fileCacheTestSuite) TestCreateDir() {
	defer suite.cleanupTest()
	path := "a"
	options := internal.CreateDirOptions{Name: path}
	err := suite.fileCache.CreateDir(options)
	suite.assert.NoError(err)

	// Path should not be added to the file cache
	suite.assert.NoDirExists(filepath.Join(suite.cache_path, path))
	// Path should be in fake storage
	suite.assert.DirExists(filepath.Join(suite.fake_storage_path, path))
}

func (suite *fileCacheTestSuite) TestDeleteDir() {
	defer suite.cleanupTest()
	// Setup

	dir := "dir"
	path := dir + "/file"
	err := suite.fileCache.CreateDir(internal.CreateDirOptions{Name: dir, Mode: 0777})
	suite.assert.NoError(err)
	handle, err := suite.fileCache.CreateFile(internal.CreateFileOptions{Name: path, Mode: 0777})
	suite.assert.NoError(err)
	err = suite.fileCache.CloseFile(internal.CloseFileOptions{Handle: handle})
	suite.assert.NoError(err)
	// The file (and directory) is in the cache and storage (see TestCreateFileInDirCreateEmptyFile)
	// Delete the file since we can only delete empty directories
	err = suite.fileCache.DeleteFile(internal.DeleteFileOptions{Name: path})
	suite.assert.NoError(err)

	// Delete the directory
	err = suite.fileCache.DeleteDir(internal.DeleteDirOptions{Name: dir})
	suite.assert.NoError(err)
	// Directory should not be cached
	suite.assert.NoDirExists(filepath.Join(suite.cache_path, dir))
}

func (suite *fileCacheTestSuite) TestStreamDirError() {
	defer suite.cleanupTest()
	// Setup
	name := "dir" // Does not exist in cache or storage

	dir, _, err := suite.fileCache.StreamDir(internal.StreamDirOptions{Name: name})
	suite.assert.Error(err)
	suite.assert.Empty(dir)
}

func (suite *fileCacheTestSuite) TestStreamDirCase1() {
	defer suite.cleanupTest()
	// Setup
	name := "dir"
	subdir := name + "/subdir"
	file1 := name + "/file1"
	file2 := name + "/file2"
	file3 := name + "/file3"
	// Create files directly in "fake_storage"
	suite.loopback.CreateDir(internal.CreateDirOptions{Name: name, Mode: 0777})
	suite.loopback.CreateDir(internal.CreateDirOptions{Name: subdir, Mode: 0777})
	handle, _ := suite.loopback.CreateFile(internal.CreateFileOptions{Name: file1})
	suite.loopback.CloseFile(internal.CloseFileOptions{Handle: handle})
	handle, _ = suite.loopback.CreateFile(internal.CreateFileOptions{Name: file2})
	suite.loopback.CloseFile(internal.CloseFileOptions{Handle: handle})
	handle, _ = suite.loopback.CreateFile(internal.CreateFileOptions{Name: file3})
	suite.loopback.CloseFile(internal.CloseFileOptions{Handle: handle})

	// Read the Directory
	dir, _, err := suite.fileCache.StreamDir(internal.StreamDirOptions{Name: name})
	suite.assert.NoError(err)
	suite.assert.NotEmpty(dir)
	suite.assert.Len(dir, 4)
	suite.assert.Equal(file1, dir[0].Path)
	suite.assert.Equal(file2, dir[1].Path)
	suite.assert.Equal(file3, dir[2].Path)
	suite.assert.Equal(subdir, dir[3].Path)
}

func (suite *fileCacheTestSuite) TestStreamDirCase2() {
	defer suite.cleanupTest()
	// Setup
	name := "dir"
	subdir := name + "/subdir"
	file1 := name + "/file1"
	file2 := name + "/file2"
	file3 := name + "/file3"
	suite.fileCache.CreateDir(internal.CreateDirOptions{Name: name, Mode: 0777})
	suite.fileCache.CreateDir(internal.CreateDirOptions{Name: subdir, Mode: 0777})
	// By default createEmptyFile is false, so we will not create these files in cloud storage until they are closed.
	suite.fileCache.CreateFile(internal.CreateFileOptions{Name: file1, Mode: 0777})
	suite.fileCache.CreateFile(internal.CreateFileOptions{Name: file2, Mode: 0777})
	suite.fileCache.CreateFile(internal.CreateFileOptions{Name: file3, Mode: 0777})

	// Read the Directory
	dir, _, err := suite.fileCache.StreamDir(internal.StreamDirOptions{Name: name})
	suite.assert.NoError(err)
	suite.assert.NotEmpty(dir)
	suite.assert.Len(dir, 4)
	suite.assert.Equal(subdir, dir[0].Path)
	suite.assert.Equal(file1, dir[1].Path)
	suite.assert.Equal(file2, dir[2].Path)
	suite.assert.Equal(file3, dir[3].Path)
}

func (suite *fileCacheTestSuite) TestStreamDirCase3() {
	defer suite.cleanupTest()
	suite.fileCache.createEmptyFile = true
	// Setup
	name := "dir"
	subdir := name + "/subdir"
	file1 := name + "/file1"
	file2 := name + "/file2"
	file3 := name + "/file3"
	suite.fileCache.CreateDir(internal.CreateDirOptions{Name: name, Mode: 0777})
	suite.fileCache.CreateDir(internal.CreateDirOptions{Name: subdir, Mode: 0777})
	// Truncate causes these files to be written to fake storage
	suite.fileCache.CreateFile(internal.CreateFileOptions{Name: file1, Mode: 0777})
	suite.fileCache.TruncateFile(internal.TruncateFileOptions{Name: file1, Size: 1024})
	suite.fileCache.CreateFile(internal.CreateFileOptions{Name: file2, Mode: 0777})
	suite.fileCache.TruncateFile(internal.TruncateFileOptions{Name: file2, Size: 1024})
	suite.fileCache.CreateFile(internal.CreateFileOptions{Name: file3, Mode: 0777})
	suite.fileCache.TruncateFile(internal.TruncateFileOptions{Name: file3, Size: 1024})
	// Change the sizes directly in fake storage
	suite.loopback.TruncateFile(internal.TruncateFileOptions{Name: file1}) // Length is default 0
	suite.loopback.TruncateFile(internal.TruncateFileOptions{Name: file2})
	suite.loopback.TruncateFile(internal.TruncateFileOptions{Name: file3})

	// Read the Directory
	dir, _, err := suite.fileCache.StreamDir(internal.StreamDirOptions{Name: name})
	suite.assert.NoError(err)
	suite.assert.NotEmpty(dir)
	suite.assert.Len(dir, 4)
	suite.assert.Equal(file1, dir[0].Path)
	suite.assert.EqualValues(1024, dir[0].Size)
	suite.assert.Equal(file2, dir[1].Path)
	suite.assert.EqualValues(1024, dir[1].Size)
	suite.assert.Equal(file3, dir[2].Path)
	suite.assert.EqualValues(1024, dir[2].Size)
	suite.assert.Equal(subdir, dir[3].Path)
	suite.fileCache.createEmptyFile = false
}

func pos(s []*internal.ObjAttr, e string) int {
	for i, v := range s {
		if v.Path == e {
			return i
		}
	}
	return -1
}

func (suite *fileCacheTestSuite) TestStreamDirMixed() {
	defer suite.cleanupTest()
	// Setup
	name := "dir"
	subdir := name + "/subdir"
	file1 := name + "/file1" // case 1
	file2 := name + "/file2" // case 2
	file3 := name + "/file3" // case 3
	file4 := name + "/file4" // case 4

	suite.fileCache.CreateDir(internal.CreateDirOptions{Name: name, Mode: 0777})
	suite.fileCache.CreateDir(internal.CreateDirOptions{Name: subdir, Mode: 0777})

	// By default createEmptyFile is false, so we will not create these files in storage until they are closed.
	suite.fileCache.CreateFile(internal.CreateFileOptions{Name: file2, Mode: 0777})
	suite.fileCache.TruncateFile(internal.TruncateFileOptions{Name: file2, Size: 1024})
	suite.fileCache.CreateFile(internal.CreateFileOptions{Name: file3, Mode: 0777})
	suite.fileCache.TruncateFile(internal.TruncateFileOptions{Name: file3, Size: 1024})

	// Create the files in fake_storage and simulate different sizes
	handle, _ := suite.loopback.CreateFile(
		internal.CreateFileOptions{Name: file1, Mode: 0777},
	) // Length is default 0
	suite.loopback.CloseFile(internal.CloseFileOptions{Handle: handle})
	suite.loopback.TruncateFile(internal.TruncateFileOptions{Name: file3})
	handle, _ = suite.loopback.CreateFile(
		internal.CreateFileOptions{Name: file4, Mode: 0777},
	) // Length is default 0
	suite.loopback.CloseFile(internal.CloseFileOptions{Handle: handle})
	suite.fileCache.TruncateFile(internal.TruncateFileOptions{Name: file4, Size: 1024})
	suite.fileCache.TruncateFile(internal.TruncateFileOptions{Name: file4, Size: 0})

	// Read the Directory
	dir, _, err := suite.fileCache.StreamDir(internal.StreamDirOptions{Name: name})
	suite.assert.NoError(err)
	suite.assert.NotEmpty(dir)

	var i int
	i = pos(dir, file1)
	suite.assert.EqualValues(0, dir[i].Size)

	i = pos(dir, file3)
	suite.assert.EqualValues(1024, dir[i].Size)

	i = pos(dir, file2)
	suite.assert.EqualValues(1024, dir[i].Size)

	i = pos(dir, file4)
	suite.assert.EqualValues(0, dir[i].Size)
}

func (suite *fileCacheTestSuite) TestFileUsed() {
	defer suite.cleanupTest()
	err := suite.fileCache.FileUsed("temp")
	suite.assert.NoError(err)
	suite.assert.True(suite.fileCache.policy.IsCached(filepath.Join(suite.cache_path, "temp")))
}

// File cache does not have CreateDir Method implemented hence results are undefined here
func (suite *fileCacheTestSuite) TestIsDirEmpty() {
	defer suite.cleanupTest()
	// Setup
	path := "dir"
	suite.fileCache.CreateDir(internal.CreateDirOptions{Name: path, Mode: 0777})

	empty := suite.fileCache.IsDirEmpty(internal.IsDirEmptyOptions{Name: path})
	suite.assert.True(empty)
}

func (suite *fileCacheTestSuite) TestIsDirEmptyFalse() {
	defer suite.cleanupTest()
	// Setup
	path := "dir"
	subdir := path + "/subdir"
	suite.fileCache.CreateDir(internal.CreateDirOptions{Name: path, Mode: 0777})
	suite.fileCache.CreateDir(internal.CreateDirOptions{Name: subdir, Mode: 0777})

	empty := suite.fileCache.IsDirEmpty(internal.IsDirEmptyOptions{Name: path})
	suite.assert.False(empty)
}

func (suite *fileCacheTestSuite) TestIsDirEmptyFalseInCache() {
	defer suite.cleanupTest()
	// Setup
	path := "dir"
	file := path + "/file"
	suite.fileCache.CreateDir(internal.CreateDirOptions{Name: path, Mode: 0777})
	suite.fileCache.CreateFile(internal.CreateFileOptions{Name: file, Mode: 0777})

	empty := suite.fileCache.IsDirEmpty(internal.IsDirEmptyOptions{Name: path})
	suite.assert.False(empty)
}

func (suite *fileCacheTestSuite) TestRenameDir() {
	defer suite.cleanupTest()

	// Setup
	src := "src"
	dst := "dst"
	err := suite.fileCache.CreateDir(internal.CreateDirOptions{Name: src, Mode: 0777})
	suite.assert.NoError(err)
	path := src + "/file"
	for i := 0; i < 5; i++ {
		handle, err := suite.fileCache.CreateFile(
			internal.CreateFileOptions{Name: path + strconv.Itoa(i), Mode: 0777},
		)
		suite.assert.NoError(err)
		err = suite.fileCache.CloseFile(internal.CloseFileOptions{Handle: handle})
		suite.assert.NoError(err)
	}
	// The file (and directory) is in the cache and storage (see TestCreateFileInDirCreateEmptyFile)

	// Rename the directory
	err = suite.fileCache.RenameDir(internal.RenameDirOptions{Src: src, Dst: dst})
	suite.assert.NoError(err)
	// src directory should not exist in local filesystem
	suite.assert.NoDirExists(filepath.Join(suite.cache_path, src))
	// dst directory should exist and have contents from src
	dstEntries, err := os.ReadDir(filepath.Join(suite.cache_path, dst))
	suite.assert.NoError(err)
	suite.assert.Len(dstEntries, 5)
	for i, entry := range dstEntries {
		suite.assert.Equal("file"+strconv.Itoa(i), entry.Name())
	}
}

// Combined test for all three cases
func (suite *fileCacheTestSuite) TestRenameDirOpenFile() {
	defer suite.cleanupTest()

	// Setup
	srcDir := "src"
	dstDir := "dst"
	suite.fileCache.CreateDir(internal.CreateDirOptions{Name: srcDir, Mode: 0777})
	//
	// Case 1
	case1src := srcDir + "/fileCase1"
	case1dst := dstDir + "/fileCase1"
	// create file in cloud
	tempHandle, _ := suite.loopback.CreateFile(
		internal.CreateFileOptions{Name: case1src, Mode: 0777},
	)
	suite.loopback.CloseFile(internal.CloseFileOptions{Handle: tempHandle})
	// open file for writing
	handle1, err := suite.fileCache.OpenFile(
		internal.OpenFileOptions{Name: case1src, Flags: os.O_RDWR, Mode: 0777},
	)
	suite.assert.NoError(err)
	handlemap.Add(handle1)
	// Path should not be in the file cache (lazy open)
	suite.assert.NoFileExists(suite.cache_path + "/" + case1src)
	//
	// Case 2
	case2src := srcDir + "/fileCase2"
	case2dst := dstDir + "/fileCase2"
	// create source file
	handle2, err := suite.fileCache.CreateFile(
		internal.CreateFileOptions{Name: case2src, Mode: 0666},
	)
	suite.assert.NoError(err)
	handlemap.Add(handle2)
	// Path should only be in the file cache
	suite.assert.FileExists(suite.cache_path + "/" + case2src)
	suite.assert.NoFileExists(suite.fake_storage_path + "/" + case2src)
	//
	// Case 3
	case3src := srcDir + "/fileCase3"
	case3dst := dstDir + "/fileCase3"
	// create source file
	handle3, _ := suite.fileCache.CreateFile(internal.CreateFileOptions{Name: case3src, Mode: 0666})
	handlemap.Add(handle3)
	// Path should be in the file cache
	suite.assert.FileExists(suite.cache_path + "/" + case3src)
	// write and flush to cloud
	initialData := []byte("initialData")
	n, err := suite.fileCache.WriteFile(internal.WriteFileOptions{
		Handle: handle3,
		Data:   initialData,
	})
	suite.assert.NoError(err)
	suite.assert.Equal(len(initialData), n)
	err = suite.fileCache.FlushFile(internal.FlushFileOptions{
		Handle: handle3,
	})
	suite.assert.NoError(err)
	suite.assert.FileExists(filepath.Join(suite.fake_storage_path, case3src))

	// Test: Rename the directory
	err = suite.fileCache.RenameDir(internal.RenameDirOptions{Src: srcDir, Dst: dstDir})
	suite.assert.NoError(err)
	//
	// Case 1
	// rename succeeded in cloud
	suite.assert.NoFileExists(filepath.Join(suite.fake_storage_path, case1src))
	suite.assert.FileExists(filepath.Join(suite.fake_storage_path, case1dst))
	// still in lazy open state
	suite.assert.NoFileExists(filepath.Join(suite.cache_path, case1src))
	suite.assert.NoFileExists(filepath.Join(suite.cache_path, case1dst))
	//
	// Case 2
	// local rename succeeded
	suite.assert.NoFileExists(filepath.Join(suite.cache_path, case2src))
	suite.assert.FileExists(filepath.Join(suite.cache_path, case2dst))
	// file still in case 2
	suite.assert.NoFileExists(filepath.Join(suite.fake_storage_path, case2src))
	suite.assert.NoFileExists(filepath.Join(suite.fake_storage_path, case2dst))
	//
	// Case 3
	// local rename succeeded
	suite.assert.NoFileExists(filepath.Join(suite.cache_path, case3src))
	suite.assert.FileExists(filepath.Join(suite.cache_path, case3dst))
	// cloud rename succeeded
	suite.assert.NoFileExists(filepath.Join(suite.fake_storage_path, case3src))
	suite.assert.FileExists(filepath.Join(suite.fake_storage_path, case3dst))

	// Test: write new data
	data := []byte("newdata")
	//
	// Case 1
	// write to file handle
	n, err = suite.fileCache.WriteFile(internal.WriteFileOptions{
		Handle: handle1,
		Data:   data,
	})
	suite.assert.NoError(err)
	suite.assert.Equal(len(data), n)
	// open is completed (file is downloaded), and writes go to the correct file
	suite.assert.NoFileExists(filepath.Join(suite.cache_path, case1src))
	suite.assert.FileExists(filepath.Join(suite.cache_path, case1dst))
	//
	// Case 2
	n, err = suite.fileCache.WriteFile(internal.WriteFileOptions{
		Handle: handle2,
		Data:   data,
	})
	suite.assert.NoError(err)
	suite.assert.Equal(len(data), n)
	//
	// Case 3
	n, err = suite.fileCache.WriteFile(internal.WriteFileOptions{
		Handle: handle3,
		Data:   data,
		Offset: int64(len(initialData)),
	})
	suite.assert.NoError(err)
	suite.assert.Equal(len(data), n)

	// Test: Close handle
	//
	// Case 1
	err = suite.fileCache.CloseFile(internal.CloseFileOptions{
		Handle: handle1,
	})
	suite.assert.NoError(err)
	// check cloud data
	dstData, err := os.ReadFile(path.Join(suite.fake_storage_path, case1dst))
	suite.assert.NoError(err)
	suite.assert.Equal(data, dstData)
	//
	// Case 2
	err = suite.fileCache.CloseFile(internal.CloseFileOptions{
		Handle: handle2,
	})
	suite.assert.NoError(err)
	// check cloud data
	dstData, err = os.ReadFile(path.Join(suite.fake_storage_path, case2dst))
	suite.assert.NoError(err)
	suite.assert.Equal(data, dstData)
	//
	// Case 3
	err = suite.fileCache.CloseFile(internal.CloseFileOptions{
		Handle: handle3,
	})
	suite.assert.NoError(err)
	// check cloud data
	dstData, err = os.ReadFile(path.Join(suite.fake_storage_path, case3dst))
	suite.assert.NoError(err)
	suite.assert.Equal(append(initialData, data...), dstData)
}

func (suite *fileCacheTestSuite) TestCreateFile() {
	defer suite.cleanupTest()
	// Default is to not create empty files on create file to support immutable storage.
	path := "file1"
	options := internal.CreateFileOptions{Name: path}
	f, err := suite.fileCache.CreateFile(options)
	suite.assert.NoError(err)
	suite.assert.True(f.Dirty()) // Handle should be dirty since it was not created in cloud storage

	// Path should be added to the file cache
	suite.assert.FileExists(filepath.Join(suite.cache_path, path))
	// Path should not be in fake storage
	suite.assert.NoFileExists(filepath.Join(suite.fake_storage_path, path))
}

func (suite *fileCacheTestSuite) TestCreateFileWithNoPerm() {
	if runtime.GOOS == "windows" {
		defer suite.cleanupTest()
		// Default is to not create empty files on create file to support immutable storage.
		path := "file1"
		options := internal.CreateFileOptions{Name: path, Mode: 0444}
		f, err := suite.fileCache.CreateFile(options)
		suite.assert.NoError(err)
		suite.assert.True(f.Dirty()) // Handle should be dirty since it was not created in storage

		// Path should be added to the file cache
		suite.assert.FileExists(suite.cache_path + "/" + path)
		// Path should not be in fake storage
		suite.assert.NoFileExists(suite.fake_storage_path + "/" + path)
		err = suite.fileCache.CloseFile(internal.CloseFileOptions{Handle: f})
		suite.assert.NoError(err)
		info, _ := os.Stat(suite.cache_path + "/" + path)
		suite.assert.Equal(info.Mode(), os.FileMode(0444))
	} else {
		defer suite.cleanupTest()
		// Default is to not create empty files on create file to support immutable storage.
		path := "file1"
		options := internal.CreateFileOptions{Name: path, Mode: 0000}
		f, err := suite.fileCache.CreateFile(options)
		suite.assert.NoError(err)
		suite.assert.True(f.Dirty()) // Handle should be dirty since it was not created in storage

		// Path should be added to the file cache
		suite.assert.FileExists(suite.cache_path + "/" + path)
		// Path should not be in fake storage
		suite.assert.NoFileExists(suite.fake_storage_path + "/" + path)
		err = suite.fileCache.CloseFile(internal.CloseFileOptions{Handle: f})
		suite.assert.NoError(err)
		info, _ := os.Stat(suite.cache_path + "/" + path)
		suite.assert.Equal(info.Mode(), os.FileMode(0000))
	}
}

func (suite *fileCacheTestSuite) TestCreateFileWithWritePerm() {
	if runtime.GOOS == "windows" {
		defer suite.cleanupTest()
		// Default is to not create empty files on create file to support immutable storage.
		path := "file1"
		options := internal.CreateFileOptions{Name: path, Mode: 0444}
		f, err := suite.fileCache.CreateFile(options)
		suite.assert.NoError(err)
		suite.assert.True(f.Dirty()) // Handle should be dirty since it was not created in storage

		os.Chmod(suite.cache_path+"/"+path, 0666)

		// Path should be added to the file cache
		suite.assert.FileExists(suite.cache_path + "/" + path)
		// Path should not be in fake storage
		suite.assert.NoFileExists(suite.fake_storage_path + "/" + path)
		err = suite.fileCache.CloseFile(internal.CloseFileOptions{Handle: f})
		suite.assert.NoError(err)
		info, _ := os.Stat(suite.cache_path + "/" + path)
		suite.assert.Equal(info.Mode(), fs.FileMode(0666))
	} else {
		defer suite.cleanupTest()
		// Default is to not create empty files on create file to support immutable storage.
		path := "file1"
		options := internal.CreateFileOptions{Name: path, Mode: 0222}
		f, err := suite.fileCache.CreateFile(options)
		suite.assert.NoError(err)
		suite.assert.True(f.Dirty()) // Handle should be dirty since it was not created in storage

		os.Chmod(suite.cache_path+"/"+path, 0331)

		// Path should be added to the file cache
		suite.assert.FileExists(suite.cache_path + "/" + path)
		// Path should not be in fake storage
		suite.assert.NoFileExists(suite.fake_storage_path + "/" + path)
		err = suite.fileCache.CloseFile(internal.CloseFileOptions{Handle: f})
		suite.assert.NoError(err)
		info, _ := os.Stat(suite.cache_path + "/" + path)
		suite.assert.Equal(info.Mode(), fs.FileMode(0331))
	}
}

func (suite *fileCacheTestSuite) TestCreateFileInDir() {
	defer suite.cleanupTest()
	// Default is to not create empty files on create file to support immutable storage.
	dir := "dir"
	path := dir + "/file"
	options := internal.CreateFileOptions{Name: path}
	f, err := suite.fileCache.CreateFile(options)
	suite.assert.NoError(err)
	suite.assert.True(f.Dirty()) // Handle should be dirty since it was not created in cloud storage

	// Path should be added to the file cache, including directory
	suite.assert.DirExists(filepath.Join(suite.cache_path, dir))
	suite.assert.FileExists(filepath.Join(suite.cache_path, path))
	// Path should not be in fake storage
	suite.assert.NoFileExists(filepath.Join(suite.fake_storage_path, path))
}

func (suite *fileCacheTestSuite) TestCreateFileCreateEmptyFile() {
	defer suite.cleanupTest()
	// Configure to create empty files so we create the file in cloud storage
	createEmptyFile := true
	config := fmt.Sprintf(
		"file_cache:\n  path: %s\n  offload-io: true\n  create-empty-file: %t\n\nloopbackfs:\n  path: %s",
		suite.cache_path,
		createEmptyFile,
		suite.fake_storage_path,
	)
	suite.setupTestHelper(
		config,
	) // setup a new file cache with a custom config (teardown will occur after the test as usual)

	path := "file2"
	options := internal.CreateFileOptions{Name: path}
	f, err := suite.fileCache.CreateFile(options)
	suite.assert.NoError(err)
	suite.assert.False(f.Dirty()) // Handle should not be dirty since it was written to storage

	// Path should be added to the file cache
	suite.assert.FileExists(filepath.Join(suite.cache_path, path))
	// Path should be in fake storage
	suite.assert.FileExists(filepath.Join(suite.fake_storage_path, path))
}

func (suite *fileCacheTestSuite) TestCreateFileInDirCreateEmptyFile() {
	defer suite.cleanupTest()
	// Configure to create empty files so we create the file in cloud storage
	createEmptyFile := true
	config := fmt.Sprintf(
		"file_cache:\n  path: %s\n  offload-io: true\n  create-empty-file: %t\n\nloopbackfs:\n  path: %s",
		suite.cache_path,
		createEmptyFile,
		suite.fake_storage_path,
	)
	suite.setupTestHelper(
		config,
	) // setup a new file cache with a custom config (teardown will occur after the test as usual)

	dir := "dir"
	path := dir + "/file"
	suite.fileCache.CreateDir(internal.CreateDirOptions{Name: dir, Mode: 0777})
	f, err := suite.fileCache.CreateFile(internal.CreateFileOptions{Name: path, Mode: 0777})
	suite.assert.NoError(err)
	suite.assert.False(
		f.Dirty(),
	) // Handle should be dirty since it was not created in cloud storage

	// Path should be added to the file cache, including directory
	suite.assert.DirExists(filepath.Join(suite.cache_path, dir))
	suite.assert.FileExists(filepath.Join(suite.cache_path, path))
	// Path should be in fake storage, including directory
	suite.assert.DirExists(filepath.Join(suite.fake_storage_path, dir))
	suite.assert.FileExists(filepath.Join(suite.fake_storage_path, path))
}

func (suite *fileCacheTestSuite) TestChmodNonexistentCreateEmptyFile() {
	defer suite.cleanupTest()
	// Set flag high to test bugfix
	createEmptyFile := true
	config := fmt.Sprintf(
		"file_cache:\n  path: %s\n  offload-io: true\n  create-empty-file: %t\n\nloopbackfs:\n  path: %s",
		suite.cache_path,
		createEmptyFile,
		suite.fake_storage_path,
	)
	suite.setupTestHelper(
		config,
	) // setup a new file cache with a custom config (teardown will occur after the test as usual)

	path := "file"
	err := suite.fileCache.Chmod(internal.ChmodOptions{Name: path, Mode: 0777})
	suite.assert.ErrorIs(err, os.ErrNotExist)
}

func (suite *fileCacheTestSuite) TestSyncFile() {
	defer suite.cleanupTest()

	suite.fileCache.syncToFlush = false
	path := "file3"

	handle, _ := suite.fileCache.CreateFile(internal.CreateFileOptions{Name: path, Mode: 0777})
	suite.fileCache.CloseFile(internal.CloseFileOptions{Handle: handle})

	// On a sync we open, sync, flush and close
	handle, err := suite.fileCache.OpenFile(
		internal.OpenFileOptions{Name: path, Flags: os.O_RDWR, Mode: 0777},
	)
	handlemap.Add(handle)
	suite.assert.NoError(err)
	err = suite.fileCache.SyncFile(internal.SyncFileOptions{Handle: handle})
	suite.assert.NoError(err)
	testData := "test data"
	data := []byte(testData)

	suite.fileCache.WriteFile(internal.WriteFileOptions{Handle: handle, Offset: 0, Data: data})
	handle, loaded := handlemap.Load(handle.ID)
	suite.assert.True(loaded)
	suite.fileCache.FlushFile(internal.FlushFileOptions{Handle: handle})
	suite.fileCache.CloseFile(internal.CloseFileOptions{Handle: handle})

	// Path should not be in file cache
	suite.assert.NoFileExists(filepath.Join(suite.cache_path, path))

	path = "file.fsync"
	suite.fileCache.syncToFlush = true
	handle, err = suite.fileCache.CreateFile(internal.CreateFileOptions{Name: path, Mode: 0777})
	suite.assert.NoError(err)
	_, err = suite.fileCache.WriteFile(
		internal.WriteFileOptions{Handle: handle, Offset: 0, Data: data},
	)
	suite.assert.NoError(err)
	suite.assert.True(handle.Dirty())
	err = suite.fileCache.SyncFile(internal.SyncFileOptions{Handle: handle})
	suite.assert.NoError(err)
	suite.assert.False(handle.Dirty())
	suite.assert.FileExists(suite.fake_storage_path + "/" + path)

	suite.fileCache.CloseFile(internal.CloseFileOptions{Handle: handle})
}

func (suite *fileCacheTestSuite) TestDeleteFile() {
	defer suite.cleanupTest()
	path := "file4"

	handle, err := suite.fileCache.CreateFile(internal.CreateFileOptions{Name: path, Mode: 0777})
	suite.assert.NoError(err)
	err = suite.fileCache.CloseFile(internal.CloseFileOptions{Handle: handle})
	suite.assert.NoError(err)

	err = suite.fileCache.DeleteFile(internal.DeleteFileOptions{Name: path})
	suite.assert.NoError(err)

	// Path should not be in file cache
	suite.assert.NoFileExists(filepath.Join(suite.cache_path, path))
	// Path should not be in fake storage
	suite.assert.NoFileExists(filepath.Join(suite.fake_storage_path, path))
}

func (suite *fileCacheTestSuite) TestDeleteOpenFileCase1() {
	defer suite.cleanupTest()
	path := "file"

	// setup
	// Create file directly in "fake_storage" and open in case 1 (lazy open)
	handle, _ := suite.loopback.CreateFile(internal.CreateFileOptions{Name: path, Mode: 0777})
	suite.loopback.CloseFile(internal.CloseFileOptions{Handle: handle})
	handle, _ = suite.fileCache.OpenFile(internal.OpenFileOptions{Name: path, Mode: 0777})

	// Test
	err := suite.fileCache.DeleteFile(internal.DeleteFileOptions{Name: path})
	suite.assert.NoError(err)
	// Path should not be in fake storage
	suite.assert.NoFileExists(filepath.Join(suite.fake_storage_path, path))

	// cleanup
	suite.fileCache.CloseFile(internal.CloseFileOptions{Handle: handle})
}

// Case 2 Test cover when the file does not exist in cloud storage but it exists in the local cache.
// This can happen if createEmptyFile is false and the file hasn't been flushed yet.
func (suite *fileCacheTestSuite) TestDeleteOpenFileCase2() {
	defer suite.cleanupTest()
	// Default is to not create empty files on create file to support immutable storage.
	path := "file5"
	suite.fileCache.CreateFile(internal.CreateFileOptions{Name: path, Mode: 0777})

	err := suite.fileCache.DeleteFile(internal.DeleteFileOptions{Name: path})
	suite.assert.NoError(err)

	// Path should not be in local cache (the delete succeeded)
	suite.assert.NoFileExists(filepath.Join(suite.cache_path, path))
	// Path should not be in fake storage
	suite.assert.NoFileExists(filepath.Join(suite.fake_storage_path, path))
}

func (suite *fileCacheTestSuite) TestDeleteFileError() {
	defer suite.cleanupTest()
	path := "file6"
	err := suite.fileCache.DeleteFile(internal.DeleteFileOptions{Name: path})
	suite.assert.Error(err)
	suite.assert.EqualValues(syscall.ENOENT, err)
}

func (suite *fileCacheTestSuite) TestOpenFileNotInCache() {
	defer suite.cleanupTest()
	path := "file7"
	handle, _ := suite.loopback.CreateFile(internal.CreateFileOptions{Name: path, Mode: 0777})
	testData := "test data"
	data := []byte(testData)
	suite.loopback.WriteFile(internal.WriteFileOptions{Handle: handle, Offset: 0, Data: data})
	suite.loopback.CloseFile(internal.CloseFileOptions{Handle: handle})

	handle, err := suite.fileCache.OpenFile(
		internal.OpenFileOptions{
			Name:  path,
			Flags: os.O_RDWR,
			Mode:  suite.fileCache.defaultPermission,
		},
	)
	suite.assert.NoError(err)
	suite.assert.Equal(path, handle.Path)
	suite.assert.False(handle.Dirty())

	// File should not exist in cache
	suite.assert.NoFileExists(filepath.Join(suite.cache_path, path))
}

func (suite *fileCacheTestSuite) TestOpenFileInCache() {
	defer suite.cleanupTest()
	path := "file8"
	handle, _ := suite.fileCache.CreateFile(internal.CreateFileOptions{Name: path, Mode: 0777})
	testData := "test data"
	data := []byte(testData)
	suite.fileCache.WriteFile(internal.WriteFileOptions{Handle: handle, Offset: 0, Data: data})
	suite.fileCache.FlushFile(internal.FlushFileOptions{Handle: handle})

	// Download is required
	handle, err := suite.fileCache.OpenFile(internal.OpenFileOptions{Name: path, Mode: 0777})
	suite.assert.NoError(err)
	suite.assert.Equal(path, handle.Path)
	suite.assert.False(handle.Dirty())

	// File should exist in cache
	suite.assert.FileExists(filepath.Join(suite.cache_path, path))
}

func (suite *fileCacheTestSuite) TestOpenCreateGetAttr() {
	defer suite.cleanupTest()
	path := "file8a"

	// we report file does not exist before it is created
	attr, err := suite.fileCache.GetAttr(internal.GetAttrOptions{Name: path})
	suite.assert.Nil(attr)
	suite.assert.ErrorIs(err, os.ErrNotExist)
	// since it does not exist, we allow the file to be created using OpenFile
	handle, err := suite.fileCache.OpenFile(
		internal.OpenFileOptions{Name: path, Flags: os.O_CREATE, Mode: 0777},
	)
	suite.assert.NoError(err)
	suite.assert.Equal(path, handle.Path)
	// we should report that the file exists now
	attr, err = suite.fileCache.GetAttr(internal.GetAttrOptions{Name: path})
	suite.assert.NoError(err)
	suite.NotNil(attr)
}

// Tests for GetProperties in OpenFile should be done in E2E tests
// - there is no good way to test it here with a loopback FS without a mock component.

func (suite *fileCacheTestSuite) TestCloseFileAndEvict() {
	defer suite.cleanupTest()
	suite.cleanupTest()
	configuration := fmt.Sprintf(
		"file_cache:\n  path: %s\n  timeout-sec: %d\n\nloopbackfs:\n  path: %s",
		suite.cache_path,
		minimumFileCacheTimeout,
		suite.fake_storage_path,
	)
	suite.setupTestHelper(configuration)

	path := "file10"
	handle, _ := suite.fileCache.CreateFile(internal.CreateFileOptions{Name: path, Mode: 0777})
	// The file is in the cache but not in cloud storage (see TestCreateFileInDirCreateEmptyFile)

	// CloseFile
	err := suite.fileCache.CloseFile(internal.CloseFileOptions{Handle: handle})
	suite.assert.NoError(err)

	// File should be in cache
	suite.assert.FileExists(filepath.Join(suite.cache_path, path))
	// File should be in cloud storage
	suite.assert.FileExists(filepath.Join(suite.fake_storage_path, path))

	time.Sleep(minimumFileCacheTimeout * time.Second)
	// loop until file does not exist - done due to async nature of eviction
	_, err = os.Stat(filepath.Join(suite.cache_path, path))
	for i := 0; i < 30*minimumFileCacheTimeout && !os.IsNotExist(err); i++ {
		time.Sleep(100 * time.Millisecond)
		_, err = os.Stat(filepath.Join(suite.cache_path, path))
	}

	// File should not be in cache
	suite.assert.NoFileExists(filepath.Join(suite.cache_path, path))
	// File should be invalidated
	suite.assert.False(suite.fileCache.policy.IsCached(filepath.Join(suite.cache_path, path)))
	// File should be in cloud storage
	suite.assert.FileExists(filepath.Join(suite.fake_storage_path, path))
}

func (suite *fileCacheTestSuite) TestOpenCloseHandleCount() {
	defer suite.cleanupTest()
	// Setup
	file := "file11"
	handle, err := suite.fileCache.CreateFile(internal.CreateFileOptions{Name: file, Mode: 0777})
	suite.assert.NoError(err)
	err = suite.fileCache.CloseFile(internal.CloseFileOptions{Handle: handle})
	suite.assert.NoError(err)

	handle, err = suite.fileCache.OpenFile(internal.OpenFileOptions{Name: file, Mode: 0777})
	suite.assert.NoError(err)
	err = suite.fileCache.CloseFile(internal.CloseFileOptions{Handle: handle})
	suite.assert.NoError(err)

	// check that flock handle count is correct
	flock := suite.fileCache.fileLocks.Get(file)
	suite.assert.Zero(flock.Count())
}

func (suite *fileCacheTestSuite) TestOpenPreventsEviction() {
	defer suite.cleanupTest()

	suite.cleanupTest()
	configuration := fmt.Sprintf(
		"file_cache:\n  path: %s\n  timeout-sec: %d\n\nloopbackfs:\n  path: %s",
		suite.cache_path,
		minimumFileCacheTimeout,
		suite.fake_storage_path,
	)
	suite.setupTestHelper(configuration)

	// Setup
	path := "file12"
	handle, err := suite.fileCache.CreateFile(internal.CreateFileOptions{Name: path, Mode: 0777})
	suite.assert.NoError(err)
	err = suite.fileCache.CloseFile(internal.CloseFileOptions{Handle: handle})
	suite.assert.NoError(err)
	// File should be in cache and cloud storage
	suite.assert.FileExists(filepath.Join(suite.cache_path, path))
	suite.assert.FileExists(filepath.Join(suite.fake_storage_path, path))

	// Open file (this should prevent eviction)
	handle, err = suite.fileCache.OpenFile(internal.OpenFileOptions{Name: path, Mode: 0777})
	suite.assert.NoError(err)

	// wait until file would be evicted (if not for being opened)
	time.Sleep(2*minimumFileCacheTimeout*time.Second + 100*time.Millisecond)

	// File should still be in cache
	suite.assert.FileExists(filepath.Join(suite.cache_path, path))
	suite.assert.True(suite.fileCache.policy.IsCached(filepath.Join(suite.cache_path, path)))

	// cleanup
	err = suite.fileCache.CloseFile(internal.CloseFileOptions{Handle: handle})
	suite.assert.NoError(err)
}

func (suite *fileCacheTestSuite) TestReadInBufferEmpty() {
	defer suite.cleanupTest()
	// Setup
	file := "file15"
	handle, _ := suite.fileCache.CreateFile(internal.CreateFileOptions{Name: file, Mode: 0777})

	data := make([]byte, 0)
	length, err := suite.fileCache.ReadInBuffer(
		internal.ReadInBufferOptions{Handle: handle, Offset: 0, Data: data},
	)
	suite.assert.NoError(err)
	suite.assert.Equal(0, length)
	suite.assert.Empty(data)
}

func (suite *fileCacheTestSuite) TestReadInBufferNoFlush() {
	defer suite.cleanupTest()
	// Setup
	file := "file16"
	handle, _ := suite.fileCache.CreateFile(internal.CreateFileOptions{Name: file, Mode: 0777})
	testData := "test data"
	data := []byte(testData)
	suite.fileCache.WriteFile(internal.WriteFileOptions{Handle: handle, Offset: 0, Data: data})

	handle, _ = suite.fileCache.OpenFile(internal.OpenFileOptions{Name: file, Mode: 0777})

	output := make([]byte, 9)
	length, err := suite.fileCache.ReadInBuffer(
		internal.ReadInBufferOptions{Handle: handle, Offset: 0, Data: output},
	)
	suite.assert.NoError(err)
	suite.assert.Equal(data, output)
	suite.assert.Equal(len(data), length)
}

func (suite *fileCacheTestSuite) TestReadInBuffer() {
	defer suite.cleanupTest()
	// Setup
	file := "file17"
	handle, _ := suite.fileCache.CreateFile(internal.CreateFileOptions{Name: file, Mode: 0777})
	testData := "test data"
	data := []byte(testData)
	suite.fileCache.WriteFile(internal.WriteFileOptions{Handle: handle, Offset: 0, Data: data})
	suite.fileCache.FlushFile(internal.FlushFileOptions{Handle: handle})

	handle, _ = suite.fileCache.OpenFile(internal.OpenFileOptions{Name: file, Mode: 0777})

	output := make([]byte, 9)
	length, err := suite.fileCache.ReadInBuffer(
		internal.ReadInBufferOptions{Handle: handle, Offset: 0, Data: output},
	)
	suite.assert.NoError(err)
	suite.assert.Equal(data, output)
	suite.assert.Equal(len(data), length)
}

func (suite *fileCacheTestSuite) TestReadInBufferErrorBadFd() {
	defer suite.cleanupTest()
	// Setup
	file := "file18"
	handle := handlemap.NewHandle(file)
	length, err := suite.fileCache.ReadInBuffer(internal.ReadInBufferOptions{Handle: handle})
	suite.assert.Error(err)
	suite.assert.EqualValues(syscall.EBADF, err)
	suite.assert.Equal(0, length)
}

func (suite *fileCacheTestSuite) TestWriteFile() {
	defer suite.cleanupTest()
	// Setup
	file := "file19"
	handle, _ := suite.fileCache.CreateFile(internal.CreateFileOptions{Name: file, Mode: 0777})

	handle.Flags.Clear(
		handlemap.HandleFlagDirty,
	) // Technically create file will mark it as dirty, we just want to check write file updates the dirty flag, so temporarily set this to false
	testData := "test data"
	data := []byte(testData)
	length, err := suite.fileCache.WriteFile(
		internal.WriteFileOptions{Handle: handle, Offset: 0, Data: data},
	)

	suite.assert.NoError(err)
	suite.assert.Equal(len(data), length)
	// Check that the local cache updated with data
	d, _ := os.ReadFile(filepath.Join(suite.cache_path, file))
	suite.assert.Equal(data, d)
	suite.assert.True(handle.Dirty())
}

func (suite *fileCacheTestSuite) TestWriteFileErrorBadFd() {
	defer suite.cleanupTest()
	// Setup
	file := "file20"
	handle := handlemap.NewHandle(file)
	len, err := suite.fileCache.WriteFile(internal.WriteFileOptions{Handle: handle})
	suite.assert.Error(err)
	suite.assert.EqualValues(syscall.EBADF, err)
	suite.assert.Equal(0, len)
}

func (suite *fileCacheTestSuite) TestFlushFileEmpty() {
	defer suite.cleanupTest()
	// Setup
	file := "file21"
	handle, _ := suite.fileCache.CreateFile(internal.CreateFileOptions{Name: file, Mode: 0777})

	// Path should not be in fake storage
	suite.assert.NoFileExists(filepath.Join(suite.fake_storage_path, file))

	// Flush the Empty File
	err := suite.fileCache.FlushFile(internal.FlushFileOptions{Handle: handle})
	suite.assert.NoError(err)
	suite.assert.False(handle.Dirty())

	// Path should be in fake storage
	suite.assert.FileExists(filepath.Join(suite.fake_storage_path, file))
}

func (suite *fileCacheTestSuite) TestFlushFile() {
	defer suite.cleanupTest()
	// Setup
	file := "file22"
	handle, _ := suite.fileCache.CreateFile(internal.CreateFileOptions{Name: file, Mode: 0777})
	testData := "test data"
	data := []byte(testData)
	suite.fileCache.WriteFile(internal.WriteFileOptions{Handle: handle, Offset: 0, Data: data})

	// Path should not be in fake storage
	suite.assert.NoFileExists(filepath.Join(suite.fake_storage_path, file))

	// Flush the Empty File
	err := suite.fileCache.FlushFile(internal.FlushFileOptions{Handle: handle})
	suite.assert.NoError(err)
	suite.assert.False(handle.Dirty())

	// Path should be in fake storage
	suite.assert.FileExists(filepath.Join(suite.fake_storage_path, file))
	// Check that fake_storage updated with data
	d, _ := os.ReadFile(filepath.Join(suite.fake_storage_path, file))
	suite.assert.Equal(data, d)
}

func (suite *fileCacheTestSuite) TestFlushFileErrorBadFd() {
	defer suite.cleanupTest()
	// Setup
	file := "file23"
	handle := handlemap.NewHandle(file)
	handle.Flags.Set(handlemap.HandleFlagDirty)
	err := suite.fileCache.FlushFile(internal.FlushFileOptions{Handle: handle})
	suite.assert.Error(err)
	suite.assert.EqualValues(syscall.EBADF, err)
}

func (suite *fileCacheTestSuite) TestCronOffToONUpload() {
	defer suite.cleanupTest()

	testStartTime := time.Now()
	second := (testStartTime.Second() + 2) % 60
	cronExpr := fmt.Sprintf("%d * * * * *", second)

	configContent := fmt.Sprintf(`file_cache:
  path: %s
  offload-io: true
  create-empty-file: false
  schedule:
    - name: "Test"
      cron: %s
      duration: "30s"

loopbackfs:
  path: %s`,
		suite.cache_path,
		cronExpr,
		suite.fake_storage_path,
	)

	// Setup the file cache with this configuration
	suite.setupTestHelper(configContent)

	file := "simple_scheduledlol.txt"
	handle, err := suite.fileCache.CreateFile(internal.CreateFileOptions{Name: file, Mode: 0777})
	suite.assert.NoError(err)

	data := []byte("simple scheduled upload test data")
	_, err = suite.fileCache.WriteFile(internal.WriteFileOptions{Handle: handle, Data: data})
	suite.assert.NoError(err)

	err = suite.fileCache.CloseFile(internal.CloseFileOptions{Handle: handle})
	suite.assert.NoError(err)

	suite.assert.FileExists(filepath.Join(suite.cache_path, file))
	suite.assert.NoFileExists(filepath.Join(suite.fake_storage_path, file))

	_, exists := suite.fileCache.scheduleOps.Load(file)
	suite.assert.True(exists, "File should be in scheduleOps after creation")

	// wait for uploads to start
	time.Sleep(time.Until(testStartTime.Add(2 * time.Second).Truncate(time.Second)))
	_, err = os.Stat(filepath.Join(suite.fake_storage_path, file))
	for i := 0; i < 200 && os.IsNotExist(err); i++ {
		time.Sleep(10 * time.Millisecond)
		_, err = os.Stat(filepath.Join(suite.fake_storage_path, file))
	}
	suite.assert.FileExists(filepath.Join(suite.fake_storage_path, file))
	_, exists = suite.fileCache.scheduleOps.Load(file)
	suite.assert.False(exists, "File should have been removed from scheduleOps after upload")
	suite.assert.False(
		suite.fileCache.fileLocks.Get(file).SyncPending,
		"SyncPending flag should be cleared after upload",
	)
}

func (suite *fileCacheTestSuite) TestCronOnToOFFUpload() {
	defer suite.cleanupTest()

	testStartTime := time.Now()
	second := testStartTime.Second() % 60
	duration := 2 * time.Second
	cronExpr := fmt.Sprintf("%d * * * * *", second)

	configContent := fmt.Sprintf(`file_cache:
  path: %s
  offload-io: true
  create-empty-file: false
  schedule:
    - name: "Test"
      cron: %s
      duration: "%ds"

loopbackfs:
  path: %s`,
		suite.cache_path,
		cronExpr,
		int(duration.Seconds()),
		suite.fake_storage_path,
	)

	// Setup the file cache with this configuration
	suite.setupTestHelper(configContent)

	file1 := "scheduled_on_window.txt"
	handle1, err := suite.fileCache.CreateFile(internal.CreateFileOptions{Name: file1, Mode: 0777})
	suite.assert.NoError(err)
	data1 := []byte("file created during scheduler ON window")
	_, err = suite.fileCache.WriteFile(internal.WriteFileOptions{Handle: handle1, Data: data1})
	suite.assert.NoError(err)
	err = suite.fileCache.CloseFile(internal.CloseFileOptions{Handle: handle1})
	suite.assert.NoError(err)
	suite.assert.FileExists(filepath.Join(suite.cache_path, file1))

	_, err = os.Stat(filepath.Join(suite.fake_storage_path, file1))
	for i := 0; i < 200 && os.IsNotExist(err); i++ {
		time.Sleep(10 * time.Millisecond)
		_, err = os.Stat(filepath.Join(suite.fake_storage_path, file1))
	}
	suite.FileExists(
		filepath.Join(suite.fake_storage_path, file1),
		"First file should be uploaded when scheduler is ON",
	)

	// wait until the window closes
	time.Sleep(time.Since(testStartTime.Add(duration + 10*time.Millisecond)))

	file2 := "scheduled_off_window.txt"
	handle2, err := suite.fileCache.CreateFile(internal.CreateFileOptions{Name: file2, Mode: 0777})
	suite.assert.NoError(err)
	data2 := []byte("file created during scheduler OFF window")
	_, err = suite.fileCache.WriteFile(internal.WriteFileOptions{Handle: handle2, Data: data2})
	suite.assert.NoError(err)
	err = suite.fileCache.CloseFile(internal.CloseFileOptions{Handle: handle2})
	suite.assert.NoError(err)
	suite.assert.FileExists(filepath.Join(suite.cache_path, file2))
	suite.assert.NoFileExists(filepath.Join(suite.fake_storage_path, file2))
	_, scheduled := suite.fileCache.scheduleOps.Load(file2)
	suite.assert.True(scheduled, "File should be scheduled when scheduler is OFF")
	flock := suite.fileCache.fileLocks.Get(file2)
	suite.assert.True(flock.SyncPending, "SyncPending flag should be set")
}

func (suite *fileCacheTestSuite) TestNoScheduleAlwaysOn() {
	defer suite.cleanupTest()

	configContent := fmt.Sprintf(`file_cache:
  path: %s
  offload-io: true
  create-empty-file: false

loopbackfs:
  path: %s`,
		suite.cache_path,
		suite.fake_storage_path,
	)

	suite.setupTestHelper(configContent)
	suite.assert.Empty(suite.fileCache.schedule, "Should have no schedule entries")

	file := "no_schedule_test.txt"
	handle, err := suite.fileCache.CreateFile(internal.CreateFileOptions{Name: file, Mode: 0777})
	suite.assert.NoError(err)
	data := []byte("testing default scheduler behavior")
	_, err = suite.fileCache.WriteFile(internal.WriteFileOptions{Handle: handle, Data: data})
	suite.assert.NoError(err)
	err = suite.fileCache.CloseFile(internal.CloseFileOptions{Handle: handle})
	suite.assert.NoError(err)
	suite.assert.FileExists(filepath.Join(suite.fake_storage_path, file),
		"File should be uploaded immediately with no schedule (always-on mode)")
	_, exists := suite.fileCache.scheduleOps.Load(file)
	suite.assert.False(exists, "File should not be in scheduleOps map")

	uploadedData, err := os.ReadFile(filepath.Join(suite.fake_storage_path, file))
	suite.assert.NoError(err)
	suite.assert.Equal(data, uploadedData, "Uploaded file content should match original")

	flock := suite.fileCache.fileLocks.Get(file)
	if flock != nil {
		suite.assert.False(flock.SyncPending, "SyncPending flag should be clear")
	}
}

func (suite *fileCacheTestSuite) TestExistingCloudFileImmediateUpload() {
	defer suite.cleanupTest()

	// 1. Initialize variables and files / call setuptesthelper
	// Set up scheduler with a time far in the future (ensuring we're in OFF state initially)
	now := time.Now()
	second := (now.Second() + 30) % 60
	cronExpr := fmt.Sprintf("%d * * * * *", second)

	configContent := fmt.Sprintf(`file_cache:
  path: %s
  offload-io: true
  create-empty-file: false
  schedule:
    - name: "Test"
      cron: %s
      duration: "5s"

loopbackfs:
  path: %s`,
		suite.cache_path,
		cronExpr,
		suite.fake_storage_path,
	)

	suite.setupTestHelper(configContent)

	// Create a file that will be "already in cloud"
	originalFile := "existing_cloud_file.txt"
	originalContent := []byte("original cloud content")

	// Create the file in the cloud storage directly
	err := os.MkdirAll(suite.fake_storage_path, 0777)
	err = os.WriteFile(filepath.Join(suite.fake_storage_path, originalFile), originalContent, 0777)
	suite.assert.FileExists(filepath.Join(suite.fake_storage_path, originalFile))
	suite.assert.NoFileExists(filepath.Join(suite.cache_path, originalFile))

	// Write to the file and close the file
	handle, err := suite.fileCache.OpenFile(internal.OpenFileOptions{
		Name:  originalFile,
		Flags: os.O_RDWR,
		Mode:  0777,
	})
	suite.assert.NoError(err)
	// Write new content to the file
	modifiedContent := []byte("modified cloud file content")
	_, err = suite.fileCache.WriteFile(internal.WriteFileOptions{
		Handle: handle,
		Data:   modifiedContent,
		Offset: 0,
	})
	suite.fileCache.CloseFile(internal.CloseFileOptions{Handle: handle})

	// Confirm cloud storage copy is updated
	fInfo, err := os.Stat(filepath.Join(suite.fake_storage_path, originalFile))
	suite.NoError(err)
	suite.assert.Len(modifiedContent, int(fInfo.Size()))
}

func (suite *fileCacheTestSuite) TestCreateFileAndRename() {
	defer suite.cleanupTest()

	now := time.Now()
	second := (now.Second() + 30) % 60
	cronExpr := fmt.Sprintf("%d * * * * *", second)

	configContent := fmt.Sprintf(`file_cache:
  path: %s
  offload-io: true
  create-empty-file: false
  schedule:
    - name: "Test"
      cron: %s
      duration: "5s"

loopbackfs:
  path: %s`,
		suite.cache_path,
		cronExpr,
		suite.fake_storage_path,
	)
	suite.setupTestHelper(configContent)

	srcFile := "source_rename_test.txt"
	dstFile := "destination_rename_test.txt"

	handle, err := suite.fileCache.CreateFile(internal.CreateFileOptions{Name: srcFile, Mode: 0777})
	suite.assert.NoError(err)

	data := []byte("file to be renamed while in scheduler OFF state")
	_, err = suite.fileCache.WriteFile(internal.WriteFileOptions{Handle: handle, Data: data})
	suite.assert.NoError(err)

	err = suite.fileCache.CloseFile(internal.CloseFileOptions{Handle: handle})
	suite.assert.NoError(err)

	// Check if the file exists(local and Cloud)(Local == True, Cloud == False)
	suite.assert.FileExists(filepath.Join(suite.cache_path, srcFile),
		"File should exist in local cache")
	suite.assert.NoFileExists(filepath.Join(suite.fake_storage_path, srcFile),
		"File should not exist in cloud storage when scheduler is OFF")

	// Check if file is in scheduleOps with original name
	_, existsInSchedule := suite.fileCache.scheduleOps.Load(srcFile)
	suite.assert.True(existsInSchedule, "File should be in scheduleOps before rename")

	// Rename the file
	err = suite.fileCache.RenameFile(internal.RenameFileOptions{Src: srcFile, Dst: dstFile})
	suite.assert.NoError(err)

	// Verify renamed file paths
	suite.assert.NoFileExists(filepath.Join(suite.cache_path, srcFile),
		"Source file should not exist in local cache after rename")
	suite.assert.FileExists(filepath.Join(suite.cache_path, dstFile),
		"Destination file should exist in local cache after rename")

	// Check if the file has been renamed in scheduleOps
	_, existsInScheduleOld := suite.fileCache.scheduleOps.Load(srcFile)
	suite.assert.False(
		existsInScheduleOld,
		"Old file name should not be in scheduleOps after rename",
	)

	_, existsInScheduleNew := suite.fileCache.scheduleOps.Load(dstFile)
	suite.assert.True(existsInScheduleNew, "New file name should be in scheduleOps after rename")

	// Check that file lock status was properly transferred
	flock := suite.fileCache.fileLocks.Get(dstFile)
	if flock != nil {
		suite.assert.True(flock.SyncPending, "SyncPending flag should be set on renamed file")
	}
}

func (suite *fileCacheTestSuite) TestDeleteFileAndScheduleOps() {
	defer suite.cleanupTest()

	now := time.Now()
	second := (now.Second() + 30) % 60
	cronExpr := fmt.Sprintf("%d * * * * *", second)

	configContent := fmt.Sprintf(`file_cache:
  path: %s
  offload-io: true
  create-empty-file: false
  schedule:
    - name: "Test"
      cron: %s
      duration: "5s"

loopbackfs:
  path: %s`,
		suite.cache_path,
		cronExpr,
		suite.fake_storage_path,
	)
	suite.setupTestHelper(configContent)

	// Create file that will be local only (not in cloud) due to scheduler being OFF
	testFile := "delete_test_file.txt"

	handle, err := suite.fileCache.CreateFile(
		internal.CreateFileOptions{Name: testFile, Mode: 0777},
	)
	suite.assert.NoError(err)

	data := []byte("file to be deleted while in scheduler OFF state")
	_, err = suite.fileCache.WriteFile(internal.WriteFileOptions{Handle: handle, Data: data})
	suite.assert.NoError(err)

	err = suite.fileCache.CloseFile(internal.CloseFileOptions{Handle: handle})
	suite.assert.NoError(err)

	// Check if the file exists(local and Cloud)
	suite.assert.FileExists(filepath.Join(suite.cache_path, testFile),
		"File should exist in local cache")
	suite.assert.NoFileExists(filepath.Join(suite.fake_storage_path, testFile),
		"File should not exist in cloud storage when scheduler is OFF")

	// Check if file is in scheduleOps before deletion
	_, existsInSchedule := suite.fileCache.scheduleOps.Load(testFile)
	suite.assert.True(existsInSchedule, "File should be in scheduleOps before deletion")

	err = suite.fileCache.DeleteFile(internal.DeleteFileOptions{Name: testFile})
	suite.assert.NoError(err)

	// Check if file has been deleted in local cache
	suite.assert.NoFileExists(filepath.Join(suite.cache_path, testFile),
		"File should not exist in local cache after deletion")

	// Check if the file has been deleted in scheduleOps
	_, existsInScheduleAfterDelete := suite.fileCache.scheduleOps.Load(testFile)
	suite.assert.False(existsInScheduleAfterDelete,
		"File should not be in scheduleOps after deletion")
}

func (suite *fileCacheTestSuite) TestCreateEmptyFileEqualTrue() {
	defer suite.cleanupTest()

	now := time.Now()
	second := (now.Second() + 30) % 60
	cronExpr := fmt.Sprintf("%d * * * * *", second)

	configContent := fmt.Sprintf(`file_cache:
  path: %s
  offload-io: true
  create-empty-file: true
  schedule:
    - name: "Test"
      cron: %s
      duration: "5s"

loopbackfs:
  path: %s`,
		suite.cache_path,
		cronExpr,
		suite.fake_storage_path,
	)
	suite.setupTestHelper(configContent)

	testFile := "empty_create_test_file.txt"
	handle, err := suite.fileCache.CreateFile(
		internal.CreateFileOptions{Name: testFile, Mode: 0777},
	)
	suite.assert.NoError(err)

	// Check if file exists in cloud storage immediately (without closing or flushing)
	// When create-empty-file is true, the file should be created in cloud storage immediately
	suite.assert.FileExists(filepath.Join(suite.fake_storage_path, testFile),
		"File should exist in cloud storage immediately when create-empty-file is true")

	// Verify the handle is not marked as dirty
	suite.assert.False(
		handle.Dirty(),
		"Handle should not be marked as dirty when create-empty-file is true",
	)

	// The file shouldn't be in scheduleOps because it's already in cloud storage
	_, existsInSchedule := suite.fileCache.scheduleOps.Load(testFile)
	suite.assert.False(existsInSchedule,
		"File should not be in scheduleOps because it's already in cloud storage")

	err = suite.fileCache.CloseFile(internal.CloseFileOptions{Handle: handle})
	suite.assert.NoError(err)
}

func (suite *fileCacheTestSuite) TestReadWriteLocalFile() {
	defer suite.cleanupTest()

	now := time.Now()
	second := (now.Second() + 30) % 60
	cronExpr := fmt.Sprintf("%d * * * * *", second)

	configContent := fmt.Sprintf(`file_cache:
  path: %s
  offload-io: true
  create-empty-file: false
  schedule:
    - name: "Test"
      cron: %s
      duration: "5s"

loopbackfs:
  path: %s`,
		suite.cache_path,
		cronExpr,
		suite.fake_storage_path,
	)
	suite.setupTestHelper(configContent)

	testFile := "read_write_local_test.txt"
	initialContent := []byte("initial file content")

	handle, err := suite.fileCache.CreateFile(
		internal.CreateFileOptions{Name: testFile, Mode: 0777},
	)
	suite.assert.NoError(err)

	_, err = suite.fileCache.WriteFile(
		internal.WriteFileOptions{Handle: handle, Data: initialContent},
	)
	suite.assert.NoError(err)

	err = suite.fileCache.CloseFile(internal.CloseFileOptions{Handle: handle})
	suite.assert.NoError(err)

	// Check if file is in local cache but not in cloud storage
	suite.assert.FileExists(filepath.Join(suite.cache_path, testFile),
		"File should exist in local cache")
	suite.assert.NoFileExists(filepath.Join(suite.fake_storage_path, testFile),
		"File should not exist in cloud storage when scheduler is OFF")

	// Check if file is in scheduleOps initially
	_, existsInSchedule := suite.fileCache.scheduleOps.Load(testFile)
	suite.assert.True(existsInSchedule, "File should be in scheduleOps after creation")

	// Write to file again with updated content
	newContent := []byte("updated file content")

	handle, err = suite.fileCache.OpenFile(
		internal.OpenFileOptions{Name: testFile, Flags: os.O_RDWR, Mode: 0777},
	)
	suite.assert.NoError(err)

	_, err = suite.fileCache.WriteFile(internal.WriteFileOptions{Handle: handle, Data: newContent})
	suite.assert.NoError(err)

	err = suite.fileCache.CloseFile(internal.CloseFileOptions{Handle: handle})
	suite.assert.NoError(err)

	// Check scheduleOps to verify changes
	_, stillInSchedule := suite.fileCache.scheduleOps.Load(testFile)
	suite.assert.True(stillInSchedule, "File should remain in scheduleOps after modification")

	// Verify the local content was updated
	localData, err := os.ReadFile(filepath.Join(suite.cache_path, testFile))
	suite.assert.NoError(err)
	suite.assert.Equal(newContent, localData, "Local file content should be updated")

	// Check if file exists in cloud (should be false)
	suite.assert.NoFileExists(filepath.Join(suite.fake_storage_path, testFile),
		"File should still not exist in cloud storage after modification")
}

func (suite *fileCacheTestSuite) TestInvalidCronExpression() {
	defer suite.cleanupTest()

	// Set up a configuration with an invalid cron expression
	configContent := fmt.Sprintf(`file_cache:
  path: %s
  offload-io: true
  create-empty-file: false
  schedule:
    - name: "InvalidTest"
      cron: "invalid cron format"
      duration: "5s"
    - name: "ValidTest"
      cron: "0 * * * * *"
      duration: "5s"

loopbackfs:
  path: %s`,
		suite.cache_path,
		suite.fake_storage_path,
	)
	suite.setupTestHelper(configContent)

	// The invalid schedule should be skipped but valid one should be there
	hasValidSchedule := false
	for _, sched := range suite.fileCache.schedule {
		if sched.Name == "InvalidTest" {
			suite.assert.Fail("Invalid schedule should not be added")
		}
		if sched.Name == "ValidTest" {
			hasValidSchedule = true
		}
	}

	suite.assert.True(hasValidSchedule, "Valid schedule entry should be processed")

	// Test that operations still work with the valid schedule
	file := "test_after_invalid_cron.txt"
	handle, err := suite.fileCache.CreateFile(internal.CreateFileOptions{Name: file, Mode: 0777})
	suite.assert.NoError(err)

	err = suite.fileCache.CloseFile(internal.CloseFileOptions{Handle: handle})
	suite.assert.NoError(err)
	suite.assert.FileExists(filepath.Join(suite.cache_path, file),
		"File should be created successfully despite invalid cron expression")
}

func (suite *fileCacheTestSuite) TestOverlappingSchedules() {
	defer suite.cleanupTest()

	now := time.Now()
	// Create two schedules that will run in close succession (3 seconds apart)
	firstSecond := now.Second()
	secondSecond := (now.Second() + 2) % 60

	configContent := fmt.Sprintf(`file_cache:
  path: %s
  offload-io: true
  create-empty-file: false
  schedule:
    - name: "FirstWindow"
      cron: "%d * * * * *"
      duration: "10s"
    - name: "SecondWindow"
      cron: "%d * * * * *"
      duration: "10s"

loopbackfs:
  path: %s`,
		suite.cache_path,
		firstSecond,
		secondSecond,
		suite.fake_storage_path,
	)
	suite.setupTestHelper(configContent)

	file1 := "overlap_test_first_window.txt"
	handle1, err := suite.fileCache.CreateFile(internal.CreateFileOptions{Name: file1, Mode: 0777})
	suite.assert.NoError(err)
	data1 := []byte("file created during first window")
	_, err = suite.fileCache.WriteFile(internal.WriteFileOptions{Handle: handle1, Data: data1})
	suite.assert.NoError(err)
	err = suite.fileCache.CloseFile(internal.CloseFileOptions{Handle: handle1})
	suite.assert.NoError(err)

	// File should be uploaded immediately as we're in an upload window
	time.Sleep(100 * time.Millisecond)
	suite.assert.FileExists(filepath.Join(suite.fake_storage_path, file1),
		"File should be uploaded immediately during first window")

	// Create another file to verify we're still in an upload window
	file2 := "overlap_test_second_window.txt"
	handle2, err := suite.fileCache.CreateFile(internal.CreateFileOptions{Name: file2, Mode: 0777})
	suite.assert.NoError(err)
	data2 := []byte("file created during second window")
	_, err = suite.fileCache.WriteFile(internal.WriteFileOptions{Handle: handle2, Data: data2})
	suite.assert.NoError(err)
	err = suite.fileCache.CloseFile(internal.CloseFileOptions{Handle: handle2})
	suite.assert.NoError(err)

	time.Sleep(100 * time.Millisecond)
	suite.assert.FileExists(filepath.Join(suite.fake_storage_path, file2),
		"File should be uploaded immediately during second window")

	// Modify the first file and verify it still uploads immediately
	handle1, err = suite.fileCache.OpenFile(internal.OpenFileOptions{
		Name:  file1,
		Flags: os.O_RDWR,
		Mode:  0777,
	})
	suite.assert.NoError(err)
	updatedData := []byte(" - updated in second window")
	_, err = suite.fileCache.WriteFile(internal.WriteFileOptions{
		Handle: handle1,
		Data:   updatedData,
		Offset: int64(len(data1)),
	})
	suite.assert.NoError(err)
	err = suite.fileCache.CloseFile(internal.CloseFileOptions{Handle: handle1})
	suite.assert.NoError(err)

	// Verify updated data was uploaded
	time.Sleep(100 * time.Millisecond)
	cloudData, err := os.ReadFile(filepath.Join(suite.fake_storage_path, file1))
	suite.assert.NoError(err)
	suite.assert.Equal(append(data1, updatedData...), cloudData,
		"File should be updated immediately in the second window")
}

func (suite *fileCacheTestSuite) TestGetAttrCase1() {
	defer suite.cleanupTest()
	// Setup
	file := "file24"
	// Create files directly in "fake_storage"
	handle, _ := suite.loopback.CreateFile(internal.CreateFileOptions{Name: file, Mode: 0777})
	suite.loopback.CloseFile(internal.CloseFileOptions{Handle: handle})

	// Read the Directory
	attr, err := suite.fileCache.GetAttr(internal.GetAttrOptions{Name: file})
	suite.assert.NoError(err)
	suite.assert.NotNil(attr)
	suite.assert.Equal(file, attr.Path)
}

func (suite *fileCacheTestSuite) TestGetAttrCase2() {
	defer suite.cleanupTest()
	// Setup
	file := "file25"
	// By default createEmptyFile is false, so we will not create these files in cloud storage until they are closed.
	suite.fileCache.CreateFile(internal.CreateFileOptions{Name: file, Mode: 0777})

	// Read the Directory
	attr, err := suite.fileCache.GetAttr(internal.GetAttrOptions{Name: file})
	suite.assert.NoError(err)
	suite.assert.NotNil(attr)
	suite.assert.Equal(file, attr.Path)
}

func (suite *fileCacheTestSuite) TestGetAttrCase3() {
	defer suite.cleanupTest()
	// Setup
	file := "file26"
	// By default createEmptyFile is false, so we will not create these files in cloud storage until they are closed.
	suite.fileCache.CreateFile(internal.CreateFileOptions{Name: file, Mode: 0777})
	suite.fileCache.TruncateFile(internal.TruncateFileOptions{Name: file, Size: 1024})
	// Create the files in fake_storage and simulate different sizes
	//suite.loopback.CreateFile(internal.CreateFileOptions{Name: file, Mode: 0777}) // Length is default 0

	// Read the Directory
	attr, err := suite.fileCache.GetAttr(internal.GetAttrOptions{Name: file})
	suite.assert.NoError(err)
	suite.assert.NotNil(attr)
	suite.assert.Equal(file, attr.Path)
	suite.assert.EqualValues(1024, attr.Size)
}

func (suite *fileCacheTestSuite) TestGetAttrCase4() {
	defer suite.cleanupTest()

	suite.cleanupTest()
	configuration := fmt.Sprintf(
		"file_cache:\n  path: %s\n  timeout-sec: %d\n\nloopbackfs:\n  path: %s",
		suite.cache_path,
		minimumFileCacheTimeout,
		suite.fake_storage_path,
	)
	suite.setupTestHelper(configuration)

	// Setup
	file := "file27"
	// By default createEmptyFile is false, so we will not create these files in cloud storage until they are closed.
	handle, err := suite.fileCache.CreateFile(internal.CreateFileOptions{Name: file, Mode: 0777})
	suite.assert.NoError(err)
	suite.assert.NotNil(handle)

	size := (100 * 1024 * 1024)
	data := make([]byte, size)

	written, err := suite.fileCache.WriteFile(
		internal.WriteFileOptions{Handle: handle, Offset: 0, Data: data},
	)
	suite.assert.NoError(err)
	suite.assert.Equal(size, written)

	err = suite.fileCache.FlushFile(internal.FlushFileOptions{Handle: handle})
	suite.assert.NoError(err)

	err = suite.fileCache.CloseFile(internal.CloseFileOptions{Handle: handle})
	suite.assert.NoError(err)

	// Wait  file is evicted
	time.Sleep(minimumFileCacheTimeout * time.Second)
	_, err = os.Stat(filepath.Join(suite.cache_path, file))
	for i := 0; i < 20*minimumFileCacheTimeout && !os.IsNotExist(err); i++ {
		time.Sleep(100 * time.Millisecond)
		_, err = os.Stat(filepath.Join(suite.cache_path, file))
	}
	suite.assert.True(os.IsNotExist(err))

	// open the file in parallel and try getting the size of file while open is on going
	go suite.fileCache.OpenFile(internal.OpenFileOptions{Name: file, Mode: 0666})

	// Read the Directory
	attr, err := suite.fileCache.GetAttr(internal.GetAttrOptions{Name: file})
	suite.assert.NoError(err)
	suite.assert.NotNil(attr)
	suite.assert.Equal(file, attr.Path)
	suite.assert.EqualValues(size, attr.Size)
}

// func (suite *fileCacheTestSuite) TestGetAttrError() {
// defer suite.cleanupTest()
// 	// Setup
// 	name := "file"
// 	attr, err := suite.fileCache.GetAttr(internal.GetAttrOptions{Name: name})
// 	suite.assert.NotNil(err)
// 	suite.assert.EqualValues(syscall.ENOENT, err)
// 	suite.assert.EqualValues("", attr.Name)
// }

func (suite *fileCacheTestSuite) TestRenameFileNotInCache() {
	defer suite.cleanupTest()
	// Setup
	src := "source1"
	dst := "destination1"
	handle, _ := suite.loopback.CreateFile(internal.CreateFileOptions{Name: src, Mode: 0777})
	suite.loopback.CloseFile(internal.CloseFileOptions{Handle: handle})

	// Path should be in fake storage
	suite.assert.FileExists(filepath.Join(suite.fake_storage_path, src))

	// RenameFile
	err := suite.fileCache.RenameFile(internal.RenameFileOptions{Src: src, Dst: dst})
	suite.assert.NoError(err)

	// Path in fake storage should be updated
	suite.assert.NoFileExists(filepath.Join(suite.fake_storage_path, src)) // Src does not exist
	suite.assert.FileExists(filepath.Join(suite.fake_storage_path, dst))   // Dst does exist
}

func (suite *fileCacheTestSuite) TestRenameFileInCache() {
	defer suite.cleanupTest()
	// Setup
	src := "source2"
	dst := "destination2"
	handle, err := suite.fileCache.CreateFile(internal.CreateFileOptions{Name: src, Mode: 0666})
	suite.assert.NoError(err)
	err = suite.fileCache.CloseFile(internal.CloseFileOptions{Handle: handle})
	suite.assert.NoError(err)

	// Path should be in the file cache
	suite.assert.FileExists(filepath.Join(suite.cache_path, src))
	// Path should be in fake storage
	suite.assert.FileExists(filepath.Join(suite.fake_storage_path, src))

	// RenameFile
	err = suite.fileCache.RenameFile(internal.RenameFileOptions{Src: src, Dst: dst})
	suite.assert.NoError(err)
	// Path in fake storage and file cache should be updated
	suite.assert.NoFileExists(filepath.Join(suite.cache_path, src)) // Src does not exist
	suite.assert.FileExists(
		filepath.Join(suite.cache_path, dst),
	) // Dst shall exists in cache
	suite.assert.NoFileExists(filepath.Join(suite.fake_storage_path, src)) // Src does not exist
	suite.assert.FileExists(filepath.Join(suite.fake_storage_path, dst))   // Dst does exist
}

func (suite *fileCacheTestSuite) TestRenameFileAndCacheCleanup() {
	defer suite.cleanupTest()

	suite.cleanupTest()
	configuration := fmt.Sprintf(
		"file_cache:\n  path: %s\n  timeout-sec: %d\n\nloopbackfs:\n  path: %s",
		suite.cache_path,
		minimumFileCacheTimeout,
		suite.fake_storage_path,
	)
	suite.setupTestHelper(configuration)

	src := "source4"
	dst := "destination4"
	handle, _ := suite.fileCache.CreateFile(internal.CreateFileOptions{Name: src, Mode: 0666})
	suite.fileCache.CloseFile(internal.CloseFileOptions{Handle: handle})

	// Path should be in the file cache
	suite.assert.FileExists(suite.cache_path + "/" + src)
	// Path should be in fake storage
	suite.assert.FileExists(suite.fake_storage_path + "/" + src)

	// RenameFile
	err := suite.fileCache.RenameFile(internal.RenameFileOptions{Src: src, Dst: dst})
	suite.assert.NoError(err)
	// Path in fake storage and file cache should be updated
	suite.assert.False(suite.fileCache.policy.IsCached(filepath.Join(suite.cache_path, src)))
	suite.assert.NoFileExists(suite.cache_path + "/" + src)        // Src does not exist
	suite.assert.FileExists(suite.cache_path + "/" + dst)          // Dst shall exists in cache
	suite.assert.NoFileExists(suite.fake_storage_path + "/" + src) // Src does not exist
	suite.assert.FileExists(suite.fake_storage_path + "/" + dst)   // Dst does exist

	suite.assert.FileExists(suite.cache_path + "/" + dst) // Dst shall exists in cache

	// Wait for the cache cleanup to occur
	time.Sleep(minimumFileCacheTimeout * time.Second)
	_, err = os.Stat(filepath.Join(suite.cache_path, dst))
	for i := 0; i < 20*minimumFileCacheTimeout && !os.IsNotExist(err); i++ {
		time.Sleep(100 * time.Millisecond)
		_, err = os.Stat(filepath.Join(suite.cache_path, dst))
	}
	suite.assert.NoFileExists(filepath.Join(suite.cache_path, dst)) // Dst shall not exists in cache
}

func (suite *fileCacheTestSuite) TestRenameOpenFileCase1() {
	defer suite.cleanupTest()

	src := "source5"
	dst := "destination5"

	// create file in cloud
	handle, _ := suite.loopback.CreateFile(internal.CreateFileOptions{Name: src, Mode: 0777})
	suite.loopback.CloseFile(internal.CloseFileOptions{Handle: handle})

	// open file for writing
	handle, err := suite.fileCache.OpenFile(
		internal.OpenFileOptions{Name: src, Flags: os.O_RDWR, Mode: 0777},
	)
	suite.assert.NoError(err)
	handlemap.Add(handle)
	// Path should not be in the file cache (lazy open)
	suite.assert.NoFileExists(suite.cache_path + "/" + src)

	// rename open file
	err = suite.fileCache.RenameFile(internal.RenameFileOptions{
		Src: src,
		Dst: dst,
	})
	suite.assert.NoError(err)
	// rename succeeded in cloud
	suite.assert.NoFileExists(filepath.Join(suite.fake_storage_path, src))
	suite.assert.FileExists(filepath.Join(suite.fake_storage_path, dst))
	// still in lazy open state
	suite.assert.NoFileExists(filepath.Join(suite.cache_path, src))
	suite.assert.NoFileExists(filepath.Join(suite.cache_path, dst))

	// write to file handle
	data := []byte("newdata")
	n, err := suite.fileCache.WriteFile(internal.WriteFileOptions{
		Handle: handle,
		Data:   data,
	})
	suite.assert.NoError(err)
	suite.assert.Equal(len(data), n)
	// open is completed (file is downloaded), and writes go to the correct file
	suite.assert.NoFileExists(filepath.Join(suite.cache_path, src))
	suite.assert.FileExists(filepath.Join(suite.cache_path, dst))

	// Close file handle
	err = suite.fileCache.CloseFile(internal.CloseFileOptions{
		Handle: handle,
	})
	suite.assert.NoError(err)

	// Check cloud storage
	suite.assert.NoFileExists(path.Join(suite.fake_storage_path, src)) // Src does not exist
	suite.assert.FileExists(path.Join(suite.fake_storage_path, dst))   // Dst does exist
	dstData, err := os.ReadFile(path.Join(suite.fake_storage_path, dst))
	suite.assert.NoError(err)
	suite.assert.Equal(data, dstData)
}

func (suite *fileCacheTestSuite) TestRenameOpenFileCase2() {
	defer suite.cleanupTest()

	src := "source6"
	dst := "destination6"

	// create source file
	handle, err := suite.fileCache.CreateFile(internal.CreateFileOptions{Name: src, Mode: 0666})
	suite.assert.NoError(err)
	handlemap.Add(handle)
	// Path should be in the file cache
	suite.assert.FileExists(suite.cache_path + "/" + src)

	// rename open file
	err = suite.fileCache.RenameFile(internal.RenameFileOptions{
		Src: src,
		Dst: dst,
	})
	suite.assert.NoError(err)

	// write to file handle
	data := []byte("newdata")
	n, err := suite.fileCache.WriteFile(internal.WriteFileOptions{
		Handle: handle,
		Data:   data,
	})
	suite.assert.NoError(err)
	suite.assert.Equal(len(data), n)

	// Close file handle
	err = suite.fileCache.CloseFile(internal.CloseFileOptions{
		Handle: handle,
	})
	suite.assert.NoError(err)

	// Check cloud storage
	suite.assert.NoFileExists(path.Join(suite.fake_storage_path, src)) // Src does not exist
	suite.assert.FileExists(path.Join(suite.fake_storage_path, dst))   // Dst does exist
	dstData, err := os.ReadFile(path.Join(suite.fake_storage_path, dst))
	suite.assert.NoError(err)
	suite.assert.Equal(data, dstData)
}

func (suite *fileCacheTestSuite) TestRenameOpenFileCase3() {
	defer suite.cleanupTest()

	// Setup
	src := "source7"
	dst := "destination7"
	// create source file
	handle, err := suite.fileCache.CreateFile(internal.CreateFileOptions{Name: src, Mode: 0666})
	suite.assert.NoError(err)
	handlemap.Add(handle)
	// Path should be in the file cache
	suite.assert.FileExists(suite.cache_path + "/" + src)
	// write to file handle
	initialData := []byte("initialData")
	n, err := suite.fileCache.WriteFile(internal.WriteFileOptions{
		Handle: handle,
		Data:   initialData,
	})
	suite.assert.NoError(err)
	suite.assert.Equal(len(initialData), n)
	// flush to cloud
	err = suite.fileCache.FlushFile(internal.FlushFileOptions{
		Handle: handle,
	})
	suite.assert.NoError(err)
	suite.assert.FileExists(filepath.Join(suite.fake_storage_path, src))

	// rename open file
	err = suite.fileCache.RenameFile(internal.RenameFileOptions{
		Src: src,
		Dst: dst,
	})
	suite.assert.NoError(err)
	// write to file handle
	newData := []byte("newData")
	n, err = suite.fileCache.WriteFile(internal.WriteFileOptions{
		Handle: handle,
		Data:   newData,
		Offset: int64(len(initialData)),
	})
	suite.assert.NoError(err)
	suite.assert.Equal(len(newData), n)
	// Close file handle
	err = suite.fileCache.CloseFile(internal.CloseFileOptions{
		Handle: handle,
	})
	suite.assert.NoError(err)

	// Check that cloud storage got all data and file was renamed properly
	suite.assert.NoFileExists(path.Join(suite.fake_storage_path, src)) // Src does not exist
	suite.assert.FileExists(path.Join(suite.fake_storage_path, dst))   // Dst does exist
	dstData, err := os.ReadFile(path.Join(suite.fake_storage_path, dst))
	suite.assert.NoError(err)
	suite.assert.Equal(append(initialData, newData...), dstData)
}

func (suite *fileCacheTestSuite) TestTruncateFileNotInCache() {
	defer suite.cleanupTest()
	// Setup
	path := "file30"
	handle, _ := suite.loopback.CreateFile(internal.CreateFileOptions{Name: path, Mode: 0777})
	suite.loopback.CloseFile(internal.CloseFileOptions{Handle: handle})

	// Path should be in fake storage
	suite.assert.FileExists(filepath.Join(suite.fake_storage_path, path))

	// Chmod
	size := 1024
	err := suite.fileCache.TruncateFile(internal.TruncateFileOptions{Name: path, Size: int64(size)})
	suite.assert.NoError(err)

	// Path in fake storage should be updated
	info, _ := os.Stat(filepath.Join(suite.fake_storage_path, path))
	suite.assert.EqualValues(info.Size(), size)
}

func (suite *fileCacheTestSuite) TestTruncateFileCase3() {
	defer suite.cleanupTest()
	// Setup
	path := "file31"
	handle, _ := suite.fileCache.CreateFile(internal.CreateFileOptions{Name: path, Mode: 0666})
	suite.fileCache.CloseFile(internal.CloseFileOptions{Handle: handle})

	// Path should be in the file cache
	suite.assert.FileExists(filepath.Join(suite.cache_path, path))
	// Path should be in fake storage
	suite.assert.FileExists(filepath.Join(suite.fake_storage_path, path))

	// Chmod
	size := 1024
	err := suite.fileCache.TruncateFile(internal.TruncateFileOptions{Name: path, Size: int64(size)})
	suite.assert.NoError(err)
	// Path in fake storage and file cache should be updated
	info, _ := os.Stat(filepath.Join(suite.cache_path, path))
	suite.assert.EqualValues(info.Size(), size)
	info, _ = os.Stat(filepath.Join(suite.fake_storage_path, path))
	suite.assert.EqualValues(info.Size(), size)
}

func (suite *fileCacheTestSuite) TestTruncateFileCase2() {
	defer suite.cleanupTest()
	// Default is to not create empty files on create file to support immutable storage.
	path := "file32"
	suite.fileCache.CreateFile(internal.CreateFileOptions{Name: path, Mode: 0666})

	size := 1024
	err := suite.fileCache.TruncateFile(internal.TruncateFileOptions{Name: path, Size: int64(size)})
	suite.assert.NoError(err)

	// Path should be in the file cache and size should be updated
	info, err := os.Stat(filepath.Join(suite.cache_path, path))
	suite.assert.NoError(err)
	suite.assert.EqualValues(info.Size(), size)

	// Path should not be in fake storage
	// With new changes we always download and then truncate so file will exists in local path
	// suite.assert.NoFileExists(suite.fake_storage_path + "/" + path)
}

func (suite *fileCacheTestSuite) TestZZMountPathConflict() {
	defer suite.cleanupTest()
	configuration := fmt.Sprintf(
		"file_cache:\n  path: %s\n  offload-io: true\n  timeout-sec: %d\n\nloopbackfs:\n  path: %s",
		suite.cache_path,
		minimumFileCacheTimeout,
		suite.fake_storage_path,
	)

	fileCache := NewFileCacheComponent()
	config.ReadConfigFromReader(strings.NewReader(configuration))
	config.Set("mount-path", suite.cache_path)
	err := fileCache.Configure(true)
	suite.assert.Error(err)
	suite.assert.Contains(err.Error(), "[tmp-path is same as mount path]")
}

// This test does not run on Windows unless you have admin rights since
// creating symlinks is only allowed as an admin
func (suite *fileCacheTestSuite) TestCachePathSymlink() {
	// Ignore test on Windows so pass a true test so the test passes
	if runtime.GOOS == "windows" {
		suite.assert.Nil(nil)
		return
	}

	defer suite.cleanupTest()
	// Setup
	suite.cleanupTest()
	err := os.Mkdir(suite.cache_path, 0777)
	defer os.RemoveAll(suite.cache_path)
	suite.assert.NoError(err)
	symlinkPath := suite.cache_path + ".lnk"
	err = os.Symlink(suite.cache_path, symlinkPath)
	defer os.Remove(symlinkPath)
	suite.assert.NoError(err)
	configuration := fmt.Sprintf(
		"file_cache:\n  path: %s\n  offload-io: true\n\nloopbackfs:\n  path: %s",
		symlinkPath,
		suite.fake_storage_path,
	)
	suite.setupTestHelper(configuration)
	file := "file39"
	handle, _ := suite.fileCache.CreateFile(internal.CreateFileOptions{Name: file, Mode: 0777})
	testData := "test data"
	data := []byte(testData)
	suite.fileCache.WriteFile(internal.WriteFileOptions{Handle: handle, Offset: 0, Data: data})
	suite.fileCache.FlushFile(internal.FlushFileOptions{Handle: handle})

	handle, _ = suite.fileCache.OpenFile(internal.OpenFileOptions{Name: file, Mode: 0777})

	output := make([]byte, 9)
	n, err := suite.fileCache.ReadInBuffer(
		internal.ReadInBufferOptions{Handle: handle, Offset: 0, Data: output},
	)
	suite.assert.NoError(err)
	suite.assert.Equal(9, n)
	suite.assert.Equal(data, output)
}

func (suite *fileCacheTestSuite) TestZZOffloadIO() {
	defer suite.cleanupTest()
	configuration := fmt.Sprintf(
		"file_cache:\n  path: %s\n  timeout-sec: %d\n\nloopbackfs:\n  path: %s",
		suite.cache_path,
		minimumFileCacheTimeout,
		suite.fake_storage_path,
	)

	suite.setupTestHelper(configuration)

	file := "file40"
	handle, err := suite.fileCache.CreateFile(internal.CreateFileOptions{Name: file, Mode: 0777})
	suite.assert.NoError(err)
	suite.assert.NotNil(handle)
	suite.assert.True(handle.Cached())

	suite.fileCache.CloseFile(internal.CloseFileOptions{Handle: handle})
}

func (suite *fileCacheTestSuite) TestZZZZLazyWrite() {
	defer suite.cleanupTest()
	suite.fileCache.lazyWrite = true

	file := "file101"
	handle, _ := suite.fileCache.CreateFile(internal.CreateFileOptions{Name: file, Mode: 0777})
	data := make([]byte, 10*1024*1024)
	_, _ = suite.fileCache.WriteFile(
		internal.WriteFileOptions{Handle: handle, Offset: 0, Data: data},
	)
	_ = suite.fileCache.FlushFile(internal.FlushFileOptions{Handle: handle})

	// As lazy write is enabled flush shall not upload the file
	suite.assert.True(handle.Dirty())

	// File is uploaded async on close
	_ = suite.fileCache.CloseFile(internal.CloseFileOptions{Handle: handle})
	// Wait for the upload
	for i := 0; i < 50 && handle.Dirty(); i++ {
		time.Sleep(100 * time.Millisecond)
	}

	suite.assert.False(handle.Dirty())

	// cleanup
	suite.fileCache.lazyWrite = false
}

func (suite *fileCacheTestSuite) TestStatFS() {
	defer suite.cleanupTest()
	cacheTimeout := 5
	maxSizeMb := 2
	config := fmt.Sprintf(
		"file_cache:\n  path: %s\n  max-size-mb: %d\n  offload-io: true\n  timeout-sec: %d\n\nloopbackfs:\n  path: %s",
		suite.cache_path,
		maxSizeMb,
		cacheTimeout,
		suite.fake_storage_path,
	)
	os.Mkdir(suite.cache_path, 0777)
	suite.setupTestHelper(
		config,
	) // setup a new file cache with a custom config (teardown will occur after the test as usual)

	file := "file41"
	handle, _ := suite.fileCache.CreateFile(internal.CreateFileOptions{Name: file, Mode: 0777})
	data := make([]byte, 1024*1024)
	suite.fileCache.WriteFile(internal.WriteFileOptions{Handle: handle, Offset: 0, Data: data})
	suite.fileCache.FlushFile(internal.FlushFileOptions{Handle: handle})
	stat, ret, err := suite.fileCache.StatFs()
	suite.assert.True(ret)
	suite.assert.NoError(err)
	suite.assert.NotEqual(&common.Statfs_t{}, stat)

	// Added additional checks for StatFS
	suite.assert.Equal(int64(4096), stat.Bsize)
	suite.assert.Equal(int64(4096), stat.Frsize)
	suite.assert.Equal(uint64(512), stat.Blocks)
	suite.assert.Equal(uint64(255), stat.Namemax)
}

func (suite *fileCacheTestSuite) TestReadFileWithRefresh() {
	defer suite.cleanupTest()
	// Configure to create empty files so we create the file in cloud storage
	config := fmt.Sprintf(
		"file_cache:\n  path: %s\n  offload-io: true\n  refresh-sec: 1\n\nloopbackfs:\n  path: %s",
		suite.cache_path,
		suite.fake_storage_path,
	)
	suite.setupTestHelper(
		config,
	) // setup a new file cache with a custom config (teardown will occur after the test as usual)

	path := "file42"
	byteArr := []byte("test data")
	os.WriteFile(filepath.Join(suite.fake_storage_path, path), byteArr, 0777)

	data := make([]byte, 20)
	options := internal.OpenFileOptions{Name: path, Mode: 0777}
	// Read file once and we shall get the same data
	handle, err := suite.fileCache.OpenFile(options)
	suite.assert.NoError(err)
	suite.assert.False(handle.Dirty())
	n, err := suite.fileCache.ReadInBuffer(
		internal.ReadInBufferOptions{Handle: handle, Offset: 0, Data: data},
	)
	suite.assert.NoError(err)
	suite.assert.Equal(len(byteArr), n)
	err = suite.fileCache.CloseFile(internal.CloseFileOptions{Handle: handle})
	suite.assert.NoError(err)

	// Modify the file in background but we shall still get the old data
	byteArr = []byte("test data1")
	err = os.WriteFile(suite.fake_storage_path+"/"+path, byteArr, 0777)
	suite.assert.NoError(err)
	handle, err = suite.fileCache.OpenFile(options)
	suite.assert.NoError(err)
	suite.assert.False(handle.Dirty())
	n, err = suite.fileCache.ReadInBuffer(
		internal.ReadInBufferOptions{Handle: handle, Offset: 0, Data: data},
	)
	suite.assert.NoError(err)
	suite.assert.Equal(9, n)
	err = suite.fileCache.CloseFile(internal.CloseFileOptions{Handle: handle})
	suite.assert.NoError(err)

	// Now wait for refresh timeout and we shall get the updated content on next read
	byteArr = []byte("test data123456")
	err = os.WriteFile(suite.fake_storage_path+"/"+path, byteArr, 0777)
	suite.assert.NoError(err)
	time.Sleep(1 * time.Second)
	handle, err = suite.fileCache.OpenFile(options)
	suite.assert.NoError(err)
	suite.assert.False(handle.Dirty())
	n, err = suite.fileCache.ReadInBuffer(
		internal.ReadInBufferOptions{Handle: handle, Offset: 0, Data: data},
	)
	suite.assert.NoError(err)
	suite.assert.Equal(15, n)
	err = suite.fileCache.CloseFile(internal.CloseFileOptions{Handle: handle})
	suite.assert.NoError(err)
}

func (suite *fileCacheTestSuite) TestHardLimitOnSize() {
	defer suite.cleanupTest()
	// Configure to create empty files so we create the file in cloud storage
	config := fmt.Sprintf(
		"file_cache:\n  path: %s\n  offload-io: true\n  hard-limit: true\n  max-size-mb: 2\n\nloopbackfs:\n  path: %s",
		suite.cache_path,
		suite.fake_storage_path,
	)
	suite.setupTestHelper(
		config,
	) // setup a new file cache with a custom config (teardown will occur after the test as usual)

	data := make([]byte, 3*MB)
	pathbig := "filebig"
	err := os.WriteFile(suite.fake_storage_path+"/"+pathbig, data, 0777)
	suite.assert.NoError(err)

	data = make([]byte, 1*MB)
	pathsmall := "filesmall"
	err = os.WriteFile(suite.fake_storage_path+"/"+pathsmall, data, 0777)
	suite.assert.NoError(err)

	smallHandle, err := suite.fileCache.OpenFile(
		internal.OpenFileOptions{
			Name:  pathsmall,
			Flags: os.O_RDONLY,
			Mode:  suite.fileCache.defaultPermission,
		},
	)
	suite.assert.NoError(err)
	// try opening small file
	suite.assert.False(smallHandle.Dirty())
	err = suite.fileCache.CloseFile(internal.CloseFileOptions{Handle: smallHandle})
	suite.assert.NoError(err)

	// try opening bigger file which shall fail due to hardlimit
	bigHandle, err := suite.fileCache.OpenFile(
		internal.OpenFileOptions{
			Name:  pathbig,
			Flags: os.O_RDONLY,
			Mode:  suite.fileCache.defaultPermission,
		},
	)
	suite.assert.Error(err)
	suite.assert.Nil(bigHandle)
	suite.assert.Equal(syscall.ENOSPC, err)

	// try writing a small file
	options1 := internal.CreateFileOptions{Name: pathsmall + "_new", Mode: 0777}
	f, err := suite.fileCache.CreateFile(options1)
	suite.assert.NoError(err)
	data = make([]byte, 1*MB)
	n, err := suite.fileCache.WriteFile(internal.WriteFileOptions{Handle: f, Offset: 0, Data: data})
	suite.assert.NoError(err)
	suite.assert.Equal(1*MB, n)
	err = suite.fileCache.CloseFile(internal.CloseFileOptions{Handle: f})
	suite.assert.NoError(err)

	// try writing a bigger file
	options1 = internal.CreateFileOptions{Name: pathbig + "_new", Mode: 0777}
	f, err = suite.fileCache.CreateFile(options1)
	suite.assert.NoError(err)
	data = make([]byte, 3*MB)
	n, err = suite.fileCache.WriteFile(internal.WriteFileOptions{Handle: f, Offset: 0, Data: data})
	suite.assert.Error(err)
	suite.assert.Equal(0, n)
	err = suite.fileCache.CloseFile(internal.CloseFileOptions{Handle: f})
	suite.assert.NoError(err)

	// try opening small file
	err = suite.fileCache.TruncateFile(internal.TruncateFileOptions{Name: pathsmall, Size: 1 * MB})
	suite.assert.NoError(err)

	// try opening small file
	err = suite.fileCache.TruncateFile(internal.TruncateFileOptions{Name: pathsmall, Size: 3 * MB})
	suite.assert.Error(err)
}

func (suite *fileCacheTestSuite) TestHandleDataChange() {
	defer suite.cleanupTest()

	path := "file43"
	err := os.WriteFile(suite.fake_storage_path+"/"+path, []byte("test data"), 0777)
	suite.assert.NoError(err)

	data := make([]byte, 20)
	options := internal.OpenFileOptions{Name: path, Flags: os.O_RDONLY, Mode: 0777}

	// Read file once and we shall get the same data
	handle, err := suite.fileCache.OpenFile(options)
	handlemap.Add(handle)
	suite.assert.NoError(err)
	suite.assert.False(handle.Dirty())
	n, err := suite.fileCache.ReadInBuffer(
		internal.ReadInBufferOptions{Handle: handle, Offset: 0, Data: data},
	)
	handle, loaded := handlemap.Load(handle.ID)
	suite.assert.True(loaded)
	suite.assert.NoError(err)
	suite.assert.Equal(9, n)
	err = suite.fileCache.CloseFile(internal.CloseFileOptions{Handle: handle})
	suite.assert.NoError(err)
}

// create a list of empty directories in local and storage and then try to delete those to validate empty directories
// are allowed be to deleted but non empty are not
func (suite *fileCacheTestSuite) TestDeleteDirectory() {
	defer suite.cleanupTest()

	config := fmt.Sprintf("file_cache:\n  path: %s\n  timeout-sec: 1000\n\nloopbackfs:\n  path: %s",
		suite.cache_path, suite.fake_storage_path)
	suite.setupTestHelper(
		config,
	) // setup a new file cache with a custom config (teardown will occur after the test as usual)

	// Create local and remote dir structures
	suite.createLocalDirectoryStructure()
	suite.createRemoteDirectoryStructure()

	// Create a file in the some random directories
	file := "file43"
	h, err := suite.fileCache.CreateFile(
		internal.CreateFileOptions{Name: filepath.Join("a", "b", "c", "d", file), Mode: 0777},
	)
	suite.assert.NoError(err)
	suite.assert.NotNil(h)
	err = suite.fileCache.CloseFile(internal.CloseFileOptions{Handle: h})
	suite.assert.NoError(err)

	h, err = suite.fileCache.CreateFile(
		internal.CreateFileOptions{Name: filepath.Join("a", "b", file), Mode: 0777},
	)
	suite.assert.NoError(err)
	suite.assert.NotNil(h)
	err = suite.fileCache.CloseFile(internal.CloseFileOptions{Handle: h})
	suite.assert.NoError(err)

	h, err = suite.fileCache.CreateFile(
		internal.CreateFileOptions{Name: filepath.Join("h", "l", "m", file), Mode: 0777},
	)
	suite.assert.NoError(err)
	suite.assert.NotNil(h)
	err = suite.fileCache.CloseFile(internal.CloseFileOptions{Handle: h})
	suite.assert.NoError(err)

	// Check directories are counted as non empty right now
	empty := suite.fileCache.IsDirEmpty(internal.IsDirEmptyOptions{Name: filepath.Join("a")})
	suite.assert.False(empty)

	empty = suite.fileCache.IsDirEmpty(
		internal.IsDirEmptyOptions{Name: filepath.Join("a", "b", "c", "d")},
	)
	suite.assert.False(empty)

	// Validate one empty directory as well
	empty = suite.fileCache.IsDirEmpty(
		internal.IsDirEmptyOptions{Name: filepath.Join("a", "b", "e", "f")},
	)
	suite.assert.True(empty)

	// Delete file from one of the directory and validate its empty now, but its parent is not empty
	err = suite.fileCache.DeleteFile(
		internal.DeleteFileOptions{Name: filepath.Join("a", "b", "c", "d", file)},
	)
	suite.assert.NoError(err)

	empty = suite.fileCache.IsDirEmpty(
		internal.IsDirEmptyOptions{Name: filepath.Join("a", "b", "c", "d")},
	)
	suite.assert.True(empty)
	empty = suite.fileCache.IsDirEmpty(
		internal.IsDirEmptyOptions{Name: filepath.Join("a", "b", "c")},
	)
	suite.assert.False(empty)

	// Delete file only locally and not on remote and validate the directory is still not empty
	h, err = suite.fileCache.CreateFile(
		internal.CreateFileOptions{Name: filepath.Join("h", "l", "m", "n", file), Mode: 0777},
	)
	suite.assert.NoError(err)
	suite.assert.NotNil(h)
	err = suite.fileCache.CloseFile(internal.CloseFileOptions{Handle: h})
	suite.assert.NoError(err)
	empty = suite.fileCache.IsDirEmpty(
		internal.IsDirEmptyOptions{Name: filepath.Join("h", "l", "m", "n")},
	)
	suite.assert.False(empty)

	os.Remove(filepath.Join(suite.cache_path, "h", "l", "m", "n", file))
	empty = suite.fileCache.IsDirEmpty(
		internal.IsDirEmptyOptions{Name: filepath.Join("h", "l", "m", "n")},
	)
	suite.assert.False(empty)
	os.Remove(filepath.Join(suite.fake_storage_path, "h", "l", "m", "n", file))
	empty = suite.fileCache.IsDirEmpty(
		internal.IsDirEmptyOptions{Name: filepath.Join("h", "l", "m", "n")},
	)
	suite.assert.True(empty)

	// Delete file only on remote and not on local and validate the directory is still not empty
	h, err = suite.fileCache.CreateFile(
		internal.CreateFileOptions{Name: filepath.Join("h", "l", "m", "n", file), Mode: 0777},
	)
	suite.assert.NoError(err)
	suite.assert.NotNil(h)
	err = suite.fileCache.CloseFile(internal.CloseFileOptions{Handle: h})
	suite.assert.NoError(err)
	empty = suite.fileCache.IsDirEmpty(
		internal.IsDirEmptyOptions{Name: filepath.Join("h", "l", "m", "n")},
	)
	suite.assert.False(empty)

	os.Remove(filepath.Join(suite.fake_storage_path, "h", "l", "m", "n", file))
	empty = suite.fileCache.IsDirEmpty(
		internal.IsDirEmptyOptions{Name: filepath.Join("h", "l", "m", "n")},
	)
	suite.assert.False(empty)
	os.Remove(filepath.Join(suite.cache_path, "h", "l", "m", "n", file))
	empty = suite.fileCache.IsDirEmpty(
		internal.IsDirEmptyOptions{Name: filepath.Join("h", "l", "m", "n")},
	)
	suite.assert.True(empty)
}

func (suite *fileCacheTestSuite) createLocalDirectoryStructure() {
	err := os.MkdirAll(filepath.Join(suite.cache_path, "a", "b", "c", "d"), 0777)
	suite.assert.NoError(err)

	err = os.MkdirAll(filepath.Join(suite.cache_path, "a", "b", "e", "f"), 0777)
	suite.assert.NoError(err)

	err = os.MkdirAll(filepath.Join(suite.cache_path, "a", "b", "e", "g"), 0777)
	suite.assert.NoError(err)

	err = os.MkdirAll(filepath.Join(suite.cache_path, "h", "l", "m", "n"), 0777)
	suite.assert.NoError(err)
}

func (suite *fileCacheTestSuite) createRemoteDirectoryStructure() {
	err := os.MkdirAll(filepath.Join(suite.fake_storage_path, "a", "b", "c", "d"), 0777)
	suite.assert.NoError(err)

	err = os.MkdirAll(filepath.Join(suite.fake_storage_path, "a", "b", "e", "f"), 0777)
	suite.assert.NoError(err)

	err = os.MkdirAll(filepath.Join(suite.fake_storage_path, "a", "b", "e", "g"), 0777)
	suite.assert.NoError(err)

	err = os.MkdirAll(filepath.Join(suite.fake_storage_path, "h", "i", "j", "k"), 0777)
	suite.assert.NoError(err)

	err = os.MkdirAll(filepath.Join(suite.fake_storage_path, "h", "l", "m", "n"), 0777)
	suite.assert.NoError(err)
}

func (suite *fileCacheTestSuite) TestHardLimit() {
	defer suite.cleanupTest()
	cacheTimeout := 0
	maxSizeMb := 2
	config := fmt.Sprintf("file_cache:\n  path: %s\n  max-size-mb: %d\n  timeout-sec: %d\n\nloopbackfs:\n  path: %s",
		suite.cache_path, maxSizeMb, cacheTimeout, suite.fake_storage_path)
	os.Mkdir(suite.cache_path, 0777)
	suite.setupTestHelper(config) // setup a new file cache with a custom config (teardown will occur after the test as usual)

	file := "file96"
	handle, _ := suite.fileCache.CreateFile(internal.CreateFileOptions{Name: file, Mode: 0777})
	data := make([]byte, 1024*1024)
	for i := range int64(5) {
		suite.fileCache.WriteFile(internal.WriteFileOptions{Handle: handle, Offset: i * 1024 * 1024, Data: data})
	}
	suite.fileCache.CloseFile(internal.CloseFileOptions{Handle: handle})
	time.Sleep(1)

	// Now try to open the file and validate we get an error due to hard limit
	handle, err := suite.fileCache.OpenFile(internal.OpenFileOptions{Name: file, Mode: 0777})
	suite.assert.NotNil(err)
	suite.assert.Nil(handle)
	suite.assert.Equal(err, syscall.ENOSPC)
}

// In order for 'go test' to run this suite, we need to create
// a normal test function and pass our suite to suite.Run
func TestFileCacheTestSuite(t *testing.T) {
	suite.Run(t, new(fileCacheTestSuite))
}<|MERGE_RESOLUTION|>--- conflicted
+++ resolved
@@ -179,12 +179,7 @@
 	suite.assert.Equal(suite.fileCache.tmpPath, suite.cache_path)
 	suite.assert.Equal("lru", suite.fileCache.policy.Name())
 
-<<<<<<< HEAD
-	suite.assert.EqualValues(suite.fileCache.policy.(*lruPolicy).maxSizeMB, 0)
 	suite.assert.EqualValues(defaultMaxEviction, suite.fileCache.policy.(*lruPolicy).maxEviction)
-=======
-	suite.assert.EqualValues(suite.fileCache.policy.(*lruPolicy).maxEviction, defaultMaxEviction)
->>>>>>> d77bc8c2
 	suite.assert.EqualValues(suite.fileCache.policy.(*lruPolicy).highThreshold, defaultMaxThreshold)
 	suite.assert.EqualValues(suite.fileCache.policy.(*lruPolicy).lowThreshold, defaultMinThreshold)
 
@@ -2968,25 +2963,34 @@
 	defer suite.cleanupTest()
 	cacheTimeout := 0
 	maxSizeMb := 2
-	config := fmt.Sprintf("file_cache:\n  path: %s\n  max-size-mb: %d\n  timeout-sec: %d\n\nloopbackfs:\n  path: %s",
-		suite.cache_path, maxSizeMb, cacheTimeout, suite.fake_storage_path)
+	config := fmt.Sprintf(
+		"file_cache:\n  path: %s\n  max-size-mb: %d\n  timeout-sec: %d\n\nloopbackfs:\n  path: %s",
+		suite.cache_path,
+		maxSizeMb,
+		cacheTimeout,
+		suite.fake_storage_path,
+	)
 	os.Mkdir(suite.cache_path, 0777)
-	suite.setupTestHelper(config) // setup a new file cache with a custom config (teardown will occur after the test as usual)
+	suite.setupTestHelper(
+		config,
+	) // setup a new file cache with a custom config (teardown will occur after the test as usual)
 
 	file := "file96"
 	handle, _ := suite.fileCache.CreateFile(internal.CreateFileOptions{Name: file, Mode: 0777})
 	data := make([]byte, 1024*1024)
 	for i := range int64(5) {
-		suite.fileCache.WriteFile(internal.WriteFileOptions{Handle: handle, Offset: i * 1024 * 1024, Data: data})
+		suite.fileCache.WriteFile(
+			internal.WriteFileOptions{Handle: handle, Offset: i * 1024 * 1024, Data: data},
+		)
 	}
 	suite.fileCache.CloseFile(internal.CloseFileOptions{Handle: handle})
 	time.Sleep(1)
 
 	// Now try to open the file and validate we get an error due to hard limit
 	handle, err := suite.fileCache.OpenFile(internal.OpenFileOptions{Name: file, Mode: 0777})
-	suite.assert.NotNil(err)
+	suite.assert.Error(err)
 	suite.assert.Nil(handle)
-	suite.assert.Equal(err, syscall.ENOSPC)
+	suite.assert.Equal(syscall.ENOSPC, err)
 }
 
 // In order for 'go test' to run this suite, we need to create
