/*
   Licensed under the MIT License <http://opensource.org/licenses/MIT>.

   Copyright © 2023 Seagate Technology LLC and/or its Affiliates
   Copyright © 2020-2023 Microsoft Corporation. All rights reserved.

   Permission is hereby granted, free of charge, to any person obtaining a copy
   of this software and associated documentation files (the "Software"), to deal
   in the Software without restriction, including without limitation the rights
   to use, copy, modify, merge, publish, distribute, sublicense, and/or sell
   copies of the Software, and to permit persons to whom the Software is
   furnished to do so, subject to the following conditions:

   The above copyright notice and this permission notice shall be included in all
   copies or substantial portions of the Software.

   THE SOFTWARE IS PROVIDED "AS IS", WITHOUT WARRANTY OF ANY KIND, EXPRESS OR
   IMPLIED, INCLUDING BUT NOT LIMITED TO THE WARRANTIES OF MERCHANTABILITY,
   FITNESS FOR A PARTICULAR PURPOSE AND NONINFRINGEMENT. IN NO EVENT SHALL THE
   AUTHORS OR COPYRIGHT HOLDERS BE LIABLE FOR ANY CLAIM, DAMAGES OR OTHER
   LIABILITY, WHETHER IN AN ACTION OF CONTRACT, TORT OR OTHERWISE, ARISING FROM,
   OUT OF OR IN CONNECTION WITH THE SOFTWARE OR THE USE OR OTHER DEALINGS IN THE
   SOFTWARE
*/

package file_cache

import (
	"context"
	"fmt"
	"math/rand"
	"os"
	"runtime"
	"strings"
	"syscall"
	"testing"
	"time"

	"github.com/Seagate/cloudfuse/common"
	"github.com/Seagate/cloudfuse/common/config"
	"github.com/Seagate/cloudfuse/common/log"
	"github.com/Seagate/cloudfuse/component/loopback"
	"github.com/Seagate/cloudfuse/internal"
	"github.com/Seagate/cloudfuse/internal/handlemap"

	"github.com/stretchr/testify/assert"
	"github.com/stretchr/testify/suite"
)

var home_dir, _ = os.UserHomeDir()

type fileCacheTestSuite struct {
	suite.Suite
	assert            *assert.Assertions
	fileCache         *FileCache
	loopback          internal.Component
	cache_path        string
	fake_storage_path string
}

func newLoopbackFS() internal.Component {
	loopback := loopback.NewLoopbackFSComponent()
	loopback.Configure(true)

	return loopback
}

func newTestFileCache(next internal.Component) *FileCache {

	fileCache := NewFileCacheComponent()
	fileCache.SetNextComponent(next)
	err := fileCache.Configure(true)
	if err != nil {
		panic("Unable to configure file cache.")
	}

	return fileCache.(*FileCache)
}

func randomString(length int) string {
	b := make([]byte, length)
	rand.Read(b)
	return fmt.Sprintf("%x", b)[:length]
}

func (suite *fileCacheTestSuite) SetupTest() {
	// Seed the randomizer when we start the test
	rand.Seed(time.Now().UnixNano())
	err := log.SetDefaultLogger("silent", common.LogConfig{Level: common.ELogLevel.LOG_DEBUG()})
	if err != nil {
		panic("Unable to set silent logger as default.")
	}
	rand := randomString(8)
<<<<<<< HEAD
	suite.cache_path = common.JoinUnixFilepath(home_dir, "file_cache"+rand)
	suite.fake_storage_path = common.JoinUnixFilepath(home_dir, "fake_storage"+rand)
=======
	suite.cache_path = filepath.Join(home_dir, "file_cache"+rand)
	suite.fake_storage_path = filepath.Join(home_dir, "fake_storage"+rand)
>>>>>>> 9c10ae08
	defaultConfig := fmt.Sprintf("file_cache:\n  path: %s\n  offload-io: true\n  timeout-sec: 0\n\nloopbackfs:\n  path: %s", suite.cache_path, suite.fake_storage_path)
	log.Debug(defaultConfig)

	// Delete the temp directories created
	os.RemoveAll(suite.cache_path)
	os.RemoveAll(suite.fake_storage_path)
	suite.setupTestHelper(defaultConfig)
}

func (suite *fileCacheTestSuite) setupTestHelper(configuration string) {
	suite.assert = assert.New(suite.T())

	config.ReadConfigFromReader(strings.NewReader(configuration))
	suite.loopback = newLoopbackFS()
	suite.fileCache = newTestFileCache(suite.loopback)
	err := suite.loopback.Start(context.Background())
	if err != nil {
		panic(fmt.Sprintf("Unable to start loopback [%s]", err.Error()))
	}
	err = suite.fileCache.Start(context.Background())
	if err != nil {
		panic(fmt.Sprintf("Unable to start file cache [%s]", err.Error()))
	}

}

func (suite *fileCacheTestSuite) cleanupTest() {
	suite.loopback.Stop()
	err := suite.fileCache.Stop()
	if err != nil {
		panic(fmt.Sprintf("Unable to stop file cache [%s]", err.Error()))
	}

	// Delete the temp directories created
	os.RemoveAll(suite.cache_path)
	os.RemoveAll(suite.fake_storage_path)
}

// Tests the default configuration of file cache
func (suite *fileCacheTestSuite) TestEmpty() {
	defer suite.cleanupTest()
	suite.cleanupTest() // teardown the default file cache generated
	emptyConfig := fmt.Sprintf("file_cache:\n  path: %s\n\n  offload-io: true\n\nloopbackfs:\n  path: %s", suite.cache_path, suite.fake_storage_path)
	suite.setupTestHelper(emptyConfig) // setup a new file cache with a custom config (teardown will occur after the test as usual)

	suite.assert.Equal(suite.fileCache.Name(), "file_cache")
	suite.assert.Equal(suite.fileCache.tmpPath, suite.cache_path)
	suite.assert.Equal(suite.fileCache.policy.Name(), "lru")

	suite.assert.EqualValues(suite.fileCache.policy.(*lruPolicy).maxSizeMB, 0)
	suite.assert.EqualValues(suite.fileCache.policy.(*lruPolicy).maxEviction, defaultMaxEviction)
	suite.assert.EqualValues(suite.fileCache.policy.(*lruPolicy).highThreshold, defaultMaxThreshold)
	suite.assert.EqualValues(suite.fileCache.policy.(*lruPolicy).lowThreshold, defaultMinThreshold)

	suite.assert.Equal(suite.fileCache.createEmptyFile, false)
	suite.assert.Equal(suite.fileCache.allowNonEmpty, false)
	suite.assert.EqualValues(suite.fileCache.cacheTimeout, 120)
	suite.assert.Equal(suite.fileCache.cleanupOnStart, false)
}

// Tests configuration of file cache
func (suite *fileCacheTestSuite) TestConfig() {
	defer suite.cleanupTest()
	suite.cleanupTest() // teardown the default file cache generated
	policy := "lfu"
	maxSizeMb := 1024
	cacheTimeout := 60
	maxDeletion := 10
	highThreshold := 90
	lowThreshold := 10
	createEmptyFile := true
	allowNonEmptyTemp := true
	cleanupOnStart := true
	config := fmt.Sprintf("file_cache:\n  path: %s\n  offload-io: true\n  policy: %s\n  max-size-mb: %d\n  timeout-sec: %d\n  max-eviction: %d\n  high-threshold: %d\n  low-threshold: %d\n  create-empty-file: %t\n  allow-non-empty-temp: %t\n  cleanup-on-start: %t",
		suite.cache_path, policy, maxSizeMb, cacheTimeout, maxDeletion, highThreshold, lowThreshold, createEmptyFile, allowNonEmptyTemp, cleanupOnStart)
	suite.setupTestHelper(config) // setup a new file cache with a custom config (teardown will occur after the test as usual)

	suite.assert.Equal(suite.fileCache.Name(), "file_cache")
	suite.assert.Equal(suite.fileCache.tmpPath, suite.cache_path)
	suite.assert.Equal(suite.fileCache.policy.Name(), policy)

	suite.assert.EqualValues(suite.fileCache.policy.(*lfuPolicy).maxSizeMB, maxSizeMb)
	suite.assert.EqualValues(suite.fileCache.policy.(*lfuPolicy).maxEviction, maxDeletion)
	suite.assert.EqualValues(suite.fileCache.policy.(*lfuPolicy).highThreshold, highThreshold)
	suite.assert.EqualValues(suite.fileCache.policy.(*lfuPolicy).lowThreshold, lowThreshold)

	suite.assert.Equal(suite.fileCache.createEmptyFile, createEmptyFile)
	suite.assert.Equal(suite.fileCache.allowNonEmpty, allowNonEmptyTemp)
	suite.assert.EqualValues(suite.fileCache.cacheTimeout, cacheTimeout)
	suite.assert.Equal(suite.fileCache.cleanupOnStart, cleanupOnStart)
}

func (suite *fileCacheTestSuite) TestConfigPolicyTimeout() {
	defer suite.cleanupTest()
	suite.cleanupTest() // teardown the default file cache generated
	policy := "lfu"
	maxSizeMb := 1024
	cacheTimeout := 60
	maxDeletion := 10
	highThreshold := 90
	lowThreshold := 10
	createEmptyFile := true
	allowNonEmptyTemp := true
	cleanupOnStart := true
	config := fmt.Sprintf("file_cache:\n  path: %s\n  offload-io: true\n  policy: %s\n  max-size-mb: %d\n  timeout-sec: %d\n  max-eviction: %d\n  high-threshold: %d\n  low-threshold: %d\n  create-empty-file: %t\n  allow-non-empty-temp: %t\n  cleanup-on-start: %t",
		suite.cache_path, policy, maxSizeMb, cacheTimeout, maxDeletion, highThreshold, lowThreshold, createEmptyFile, allowNonEmptyTemp, cleanupOnStart)
	suite.setupTestHelper(config) // setup a new file cache with a custom config (teardown will occur after the test as usual)

	suite.assert.Equal(suite.fileCache.Name(), "file_cache")
	suite.assert.Equal(suite.fileCache.tmpPath, suite.cache_path)
	suite.assert.Equal(suite.fileCache.policy.Name(), policy)

	suite.assert.EqualValues(suite.fileCache.policy.(*lfuPolicy).maxSizeMB, maxSizeMb)
	suite.assert.EqualValues(suite.fileCache.policy.(*lfuPolicy).maxEviction, maxDeletion)
	suite.assert.EqualValues(suite.fileCache.policy.(*lfuPolicy).highThreshold, highThreshold)
	suite.assert.EqualValues(suite.fileCache.policy.(*lfuPolicy).lowThreshold, lowThreshold)
	suite.assert.EqualValues(suite.fileCache.policy.(*lfuPolicy).cacheTimeout, cacheTimeout)

	suite.assert.Equal(suite.fileCache.createEmptyFile, createEmptyFile)
	suite.assert.Equal(suite.fileCache.allowNonEmpty, allowNonEmptyTemp)
	suite.assert.EqualValues(suite.fileCache.cacheTimeout, cacheTimeout)
	suite.assert.Equal(suite.fileCache.cleanupOnStart, cleanupOnStart)
}

func (suite *fileCacheTestSuite) TestConfigPolicyDefaultTimeout() {
	defer suite.cleanupTest()
	suite.cleanupTest() // teardown the default file cache generated
	policy := "lfu"
	maxSizeMb := 1024
	cacheTimeout := defaultFileCacheTimeout
	maxDeletion := 10
	highThreshold := 90
	lowThreshold := 10
	createEmptyFile := true
	allowNonEmptyTemp := true
	cleanupOnStart := true
	config := fmt.Sprintf("file_cache:\n  path: %s\n  offload-io: true\n  policy: %s\n  max-size-mb: %d\n  max-eviction: %d\n  high-threshold: %d\n  low-threshold: %d\n  create-empty-file: %t\n  allow-non-empty-temp: %t\n  cleanup-on-start: %t",
		suite.cache_path, policy, maxSizeMb, maxDeletion, highThreshold, lowThreshold, createEmptyFile, allowNonEmptyTemp, cleanupOnStart)
	suite.setupTestHelper(config) // setup a new file cache with a custom config (teardown will occur after the test as usual)

	suite.assert.Equal(suite.fileCache.Name(), "file_cache")
	suite.assert.Equal(suite.fileCache.tmpPath, suite.cache_path)
	suite.assert.Equal(suite.fileCache.policy.Name(), policy)

	suite.assert.EqualValues(suite.fileCache.policy.(*lfuPolicy).maxSizeMB, maxSizeMb)
	suite.assert.EqualValues(suite.fileCache.policy.(*lfuPolicy).maxEviction, maxDeletion)
	suite.assert.EqualValues(suite.fileCache.policy.(*lfuPolicy).highThreshold, highThreshold)
	suite.assert.EqualValues(suite.fileCache.policy.(*lfuPolicy).lowThreshold, lowThreshold)
	suite.assert.EqualValues(suite.fileCache.policy.(*lfuPolicy).cacheTimeout, cacheTimeout)

	suite.assert.Equal(suite.fileCache.createEmptyFile, createEmptyFile)
	suite.assert.Equal(suite.fileCache.allowNonEmpty, allowNonEmptyTemp)
	suite.assert.EqualValues(suite.fileCache.cacheTimeout, cacheTimeout)
	suite.assert.Equal(suite.fileCache.cleanupOnStart, cleanupOnStart)
}

func (suite *fileCacheTestSuite) TestConfigZero() {
	defer suite.cleanupTest()
	suite.cleanupTest() // teardown the default file cache generated
	policy := "lfu"
	maxSizeMb := 1024
	cacheTimeout := 0
	maxDeletion := 10
	highThreshold := 90
	lowThreshold := 10
	createEmptyFile := true
	allowNonEmptyTemp := true
	cleanupOnStart := true
	config := fmt.Sprintf("file_cache:\n  path: %s\n  offload-io: true\n  policy: %s\n  max-size-mb: %d\n  timeout-sec: %d\n  max-eviction: %d\n  high-threshold: %d\n  low-threshold: %d\n  create-empty-file: %t\n  allow-non-empty-temp: %t\n  cleanup-on-start: %t",
		suite.cache_path, policy, maxSizeMb, cacheTimeout, maxDeletion, highThreshold, lowThreshold, createEmptyFile, allowNonEmptyTemp, cleanupOnStart)
	suite.setupTestHelper(config) // setup a new file cache with a custom config (teardown will occur after the test as usual)

	suite.assert.Equal(suite.fileCache.Name(), "file_cache")
	suite.assert.Equal(suite.fileCache.tmpPath, suite.cache_path)
	suite.assert.Equal(suite.fileCache.policy.Name(), policy)

	suite.assert.EqualValues(suite.fileCache.policy.(*lfuPolicy).maxSizeMB, maxSizeMb)
	suite.assert.EqualValues(suite.fileCache.policy.(*lfuPolicy).maxEviction, maxDeletion)
	suite.assert.EqualValues(suite.fileCache.policy.(*lfuPolicy).highThreshold, highThreshold)
	suite.assert.EqualValues(suite.fileCache.policy.(*lfuPolicy).lowThreshold, lowThreshold)

	suite.assert.Equal(suite.fileCache.createEmptyFile, createEmptyFile)
	suite.assert.Equal(suite.fileCache.allowNonEmpty, allowNonEmptyTemp)
	suite.assert.EqualValues(suite.fileCache.cacheTimeout, cacheTimeout)
	suite.assert.Equal(suite.fileCache.cleanupOnStart, cleanupOnStart)
}

// Tests CreateDir
func (suite *fileCacheTestSuite) TestCreateDir() {
	defer suite.cleanupTest()
	path := "a"
	options := internal.CreateDirOptions{Name: path}
	err := suite.fileCache.CreateDir(options)
	suite.assert.Nil(err)

	// Path should not be added to the file cache
	_, err = os.Stat(common.JoinUnixFilepath(suite.cache_path, path))
	suite.assert.True(os.IsNotExist(err))
	// Path should be in fake storage
	_, err = os.Stat(common.JoinUnixFilepath(suite.fake_storage_path, path))
	suite.assert.True(err == nil || os.IsExist(err))
}

func (suite *fileCacheTestSuite) TestDeleteDir() {
	defer suite.cleanupTest()
	// Setup
	// Configure to create empty files so we create the file in storage
	createEmptyFile := true
	config := fmt.Sprintf("file_cache:\n  path: %s\n  offload-io: true\n  create-empty-file: %t\n\nloopbackfs:\n  path: %s",
		suite.cache_path, createEmptyFile, suite.fake_storage_path)
	suite.setupTestHelper(config) // setup a new file cache with a custom config (teardown will occur after the test as usual)

	dir := "dir"
	path := dir + "/file"
	err := suite.fileCache.CreateDir(internal.CreateDirOptions{Name: dir, Mode: 0777})
	suite.assert.Nil(err)
	handle, err := suite.fileCache.CreateFile(internal.CreateFileOptions{Name: path, Mode: 0777})
	suite.assert.Nil(err)
	err = suite.fileCache.CloseFile(internal.CloseFileOptions{Handle: handle})
	suite.assert.Nil(err)
	// The file (and directory) is in the cache and storage (see TestCreateFileInDirCreateEmptyFile)
	// Delete the file since we can only delete empty directories
	err = suite.fileCache.DeleteFile(internal.DeleteFileOptions{Name: path})
	suite.assert.Nil(err)

	// Delete the directory
	err = suite.fileCache.DeleteDir(internal.DeleteDirOptions{Name: dir})
	suite.assert.Nil(err)
	suite.assert.False(suite.fileCache.policy.IsCached(dir)) // Directory should not be cached
}

// TODO: Test Deleting a directory that has a file in the file cache

func (suite *fileCacheTestSuite) TestReadDirCase1() {
	defer suite.cleanupTest()
	// Setup
	name := "dir"
	subdir := name + "/subdir"
	file1 := name + "/file1"
	file2 := name + "/file2"
	file3 := name + "/file3"
	// Create files directly in "fake_storage"
	suite.loopback.CreateDir(internal.CreateDirOptions{Name: name, Mode: 0777})
	suite.loopback.CreateDir(internal.CreateDirOptions{Name: subdir, Mode: 0777})
	suite.loopback.CreateFile(internal.CreateFileOptions{Name: file1})
	suite.loopback.CreateFile(internal.CreateFileOptions{Name: file2})
	suite.loopback.CreateFile(internal.CreateFileOptions{Name: file3})

	// Read the Directory
	dir, err := suite.fileCache.ReadDir(internal.ReadDirOptions{Name: name})
	suite.assert.Nil(err)
	suite.assert.NotEmpty(dir)
	suite.assert.EqualValues(4, len(dir))
	suite.assert.EqualValues(file1, dir[0].Path)
	suite.assert.EqualValues(file2, dir[1].Path)
	suite.assert.EqualValues(file3, dir[2].Path)
	suite.assert.EqualValues(subdir, dir[3].Path)
}

func (suite *fileCacheTestSuite) TestReadDirCase2() {
	defer suite.cleanupTest()
	// Setup
	name := "dir"
	subdir := name + "/subdir"
	file1 := name + "/file1"
	file2 := name + "/file2"
	file3 := name + "/file3"
	suite.fileCache.CreateDir(internal.CreateDirOptions{Name: name, Mode: 0777})
	suite.fileCache.CreateDir(internal.CreateDirOptions{Name: subdir, Mode: 0777})
	// By default createEmptyFile is false, so we will not create these files in storage until they are closed.
	suite.fileCache.CreateFile(internal.CreateFileOptions{Name: file1, Mode: 0777})
	suite.fileCache.CreateFile(internal.CreateFileOptions{Name: file2, Mode: 0777})
	suite.fileCache.CreateFile(internal.CreateFileOptions{Name: file3, Mode: 0777})

	// Read the Directory
	dir, err := suite.fileCache.ReadDir(internal.ReadDirOptions{Name: name})
	suite.assert.Nil(err)
	suite.assert.NotEmpty(dir)
	suite.assert.EqualValues(4, len(dir))
	suite.assert.EqualValues(subdir, dir[0].Path)
	suite.assert.EqualValues(file1, dir[1].Path)
	suite.assert.EqualValues(file2, dir[2].Path)
	suite.assert.EqualValues(file3, dir[3].Path)
}

func (suite *fileCacheTestSuite) TestReadDirCase3() {
	defer suite.cleanupTest()
	// Setup
	name := "dir"
	subdir := name + "/subdir"
	file1 := name + "/file1"
	file2 := name + "/file2"
	file3 := name + "/file3"
	suite.fileCache.CreateDir(internal.CreateDirOptions{Name: name, Mode: 0777})
	suite.fileCache.CreateDir(internal.CreateDirOptions{Name: subdir, Mode: 0777})
	// By default createEmptyFile is false, so we will not create these files in storage until they are closed.
	suite.fileCache.CreateFile(internal.CreateFileOptions{Name: file1, Mode: 0777})
	suite.fileCache.TruncateFile(internal.TruncateFileOptions{Name: file1, Size: 1024})
	suite.fileCache.CreateFile(internal.CreateFileOptions{Name: file2, Mode: 0777})
	suite.fileCache.TruncateFile(internal.TruncateFileOptions{Name: file2, Size: 1024})
	suite.fileCache.CreateFile(internal.CreateFileOptions{Name: file3, Mode: 0777})
	suite.fileCache.TruncateFile(internal.TruncateFileOptions{Name: file3, Size: 1024})
	// Create the files in fake_storage and simulate different sizes
	suite.loopback.CreateFile(internal.CreateFileOptions{Name: file1, Mode: 0777}) // Length is default 0
	suite.loopback.CreateFile(internal.CreateFileOptions{Name: file2, Mode: 0777})
	suite.loopback.CreateFile(internal.CreateFileOptions{Name: file3, Mode: 0777})

	// Read the Directory
	dir, err := suite.fileCache.ReadDir(internal.ReadDirOptions{Name: name})
	suite.assert.Nil(err)
	suite.assert.NotEmpty(dir)
	suite.assert.EqualValues(4, len(dir))
	suite.assert.EqualValues(file1, dir[0].Path)
	suite.assert.EqualValues(1024, dir[0].Size)
	suite.assert.EqualValues(file2, dir[1].Path)
	suite.assert.EqualValues(1024, dir[1].Size)
	suite.assert.EqualValues(file3, dir[2].Path)
	suite.assert.EqualValues(1024, dir[2].Size)
	suite.assert.EqualValues(subdir, dir[3].Path)
}

func pos(s []*internal.ObjAttr, e string) int {
	for i, v := range s {
		if v.Path == e {
			return i
		}
	}
	return -1
}

func (suite *fileCacheTestSuite) TestReadDirMixed() {
	defer suite.cleanupTest()
	// Setup
	name := "dir"
<<<<<<< HEAD
	subdir := name + "/subdir"
	file1 := name + "/file1" // case 1
	file2 := name + "/file2" // case 2
	file3 := name + "/file3" // case 3
	file4 := name + "/file4" // case 4
=======
	subdir := filepath.Join(name, "subdir")
	file1 := filepath.Join(name, "file1") // case 1
	file2 := filepath.Join(name, "file2") // case 2
	file3 := filepath.Join(name, "file3") // case 3
	file4 := filepath.Join(name, "file4") // case 4

>>>>>>> 9c10ae08
	suite.fileCache.CreateDir(internal.CreateDirOptions{Name: name, Mode: 0777})
	suite.fileCache.CreateDir(internal.CreateDirOptions{Name: subdir, Mode: 0777})

	// By default createEmptyFile is false, so we will not create these files in storage until they are closed.
	suite.fileCache.CreateFile(internal.CreateFileOptions{Name: file2, Mode: 0777})
	suite.fileCache.TruncateFile(internal.TruncateFileOptions{Name: file2, Size: 1024})
	suite.fileCache.CreateFile(internal.CreateFileOptions{Name: file3, Mode: 0777})
	suite.fileCache.TruncateFile(internal.TruncateFileOptions{Name: file3, Size: 1024})

	// Create the files in fake_storage and simulate different sizes
	suite.loopback.CreateFile(internal.CreateFileOptions{Name: file1, Mode: 0777}) // Length is default 0
	suite.loopback.CreateFile(internal.CreateFileOptions{Name: file3, Mode: 0777})

	suite.loopback.CreateFile(internal.CreateFileOptions{Name: file4, Mode: 0777})
	suite.fileCache.TruncateFile(internal.TruncateFileOptions{Name: file4, Size: 1024})
	suite.fileCache.TruncateFile(internal.TruncateFileOptions{Name: file4, Size: 0})

	// Read the Directory
	dir, err := suite.fileCache.ReadDir(internal.ReadDirOptions{Name: name})
	suite.assert.Nil(err)
	suite.assert.NotEmpty(dir)

	var i int
	i = pos(dir, file1)
	suite.assert.EqualValues(0, dir[i].Size)

	i = pos(dir, file3)
	suite.assert.EqualValues(1024, dir[i].Size)

	i = pos(dir, file2)
	suite.assert.EqualValues(1024, dir[i].Size)

	i = pos(dir, file4)
	suite.assert.EqualValues(0, dir[i].Size)
}

func (suite *fileCacheTestSuite) TestReadDirError() {
	defer suite.cleanupTest()
	// Setup
	name := "dir" // Does not exist in cache or storage

	dir, err := suite.fileCache.ReadDir(internal.ReadDirOptions{Name: name})
	suite.assert.Nil(err) // This seems wrong, I feel like we should return ENOENT? But then again, see the comment in BlockBlob List.
	suite.assert.Empty(dir)
}

func (suite *fileCacheTestSuite) TestStreamDirCase1() {
	defer suite.cleanupTest()
	// Setup
	name := "dir"
	subdir := name + "/subdir"
	file1 := name + "/file1"
	file2 := name + "/file2"
	file3 := name + "/file3"
	// Create files directly in "fake_storage"
	suite.loopback.CreateDir(internal.CreateDirOptions{Name: name, Mode: 0777})
	suite.loopback.CreateDir(internal.CreateDirOptions{Name: subdir, Mode: 0777})
	suite.loopback.CreateFile(internal.CreateFileOptions{Name: file1})
	suite.loopback.CreateFile(internal.CreateFileOptions{Name: file2})
	suite.loopback.CreateFile(internal.CreateFileOptions{Name: file3})

	// Read the Directory
	dir, _, err := suite.fileCache.StreamDir(internal.StreamDirOptions{Name: name})
	suite.assert.Nil(err)
	suite.assert.NotEmpty(dir)
	suite.assert.EqualValues(4, len(dir))
	suite.assert.EqualValues(file1, dir[0].Path)
	suite.assert.EqualValues(file2, dir[1].Path)
	suite.assert.EqualValues(file3, dir[2].Path)
	suite.assert.EqualValues(subdir, dir[3].Path)
}

// TODO: case3 requires more thought due to the way loopback fs is designed, specifically getAttr and streamDir
func (suite *fileCacheTestSuite) TestStreamDirCase2() {
	defer suite.cleanupTest()
	// Setup
	name := "dir"
	subdir := name + "/subdir"
	file1 := name + "/file1"
	file2 := name + "/file2"
	file3 := name + "/file3"
	suite.fileCache.CreateDir(internal.CreateDirOptions{Name: name, Mode: 0777})
	suite.fileCache.CreateDir(internal.CreateDirOptions{Name: subdir, Mode: 0777})
	// By default createEmptyFile is false, so we will not create these files in storage until they are closed.
	suite.fileCache.CreateFile(internal.CreateFileOptions{Name: file1, Mode: 0777})
	suite.fileCache.CreateFile(internal.CreateFileOptions{Name: file2, Mode: 0777})
	suite.fileCache.CreateFile(internal.CreateFileOptions{Name: file3, Mode: 0777})

	// Read the Directory
	dir, _, err := suite.fileCache.StreamDir(internal.StreamDirOptions{Name: name})
	suite.assert.Nil(err)
	suite.assert.NotEmpty(dir)
	suite.assert.EqualValues(4, len(dir))
	suite.assert.EqualValues(subdir, dir[0].Path)
	suite.assert.EqualValues(file1, dir[1].Path)
	suite.assert.EqualValues(file2, dir[2].Path)
	suite.assert.EqualValues(file3, dir[3].Path)
}

func (suite *fileCacheTestSuite) TestFileUsed() {
	defer suite.cleanupTest()
	suite.fileCache.FileUsed("temp")
	suite.fileCache.policy.IsCached("temp")
}

// File cache does not have CreateDir Method implemented hence results are undefined here
func (suite *fileCacheTestSuite) TestIsDirEmpty() {
	defer suite.cleanupTest()
	// Setup
	path := "dir"
	suite.fileCache.CreateDir(internal.CreateDirOptions{Name: path, Mode: 0777})

	empty := suite.fileCache.IsDirEmpty(internal.IsDirEmptyOptions{Name: path})
	suite.assert.True(empty)
}

func (suite *fileCacheTestSuite) TestIsDirEmptyFalse() {
	defer suite.cleanupTest()
	// Setup
	path := "dir"
	subdir := path + "/subdir"
	suite.fileCache.CreateDir(internal.CreateDirOptions{Name: path, Mode: 0777})
	suite.fileCache.CreateDir(internal.CreateDirOptions{Name: subdir, Mode: 0777})

	empty := suite.fileCache.IsDirEmpty(internal.IsDirEmptyOptions{Name: path})
	suite.assert.False(empty)
}

func (suite *fileCacheTestSuite) TestIsDirEmptyFalseInCache() {
	defer suite.cleanupTest()
	// Setup
	path := "dir"
	file := path + "/file"
	suite.fileCache.CreateDir(internal.CreateDirOptions{Name: path, Mode: 0777})
	suite.fileCache.CreateFile(internal.CreateFileOptions{Name: file, Mode: 0777})

	empty := suite.fileCache.IsDirEmpty(internal.IsDirEmptyOptions{Name: path})
	suite.assert.False(empty)
}

func (suite *fileCacheTestSuite) TestRenameDir() {
	defer suite.cleanupTest()
	// Setup
	// Configure to create empty files so we create the file in storage
	createEmptyFile := true
	config := fmt.Sprintf("file_cache:\n  path: %s\n  offload-io: true\n  create-empty-file: %t\n\nloopbackfs:\n  path: %s",
		suite.cache_path, createEmptyFile, suite.fake_storage_path)
	suite.setupTestHelper(config) // setup a new file cache with a custom config (teardown will occur after the test as usual)

	src := "src"
	dst := "dst"
	path := src + "/file"
	suite.fileCache.CreateDir(internal.CreateDirOptions{Name: src, Mode: 0777})
	suite.fileCache.CreateFile(internal.CreateFileOptions{Name: path, Mode: 0777})
	// The file (and directory) is in the cache and storage (see TestCreateFileInDirCreateEmptyFile)
	// Delete the file since we can only delete empty directories
	suite.fileCache.DeleteFile(internal.DeleteFileOptions{Name: path})

	// Delete the directory
	err := suite.fileCache.RenameDir(internal.RenameDirOptions{Src: src, Dst: dst})
	suite.assert.Nil(err)
	suite.assert.False(suite.fileCache.policy.IsCached(src)) // Directory should not be cached
}

func (suite *fileCacheTestSuite) TestCreateFile() {
	defer suite.cleanupTest()
	// Default is to not create empty files on create file to support immutable storage.
	path := "file1"
	options := internal.CreateFileOptions{Name: path}
	f, err := suite.fileCache.CreateFile(options)
	suite.assert.Nil(err)
	suite.assert.True(f.Dirty()) // Handle should be dirty since it was not created in storage

	// Path should be added to the file cache
	_, err = os.Stat(common.JoinUnixFilepath(suite.cache_path, path))
	suite.assert.True(err == nil || os.IsExist(err))
	// Path should not be in fake storage
	_, err = os.Stat(common.JoinUnixFilepath(suite.fake_storage_path, path))
	suite.assert.True(os.IsNotExist(err))
}

func (suite *fileCacheTestSuite) TestCreateFileInDir() {
	defer suite.cleanupTest()
	// Default is to not create empty files on create file to support immutable storage.
	dir := "dir"
	path := dir + "/file"
	options := internal.CreateFileOptions{Name: path}
	f, err := suite.fileCache.CreateFile(options)
	suite.assert.Nil(err)
	suite.assert.True(f.Dirty()) // Handle should be dirty since it was not created in storage

	// Path should be added to the file cache, including directory
	_, err = os.Stat(common.JoinUnixFilepath(suite.cache_path, dir))
	suite.assert.True(err == nil || os.IsExist(err))
	_, err = os.Stat(common.JoinUnixFilepath(suite.cache_path, path))
	suite.assert.True(err == nil || os.IsExist(err))
	// Path should not be in fake storage
	_, err = os.Stat(common.JoinUnixFilepath(suite.fake_storage_path, path))
	suite.assert.True(os.IsNotExist(err))
}

func (suite *fileCacheTestSuite) TestCreateFileCreateEmptyFile() {
	defer suite.cleanupTest()
	// Configure to create empty files so we create the file in storage
	createEmptyFile := true
	config := fmt.Sprintf("file_cache:\n  path: %s\n  offload-io: true\n  create-empty-file: %t\n\nloopbackfs:\n  path: %s",
		suite.cache_path, createEmptyFile, suite.fake_storage_path)
	suite.setupTestHelper(config) // setup a new file cache with a custom config (teardown will occur after the test as usual)

	path := "file2"
	options := internal.CreateFileOptions{Name: path}
	f, err := suite.fileCache.CreateFile(options)
	suite.assert.Nil(err)
	suite.assert.False(f.Dirty()) // Handle should not be dirty since it was written to storage

	// Path should be added to the file cache
	_, err = os.Stat(common.JoinUnixFilepath(suite.cache_path, path))
	suite.assert.True(err == nil || os.IsExist(err))
	// Path should be in fake storage
	_, err = os.Stat(common.JoinUnixFilepath(suite.fake_storage_path, path))
	suite.assert.True(err == nil || os.IsExist(err))
}

func (suite *fileCacheTestSuite) TestCreateFileInDirCreateEmptyFile() {
	defer suite.cleanupTest()
	// Configure to create empty files so we create the file in storage
	createEmptyFile := true
	config := fmt.Sprintf("file_cache:\n  path: %s\n  offload-io: true\n  create-empty-file: %t\n\nloopbackfs:\n  path: %s",
		suite.cache_path, createEmptyFile, suite.fake_storage_path)
	suite.setupTestHelper(config) // setup a new file cache with a custom config (teardown will occur after the test as usual)

	dir := "dir"
	path := dir + "/file"
	suite.fileCache.CreateDir(internal.CreateDirOptions{Name: dir, Mode: 0777})
	f, err := suite.fileCache.CreateFile(internal.CreateFileOptions{Name: path, Mode: 0777})
	suite.assert.Nil(err)
	suite.assert.False(f.Dirty()) // Handle should be dirty since it was not created in storage

	// Path should be added to the file cache, including directory
	_, err = os.Stat(common.JoinUnixFilepath(suite.cache_path, dir))
	suite.assert.True(err == nil || os.IsExist(err))
	_, err = os.Stat(common.JoinUnixFilepath(suite.cache_path, path))
	suite.assert.True(err == nil || os.IsExist(err))
	// Path should be in fake storage, including directory
	_, err = os.Stat(common.JoinUnixFilepath(suite.fake_storage_path, dir))
	suite.assert.True(err == nil || os.IsExist(err))
	_, err = os.Stat(common.JoinUnixFilepath(suite.fake_storage_path, path))
	suite.assert.True(err == nil || os.IsExist(err))
}

func (suite *fileCacheTestSuite) TestSyncFile() {
	defer suite.cleanupTest()
	path := "file3"

	handle, _ := suite.fileCache.CreateFile(internal.CreateFileOptions{Name: path, Mode: 0777})
	suite.fileCache.CloseFile(internal.CloseFileOptions{Handle: handle})

	// On a sync we open, sync, flush and close
	handle, err := suite.fileCache.OpenFile(internal.OpenFileOptions{Name: path, Mode: 0777})
	suite.assert.Nil(err)
	err = suite.fileCache.SyncFile(internal.SyncFileOptions{Handle: handle})
	suite.assert.Nil(err)
	testData := "test data"
	data := []byte(testData)
	suite.fileCache.WriteFile(internal.WriteFileOptions{Handle: handle, Offset: 0, Data: data})
	suite.fileCache.FlushFile(internal.FlushFileOptions{Handle: handle})
	suite.fileCache.CloseFile(internal.CloseFileOptions{Handle: handle})

	// Path should not be in file cache
	_, err = os.Stat(common.JoinUnixFilepath(suite.cache_path, path))
	suite.assert.True(os.IsNotExist(err))

	path = "file.fsync"
	suite.fileCache.syncToFlush = true
	handle, err = suite.fileCache.CreateFile(internal.CreateFileOptions{Name: path, Mode: 0777})
	suite.assert.Nil(err)
	_, err = suite.fileCache.WriteFile(internal.WriteFileOptions{Handle: handle, Offset: 0, Data: data})
	suite.assert.Nil(err)
	suite.assert.Equal(handle.Dirty(), true)
	err = suite.fileCache.SyncFile(internal.SyncFileOptions{Handle: handle})
	suite.assert.Nil(err)
	suite.assert.Equal(handle.Dirty(), false)
	_, err = os.Stat(suite.fake_storage_path + "/" + path)
	suite.assert.True(err == nil || os.IsExist(err))

	suite.fileCache.CloseFile(internal.CloseFileOptions{Handle: handle})
	suite.fileCache.syncToFlush = false
}

func (suite *fileCacheTestSuite) TestDeleteFile() {
	defer suite.cleanupTest()
	path := "file4"

	handle, err := suite.fileCache.CreateFile(internal.CreateFileOptions{Name: path, Mode: 0777})
	suite.assert.Nil(err)
	err = suite.fileCache.CloseFile(internal.CloseFileOptions{Handle: handle})
	suite.assert.Nil(err)

	err = suite.fileCache.DeleteFile(internal.DeleteFileOptions{Name: path})
	suite.assert.Nil(err)

	// Path should not be in file cache
	_, err = os.Stat(common.JoinUnixFilepath(suite.cache_path, path))
	suite.assert.True(os.IsNotExist(err))
	// Path should not be in fake storage
	_, err = os.Stat(common.JoinUnixFilepath(suite.fake_storage_path, path))
	suite.assert.True(os.IsNotExist(err))
}

// Case 2 Test cover when the file does not exist in storage but it exists in the local cache.
// This can happen if createEmptyFile is false and the file hasn't been flushed yet.
func (suite *fileCacheTestSuite) TestDeleteFileCase2() {
	defer suite.cleanupTest()
	// Default is to not create empty files on create file to support immutable storage.
	path := "file5"
	suite.fileCache.CreateFile(internal.CreateFileOptions{Name: path, Mode: 0777})

	err := suite.fileCache.DeleteFile(internal.DeleteFileOptions{Name: path})
	suite.assert.NotNil(err)
	suite.assert.Equal(err, syscall.EIO)

	// Path should not be in local cache (since we failed the operation)
	_, err = os.Stat(common.JoinUnixFilepath(suite.cache_path, path))
	suite.assert.True(err == nil || os.IsExist(err))
	// Path should not be in fake storage
	_, err = os.Stat(common.JoinUnixFilepath(suite.fake_storage_path, path))
	suite.assert.True(os.IsNotExist(err))
}

func (suite *fileCacheTestSuite) TestDeleteFileError() {
	defer suite.cleanupTest()
	path := "file6"
	err := suite.fileCache.DeleteFile(internal.DeleteFileOptions{Name: path})
	suite.assert.NotNil(err)
	suite.assert.EqualValues(syscall.ENOENT, err)
}

func (suite *fileCacheTestSuite) TestOpenFileNotInCache() {
	defer suite.cleanupTest()
	path := "file7"
	handle, _ := suite.fileCache.CreateFile(internal.CreateFileOptions{Name: path, Mode: 0777})
	testData := "test data"
	data := []byte(testData)
	suite.fileCache.WriteFile(internal.WriteFileOptions{Handle: handle, Offset: 0, Data: data})
	suite.fileCache.CloseFile(internal.CloseFileOptions{Handle: handle})

	// loop until file does not exist - done due to async nature of eviction
	_, err := os.Stat(common.JoinUnixFilepath(suite.cache_path, path))
	for i := 0; i < 10 && !os.IsNotExist(err); i++ {
		time.Sleep(time.Second)
		_, err = os.Stat(common.JoinUnixFilepath(suite.cache_path, path))
	}
	suite.assert.True(os.IsNotExist(err))

	// Download is required
	handle, err = suite.fileCache.OpenFile(internal.OpenFileOptions{Name: path, Mode: 0777})
	suite.assert.Nil(err)
	suite.assert.EqualValues(path, handle.Path)
	suite.assert.False(handle.Dirty())

	// File should exist in cache
	_, err = os.Stat(common.JoinUnixFilepath(suite.cache_path, path))
	suite.assert.True(err == nil || os.IsExist(err))
}

func (suite *fileCacheTestSuite) TestOpenFileInCache() {
	defer suite.cleanupTest()
	path := "file8"
	handle, _ := suite.fileCache.CreateFile(internal.CreateFileOptions{Name: path, Mode: 0777})
	testData := "test data"
	data := []byte(testData)
	suite.fileCache.WriteFile(internal.WriteFileOptions{Handle: handle, Offset: 0, Data: data})
	suite.fileCache.FlushFile(internal.FlushFileOptions{Handle: handle})

	// Download is required
	handle, err := suite.fileCache.OpenFile(internal.OpenFileOptions{Name: path, Mode: 0777})
	suite.assert.Nil(err)
	suite.assert.EqualValues(path, handle.Path)
	suite.assert.False(handle.Dirty())

	// File should exist in cache
	_, err = os.Stat(common.JoinUnixFilepath(suite.cache_path, path))
	suite.assert.True(err == nil || os.IsExist(err))
}

// Tests for GetProperties in OpenFile should be done in E2E tests
// - there is no good way to test it here with a loopback FS without a mock component.

func (suite *fileCacheTestSuite) TestCloseFile() {
	defer suite.cleanupTest()
	// Default is to not create empty files on create file to support immutable storage.
	path := "file9"

	handle, _ := suite.fileCache.CreateFile(internal.CreateFileOptions{Name: path, Mode: 0777})
	// The file is in the cache but not in storage (see TestCreateFileInDirCreateEmptyFile)

	// CloseFile
	err := suite.fileCache.CloseFile(internal.CloseFileOptions{Handle: handle})
	suite.assert.Nil(err)

	// loop until file does not exist - done due to async nature of eviction
	_, err = os.Stat(common.JoinUnixFilepath(suite.cache_path, path))
	for i := 0; i < 10 && !os.IsNotExist(err); i++ {
		time.Sleep(time.Second)
		_, err = os.Stat(common.JoinUnixFilepath(suite.cache_path, path))
	}
	suite.assert.True(os.IsNotExist(err))

	suite.assert.False(suite.fileCache.policy.IsCached(path)) // File should be invalidated
	// File should not be in cache
	_, err = os.Stat(common.JoinUnixFilepath(suite.cache_path, path))
	suite.assert.True(os.IsNotExist(err))
	// File should be in storage
	_, err = os.Stat(common.JoinUnixFilepath(suite.fake_storage_path, path))
	suite.assert.True(err == nil || os.IsExist(err))
}

func (suite *fileCacheTestSuite) TestCloseFileTimeout() {
	defer suite.cleanupTest()
	suite.cleanupTest() // teardown the default file cache generated
	cacheTimeout := 5
	config := fmt.Sprintf("file_cache:\n  path: %s\n  offload-io: true\n  timeout-sec: %d\n\nloopbackfs:\n  path: %s",
		suite.cache_path, cacheTimeout, suite.fake_storage_path)
	suite.setupTestHelper(config) // setup a new file cache with a custom config (teardown will occur after the test as usual)

	path := "file10"

	handle, _ := suite.fileCache.CreateFile(internal.CreateFileOptions{Name: path, Mode: 0777})
	// The file is in the cache but not in storage (see TestCreateFileInDirCreateEmptyFile)

	// CloseFile
	err := suite.fileCache.CloseFile(internal.CloseFileOptions{Handle: handle})
	suite.assert.Nil(err)
	suite.assert.False(suite.fileCache.policy.IsCached(path)) // File should be invalidated

	// File should be in cache
	_, err = os.Stat(common.JoinUnixFilepath(suite.cache_path, path))
	suite.assert.True(err == nil || os.IsExist(err))
	// File should be in storage
	_, err = os.Stat(common.JoinUnixFilepath(suite.fake_storage_path, path))
	suite.assert.True(err == nil || os.IsExist(err))

	// loop until file does not exist - done due to async nature of eviction
	_, err = os.Stat(common.JoinUnixFilepath(suite.cache_path, path))
	for i := 0; i < (cacheTimeout*3) && !os.IsNotExist(err); i++ {
		time.Sleep(time.Second)
		_, err = os.Stat(common.JoinUnixFilepath(suite.cache_path, path))
	}

	// File should not be in cache
	_, err = os.Stat(common.JoinUnixFilepath(suite.cache_path, path))
	suite.assert.True(os.IsNotExist(err))

	// File should be in storage
	_, err = os.Stat(common.JoinUnixFilepath(suite.fake_storage_path, path))
	suite.assert.True(err == nil || os.IsExist(err))
}

func (suite *fileCacheTestSuite) TestReadFileEmpty() {
	defer suite.cleanupTest()
	// Setup
	file := "file11"
	handle, _ := suite.fileCache.CreateFile(internal.CreateFileOptions{Name: file, Mode: 0777})

	d, err := suite.fileCache.ReadFile(internal.ReadFileOptions{Handle: handle})
	suite.assert.Nil(err)
	suite.assert.Empty(d)
}

func (suite *fileCacheTestSuite) TestReadFile() {
	defer suite.cleanupTest()
	// Setup
	file := "file12"
	handle, _ := suite.fileCache.CreateFile(internal.CreateFileOptions{Name: file, Mode: 0777})
	testData := "test data"
	data := []byte(testData)
	suite.fileCache.WriteFile(internal.WriteFileOptions{Handle: handle, Offset: 0, Data: data})
	suite.fileCache.FlushFile(internal.FlushFileOptions{Handle: handle})

	handle, _ = suite.fileCache.OpenFile(internal.OpenFileOptions{Name: file, Mode: 0777})

	d, err := suite.fileCache.ReadFile(internal.ReadFileOptions{Handle: handle})
	suite.assert.Nil(err)
	suite.assert.EqualValues(data, d)
}

func (suite *fileCacheTestSuite) TestReadFileNoFlush() {
	defer suite.cleanupTest()
	// Setup
	file := "file13"
	handle, _ := suite.fileCache.CreateFile(internal.CreateFileOptions{Name: file, Mode: 0777})
	testData := "test data"
	data := []byte(testData)
	suite.fileCache.WriteFile(internal.WriteFileOptions{Handle: handle, Offset: 0, Data: data})

	handle, _ = suite.fileCache.OpenFile(internal.OpenFileOptions{Name: file, Mode: 0777})

	d, err := suite.fileCache.ReadFile(internal.ReadFileOptions{Handle: handle})
	suite.assert.Nil(err)
	suite.assert.EqualValues(data, d)
}

func (suite *fileCacheTestSuite) TestReadFileErrorBadFd() {
	defer suite.cleanupTest()
	// Setup
	file := "file14"
	handle := handlemap.NewHandle(file)
	data, err := suite.fileCache.ReadFile(internal.ReadFileOptions{Handle: handle})
	suite.assert.NotNil(err)
	suite.assert.EqualValues(syscall.EBADF, err)
	suite.assert.Nil(data)
}

func (suite *fileCacheTestSuite) TestReadInBufferEmpty() {
	defer suite.cleanupTest()
	// Setup
	file := "file15"
	handle, _ := suite.fileCache.CreateFile(internal.CreateFileOptions{Name: file, Mode: 0777})

	data := make([]byte, 0)
	length, err := suite.fileCache.ReadInBuffer(internal.ReadInBufferOptions{Handle: handle, Offset: 0, Data: data})
	suite.assert.Nil(err)
	suite.assert.EqualValues(0, length)
	suite.assert.Empty(data)
}

func (suite *fileCacheTestSuite) TestReadInBufferNoFlush() {
	defer suite.cleanupTest()
	// Setup
	file := "file16"
	handle, _ := suite.fileCache.CreateFile(internal.CreateFileOptions{Name: file, Mode: 0777})
	testData := "test data"
	data := []byte(testData)
	suite.fileCache.WriteFile(internal.WriteFileOptions{Handle: handle, Offset: 0, Data: data})

	handle, _ = suite.fileCache.OpenFile(internal.OpenFileOptions{Name: file, Mode: 0777})

	output := make([]byte, 9)
	length, err := suite.fileCache.ReadInBuffer(internal.ReadInBufferOptions{Handle: handle, Offset: 0, Data: output})
	suite.assert.Nil(err)
	suite.assert.EqualValues(data, output)
	suite.assert.EqualValues(len(data), length)
}

func (suite *fileCacheTestSuite) TestReadInBuffer() {
	defer suite.cleanupTest()
	// Setup
	file := "file17"
	handle, _ := suite.fileCache.CreateFile(internal.CreateFileOptions{Name: file, Mode: 0777})
	testData := "test data"
	data := []byte(testData)
	suite.fileCache.WriteFile(internal.WriteFileOptions{Handle: handle, Offset: 0, Data: data})
	suite.fileCache.FlushFile(internal.FlushFileOptions{Handle: handle})

	handle, _ = suite.fileCache.OpenFile(internal.OpenFileOptions{Name: file, Mode: 0777})

	output := make([]byte, 9)
	length, err := suite.fileCache.ReadInBuffer(internal.ReadInBufferOptions{Handle: handle, Offset: 0, Data: output})
	suite.assert.Nil(err)
	suite.assert.EqualValues(data, output)
	suite.assert.EqualValues(len(data), length)
}

func (suite *fileCacheTestSuite) TestReadInBufferErrorBadFd() {
	defer suite.cleanupTest()
	// Setup
	file := "file18"
	handle := handlemap.NewHandle(file)
	length, err := suite.fileCache.ReadInBuffer(internal.ReadInBufferOptions{Handle: handle})
	suite.assert.NotNil(err)
	suite.assert.EqualValues(syscall.EBADF, err)
	suite.assert.EqualValues(0, length)
}

func (suite *fileCacheTestSuite) TestWriteFile() {
	defer suite.cleanupTest()
	// Setup
	file := "file19"
	handle, _ := suite.fileCache.CreateFile(internal.CreateFileOptions{Name: file, Mode: 0777})

	handle.Flags.Clear(handlemap.HandleFlagDirty) // Technically create file will mark it as dirty, we just want to check write file updates the dirty flag, so temporarily set this to false
	testData := "test data"
	data := []byte(testData)
	length, err := suite.fileCache.WriteFile(internal.WriteFileOptions{Handle: handle, Offset: 0, Data: data})

	suite.assert.Nil(err)
	suite.assert.EqualValues(len(data), length)
	// Check that the local cache updated with data
	d, _ := os.ReadFile(common.JoinUnixFilepath(suite.cache_path, file))
	suite.assert.EqualValues(data, d)
	suite.assert.True(handle.Dirty())
}

func (suite *fileCacheTestSuite) TestWriteFileErrorBadFd() {
	defer suite.cleanupTest()
	// Setup
	file := "file20"
	handle := handlemap.NewHandle(file)
	len, err := suite.fileCache.WriteFile(internal.WriteFileOptions{Handle: handle})
	suite.assert.NotNil(err)
	suite.assert.EqualValues(syscall.EBADF, err)
	suite.assert.EqualValues(0, len)
}

func (suite *fileCacheTestSuite) TestFlushFileEmpty() {
	defer suite.cleanupTest()
	// Setup
	file := "file21"
	handle, _ := suite.fileCache.CreateFile(internal.CreateFileOptions{Name: file, Mode: 0777})

	// Path should not be in fake storage
	_, err := os.Stat(common.JoinUnixFilepath(suite.fake_storage_path, file))
	suite.assert.True(os.IsNotExist(err))

	// Flush the Empty File
	err = suite.fileCache.FlushFile(internal.FlushFileOptions{Handle: handle})
	suite.assert.Nil(err)
	suite.assert.False(handle.Dirty())

	// Path should be in fake storage
	_, err = os.Stat(common.JoinUnixFilepath(suite.fake_storage_path, file))
	suite.assert.True(err == nil || os.IsExist(err))
}

func (suite *fileCacheTestSuite) TestFlushFile() {
	defer suite.cleanupTest()
	// Setup
	file := "file22"
	handle, _ := suite.fileCache.CreateFile(internal.CreateFileOptions{Name: file, Mode: 0777})
	testData := "test data"
	data := []byte(testData)
	suite.fileCache.WriteFile(internal.WriteFileOptions{Handle: handle, Offset: 0, Data: data})

	// Path should not be in fake storage
	_, err := os.Stat(common.JoinUnixFilepath(suite.fake_storage_path, file))
	suite.assert.True(os.IsNotExist(err))

	// Flush the Empty File
	err = suite.fileCache.FlushFile(internal.FlushFileOptions{Handle: handle})
	suite.assert.Nil(err)
	suite.assert.False(handle.Dirty())

	// Path should be in fake storage
	_, err = os.Stat(common.JoinUnixFilepath(suite.fake_storage_path, file))
	suite.assert.True(err == nil || os.IsExist(err))
	// Check that fake_storage updated with data
	d, _ := os.ReadFile(common.JoinUnixFilepath(suite.fake_storage_path, file))
	suite.assert.EqualValues(data, d)
}

func (suite *fileCacheTestSuite) TestFlushFileErrorBadFd() {
	defer suite.cleanupTest()
	// Setup
	file := "file23"
	handle := handlemap.NewHandle(file)
	handle.Flags.Set(handlemap.HandleFlagDirty)
	err := suite.fileCache.FlushFile(internal.FlushFileOptions{Handle: handle})
	suite.assert.NotNil(err)
	suite.assert.EqualValues(syscall.EBADF, err)
}

func (suite *fileCacheTestSuite) TestGetAttrCase1() {
	defer suite.cleanupTest()
	// Setup
	file := "file24"
	// Create files directly in "fake_storage"
	suite.loopback.CreateFile(internal.CreateFileOptions{Name: file, Mode: 0777})

	// Read the Directory
	attr, err := suite.fileCache.GetAttr(internal.GetAttrOptions{Name: file})
	suite.assert.Nil(err)
	suite.assert.NotNil(attr)
	suite.assert.EqualValues(file, attr.Path)
}

func (suite *fileCacheTestSuite) TestGetAttrCase2() {
	defer suite.cleanupTest()
	// Setup
	file := "file25"
	// By default createEmptyFile is false, so we will not create these files in storage until they are closed.
	suite.fileCache.CreateFile(internal.CreateFileOptions{Name: file, Mode: 0777})

	// Read the Directory
	attr, err := suite.fileCache.GetAttr(internal.GetAttrOptions{Name: file})
	suite.assert.Nil(err)
	suite.assert.NotNil(attr)
	suite.assert.EqualValues(file, attr.Path)
}

func (suite *fileCacheTestSuite) TestGetAttrCase3() {
	defer suite.cleanupTest()
	// Setup
	file := "file26"
	// By default createEmptyFile is false, so we will not create these files in storage until they are closed.
	suite.fileCache.CreateFile(internal.CreateFileOptions{Name: file, Mode: 0777})
	suite.fileCache.TruncateFile(internal.TruncateFileOptions{Name: file, Size: 1024})
	// Create the files in fake_storage and simulate different sizes
	suite.loopback.CreateFile(internal.CreateFileOptions{Name: file, Mode: 0777}) // Length is default 0

	// Read the Directory
	attr, err := suite.fileCache.GetAttr(internal.GetAttrOptions{Name: file})
	suite.assert.Nil(err)
	suite.assert.NotNil(attr)
	suite.assert.EqualValues(file, attr.Path)
	suite.assert.EqualValues(1024, attr.Size)
}

func (suite *fileCacheTestSuite) TestGetAttrCase4() {
	defer suite.cleanupTest()
	// Setup
	file := "file27"
	// By default createEmptyFile is false, so we will not create these files in storage until they are closed.
	createHandle, err := suite.fileCache.CreateFile(internal.CreateFileOptions{Name: file, Mode: 0777})
	suite.assert.Nil(err)
	suite.assert.NotNil(createHandle)

	size := (100 * 1024 * 1024)
	data := make([]byte, size)

	written, err := suite.fileCache.WriteFile(internal.WriteFileOptions{Handle: createHandle, Offset: 0, Data: data})
	suite.assert.Nil(err)
	suite.assert.EqualValues(size, written)

	err = suite.fileCache.FlushFile(internal.FlushFileOptions{Handle: createHandle})
	suite.assert.Nil(err)

	err = suite.fileCache.CloseFile(internal.CloseFileOptions{Handle: createHandle})
	suite.assert.Nil(err)

	// Wait  file is evicted
	_, err = os.Stat(common.JoinUnixFilepath(suite.cache_path, file))
	for i := 0; i < 20 && !os.IsNotExist(err); i++ {
		time.Sleep(time.Second)
		_, err = os.Stat(common.JoinUnixFilepath(suite.cache_path, file))
	}
	suite.assert.True(os.IsNotExist(err))

	// open the file in parallel and try getting the size of file while open is on going
	go suite.fileCache.OpenFile(internal.OpenFileOptions{Name: file, Mode: 0666})

	// Read the Directory
	attr, err := suite.fileCache.GetAttr(internal.GetAttrOptions{Name: file})
	suite.assert.Nil(err)
	suite.assert.NotNil(attr)
	suite.assert.EqualValues(file, attr.Path)
	suite.assert.EqualValues(size, attr.Size)
}

// func (suite *fileCacheTestSuite) TestGetAttrError() {
// defer suite.cleanupTest()
// 	// Setup
// 	name := "file"
// 	attr, err := suite.fileCache.GetAttr(internal.GetAttrOptions{Name: name})
// 	suite.assert.NotNil(err)
// 	suite.assert.EqualValues(syscall.ENOENT, err)
// 	suite.assert.EqualValues("", attr.Name)
// }

func (suite *fileCacheTestSuite) TestRenameFileNotInCache() {
	defer suite.cleanupTest()
	// Setup
<<<<<<< HEAD
	src := "source"
	dst := "destination"
	handle, err := suite.fileCache.CreateFile(internal.CreateFileOptions{Name: src, Mode: 0777})
	suite.assert.Nil(err)
	err = suite.fileCache.CloseFile(internal.CloseFileOptions{Handle: handle})
	suite.assert.Nil(err)
=======
	src := "source1"
	dst := "destination1"
	handle, _ := suite.fileCache.CreateFile(internal.CreateFileOptions{Name: src, Mode: 0777})
	suite.fileCache.CloseFile(internal.CloseFileOptions{Handle: handle})
>>>>>>> 9c10ae08

	_, err = os.Stat(common.JoinUnixFilepath(suite.cache_path, src))
	for i := 0; i < 10 && !os.IsNotExist(err); i++ {
		time.Sleep(time.Second)
		_, err = os.Stat(common.JoinUnixFilepath(suite.cache_path, src))
	}
	suite.assert.True(os.IsNotExist(err))

	// Path should be in fake storage
	_, err = os.Stat(common.JoinUnixFilepath(suite.fake_storage_path, src))
	suite.assert.True(err == nil || os.IsExist(err))

	// RenameFile
	err = suite.fileCache.RenameFile(internal.RenameFileOptions{Src: src, Dst: dst})
	suite.assert.Nil(err)

	// Path in fake storage should be updated
	_, err = os.Stat(common.JoinUnixFilepath(suite.fake_storage_path, src)) // Src does not exist
	suite.assert.True(os.IsNotExist(err))
	_, err = os.Stat(common.JoinUnixFilepath(suite.fake_storage_path, dst)) // Dst does exist
	suite.assert.True(err == nil || os.IsExist(err))
}

func (suite *fileCacheTestSuite) TestRenameFileInCache() {
	defer suite.cleanupTest()
	// Setup
<<<<<<< HEAD
	src := "source"
	dst := "destination"
	createHandle, err := suite.fileCache.CreateFile(internal.CreateFileOptions{Name: src, Mode: 0666})
	suite.assert.Nil(err)
	err = suite.fileCache.CloseFile(internal.CloseFileOptions{Handle: createHandle})
	suite.assert.Nil(err)
	openHandle, err := suite.fileCache.OpenFile(internal.OpenFileOptions{Name: src, Mode: 0666})
	suite.assert.Nil(err)
=======
	src := "source2"
	dst := "destination2"
	createHandle, _ := suite.fileCache.CreateFile(internal.CreateFileOptions{Name: src, Mode: 0666})
	suite.fileCache.CloseFile(internal.CloseFileOptions{Handle: createHandle})
	openHandle, _ := suite.fileCache.OpenFile(internal.OpenFileOptions{Name: src, Mode: 0666})
>>>>>>> 9c10ae08

	// Path should be in the file cache
	_, err = os.Stat(common.JoinUnixFilepath(suite.cache_path, src))
	suite.assert.True(err == nil || os.IsExist(err))
	// Path should be in fake storage
	_, err = os.Stat(common.JoinUnixFilepath(suite.fake_storage_path, src))
	suite.assert.True(err == nil || os.IsExist(err))

	// RenameFile
	err = suite.fileCache.RenameFile(internal.RenameFileOptions{Src: src, Dst: dst})
	suite.assert.Nil(err)
	// Path in fake storage and file cache should be updated
	_, err = os.Stat(common.JoinUnixFilepath(suite.cache_path, src)) // Src does not exist
	suite.assert.True(os.IsNotExist(err))
	_, err = os.Stat(common.JoinUnixFilepath(suite.cache_path, dst)) // Dst shall exists in cache
	suite.assert.True(err == nil || os.IsExist(err))
	_, err = os.Stat(common.JoinUnixFilepath(suite.fake_storage_path, src)) // Src does not exist
	suite.assert.True(os.IsNotExist(err))
	_, err = os.Stat(common.JoinUnixFilepath(suite.fake_storage_path, dst)) // Dst does exist
	suite.assert.True(err == nil || os.IsExist(err))

	suite.fileCache.CloseFile(internal.CloseFileOptions{Handle: openHandle})
}

func (suite *fileCacheTestSuite) TestRenameFileCase2() {
	defer suite.cleanupTest()
	// Default is to not create empty files on create file to support immutable storage.
	src := "source3"
	dst := "destination3"
	suite.fileCache.CreateFile(internal.CreateFileOptions{Name: src, Mode: 0777})

	err := suite.fileCache.RenameFile(internal.RenameFileOptions{Src: src, Dst: dst})
	suite.assert.NotNil(err)
	suite.assert.Equal(err, syscall.EIO)

	// Src should be in local cache (since we failed the operation)
	_, err = os.Stat(common.JoinUnixFilepath(suite.cache_path, src))
	suite.assert.True(err == nil || os.IsExist(err))
	// Src should not be in fake storage
	_, err = os.Stat(common.JoinUnixFilepath(suite.fake_storage_path, src))
	suite.assert.True(os.IsNotExist(err))
	// Dst should not be in fake storage
	_, err = os.Stat(common.JoinUnixFilepath(suite.fake_storage_path, dst))
	suite.assert.True(os.IsNotExist(err))
}

func (suite *fileCacheTestSuite) TestRenameFileAndCacheCleanup() {
<<<<<<< HEAD
	defer suite.cleanupTest()
	suite.cleanupTest()
=======
	defer suite.cleanupTest()
	suite.cleanupTest()

	config := fmt.Sprintf("file_cache:\n  path: %s\n  offload-io: true\n  timeout-sec: 10\n\nloopbackfs:\n  path: %s",
		suite.cache_path, suite.fake_storage_path)
	suite.setupTestHelper(config) // setup a new file cache with a custom config (teardown will occur after the test as usual)

	src := "source4"
	dst := "destination4"
	createHandle, _ := suite.fileCache.CreateFile(internal.CreateFileOptions{Name: src, Mode: 0666})
	suite.fileCache.CloseFile(internal.CloseFileOptions{Handle: createHandle})
	openHandle, _ := suite.fileCache.OpenFile(internal.OpenFileOptions{Name: src, Mode: 0666})

	// Path should be in the file cache
	_, err := os.Stat(suite.cache_path + "/" + src)
	suite.assert.True(err == nil || os.IsExist(err))
	// Path should be in fake storage
	_, err = os.Stat(suite.fake_storage_path + "/" + src)
	suite.assert.True(err == nil || os.IsExist(err))

	// RenameFile
	err = suite.fileCache.RenameFile(internal.RenameFileOptions{Src: src, Dst: dst})
	suite.assert.Nil(err)
	// Path in fake storage and file cache should be updated
	_, err = os.Stat(suite.cache_path + "/" + src) // Src does not exist
	suite.assert.True(os.IsNotExist(err))
	_, err = os.Stat(suite.cache_path + "/" + dst) // Dst shall exists in cache
	suite.assert.True(err == nil || os.IsExist(err))
	_, err = os.Stat(suite.fake_storage_path + "/" + src) // Src does not exist
	suite.assert.True(os.IsNotExist(err))
	_, err = os.Stat(suite.fake_storage_path + "/" + dst) // Dst does exist
	suite.assert.True(err == nil || os.IsExist(err))

	suite.fileCache.CloseFile(internal.CloseFileOptions{Handle: openHandle})

	time.Sleep(5 * time.Second)                    // Check once before the cache cleanup that file exists
	_, err = os.Stat(suite.cache_path + "/" + dst) // Dst shall exists in cache
	suite.assert.True(err == nil || os.IsExist(err))

	time.Sleep(8 * time.Second)                    // Wait for the cache cleanup to occur
	_, err = os.Stat(suite.cache_path + "/" + dst) // Dst shall not exists in cache
	suite.assert.True(err == nil || os.IsNotExist(err))
}

func (suite *fileCacheTestSuite) TestRenameFileAndCacheCleanupWithNoTimeout() {
	defer suite.cleanupTest()
	suite.cleanupTest()

	config := fmt.Sprintf("file_cache:\n  path: %s\n  offload-io: true\n  timeout-sec: 0\n\nloopbackfs:\n  path: %s",
		suite.cache_path, suite.fake_storage_path)
	suite.setupTestHelper(config) // setup a new file cache with a custom config (teardown will occur after the test as usual)

	src := "source5"
	dst := "destination5"
	createHandle, _ := suite.fileCache.CreateFile(internal.CreateFileOptions{Name: src, Mode: 0666})
	suite.fileCache.CloseFile(internal.CloseFileOptions{Handle: createHandle})
	openHandle, _ := suite.fileCache.OpenFile(internal.OpenFileOptions{Name: src, Mode: 0666})

	// Path should be in the file cache
	_, err := os.Stat(suite.cache_path + "/" + src)
	suite.assert.True(err == nil || os.IsExist(err))
	// Path should be in fake storage
	_, err = os.Stat(suite.fake_storage_path + "/" + src)
	suite.assert.True(err == nil || os.IsExist(err))

	// RenameFile
	err = suite.fileCache.RenameFile(internal.RenameFileOptions{Src: src, Dst: dst})
	suite.assert.Nil(err)
	// Path in fake storage and file cache should be updated
	_, err = os.Stat(suite.cache_path + "/" + src) // Src does not exist
	suite.assert.True(os.IsNotExist(err))
	_, err = os.Stat(suite.cache_path + "/" + dst) // Dst shall exists in cache
	suite.assert.True(err == nil || os.IsExist(err))
	_, err = os.Stat(suite.fake_storage_path + "/" + src) // Src does not exist
	suite.assert.True(os.IsNotExist(err))
	_, err = os.Stat(suite.fake_storage_path + "/" + dst) // Dst does exist
	suite.assert.True(err == nil || os.IsExist(err))

	suite.fileCache.CloseFile(internal.CloseFileOptions{Handle: openHandle})

	time.Sleep(1 * time.Second)                    // Wait for the cache cleanup to occur
	_, err = os.Stat(suite.cache_path + "/" + dst) // Dst shall not exists in cache
	suite.assert.True(err == nil || os.IsNotExist(err))
}

func (suite *fileCacheTestSuite) TestTruncateFileNotInCache() {
	defer suite.cleanupTest()
	// Setup
	path := "file30"
	handle, _ := suite.fileCache.CreateFile(internal.CreateFileOptions{Name: path, Mode: 0777})
	suite.fileCache.CloseFile(internal.CloseFileOptions{Handle: handle})

	_, err := os.Stat(suite.cache_path + "/" + path)
	for i := 0; i < 10 && !os.IsNotExist(err); i++ {
		time.Sleep(time.Second)
		_, err = os.Stat(suite.cache_path + "/" + path)
	}
	suite.assert.True(os.IsNotExist(err))

	// Path should be in fake storage
	_, err = os.Stat(suite.fake_storage_path + "/" + path)
	suite.assert.True(err == nil || os.IsExist(err))

	// Chmod
	size := 1024
	err = suite.fileCache.TruncateFile(internal.TruncateFileOptions{Name: path, Size: int64(size)})
	suite.assert.Nil(err)
>>>>>>> 9c10ae08

	config := fmt.Sprintf("file_cache:\n  path: %s\n  offload-io: true\n  timeout-sec: 10\n\nloopbackfs:\n  path: %s",
		suite.cache_path, suite.fake_storage_path)
	suite.setupTestHelper(config) // setup a new file cache with a custom config (teardown will occur after the test as usual)

<<<<<<< HEAD
	src := "source1"
	dst := "destination2"
	createHandle, _ := suite.fileCache.CreateFile(internal.CreateFileOptions{Name: src, Mode: 0666})
=======
func (suite *fileCacheTestSuite) TestTruncateFileInCache() {
	defer suite.cleanupTest()
	// Setup
	path := "file31"
	createHandle, _ := suite.fileCache.CreateFile(internal.CreateFileOptions{Name: path, Mode: 0666})
>>>>>>> 9c10ae08
	suite.fileCache.CloseFile(internal.CloseFileOptions{Handle: createHandle})
	openHandle, _ := suite.fileCache.OpenFile(internal.OpenFileOptions{Name: src, Mode: 0666})

	// Path should be in the file cache
	_, err := os.Stat(suite.cache_path + "/" + src)
	suite.assert.True(err == nil || os.IsExist(err))
	// Path should be in fake storage
	_, err = os.Stat(suite.fake_storage_path + "/" + src)
	suite.assert.True(err == nil || os.IsExist(err))

	// RenameFile
	err = suite.fileCache.RenameFile(internal.RenameFileOptions{Src: src, Dst: dst})
	suite.assert.Nil(err)
	// Path in fake storage and file cache should be updated
	_, err = os.Stat(suite.cache_path + "/" + src) // Src does not exist
	suite.assert.True(os.IsNotExist(err))
	_, err = os.Stat(suite.cache_path + "/" + dst) // Dst shall exists in cache
	suite.assert.True(err == nil || os.IsExist(err))
	_, err = os.Stat(suite.fake_storage_path + "/" + src) // Src does not exist
	suite.assert.True(os.IsNotExist(err))
	_, err = os.Stat(suite.fake_storage_path + "/" + dst) // Dst does exist
	suite.assert.True(err == nil || os.IsExist(err))

	suite.fileCache.CloseFile(internal.CloseFileOptions{Handle: openHandle})

<<<<<<< HEAD
	time.Sleep(5 * time.Second)                    // Check once before the cache cleanup that file exists
	_, err = os.Stat(suite.cache_path + "/" + dst) // Dst shall exists in cache
=======
func (suite *fileCacheTestSuite) TestTruncateFileCase2() {
	defer suite.cleanupTest()
	// Default is to not create empty files on create file to support immutable storage.
	path := "file32"
	suite.fileCache.CreateFile(internal.CreateFileOptions{Name: path, Mode: 0666})

	size := 1024
	err := suite.fileCache.TruncateFile(internal.TruncateFileOptions{Name: path, Size: int64(size)})
	suite.assert.Nil(err)

	// Path should be in the file cache and size should be updated
	info, err := os.Stat(suite.cache_path + "/" + path)
>>>>>>> 9c10ae08
	suite.assert.True(err == nil || os.IsExist(err))

<<<<<<< HEAD
	time.Sleep(8 * time.Second)                    // Wait for the cache cleanup to occur
	_, err = os.Stat(suite.cache_path + "/" + dst) // Dst shall not exists in cache
	suite.assert.True(err == nil || os.IsNotExist(err))
=======
	// Path should not be in fake storage
	// With new changes we always download and then truncate so file will exists in local path
	// _, err = os.Stat(suite.fake_storage_path + "/" + path)
	// suite.assert.True(os.IsNotExist(err))
>>>>>>> 9c10ae08
}

func (suite *fileCacheTestSuite) TestRenameFileAndCacheCleanupWithNoTimeout() {
	defer suite.cleanupTest()
<<<<<<< HEAD
	suite.cleanupTest()
=======
	// Setup
	path := "file33"
	handle, _ := suite.fileCache.CreateFile(internal.CreateFileOptions{Name: path, Mode: 0777})
	suite.fileCache.CloseFile(internal.CloseFileOptions{Handle: handle})

	_, err := os.Stat(suite.cache_path + "/" + path)
	for i := 0; i < 10 && !os.IsNotExist(err); i++ {
		time.Sleep(time.Second)
		_, err = os.Stat(suite.cache_path + "/" + path)
	}
	suite.assert.True(os.IsNotExist(err))

	// Path should be in fake storage
	_, err = os.Stat(suite.fake_storage_path + "/" + path)
	suite.assert.True(err == nil || os.IsExist(err))

	// Chmod
	err = suite.fileCache.Chmod(internal.ChmodOptions{Name: path, Mode: os.FileMode(0666)})
	suite.assert.Nil(err)
>>>>>>> 9c10ae08

	config := fmt.Sprintf("file_cache:\n  path: %s\n  offload-io: true\n  timeout-sec: 0\n\nloopbackfs:\n  path: %s",
		suite.cache_path, suite.fake_storage_path)
	suite.setupTestHelper(config) // setup a new file cache with a custom config (teardown will occur after the test as usual)

<<<<<<< HEAD
	src := "source1"
	dst := "destination2"
	createHandle, _ := suite.fileCache.CreateFile(internal.CreateFileOptions{Name: src, Mode: 0666})
=======
func (suite *fileCacheTestSuite) TestChmodInCache() {
	defer suite.cleanupTest()
	// Setup
	path := "file34"
	createHandle, _ := suite.fileCache.CreateFile(internal.CreateFileOptions{Name: path, Mode: 0666})
>>>>>>> 9c10ae08
	suite.fileCache.CloseFile(internal.CloseFileOptions{Handle: createHandle})
	openHandle, _ := suite.fileCache.OpenFile(internal.OpenFileOptions{Name: src, Mode: 0666})

	// Path should be in the file cache
	_, err := os.Stat(suite.cache_path + "/" + src)
	suite.assert.True(err == nil || os.IsExist(err))
	// Path should be in fake storage
	_, err = os.Stat(suite.fake_storage_path + "/" + src)
	suite.assert.True(err == nil || os.IsExist(err))

	// RenameFile
	err = suite.fileCache.RenameFile(internal.RenameFileOptions{Src: src, Dst: dst})
	suite.assert.Nil(err)
	// Path in fake storage and file cache should be updated
<<<<<<< HEAD
	_, err = os.Stat(suite.cache_path + "/" + src) // Src does not exist
	suite.assert.True(os.IsNotExist(err))
	_, err = os.Stat(suite.cache_path + "/" + dst) // Dst shall exists in cache
=======
	info, _ := os.Stat(suite.cache_path + "/" + path)
	suite.assert.EqualValues(info.Mode(), 0755)
	info, _ = os.Stat(suite.fake_storage_path + "/" + path)
	suite.assert.EqualValues(info.Mode(), 0755)

	suite.fileCache.CloseFile(internal.CloseFileOptions{Handle: openHandle})
}

func (suite *fileCacheTestSuite) TestChmodCase2() {
	defer suite.cleanupTest()
	// Default is to not create empty files on create file to support immutable storage.
	path := "file35"
	oldMode := os.FileMode(0511)

	createHandle, err := suite.fileCache.CreateFile(internal.CreateFileOptions{Name: path, Mode: oldMode})
	suite.assert.Nil(err)

	newMode := os.FileMode(0666)
	err = suite.fileCache.Chmod(internal.ChmodOptions{Name: path, Mode: newMode})
	suite.assert.Nil(err)

	err = suite.fileCache.FlushFile(internal.FlushFileOptions{Handle: createHandle})
	suite.assert.Nil(err)

	// Path should be in the file cache with old mode (since we failed the operation)
	info, err := os.Stat(suite.cache_path + "/" + path)
>>>>>>> 9c10ae08
	suite.assert.True(err == nil || os.IsExist(err))
	_, err = os.Stat(suite.fake_storage_path + "/" + src) // Src does not exist
	suite.assert.True(os.IsNotExist(err))
	_, err = os.Stat(suite.fake_storage_path + "/" + dst) // Dst does exist
	suite.assert.True(err == nil || os.IsExist(err))

	suite.fileCache.CloseFile(internal.CloseFileOptions{Handle: openHandle})

	time.Sleep(1 * time.Second)                    // Wait for the cache cleanup to occur
	_, err = os.Stat(suite.cache_path + "/" + dst) // Dst shall not exists in cache
	suite.assert.True(err == nil || os.IsNotExist(err))
}

func (suite *fileCacheTestSuite) TestTruncateFileNotInCache() {
	defer suite.cleanupTest()
	// Setup
	path := "file36"
	handle, _ := suite.fileCache.CreateFile(internal.CreateFileOptions{Name: path, Mode: 0777})
	suite.fileCache.CloseFile(internal.CloseFileOptions{Handle: handle})

	_, err := os.Stat(common.JoinUnixFilepath(suite.cache_path, path))
	for i := 0; i < 10 && !os.IsNotExist(err); i++ {
		time.Sleep(time.Second)
		_, err = os.Stat(common.JoinUnixFilepath(suite.cache_path, path))
	}
	suite.assert.True(os.IsNotExist(err))

	// Path should be in fake storage
	_, err = os.Stat(common.JoinUnixFilepath(suite.fake_storage_path, path))
	suite.assert.True(err == nil || os.IsExist(err))

	// Chmod
	size := 1024
	err = suite.fileCache.TruncateFile(internal.TruncateFileOptions{Name: path, Size: int64(size)})
	suite.assert.Nil(err)

	// Path in fake storage should be updated
	info, _ := os.Stat(common.JoinUnixFilepath(suite.fake_storage_path, path))
	suite.assert.EqualValues(info.Size(), size)
}

func (suite *fileCacheTestSuite) TestTruncateFileInCache() {
	defer suite.cleanupTest()
	// Setup
<<<<<<< HEAD
	path := "file"
	createHandle, _ := suite.fileCache.CreateFile(internal.CreateFileOptions{Name: path, Mode: 0666})
=======
	path := "file37"
	createHandle, _ := suite.fileCache.CreateFile(internal.CreateFileOptions{Name: path, Mode: 0777})
>>>>>>> 9c10ae08
	suite.fileCache.CloseFile(internal.CloseFileOptions{Handle: createHandle})
	openHandle, _ := suite.fileCache.OpenFile(internal.OpenFileOptions{Name: path, Mode: 0666})

	// Path should be in the file cache
	_, err := os.Stat(common.JoinUnixFilepath(suite.cache_path, path))
	suite.assert.True(err == nil || os.IsExist(err))
	// Path should be in fake storage
	_, err = os.Stat(common.JoinUnixFilepath(suite.fake_storage_path, path))
	suite.assert.True(err == nil || os.IsExist(err))

	// Chmod
	size := 1024
	err = suite.fileCache.TruncateFile(internal.TruncateFileOptions{Name: path, Size: int64(size)})
	suite.assert.Nil(err)
	// Path in fake storage and file cache should be updated
	info, _ := os.Stat(common.JoinUnixFilepath(suite.cache_path, path))
	suite.assert.EqualValues(info.Size(), size)
	info, _ = os.Stat(common.JoinUnixFilepath(suite.fake_storage_path, path))
	suite.assert.EqualValues(info.Size(), size)

	suite.fileCache.CloseFile(internal.CloseFileOptions{Handle: openHandle})
}

func (suite *fileCacheTestSuite) TestTruncateFileCase2() {
	defer suite.cleanupTest()
	// Default is to not create empty files on create file to support immutable storage.
<<<<<<< HEAD
	path := "file"
	suite.fileCache.CreateFile(internal.CreateFileOptions{Name: path, Mode: 0666})
=======
	path := "file38"
	oldMode := os.FileMode(0511)
	suite.fileCache.CreateFile(internal.CreateFileOptions{Name: path, Mode: oldMode})
	info, _ := os.Stat(suite.cache_path + "/" + path)
	stat := info.Sys().(*syscall.Stat_t)
	oldOwner := stat.Uid
	oldGroup := stat.Gid

	owner := os.Getuid()
	group := os.Getgid()
	err := suite.fileCache.Chown(internal.ChownOptions{Name: path, Owner: owner, Group: group})
	suite.assert.NotNil(err)
	suite.assert.Equal(err, syscall.EIO)
>>>>>>> 9c10ae08

	size := 1024
	err := suite.fileCache.TruncateFile(internal.TruncateFileOptions{Name: path, Size: int64(size)})
	suite.assert.Nil(err)

	// Path should be in the file cache and size should be updated
	info, err := os.Stat(common.JoinUnixFilepath(suite.cache_path, path))
	suite.assert.True(err == nil || os.IsExist(err))
	suite.assert.EqualValues(info.Size(), size)

	// Path should not be in fake storage
	// With new changes we always download and then truncate so file will exists in local path
	// _, err = os.Stat(suite.fake_storage_path + "/" + path)
	// suite.assert.True(os.IsNotExist(err))
}

func (suite *fileCacheTestSuite) TestZZMountPathConflict() {
	defer suite.cleanupTest()
	cacheTimeout := 1
	configuration := fmt.Sprintf("file_cache:\n  path: %s\n  offload-io: true\n  timeout-sec: %d\n\nloopbackfs:\n  path: %s",
		suite.cache_path, cacheTimeout, suite.fake_storage_path)

	fileCache := NewFileCacheComponent()
	config.ReadConfigFromReader(strings.NewReader(configuration))
	config.Set("mount-path", suite.cache_path)
	err := fileCache.Configure(true)
	suite.assert.NotNil(err)
	suite.assert.Contains(err.Error(), "[tmp-path is same as mount path]")
}

// This test does not run on Windows unless you have admin rights since
// creating symlinks is only allowed as an admin
func (suite *fileCacheTestSuite) TestCachePathSymlink() {
	// Ignore test on Windows so pass a true test so the test passes
	if runtime.GOOS == "windows" {
		suite.assert.Nil(nil)
		return
	}

	defer suite.cleanupTest()
	// Setup
	suite.cleanupTest()
	err := os.Mkdir(suite.cache_path, 0777)
	defer os.RemoveAll(suite.cache_path)
	suite.assert.Nil(err)
	symlinkPath := suite.cache_path + ".lnk"
	err = os.Symlink(common.NormalizeObjectName(suite.cache_path), symlinkPath)
	defer os.Remove(symlinkPath)
	suite.assert.Nil(err)
	configuration := fmt.Sprintf("file_cache:\n  path: %s\n  offload-io: true\n\nloopbackfs:\n  path: %s",
		symlinkPath, suite.fake_storage_path)
	suite.setupTestHelper(configuration)

	file := "file39"
	handle, _ := suite.fileCache.CreateFile(internal.CreateFileOptions{Name: file, Mode: 0777})
	testData := "test data"
	data := []byte(testData)
	suite.fileCache.WriteFile(internal.WriteFileOptions{Handle: handle, Offset: 0, Data: data})
	suite.fileCache.FlushFile(internal.FlushFileOptions{Handle: handle})

	handle, _ = suite.fileCache.OpenFile(internal.OpenFileOptions{Name: file, Mode: 0777})

	d, err := suite.fileCache.ReadFile(internal.ReadFileOptions{Handle: handle})
	suite.assert.Nil(err)
	suite.assert.EqualValues(data, d)
}

func (suite *fileCacheTestSuite) TestZZOffloadIO() {
	defer suite.cleanupTest()
	configuration := fmt.Sprintf("file_cache:\n  path: %s\n  timeout-sec: 0\n\nloopbackfs:\n  path: %s",
		suite.cache_path, suite.fake_storage_path)

	suite.setupTestHelper(configuration)

	file := "file40"
	handle, err := suite.fileCache.CreateFile(internal.CreateFileOptions{Name: file, Mode: 0777})
	suite.assert.Nil(err)
	suite.assert.NotNil(handle)
	suite.assert.True(handle.Cached())

	suite.fileCache.CloseFile(internal.CloseFileOptions{Handle: handle})
}

func (suite *fileCacheTestSuite) TestStatFS() {
	defer suite.cleanupTest()
	cacheTimeout := 5
	maxSizeMb := 2
	config := fmt.Sprintf("file_cache:\n  path: %s\n  max-size-mb: %d\n  offload-io: true\n  timeout-sec: %d\n\nloopbackfs:\n  path: %s",
		suite.cache_path, maxSizeMb, cacheTimeout, suite.fake_storage_path)
	os.Mkdir(suite.cache_path, 0777)
	suite.setupTestHelper(config) // setup a new file cache with a custom config (teardown will occur after the test as usual)

	file := "file41"
	handle, _ := suite.fileCache.CreateFile(internal.CreateFileOptions{Name: file, Mode: 0777})
	data := make([]byte, 1024*1024)
	suite.fileCache.WriteFile(internal.WriteFileOptions{Handle: handle, Offset: 0, Data: data})
	suite.fileCache.FlushFile(internal.FlushFileOptions{Handle: handle})
	stat, ret, err := suite.fileCache.StatFs()
	suite.assert.Equal(ret, true)
	suite.assert.Equal(err, nil)
	suite.assert.NotEqual(stat, &common.Statfs_t{})

	// Added additional checks for StatFS
	suite.assert.Equal(stat.Bsize, int64(4096))
	suite.assert.Equal(stat.Frsize, int64(4096))
	suite.assert.Equal(stat.Blocks, uint64(512))
	suite.assert.Equal(stat.Namemax, uint64(255))
}

func (suite *fileCacheTestSuite) TestReadFileWithRefresh() {
	defer suite.cleanupTest()
	// Configure to create empty files so we create the file in storage
	createEmptyFile := true
	config := fmt.Sprintf("file_cache:\n  path: %s\n  offload-io: true\n  create-empty-file: %t\n  timeout-sec: 1000\n  refresh-sec: 10\n\nloopbackfs:\n  path: %s",
		suite.cache_path, createEmptyFile, suite.fake_storage_path)
	suite.setupTestHelper(config) // setup a new file cache with a custom config (teardown will occur after the test as usual)

	path := "file42"
	err := os.WriteFile(suite.fake_storage_path+"/"+path, []byte("test data"), 0777)
	suite.assert.Nil(err)

	data := make([]byte, 20)
	options := internal.OpenFileOptions{Name: path, Mode: 0777}

	// Read file once and we shall get the same data
	f, err := suite.fileCache.OpenFile(options)
	suite.assert.Nil(err)
	suite.assert.False(f.Dirty())
	n, err := suite.fileCache.ReadInBuffer(internal.ReadInBufferOptions{Handle: f, Offset: 0, Data: data})
	suite.assert.Nil(err)
	suite.assert.Equal(9, n)
	err = suite.fileCache.CloseFile(internal.CloseFileOptions{Handle: f})
	suite.assert.Nil(err)

	// Modify the fil ein background but we shall still get the old data
	err = os.WriteFile(suite.fake_storage_path+"/"+path, []byte("test data1"), 0777)
	suite.assert.Nil(err)
	f, err = suite.fileCache.OpenFile(options)
	suite.assert.Nil(err)
	suite.assert.False(f.Dirty())
	n, err = suite.fileCache.ReadInBuffer(internal.ReadInBufferOptions{Handle: f, Offset: 0, Data: data})
	suite.assert.Nil(err)
	suite.assert.Equal(9, n)
	err = suite.fileCache.CloseFile(internal.CloseFileOptions{Handle: f})
	suite.assert.Nil(err)

	// Now wait for 5 seconds and we shall get the updated content on next read
	err = os.WriteFile(suite.fake_storage_path+"/"+path, []byte("test data123456"), 0777)
	suite.assert.Nil(err)
	time.Sleep(12 * time.Second)
	f, err = suite.fileCache.OpenFile(options)
	suite.assert.Nil(err)
	suite.assert.False(f.Dirty())
	n, err = suite.fileCache.ReadInBuffer(internal.ReadInBufferOptions{Handle: f, Offset: 0, Data: data})
	suite.assert.Nil(err)
	suite.assert.Equal(15, n)
	err = suite.fileCache.CloseFile(internal.CloseFileOptions{Handle: f})
	suite.assert.Nil(err)
}

func (suite *fileCacheTestSuite) TestHardLimitOnSize() {
	defer suite.cleanupTest()
	// Configure to create empty files so we create the file in storage
	config := fmt.Sprintf("file_cache:\n  path: %s\n  offload-io: true\n  hard-limit: true\n  max-size-mb: 2\n\nloopbackfs:\n  path: %s",
		suite.cache_path, suite.fake_storage_path)
	suite.setupTestHelper(config) // setup a new file cache with a custom config (teardown will occur after the test as usual)

	data := make([]byte, 3*MB)
	pathbig := "filebig"
	err := os.WriteFile(suite.fake_storage_path+"/"+pathbig, data, 0777)
	suite.assert.Nil(err)

	data = make([]byte, 1*MB)
	pathsmall := "filesmall"
	err = os.WriteFile(suite.fake_storage_path+"/"+pathsmall, data, 0777)
	suite.assert.Nil(err)

	// try opening small file
	options := internal.OpenFileOptions{Name: pathsmall, Mode: 0777}
	f, err := suite.fileCache.OpenFile(options)
	suite.assert.Nil(err)
	suite.assert.False(f.Dirty())
	err = suite.fileCache.CloseFile(internal.CloseFileOptions{Handle: f})
	suite.assert.Nil(err)

	// try opening bigger file which shall fail due to hardlimit
	options = internal.OpenFileOptions{Name: pathbig, Mode: 0777}
	f, err = suite.fileCache.OpenFile(options)
	suite.assert.NotNil(err)
	suite.assert.Nil(f)
	suite.assert.Equal(err, syscall.ENOSPC)

	// try writing a small file
	options1 := internal.CreateFileOptions{Name: pathsmall + "_new", Mode: 0777}
	f, err = suite.fileCache.CreateFile(options1)
	suite.assert.Nil(err)
	data = make([]byte, 1*MB)
	n, err := suite.fileCache.WriteFile(internal.WriteFileOptions{Handle: f, Offset: 0, Data: data})
	suite.assert.Nil(err)
	suite.assert.Equal(n, 1*MB)
	err = suite.fileCache.CloseFile(internal.CloseFileOptions{Handle: f})
	suite.assert.Nil(err)

	// try writing a bigger file
	options1 = internal.CreateFileOptions{Name: pathbig + "_new", Mode: 0777}
	f, err = suite.fileCache.CreateFile(options1)
	suite.assert.Nil(err)
	data = make([]byte, 3*MB)
	n, err = suite.fileCache.WriteFile(internal.WriteFileOptions{Handle: f, Offset: 0, Data: data})
	suite.assert.NotNil(err)
	suite.assert.Equal(n, 0)
	err = suite.fileCache.CloseFile(internal.CloseFileOptions{Handle: f})
	suite.assert.Nil(err)

	// try opening small file
	err = suite.fileCache.TruncateFile(internal.TruncateFileOptions{Name: pathsmall, Size: 1 * MB})
	suite.assert.Nil(err)

	// try opening small file
	err = suite.fileCache.TruncateFile(internal.TruncateFileOptions{Name: pathsmall, Size: 3 * MB})
	suite.assert.NotNil(err)
}

// In order for 'go test' to run this suite, we need to create
// a normal test function and pass our suite to suite.Run
func TestFileCacheTestSuite(t *testing.T) {
	suite.Run(t, new(fileCacheTestSuite))
}<|MERGE_RESOLUTION|>--- conflicted
+++ resolved
@@ -91,13 +91,8 @@
 		panic("Unable to set silent logger as default.")
 	}
 	rand := randomString(8)
-<<<<<<< HEAD
 	suite.cache_path = common.JoinUnixFilepath(home_dir, "file_cache"+rand)
 	suite.fake_storage_path = common.JoinUnixFilepath(home_dir, "fake_storage"+rand)
-=======
-	suite.cache_path = filepath.Join(home_dir, "file_cache"+rand)
-	suite.fake_storage_path = filepath.Join(home_dir, "fake_storage"+rand)
->>>>>>> 9c10ae08
 	defaultConfig := fmt.Sprintf("file_cache:\n  path: %s\n  offload-io: true\n  timeout-sec: 0\n\nloopbackfs:\n  path: %s", suite.cache_path, suite.fake_storage_path)
 	log.Debug(defaultConfig)
 
@@ -432,20 +427,11 @@
 	defer suite.cleanupTest()
 	// Setup
 	name := "dir"
-<<<<<<< HEAD
 	subdir := name + "/subdir"
 	file1 := name + "/file1" // case 1
 	file2 := name + "/file2" // case 2
 	file3 := name + "/file3" // case 3
 	file4 := name + "/file4" // case 4
-=======
-	subdir := filepath.Join(name, "subdir")
-	file1 := filepath.Join(name, "file1") // case 1
-	file2 := filepath.Join(name, "file2") // case 2
-	file3 := filepath.Join(name, "file3") // case 3
-	file4 := filepath.Join(name, "file4") // case 4
-
->>>>>>> 9c10ae08
 	suite.fileCache.CreateDir(internal.CreateDirOptions{Name: name, Mode: 0777})
 	suite.fileCache.CreateDir(internal.CreateDirOptions{Name: subdir, Mode: 0777})
 
@@ -1207,19 +1193,12 @@
 func (suite *fileCacheTestSuite) TestRenameFileNotInCache() {
 	defer suite.cleanupTest()
 	// Setup
-<<<<<<< HEAD
-	src := "source"
-	dst := "destination"
-	handle, err := suite.fileCache.CreateFile(internal.CreateFileOptions{Name: src, Mode: 0777})
-	suite.assert.Nil(err)
-	err = suite.fileCache.CloseFile(internal.CloseFileOptions{Handle: handle})
-	suite.assert.Nil(err)
-=======
 	src := "source1"
 	dst := "destination1"
-	handle, _ := suite.fileCache.CreateFile(internal.CreateFileOptions{Name: src, Mode: 0777})
-	suite.fileCache.CloseFile(internal.CloseFileOptions{Handle: handle})
->>>>>>> 9c10ae08
+	handle, err := suite.fileCache.CreateFile(internal.CreateFileOptions{Name: src, Mode: 0777})
+	suite.assert.Nil(err)
+	err = suite.fileCache.CloseFile(internal.CloseFileOptions{Handle: handle})
+	suite.assert.Nil(err)
 
 	_, err = os.Stat(common.JoinUnixFilepath(suite.cache_path, src))
 	for i := 0; i < 10 && !os.IsNotExist(err); i++ {
@@ -1246,22 +1225,14 @@
 func (suite *fileCacheTestSuite) TestRenameFileInCache() {
 	defer suite.cleanupTest()
 	// Setup
-<<<<<<< HEAD
-	src := "source"
-	dst := "destination"
-	createHandle, err := suite.fileCache.CreateFile(internal.CreateFileOptions{Name: src, Mode: 0666})
-	suite.assert.Nil(err)
-	err = suite.fileCache.CloseFile(internal.CloseFileOptions{Handle: createHandle})
-	suite.assert.Nil(err)
-	openHandle, err := suite.fileCache.OpenFile(internal.OpenFileOptions{Name: src, Mode: 0666})
-	suite.assert.Nil(err)
-=======
 	src := "source2"
 	dst := "destination2"
-	createHandle, _ := suite.fileCache.CreateFile(internal.CreateFileOptions{Name: src, Mode: 0666})
-	suite.fileCache.CloseFile(internal.CloseFileOptions{Handle: createHandle})
-	openHandle, _ := suite.fileCache.OpenFile(internal.OpenFileOptions{Name: src, Mode: 0666})
->>>>>>> 9c10ae08
+	createHandle, err := suite.fileCache.CreateFile(internal.CreateFileOptions{Name: src, Mode: 0666})
+	suite.assert.Nil(err)
+	err = suite.fileCache.CloseFile(internal.CloseFileOptions{Handle: createHandle})
+	suite.assert.Nil(err)
+	openHandle, err := suite.fileCache.OpenFile(internal.OpenFileOptions{Name: src, Mode: 0666})
+	suite.assert.Nil(err)
 
 	// Path should be in the file cache
 	_, err = os.Stat(common.JoinUnixFilepath(suite.cache_path, src))
@@ -1309,10 +1280,6 @@
 }
 
 func (suite *fileCacheTestSuite) TestRenameFileAndCacheCleanup() {
-<<<<<<< HEAD
-	defer suite.cleanupTest()
-	suite.cleanupTest()
-=======
 	defer suite.cleanupTest()
 	suite.cleanupTest()
 
@@ -1405,201 +1372,6 @@
 	handle, _ := suite.fileCache.CreateFile(internal.CreateFileOptions{Name: path, Mode: 0777})
 	suite.fileCache.CloseFile(internal.CloseFileOptions{Handle: handle})
 
-	_, err := os.Stat(suite.cache_path + "/" + path)
-	for i := 0; i < 10 && !os.IsNotExist(err); i++ {
-		time.Sleep(time.Second)
-		_, err = os.Stat(suite.cache_path + "/" + path)
-	}
-	suite.assert.True(os.IsNotExist(err))
-
-	// Path should be in fake storage
-	_, err = os.Stat(suite.fake_storage_path + "/" + path)
-	suite.assert.True(err == nil || os.IsExist(err))
-
-	// Chmod
-	size := 1024
-	err = suite.fileCache.TruncateFile(internal.TruncateFileOptions{Name: path, Size: int64(size)})
-	suite.assert.Nil(err)
->>>>>>> 9c10ae08
-
-	config := fmt.Sprintf("file_cache:\n  path: %s\n  offload-io: true\n  timeout-sec: 10\n\nloopbackfs:\n  path: %s",
-		suite.cache_path, suite.fake_storage_path)
-	suite.setupTestHelper(config) // setup a new file cache with a custom config (teardown will occur after the test as usual)
-
-<<<<<<< HEAD
-	src := "source1"
-	dst := "destination2"
-	createHandle, _ := suite.fileCache.CreateFile(internal.CreateFileOptions{Name: src, Mode: 0666})
-=======
-func (suite *fileCacheTestSuite) TestTruncateFileInCache() {
-	defer suite.cleanupTest()
-	// Setup
-	path := "file31"
-	createHandle, _ := suite.fileCache.CreateFile(internal.CreateFileOptions{Name: path, Mode: 0666})
->>>>>>> 9c10ae08
-	suite.fileCache.CloseFile(internal.CloseFileOptions{Handle: createHandle})
-	openHandle, _ := suite.fileCache.OpenFile(internal.OpenFileOptions{Name: src, Mode: 0666})
-
-	// Path should be in the file cache
-	_, err := os.Stat(suite.cache_path + "/" + src)
-	suite.assert.True(err == nil || os.IsExist(err))
-	// Path should be in fake storage
-	_, err = os.Stat(suite.fake_storage_path + "/" + src)
-	suite.assert.True(err == nil || os.IsExist(err))
-
-	// RenameFile
-	err = suite.fileCache.RenameFile(internal.RenameFileOptions{Src: src, Dst: dst})
-	suite.assert.Nil(err)
-	// Path in fake storage and file cache should be updated
-	_, err = os.Stat(suite.cache_path + "/" + src) // Src does not exist
-	suite.assert.True(os.IsNotExist(err))
-	_, err = os.Stat(suite.cache_path + "/" + dst) // Dst shall exists in cache
-	suite.assert.True(err == nil || os.IsExist(err))
-	_, err = os.Stat(suite.fake_storage_path + "/" + src) // Src does not exist
-	suite.assert.True(os.IsNotExist(err))
-	_, err = os.Stat(suite.fake_storage_path + "/" + dst) // Dst does exist
-	suite.assert.True(err == nil || os.IsExist(err))
-
-	suite.fileCache.CloseFile(internal.CloseFileOptions{Handle: openHandle})
-
-<<<<<<< HEAD
-	time.Sleep(5 * time.Second)                    // Check once before the cache cleanup that file exists
-	_, err = os.Stat(suite.cache_path + "/" + dst) // Dst shall exists in cache
-=======
-func (suite *fileCacheTestSuite) TestTruncateFileCase2() {
-	defer suite.cleanupTest()
-	// Default is to not create empty files on create file to support immutable storage.
-	path := "file32"
-	suite.fileCache.CreateFile(internal.CreateFileOptions{Name: path, Mode: 0666})
-
-	size := 1024
-	err := suite.fileCache.TruncateFile(internal.TruncateFileOptions{Name: path, Size: int64(size)})
-	suite.assert.Nil(err)
-
-	// Path should be in the file cache and size should be updated
-	info, err := os.Stat(suite.cache_path + "/" + path)
->>>>>>> 9c10ae08
-	suite.assert.True(err == nil || os.IsExist(err))
-
-<<<<<<< HEAD
-	time.Sleep(8 * time.Second)                    // Wait for the cache cleanup to occur
-	_, err = os.Stat(suite.cache_path + "/" + dst) // Dst shall not exists in cache
-	suite.assert.True(err == nil || os.IsNotExist(err))
-=======
-	// Path should not be in fake storage
-	// With new changes we always download and then truncate so file will exists in local path
-	// _, err = os.Stat(suite.fake_storage_path + "/" + path)
-	// suite.assert.True(os.IsNotExist(err))
->>>>>>> 9c10ae08
-}
-
-func (suite *fileCacheTestSuite) TestRenameFileAndCacheCleanupWithNoTimeout() {
-	defer suite.cleanupTest()
-<<<<<<< HEAD
-	suite.cleanupTest()
-=======
-	// Setup
-	path := "file33"
-	handle, _ := suite.fileCache.CreateFile(internal.CreateFileOptions{Name: path, Mode: 0777})
-	suite.fileCache.CloseFile(internal.CloseFileOptions{Handle: handle})
-
-	_, err := os.Stat(suite.cache_path + "/" + path)
-	for i := 0; i < 10 && !os.IsNotExist(err); i++ {
-		time.Sleep(time.Second)
-		_, err = os.Stat(suite.cache_path + "/" + path)
-	}
-	suite.assert.True(os.IsNotExist(err))
-
-	// Path should be in fake storage
-	_, err = os.Stat(suite.fake_storage_path + "/" + path)
-	suite.assert.True(err == nil || os.IsExist(err))
-
-	// Chmod
-	err = suite.fileCache.Chmod(internal.ChmodOptions{Name: path, Mode: os.FileMode(0666)})
-	suite.assert.Nil(err)
->>>>>>> 9c10ae08
-
-	config := fmt.Sprintf("file_cache:\n  path: %s\n  offload-io: true\n  timeout-sec: 0\n\nloopbackfs:\n  path: %s",
-		suite.cache_path, suite.fake_storage_path)
-	suite.setupTestHelper(config) // setup a new file cache with a custom config (teardown will occur after the test as usual)
-
-<<<<<<< HEAD
-	src := "source1"
-	dst := "destination2"
-	createHandle, _ := suite.fileCache.CreateFile(internal.CreateFileOptions{Name: src, Mode: 0666})
-=======
-func (suite *fileCacheTestSuite) TestChmodInCache() {
-	defer suite.cleanupTest()
-	// Setup
-	path := "file34"
-	createHandle, _ := suite.fileCache.CreateFile(internal.CreateFileOptions{Name: path, Mode: 0666})
->>>>>>> 9c10ae08
-	suite.fileCache.CloseFile(internal.CloseFileOptions{Handle: createHandle})
-	openHandle, _ := suite.fileCache.OpenFile(internal.OpenFileOptions{Name: src, Mode: 0666})
-
-	// Path should be in the file cache
-	_, err := os.Stat(suite.cache_path + "/" + src)
-	suite.assert.True(err == nil || os.IsExist(err))
-	// Path should be in fake storage
-	_, err = os.Stat(suite.fake_storage_path + "/" + src)
-	suite.assert.True(err == nil || os.IsExist(err))
-
-	// RenameFile
-	err = suite.fileCache.RenameFile(internal.RenameFileOptions{Src: src, Dst: dst})
-	suite.assert.Nil(err)
-	// Path in fake storage and file cache should be updated
-<<<<<<< HEAD
-	_, err = os.Stat(suite.cache_path + "/" + src) // Src does not exist
-	suite.assert.True(os.IsNotExist(err))
-	_, err = os.Stat(suite.cache_path + "/" + dst) // Dst shall exists in cache
-=======
-	info, _ := os.Stat(suite.cache_path + "/" + path)
-	suite.assert.EqualValues(info.Mode(), 0755)
-	info, _ = os.Stat(suite.fake_storage_path + "/" + path)
-	suite.assert.EqualValues(info.Mode(), 0755)
-
-	suite.fileCache.CloseFile(internal.CloseFileOptions{Handle: openHandle})
-}
-
-func (suite *fileCacheTestSuite) TestChmodCase2() {
-	defer suite.cleanupTest()
-	// Default is to not create empty files on create file to support immutable storage.
-	path := "file35"
-	oldMode := os.FileMode(0511)
-
-	createHandle, err := suite.fileCache.CreateFile(internal.CreateFileOptions{Name: path, Mode: oldMode})
-	suite.assert.Nil(err)
-
-	newMode := os.FileMode(0666)
-	err = suite.fileCache.Chmod(internal.ChmodOptions{Name: path, Mode: newMode})
-	suite.assert.Nil(err)
-
-	err = suite.fileCache.FlushFile(internal.FlushFileOptions{Handle: createHandle})
-	suite.assert.Nil(err)
-
-	// Path should be in the file cache with old mode (since we failed the operation)
-	info, err := os.Stat(suite.cache_path + "/" + path)
->>>>>>> 9c10ae08
-	suite.assert.True(err == nil || os.IsExist(err))
-	_, err = os.Stat(suite.fake_storage_path + "/" + src) // Src does not exist
-	suite.assert.True(os.IsNotExist(err))
-	_, err = os.Stat(suite.fake_storage_path + "/" + dst) // Dst does exist
-	suite.assert.True(err == nil || os.IsExist(err))
-
-	suite.fileCache.CloseFile(internal.CloseFileOptions{Handle: openHandle})
-
-	time.Sleep(1 * time.Second)                    // Wait for the cache cleanup to occur
-	_, err = os.Stat(suite.cache_path + "/" + dst) // Dst shall not exists in cache
-	suite.assert.True(err == nil || os.IsNotExist(err))
-}
-
-func (suite *fileCacheTestSuite) TestTruncateFileNotInCache() {
-	defer suite.cleanupTest()
-	// Setup
-	path := "file36"
-	handle, _ := suite.fileCache.CreateFile(internal.CreateFileOptions{Name: path, Mode: 0777})
-	suite.fileCache.CloseFile(internal.CloseFileOptions{Handle: handle})
-
 	_, err := os.Stat(common.JoinUnixFilepath(suite.cache_path, path))
 	for i := 0; i < 10 && !os.IsNotExist(err); i++ {
 		time.Sleep(time.Second)
@@ -1624,13 +1396,8 @@
 func (suite *fileCacheTestSuite) TestTruncateFileInCache() {
 	defer suite.cleanupTest()
 	// Setup
-<<<<<<< HEAD
-	path := "file"
+	path := "file31"
 	createHandle, _ := suite.fileCache.CreateFile(internal.CreateFileOptions{Name: path, Mode: 0666})
-=======
-	path := "file37"
-	createHandle, _ := suite.fileCache.CreateFile(internal.CreateFileOptions{Name: path, Mode: 0777})
->>>>>>> 9c10ae08
 	suite.fileCache.CloseFile(internal.CloseFileOptions{Handle: createHandle})
 	openHandle, _ := suite.fileCache.OpenFile(internal.OpenFileOptions{Name: path, Mode: 0666})
 
@@ -1657,24 +1424,8 @@
 func (suite *fileCacheTestSuite) TestTruncateFileCase2() {
 	defer suite.cleanupTest()
 	// Default is to not create empty files on create file to support immutable storage.
-<<<<<<< HEAD
-	path := "file"
+	path := "file32"
 	suite.fileCache.CreateFile(internal.CreateFileOptions{Name: path, Mode: 0666})
-=======
-	path := "file38"
-	oldMode := os.FileMode(0511)
-	suite.fileCache.CreateFile(internal.CreateFileOptions{Name: path, Mode: oldMode})
-	info, _ := os.Stat(suite.cache_path + "/" + path)
-	stat := info.Sys().(*syscall.Stat_t)
-	oldOwner := stat.Uid
-	oldGroup := stat.Gid
-
-	owner := os.Getuid()
-	group := os.Getgid()
-	err := suite.fileCache.Chown(internal.ChownOptions{Name: path, Owner: owner, Group: group})
-	suite.assert.NotNil(err)
-	suite.assert.Equal(err, syscall.EIO)
->>>>>>> 9c10ae08
 
 	size := 1024
 	err := suite.fileCache.TruncateFile(internal.TruncateFileOptions{Name: path, Size: int64(size)})
