--- conflicted
+++ resolved
@@ -461,13 +461,8 @@
 	path := "file1"
 	options := internal.CreateFileOptions{Name: path}
 	f, err := suite.fileCache.CreateFile(options)
-<<<<<<< HEAD
-	suite.assert.Nil(err)
+	suite.assert.NoError(err)
 	suite.assert.True(f.Dirty()) // Handle should be dirty since it was not created in cloud storage
-=======
-	suite.assert.NoError(err)
-	suite.assert.True(f.Dirty()) // Handle should be dirty since it was not created in storage
->>>>>>> 26209f96
 
 	// Path should be added to the file cache
 	_, err = os.Stat(common.JoinUnixFilepath(suite.cache_path, path))
@@ -484,13 +479,8 @@
 	path := dir + "/file"
 	options := internal.CreateFileOptions{Name: path}
 	f, err := suite.fileCache.CreateFile(options)
-<<<<<<< HEAD
-	suite.assert.Nil(err)
+	suite.assert.NoError(err)
 	suite.assert.True(f.Dirty()) // Handle should be dirty since it was not created in cloud storage
-=======
-	suite.assert.NoError(err)
-	suite.assert.True(f.Dirty()) // Handle should be dirty since it was not created in storage
->>>>>>> 26209f96
 
 	// Path should be added to the file cache, including directory
 	_, err = os.Stat(common.JoinUnixFilepath(suite.cache_path, dir))
@@ -536,13 +526,8 @@
 	path := dir + "/file"
 	suite.fileCache.CreateDir(internal.CreateDirOptions{Name: dir, Mode: 0777})
 	f, err := suite.fileCache.CreateFile(internal.CreateFileOptions{Name: path, Mode: 0777})
-<<<<<<< HEAD
-	suite.assert.Nil(err)
+	suite.assert.NoError(err)
 	suite.assert.False(f.Dirty()) // Handle should be dirty since it was not created in cloud storage
-=======
-	suite.assert.NoError(err)
-	suite.assert.False(f.Dirty()) // Handle should be dirty since it was not created in storage
->>>>>>> 26209f96
 
 	// Path should be added to the file cache, including directory
 	_, err = os.Stat(common.JoinUnixFilepath(suite.cache_path, dir))
