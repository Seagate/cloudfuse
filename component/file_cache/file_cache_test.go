/*
   Licensed under the MIT License <http://opensource.org/licenses/MIT>.

   Copyright © 2023-2025 Seagate Technology LLC and/or its Affiliates
   Copyright © 2020-2025 Microsoft Corporation. All rights reserved.

   Permission is hereby granted, free of charge, to any person obtaining a copy
   of this software and associated documentation files (the "Software"), to deal
   in the Software without restriction, including without limitation the rights
   to use, copy, modify, merge, publish, distribute, sublicense, and/or sell
   copies of the Software, and to permit persons to whom the Software is
   furnished to do so, subject to the following conditions:

   The above copyright notice and this permission notice shall be included in all
   copies or substantial portions of the Software.

   THE SOFTWARE IS PROVIDED "AS IS", WITHOUT WARRANTY OF ANY KIND, EXPRESS OR
   IMPLIED, INCLUDING BUT NOT LIMITED TO THE WARRANTIES OF MERCHANTABILITY,
   FITNESS FOR A PARTICULAR PURPOSE AND NONINFRINGEMENT. IN NO EVENT SHALL THE
   AUTHORS OR COPYRIGHT HOLDERS BE LIABLE FOR ANY CLAIM, DAMAGES OR OTHER
   LIABILITY, WHETHER IN AN ACTION OF CONTRACT, TORT OR OTHERWISE, ARISING FROM,
   OUT OF OR IN CONNECTION WITH THE SOFTWARE OR THE USE OR OTHER DEALINGS IN THE
   SOFTWARE
*/

package file_cache

import (
	"bytes"
	"context"
	"crypto/rand"
	"fmt"
	"io/fs"
	"math"
	"os"
	"os/exec"
	"path"
	"path/filepath"
	"regexp"
	"runtime"
	"strconv"
	"strings"
	"syscall"
	"testing"
	"time"

	"github.com/Seagate/cloudfuse/common"
	"github.com/Seagate/cloudfuse/common/config"
	"github.com/Seagate/cloudfuse/common/log"
	"github.com/Seagate/cloudfuse/component/loopback"
	"github.com/Seagate/cloudfuse/internal"
	"github.com/Seagate/cloudfuse/internal/handlemap"
	"github.com/golang/mock/gomock"

	"github.com/stretchr/testify/assert"
	"github.com/stretchr/testify/suite"
)

var home_dir, _ = os.UserHomeDir()

type fileCacheTestSuite struct {
	suite.Suite
	assert            *assert.Assertions
	fileCache         *FileCache
	loopback          internal.Component
	cache_path        string // uses os.Separator (filepath.Join)
	fake_storage_path string // uses os.Separator (filepath.Join)
	useMock           bool
	mockCtrl          *gomock.Controller
	mock              *internal.MockComponent
}

func newLoopbackFS() internal.Component {
	loopback := loopback.NewLoopbackFSComponent()
	loopback.Configure(true)

	return loopback
}

func newTestFileCache(next internal.Component) *FileCache {

	fileCache := NewFileCacheComponent()
	fileCache.SetNextComponent(next)
	err := fileCache.Configure(true)
	if err != nil {
		panic(fmt.Sprintf("Unable to configure file cache: %v", err))
	}

	return fileCache.(*FileCache)
}

func randomString(length int) string {
	b := make([]byte, length)
	rand.Read(b)
	return fmt.Sprintf("%x", b)[:length]
}

func (suite *fileCacheTestSuite) SetupTest() {
	err := log.SetDefaultLogger("silent", common.LogConfig{Level: common.ELogLevel.LOG_DEBUG()})
	if err != nil {
		panic(fmt.Sprintf("Unable to set silent logger as default: %v", err))
	}
	rand := randomString(8)
	suite.cache_path = filepath.Join(home_dir, "file_cache"+rand)
	suite.fake_storage_path = filepath.Join(home_dir, "fake_storage"+rand)
	defaultConfig := fmt.Sprintf(
		"file_cache:\n  path: %s\n  offload-io: true\n\nloopbackfs:\n  path: %s",
		suite.cache_path,
		suite.fake_storage_path,
	)
	suite.useMock = false
	log.Debug(defaultConfig)

	// Delete the temp directories created
	err = os.RemoveAll(suite.cache_path)
	if err != nil {
		fmt.Printf(
			"fileCacheTestSuite::SetupTest : os.RemoveAll(%s) failed [%v]\n",
			suite.cache_path,
			err,
		)
	}
	err = os.RemoveAll(suite.fake_storage_path)
	if err != nil {
		fmt.Printf(
			"fileCacheTestSuite::SetupTest : os.RemoveAll(%s) failed [%v]\n",
			suite.fake_storage_path,
			err,
		)
	}
	suite.setupTestHelper(defaultConfig)
}

func (suite *fileCacheTestSuite) setupTestHelper(configuration string) {
	suite.assert = assert.New(suite.T())

	config.ReadConfigFromReader(strings.NewReader(configuration))
	suite.loopback = newLoopbackFS()
	suite.fileCache = newTestFileCache(suite.loopback)
	err := suite.loopback.Start(context.Background())
	if err != nil {
		panic(fmt.Sprintf("Unable to start loopback [%s]", err.Error()))
	}
	err = suite.fileCache.Start(context.Background())
	if err != nil {
		panic(fmt.Sprintf("Unable to start file cache [%s]", err.Error()))
	}

}

func (suite *fileCacheTestSuite) cleanupTest() {
	suite.loopback.Stop()
	err := suite.fileCache.Stop()
	if err != nil {
		panic(fmt.Sprintf("Unable to stop file cache [%s]", err.Error()))
	}

	// Delete the temp directories created
	err = os.RemoveAll(suite.cache_path)
	suite.assert.NoError(err)
	err = os.RemoveAll(suite.fake_storage_path)
	suite.assert.NoError(err)
}

// Tests the default configuration of file cache
func (suite *fileCacheTestSuite) TestEmpty() {
	defer suite.cleanupTest()
	suite.cleanupTest() // teardown the default file cache generated
	emptyConfig := fmt.Sprintf(
		"file_cache:\n  path: %s\n\n  offload-io: true\n\nloopbackfs:\n  path: %s",
		suite.cache_path,
		suite.fake_storage_path,
	)
	suite.setupTestHelper(
		emptyConfig,
	) // setup a new file cache with a custom config (teardown will occur after the test as usual)

	suite.assert.Equal("file_cache", suite.fileCache.Name())
	suite.assert.Equal(suite.fileCache.tmpPath, suite.cache_path)
	suite.assert.Equal("lru", suite.fileCache.policy.Name())

	suite.assert.EqualValues(suite.fileCache.policy.(*lruPolicy).maxSizeMB, 0)
	suite.assert.EqualValues(defaultMaxEviction, suite.fileCache.policy.(*lruPolicy).maxEviction)
	suite.assert.EqualValues(suite.fileCache.policy.(*lruPolicy).highThreshold, defaultMaxThreshold)
	suite.assert.EqualValues(suite.fileCache.policy.(*lruPolicy).lowThreshold, defaultMinThreshold)

	suite.assert.False(suite.fileCache.createEmptyFile)
	suite.assert.False(suite.fileCache.allowNonEmpty)
	suite.assert.EqualValues(suite.fileCache.cacheTimeout, 216000)
	suite.assert.False(suite.fileCache.cleanupOnStart)
	suite.assert.True(suite.fileCache.syncToFlush)
}

// Tests configuration of file cache
func (suite *fileCacheTestSuite) TestConfig() {
	defer suite.cleanupTest()
	suite.cleanupTest() // teardown the default file cache generated
	policy := "lru"
	maxSizeMb := 1024
	cacheTimeout := 60
	maxDeletion := 10
	highThreshold := 90
	lowThreshold := 10
	createEmptyFile := true
	allowNonEmptyTemp := true
	cleanupOnStart := true
	syncToFlush := false
	config := fmt.Sprintf(
		"file_cache:\n  path: %s\n  offload-io: true\n  policy: %s\n  max-size-mb: %d\n  timeout-sec: %d\n  max-eviction: %d\n  high-threshold: %d\n  low-threshold: %d\n  create-empty-file: %t\n  allow-non-empty-temp: %t\n  cleanup-on-start: %t\n  sync-to-flush: %t",
		suite.cache_path,
		policy,
		maxSizeMb,
		cacheTimeout,
		maxDeletion,
		highThreshold,
		lowThreshold,
		createEmptyFile,
		allowNonEmptyTemp,
		cleanupOnStart,
		syncToFlush,
	)
	suite.setupTestHelper(
		config,
	) // setup a new file cache with a custom config (teardown will occur after the test as usual)

	suite.assert.Equal("file_cache", suite.fileCache.Name())
	suite.assert.Equal(suite.fileCache.tmpPath, suite.cache_path)
	suite.assert.Equal(suite.fileCache.policy.Name(), policy)

	suite.assert.EqualValues(suite.fileCache.policy.(*lruPolicy).maxSizeMB, maxSizeMb)
	suite.assert.EqualValues(suite.fileCache.policy.(*lruPolicy).maxEviction, maxDeletion)
	suite.assert.EqualValues(suite.fileCache.policy.(*lruPolicy).highThreshold, highThreshold)
	suite.assert.EqualValues(suite.fileCache.policy.(*lruPolicy).lowThreshold, lowThreshold)

	suite.assert.Equal(suite.fileCache.createEmptyFile, createEmptyFile)
	suite.assert.Equal(suite.fileCache.allowNonEmpty, allowNonEmptyTemp)
	suite.assert.EqualValues(suite.fileCache.cacheTimeout, cacheTimeout)
	suite.assert.Equal(suite.fileCache.cleanupOnStart, cleanupOnStart)
	suite.assert.Equal(suite.fileCache.syncToFlush, syncToFlush)
}

func (suite *fileCacheTestSuite) TestDefaultCacheSize() {
	defer suite.cleanupTest()
	// Setup
	config := fmt.Sprintf("file_cache:\n  path: %s\n", suite.cache_path)
	suite.setupTestHelper(
		config,
	) // setup a new file cache with a custom config (teardown will occur after the test as usual)
	var freeDisk int
	if runtime.GOOS == "windows" {
		cmd := exec.Command("fsutil", "volume", "diskfree", suite.cache_path)
		var out bytes.Buffer
		cmd.Stdout = &out
		err := cmd.Run()
		suite.assert.NoError(err)

		output := out.String()
		re := regexp.MustCompile(`Total free bytes\s+:\s+([\d,]+)`)
		matches := re.FindStringSubmatch(output)
		suite.assert.GreaterOrEqual(len(matches), 2)
		totalFreeBytesStr := strings.ReplaceAll(matches[1], ",", "")
		freeDisk, err = strconv.Atoi(totalFreeBytesStr)
		suite.assert.NoError(err)
	} else {
		cmd := exec.Command("bash", "-c", fmt.Sprintf("df -B1 %s | awk 'NR==2{print $4}'", suite.cache_path))
		var out bytes.Buffer
		cmd.Stdout = &out
		err := cmd.Run()
		suite.assert.NoError(err)
		freeDisk, err = strconv.Atoi(strings.TrimSpace(out.String()))
		suite.assert.NoError(err)
	}
	expected := uint64(0.8 * float64(freeDisk))
	actual := suite.fileCache.maxCacheSize * MB
	difference := math.Abs(float64(actual) - float64(expected))
	tolerance := 0.10 * float64(math.Max(float64(actual), float64(expected)))
	suite.assert.LessOrEqual(difference, tolerance, "mssg:", actual, expected)
}

func (suite *fileCacheTestSuite) TestConfigPolicyTimeout() {
	defer suite.cleanupTest()
	suite.cleanupTest() // teardown the default file cache generated
	policy := "lru"
	maxSizeMb := 1024
	cacheTimeout := 60
	maxDeletion := 10
	highThreshold := 90
	lowThreshold := 10
	createEmptyFile := true
	allowNonEmptyTemp := true
	cleanupOnStart := true
	config := fmt.Sprintf(
		"file_cache:\n  path: %s\n  offload-io: true\n  policy: %s\n  max-size-mb: %d\n  timeout-sec: %d\n  max-eviction: %d\n  high-threshold: %d\n  low-threshold: %d\n  create-empty-file: %t\n  allow-non-empty-temp: %t\n  cleanup-on-start: %t",
		suite.cache_path,
		policy,
		maxSizeMb,
		cacheTimeout,
		maxDeletion,
		highThreshold,
		lowThreshold,
		createEmptyFile,
		allowNonEmptyTemp,
		cleanupOnStart,
	)
	suite.setupTestHelper(
		config,
	) // setup a new file cache with a custom config (teardown will occur after the test as usual)

	suite.assert.Equal("file_cache", suite.fileCache.Name())
	suite.assert.Equal(suite.fileCache.tmpPath, suite.cache_path)
	suite.assert.Equal(suite.fileCache.policy.Name(), policy)

	suite.assert.EqualValues(suite.fileCache.policy.(*lruPolicy).maxSizeMB, maxSizeMb)
	suite.assert.EqualValues(suite.fileCache.policy.(*lruPolicy).maxEviction, maxDeletion)
	suite.assert.EqualValues(suite.fileCache.policy.(*lruPolicy).highThreshold, highThreshold)
	suite.assert.EqualValues(suite.fileCache.policy.(*lruPolicy).lowThreshold, lowThreshold)
	suite.assert.EqualValues(suite.fileCache.policy.(*lruPolicy).cacheTimeout, cacheTimeout)

	suite.assert.Equal(suite.fileCache.createEmptyFile, createEmptyFile)
	suite.assert.Equal(suite.fileCache.allowNonEmpty, allowNonEmptyTemp)
	suite.assert.EqualValues(suite.fileCache.cacheTimeout, cacheTimeout)
	suite.assert.Equal(suite.fileCache.cleanupOnStart, cleanupOnStart)
}

func (suite *fileCacheTestSuite) TestConfigPolicyDefaultTimeout() {
	defer suite.cleanupTest()
	suite.cleanupTest() // teardown the default file cache generated
	policy := "lru"
	maxSizeMb := 1024
	cacheTimeout := defaultFileCacheTimeout
	maxDeletion := 10
	highThreshold := 90
	lowThreshold := 10
	createEmptyFile := true
	allowNonEmptyTemp := true
	cleanupOnStart := true
	config := fmt.Sprintf(
		"file_cache:\n  path: %s\n  offload-io: true\n  policy: %s\n  max-size-mb: %d\n  max-eviction: %d\n  high-threshold: %d\n  low-threshold: %d\n  create-empty-file: %t\n  allow-non-empty-temp: %t\n  cleanup-on-start: %t",
		suite.cache_path,
		policy,
		maxSizeMb,
		maxDeletion,
		highThreshold,
		lowThreshold,
		createEmptyFile,
		allowNonEmptyTemp,
		cleanupOnStart,
	)
	suite.setupTestHelper(
		config,
	) // setup a new file cache with a custom config (teardown will occur after the test as usual)

	suite.assert.Equal("file_cache", suite.fileCache.Name())
	suite.assert.Equal(suite.fileCache.tmpPath, suite.cache_path)
	suite.assert.Equal(suite.fileCache.policy.Name(), policy)

	suite.assert.EqualValues(suite.fileCache.policy.(*lruPolicy).maxSizeMB, maxSizeMb)
	suite.assert.EqualValues(suite.fileCache.policy.(*lruPolicy).maxEviction, maxDeletion)
	suite.assert.EqualValues(suite.fileCache.policy.(*lruPolicy).highThreshold, highThreshold)
	suite.assert.EqualValues(suite.fileCache.policy.(*lruPolicy).lowThreshold, lowThreshold)
	suite.assert.EqualValues(suite.fileCache.policy.(*lruPolicy).cacheTimeout, cacheTimeout)

	suite.assert.Equal(suite.fileCache.createEmptyFile, createEmptyFile)
	suite.assert.Equal(suite.fileCache.allowNonEmpty, allowNonEmptyTemp)
	suite.assert.EqualValues(suite.fileCache.cacheTimeout, cacheTimeout)
	suite.assert.Equal(suite.fileCache.cleanupOnStart, cleanupOnStart)
}

func (suite *fileCacheTestSuite) TestConfigZero() {
	defer suite.cleanupTest()
	suite.cleanupTest() // teardown the default file cache generated
	policy := "lru"
	maxSizeMb := 1024
	cacheTimeout := 0
	maxDeletion := 10
	highThreshold := 90
	lowThreshold := 10
	createEmptyFile := true
	allowNonEmptyTemp := true
	cleanupOnStart := true
	config := fmt.Sprintf(
		"file_cache:\n  path: %s\n  offload-io: true\n  policy: %s\n  max-size-mb: %d\n  timeout-sec: %d\n  max-eviction: %d\n  high-threshold: %d\n  low-threshold: %d\n  create-empty-file: %t\n  allow-non-empty-temp: %t\n  cleanup-on-start: %t",
		suite.cache_path,
		policy,
		maxSizeMb,
		cacheTimeout,
		maxDeletion,
		highThreshold,
		lowThreshold,
		createEmptyFile,
		allowNonEmptyTemp,
		cleanupOnStart,
	)
	suite.setupTestHelper(
		config,
	) // setup a new file cache with a custom config (teardown will occur after the test as usual)

	suite.assert.Equal("file_cache", suite.fileCache.Name())
	suite.assert.Equal(suite.fileCache.tmpPath, suite.cache_path)
	suite.assert.Equal(suite.fileCache.policy.Name(), policy)

	suite.assert.EqualValues(suite.fileCache.policy.(*lruPolicy).maxSizeMB, maxSizeMb)
	suite.assert.EqualValues(suite.fileCache.policy.(*lruPolicy).maxEviction, maxDeletion)
	suite.assert.EqualValues(suite.fileCache.policy.(*lruPolicy).highThreshold, highThreshold)
	suite.assert.EqualValues(suite.fileCache.policy.(*lruPolicy).lowThreshold, lowThreshold)

	suite.assert.Equal(suite.fileCache.createEmptyFile, createEmptyFile)
	suite.assert.Equal(suite.fileCache.allowNonEmpty, allowNonEmptyTemp)
	suite.assert.EqualValues(suite.fileCache.cacheTimeout, minimumFileCacheTimeout)
	suite.assert.Equal(suite.fileCache.cleanupOnStart, cleanupOnStart)
}

func (suite *fileCacheTestSuite) TestDefaultFilePath() {
	defer suite.cleanupTest()
	suite.cleanupTest() // teardown the default file cache generated
	config := "file_cache:\n  offload-io: true"
	suite.setupTestHelper(
		config,
	)

	suite.assert.Equal("file_cache", suite.fileCache.Name())
	homeDir, err := os.UserHomeDir()
	suite.assert.NoError(err)
	suite.assert.Equal(filepath.Join(homeDir, ".cloudfuse", "file_cache"), suite.fileCache.tmpPath)
}

// Tests CreateDir
func (suite *fileCacheTestSuite) TestCreateDir() {
	defer suite.cleanupTest()
	path := "a"
	options := internal.CreateDirOptions{Name: path}
	err := suite.fileCache.CreateDir(options)
	suite.assert.NoError(err)

	// Path should not be added to the file cache
	suite.assert.NoDirExists(filepath.Join(suite.cache_path, path))
	// Path should be in fake storage
	suite.assert.DirExists(filepath.Join(suite.fake_storage_path, path))
}

func (suite *fileCacheTestSuite) TestDeleteDir() {
	defer suite.cleanupTest()
	// Setup

	dir := "dir"
	path := dir + "/file"
	err := suite.fileCache.CreateDir(internal.CreateDirOptions{Name: dir, Mode: 0777})
	suite.assert.NoError(err)
	handle, err := suite.fileCache.CreateFile(internal.CreateFileOptions{Name: path, Mode: 0777})
	suite.assert.NoError(err)
	err = suite.fileCache.CloseFile(internal.CloseFileOptions{Handle: handle})
	suite.assert.NoError(err)
	// The file (and directory) is in the cache and storage (see TestCreateFileInDirCreateEmptyFile)
	// Delete the file since we can only delete empty directories
	err = suite.fileCache.DeleteFile(internal.DeleteFileOptions{Name: path})
	suite.assert.NoError(err)

	// Delete the directory
	err = suite.fileCache.DeleteDir(internal.DeleteDirOptions{Name: dir})
	suite.assert.NoError(err)
	// Directory should not be cached
	suite.assert.NoDirExists(filepath.Join(suite.cache_path, dir))
}

func (suite *fileCacheTestSuite) TestStreamDirError() {
	defer suite.cleanupTest()
	// Setup
	name := "dir" // Does not exist in cache or storage

	dir, _, err := suite.fileCache.StreamDir(internal.StreamDirOptions{Name: name})
	suite.assert.Error(err)
	suite.assert.Empty(dir)
}

func (suite *fileCacheTestSuite) TestStreamDirCase1() {
	defer suite.cleanupTest()
	// Setup
	name := "dir"
	subdir := name + "/subdir"
	file1 := name + "/file1"
	file2 := name + "/file2"
	file3 := name + "/file3"
	// Create files directly in "fake_storage"
	suite.loopback.CreateDir(internal.CreateDirOptions{Name: name, Mode: 0777})
	suite.loopback.CreateDir(internal.CreateDirOptions{Name: subdir, Mode: 0777})
	handle, _ := suite.loopback.CreateFile(internal.CreateFileOptions{Name: file1})
	suite.loopback.CloseFile(internal.CloseFileOptions{Handle: handle})
	handle, _ = suite.loopback.CreateFile(internal.CreateFileOptions{Name: file2})
	suite.loopback.CloseFile(internal.CloseFileOptions{Handle: handle})
	handle, _ = suite.loopback.CreateFile(internal.CreateFileOptions{Name: file3})
	suite.loopback.CloseFile(internal.CloseFileOptions{Handle: handle})

	// Read the Directory
	dir, _, err := suite.fileCache.StreamDir(internal.StreamDirOptions{Name: name})
	suite.assert.NoError(err)
	suite.assert.NotEmpty(dir)
	suite.assert.Len(dir, 4)
	suite.assert.Equal(file1, dir[0].Path)
	suite.assert.Equal(file2, dir[1].Path)
	suite.assert.Equal(file3, dir[2].Path)
	suite.assert.Equal(subdir, dir[3].Path)
}

func (suite *fileCacheTestSuite) TestStreamDirCase2() {
	defer suite.cleanupTest()
	// Setup
	name := "dir"
	subdir := name + "/subdir"
	file1 := name + "/file1"
	file2 := name + "/file2"
	file3 := name + "/file3"
	suite.fileCache.CreateDir(internal.CreateDirOptions{Name: name, Mode: 0777})
	suite.fileCache.CreateDir(internal.CreateDirOptions{Name: subdir, Mode: 0777})
	// By default createEmptyFile is false, so we will not create these files in cloud storage until they are closed.
	suite.fileCache.CreateFile(internal.CreateFileOptions{Name: file1, Mode: 0777})
	suite.fileCache.CreateFile(internal.CreateFileOptions{Name: file2, Mode: 0777})
	suite.fileCache.CreateFile(internal.CreateFileOptions{Name: file3, Mode: 0777})

	// Read the Directory
	dir, _, err := suite.fileCache.StreamDir(internal.StreamDirOptions{Name: name})
	suite.assert.NoError(err)
	suite.assert.NotEmpty(dir)
	suite.assert.Len(dir, 4)
	suite.assert.Equal(subdir, dir[0].Path)
	suite.assert.Equal(file1, dir[1].Path)
	suite.assert.Equal(file2, dir[2].Path)
	suite.assert.Equal(file3, dir[3].Path)
}

func (suite *fileCacheTestSuite) TestStreamDirCase3() {
	defer suite.cleanupTest()
	suite.fileCache.createEmptyFile = true
	// Setup
	name := "dir"
	subdir := name + "/subdir"
	file1 := name + "/file1"
	file2 := name + "/file2"
	file3 := name + "/file3"
	suite.fileCache.CreateDir(internal.CreateDirOptions{Name: name, Mode: 0777})
	suite.fileCache.CreateDir(internal.CreateDirOptions{Name: subdir, Mode: 0777})
	// Truncate causes these files to be written to fake storage
	suite.fileCache.CreateFile(internal.CreateFileOptions{Name: file1, Mode: 0777})
	suite.fileCache.TruncateFile(internal.TruncateFileOptions{Name: file1, Size: 1024})
	suite.fileCache.CreateFile(internal.CreateFileOptions{Name: file2, Mode: 0777})
	suite.fileCache.TruncateFile(internal.TruncateFileOptions{Name: file2, Size: 1024})
	suite.fileCache.CreateFile(internal.CreateFileOptions{Name: file3, Mode: 0777})
	suite.fileCache.TruncateFile(internal.TruncateFileOptions{Name: file3, Size: 1024})
	// Change the sizes directly in fake storage
	suite.loopback.TruncateFile(internal.TruncateFileOptions{Name: file1}) // Length is default 0
	suite.loopback.TruncateFile(internal.TruncateFileOptions{Name: file2})
	suite.loopback.TruncateFile(internal.TruncateFileOptions{Name: file3})

	// Read the Directory
	dir, _, err := suite.fileCache.StreamDir(internal.StreamDirOptions{Name: name})
	suite.assert.NoError(err)
	suite.assert.NotEmpty(dir)
	suite.assert.Len(dir, 4)
	suite.assert.Equal(file1, dir[0].Path)
	suite.assert.EqualValues(1024, dir[0].Size)
	suite.assert.Equal(file2, dir[1].Path)
	suite.assert.EqualValues(1024, dir[1].Size)
	suite.assert.Equal(file3, dir[2].Path)
	suite.assert.EqualValues(1024, dir[2].Size)
	suite.assert.Equal(subdir, dir[3].Path)
	suite.fileCache.createEmptyFile = false
}

func pos(s []*internal.ObjAttr, e string) int {
	for i, v := range s {
		if v.Path == e {
			return i
		}
	}
	return -1
}

func (suite *fileCacheTestSuite) TestStreamDirMixed() {
	defer suite.cleanupTest()
	// Setup
	name := "dir"
	subdir := name + "/subdir"
	file1 := name + "/file1" // case 1
	file2 := name + "/file2" // case 2
	file3 := name + "/file3" // case 3
	file4 := name + "/file4" // case 4

	suite.fileCache.CreateDir(internal.CreateDirOptions{Name: name, Mode: 0777})
	suite.fileCache.CreateDir(internal.CreateDirOptions{Name: subdir, Mode: 0777})

	// By default createEmptyFile is false, so we will not create these files in storage until they are closed.
	suite.fileCache.CreateFile(internal.CreateFileOptions{Name: file2, Mode: 0777})
	suite.fileCache.TruncateFile(internal.TruncateFileOptions{Name: file2, Size: 1024})
	suite.fileCache.CreateFile(internal.CreateFileOptions{Name: file3, Mode: 0777})
	suite.fileCache.TruncateFile(internal.TruncateFileOptions{Name: file3, Size: 1024})

	// Create the files in fake_storage and simulate different sizes
	handle, _ := suite.loopback.CreateFile(
		internal.CreateFileOptions{Name: file1, Mode: 0777},
	) // Length is default 0
	suite.loopback.CloseFile(internal.CloseFileOptions{Handle: handle})
	suite.loopback.TruncateFile(internal.TruncateFileOptions{Name: file3})
	handle, _ = suite.loopback.CreateFile(
		internal.CreateFileOptions{Name: file4, Mode: 0777},
	) // Length is default 0
	suite.loopback.CloseFile(internal.CloseFileOptions{Handle: handle})
	suite.fileCache.TruncateFile(internal.TruncateFileOptions{Name: file4, Size: 1024})
	suite.fileCache.TruncateFile(internal.TruncateFileOptions{Name: file4, Size: 0})

	// Read the Directory
	dir, _, err := suite.fileCache.StreamDir(internal.StreamDirOptions{Name: name})
	suite.assert.NoError(err)
	suite.assert.NotEmpty(dir)

	var i int
	i = pos(dir, file1)
	suite.assert.EqualValues(0, dir[i].Size)

	i = pos(dir, file3)
	suite.assert.EqualValues(1024, dir[i].Size)

	i = pos(dir, file2)
	suite.assert.EqualValues(1024, dir[i].Size)

	i = pos(dir, file4)
	suite.assert.EqualValues(0, dir[i].Size)
}

func (suite *fileCacheTestSuite) TestFileUsed() {
	defer suite.cleanupTest()
	err := suite.fileCache.FileUsed("temp")
	suite.assert.NoError(err)
	suite.assert.True(suite.fileCache.policy.IsCached(filepath.Join(suite.cache_path, "temp")))
}

// File cache does not have CreateDir Method implemented hence results are undefined here
func (suite *fileCacheTestSuite) TestIsDirEmpty() {
	defer suite.cleanupTest()
	// Setup
	path := "dir"
	suite.fileCache.CreateDir(internal.CreateDirOptions{Name: path, Mode: 0777})

	empty := suite.fileCache.IsDirEmpty(internal.IsDirEmptyOptions{Name: path})
	suite.assert.True(empty)
}

func (suite *fileCacheTestSuite) TestIsDirEmptyFalse() {
	defer suite.cleanupTest()
	// Setup
	path := "dir"
	subdir := path + "/subdir"
	suite.fileCache.CreateDir(internal.CreateDirOptions{Name: path, Mode: 0777})
	suite.fileCache.CreateDir(internal.CreateDirOptions{Name: subdir, Mode: 0777})

	empty := suite.fileCache.IsDirEmpty(internal.IsDirEmptyOptions{Name: path})
	suite.assert.False(empty)
}

func (suite *fileCacheTestSuite) TestIsDirEmptyFalseInCache() {
	defer suite.cleanupTest()
	// Setup
	path := "dir"
	file := path + "/file"
	suite.fileCache.CreateDir(internal.CreateDirOptions{Name: path, Mode: 0777})
	suite.fileCache.CreateFile(internal.CreateFileOptions{Name: file, Mode: 0777})

	empty := suite.fileCache.IsDirEmpty(internal.IsDirEmptyOptions{Name: path})
	suite.assert.False(empty)
}

func (suite *fileCacheTestSuite) TestRenameDir() {
	defer suite.cleanupTest()

	// Setup
	src := "src"
	dst := "dst"
	err := suite.fileCache.CreateDir(internal.CreateDirOptions{Name: src, Mode: 0777})
	suite.assert.NoError(err)
	path := src + "/file"
	for i := 0; i < 5; i++ {
		handle, err := suite.fileCache.CreateFile(
			internal.CreateFileOptions{Name: path + strconv.Itoa(i), Mode: 0777},
		)
		suite.assert.NoError(err)
		err = suite.fileCache.CloseFile(internal.CloseFileOptions{Handle: handle})
		suite.assert.NoError(err)
	}
	// The file (and directory) is in the cache and storage (see TestCreateFileInDirCreateEmptyFile)

	// Rename the directory
	err = suite.fileCache.RenameDir(internal.RenameDirOptions{Src: src, Dst: dst})
	suite.assert.NoError(err)
	// src directory should not exist in local filesystem
	suite.assert.NoDirExists(filepath.Join(suite.cache_path, src))
	// dst directory should exist and have contents from src
	dstEntries, err := os.ReadDir(filepath.Join(suite.cache_path, dst))
	suite.assert.NoError(err)
	suite.assert.Len(dstEntries, 5)
	for i, entry := range dstEntries {
		suite.assert.Equal("file"+strconv.Itoa(i), entry.Name())
	}
}

// Combined test for all three cases
func (suite *fileCacheTestSuite) TestRenameDirOpenFile() {
	defer suite.cleanupTest()

	// Setup
	srcDir := "src"
	dstDir := "dst"
	suite.fileCache.CreateDir(internal.CreateDirOptions{Name: srcDir, Mode: 0777})
	//
	// Case 1
	case1src := srcDir + "/fileCase1"
	case1dst := dstDir + "/fileCase1"
	// create file in cloud
	tempHandle, _ := suite.loopback.CreateFile(
		internal.CreateFileOptions{Name: case1src, Mode: 0777},
	)
	suite.loopback.CloseFile(internal.CloseFileOptions{Handle: tempHandle})
	// open file for writing
	handle1, err := suite.fileCache.OpenFile(
		internal.OpenFileOptions{Name: case1src, Flags: os.O_RDWR, Mode: 0777},
	)
	suite.assert.NoError(err)
	handlemap.Add(handle1)
	// Path should not be in the file cache (lazy open)
	suite.assert.NoFileExists(suite.cache_path + "/" + case1src)
	//
	// Case 2
	case2src := srcDir + "/fileCase2"
	case2dst := dstDir + "/fileCase2"
	// create source file
	handle2, err := suite.fileCache.CreateFile(
		internal.CreateFileOptions{Name: case2src, Mode: 0666},
	)
	suite.assert.NoError(err)
	handlemap.Add(handle2)
	// Path should only be in the file cache
	suite.assert.FileExists(suite.cache_path + "/" + case2src)
	suite.assert.NoFileExists(suite.fake_storage_path + "/" + case2src)
	//
	// Case 3
	case3src := srcDir + "/fileCase3"
	case3dst := dstDir + "/fileCase3"
	// create source file
	handle3, _ := suite.fileCache.CreateFile(internal.CreateFileOptions{Name: case3src, Mode: 0666})
	handlemap.Add(handle3)
	// Path should be in the file cache
	suite.assert.FileExists(suite.cache_path + "/" + case3src)
	// write and flush to cloud
	initialData := []byte("initialData")
	n, err := suite.fileCache.WriteFile(internal.WriteFileOptions{
		Handle: handle3,
		Data:   initialData,
	})
	suite.assert.NoError(err)
	suite.assert.Equal(len(initialData), n)
	err = suite.fileCache.FlushFile(internal.FlushFileOptions{
		Handle: handle3,
	})
	suite.assert.NoError(err)
	suite.assert.FileExists(filepath.Join(suite.fake_storage_path, case3src))

	// Test: Rename the directory
	err = suite.fileCache.RenameDir(internal.RenameDirOptions{Src: srcDir, Dst: dstDir})
	suite.assert.NoError(err)
	//
	// Case 1
	// rename succeeded in cloud
	suite.assert.NoFileExists(filepath.Join(suite.fake_storage_path, case1src))
	suite.assert.FileExists(filepath.Join(suite.fake_storage_path, case1dst))
	// still in lazy open state
	suite.assert.NoFileExists(filepath.Join(suite.cache_path, case1src))
	suite.assert.NoFileExists(filepath.Join(suite.cache_path, case1dst))
	//
	// Case 2
	// local rename succeeded
	suite.assert.NoFileExists(filepath.Join(suite.cache_path, case2src))
	suite.assert.FileExists(filepath.Join(suite.cache_path, case2dst))
	// file still in case 2
	suite.assert.NoFileExists(filepath.Join(suite.fake_storage_path, case2src))
	suite.assert.NoFileExists(filepath.Join(suite.fake_storage_path, case2dst))
	//
	// Case 3
	// local rename succeeded
	suite.assert.NoFileExists(filepath.Join(suite.cache_path, case3src))
	suite.assert.FileExists(filepath.Join(suite.cache_path, case3dst))
	// cloud rename succeeded
	suite.assert.NoFileExists(filepath.Join(suite.fake_storage_path, case3src))
	suite.assert.FileExists(filepath.Join(suite.fake_storage_path, case3dst))

	// Test: write new data
	data := []byte("newdata")
	//
	// Case 1
	// write to file handle
	n, err = suite.fileCache.WriteFile(internal.WriteFileOptions{
		Handle: handle1,
		Data:   data,
	})
	suite.assert.NoError(err)
	suite.assert.Equal(len(data), n)
	// open is completed (file is downloaded), and writes go to the correct file
	suite.assert.NoFileExists(filepath.Join(suite.cache_path, case1src))
	suite.assert.FileExists(filepath.Join(suite.cache_path, case1dst))
	//
	// Case 2
	n, err = suite.fileCache.WriteFile(internal.WriteFileOptions{
		Handle: handle2,
		Data:   data,
	})
	suite.assert.NoError(err)
	suite.assert.Equal(len(data), n)
	//
	// Case 3
	n, err = suite.fileCache.WriteFile(internal.WriteFileOptions{
		Handle: handle3,
		Data:   data,
		Offset: int64(len(initialData)),
	})
	suite.assert.NoError(err)
	suite.assert.Equal(len(data), n)

	// Test: Close handle
	//
	// Case 1
	err = suite.fileCache.CloseFile(internal.CloseFileOptions{
		Handle: handle1,
	})
	suite.assert.NoError(err)
	// check cloud data
	dstData, err := os.ReadFile(path.Join(suite.fake_storage_path, case1dst))
	suite.assert.NoError(err)
	suite.assert.Equal(data, dstData)
	//
	// Case 2
	err = suite.fileCache.CloseFile(internal.CloseFileOptions{
		Handle: handle2,
	})
	suite.assert.NoError(err)
	// check cloud data
	dstData, err = os.ReadFile(path.Join(suite.fake_storage_path, case2dst))
	suite.assert.NoError(err)
	suite.assert.Equal(data, dstData)
	//
	// Case 3
	err = suite.fileCache.CloseFile(internal.CloseFileOptions{
		Handle: handle3,
	})
	suite.assert.NoError(err)
	// check cloud data
	dstData, err = os.ReadFile(path.Join(suite.fake_storage_path, case3dst))
	suite.assert.NoError(err)
	suite.assert.Equal(append(initialData, data...), dstData)
}

func (suite *fileCacheTestSuite) TestCreateFile() {
	defer suite.cleanupTest()
	// Default is to not create empty files on create file to support immutable storage.
	path := "file1"
	options := internal.CreateFileOptions{Name: path}
	f, err := suite.fileCache.CreateFile(options)
	suite.assert.NoError(err)
	suite.assert.True(f.Dirty()) // Handle should be dirty since it was not created in cloud storage

	// Path should be added to the file cache
	suite.assert.FileExists(filepath.Join(suite.cache_path, path))
	// Path should not be in fake storage
	suite.assert.NoFileExists(filepath.Join(suite.fake_storage_path, path))
}

func (suite *fileCacheTestSuite) TestCreateFileWithNoPerm() {
	if runtime.GOOS == "windows" {
		defer suite.cleanupTest()
		// Default is to not create empty files on create file to support immutable storage.
		path := "file1"
		options := internal.CreateFileOptions{Name: path, Mode: 0444}
		f, err := suite.fileCache.CreateFile(options)
		suite.assert.NoError(err)
		suite.assert.True(f.Dirty()) // Handle should be dirty since it was not created in storage

		// Path should be added to the file cache
		suite.assert.FileExists(suite.cache_path + "/" + path)
		// Path should not be in fake storage
		suite.assert.NoFileExists(suite.fake_storage_path + "/" + path)
		err = suite.fileCache.CloseFile(internal.CloseFileOptions{Handle: f})
		suite.assert.NoError(err)
		info, _ := os.Stat(suite.cache_path + "/" + path)
		suite.assert.Equal(info.Mode(), os.FileMode(0444))
	} else {
		defer suite.cleanupTest()
		// Default is to not create empty files on create file to support immutable storage.
		path := "file1"
		options := internal.CreateFileOptions{Name: path, Mode: 0000}
		f, err := suite.fileCache.CreateFile(options)
		suite.assert.NoError(err)
		suite.assert.True(f.Dirty()) // Handle should be dirty since it was not created in storage

		// Path should be added to the file cache
		suite.assert.FileExists(suite.cache_path + "/" + path)
		// Path should not be in fake storage
		suite.assert.NoFileExists(suite.fake_storage_path + "/" + path)
		err = suite.fileCache.CloseFile(internal.CloseFileOptions{Handle: f})
		suite.assert.NoError(err)
		info, _ := os.Stat(suite.cache_path + "/" + path)
		suite.assert.Equal(info.Mode(), os.FileMode(0000))
	}
}

func (suite *fileCacheTestSuite) TestCreateFileWithWritePerm() {
	if runtime.GOOS == "windows" {
		defer suite.cleanupTest()
		// Default is to not create empty files on create file to support immutable storage.
		path := "file1"
		options := internal.CreateFileOptions{Name: path, Mode: 0444}
		f, err := suite.fileCache.CreateFile(options)
		suite.assert.NoError(err)
		suite.assert.True(f.Dirty()) // Handle should be dirty since it was not created in storage

		os.Chmod(suite.cache_path+"/"+path, 0666)

		// Path should be added to the file cache
		suite.assert.FileExists(suite.cache_path + "/" + path)
		// Path should not be in fake storage
		suite.assert.NoFileExists(suite.fake_storage_path + "/" + path)
		err = suite.fileCache.CloseFile(internal.CloseFileOptions{Handle: f})
		suite.assert.NoError(err)
		info, _ := os.Stat(suite.cache_path + "/" + path)
		suite.assert.Equal(info.Mode(), fs.FileMode(0666))
	} else {
		defer suite.cleanupTest()
		// Default is to not create empty files on create file to support immutable storage.
		path := "file1"
		options := internal.CreateFileOptions{Name: path, Mode: 0222}
		f, err := suite.fileCache.CreateFile(options)
		suite.assert.NoError(err)
		suite.assert.True(f.Dirty()) // Handle should be dirty since it was not created in storage

		os.Chmod(suite.cache_path+"/"+path, 0331)

		// Path should be added to the file cache
		suite.assert.FileExists(suite.cache_path + "/" + path)
		// Path should not be in fake storage
		suite.assert.NoFileExists(suite.fake_storage_path + "/" + path)
		err = suite.fileCache.CloseFile(internal.CloseFileOptions{Handle: f})
		suite.assert.NoError(err)
		info, _ := os.Stat(suite.cache_path + "/" + path)
		suite.assert.Equal(info.Mode(), fs.FileMode(0331))
	}
}

func (suite *fileCacheTestSuite) TestCreateFileInDir() {
	defer suite.cleanupTest()
	// Default is to not create empty files on create file to support immutable storage.
	dir := "dir"
	path := dir + "/file"
	options := internal.CreateFileOptions{Name: path}
	f, err := suite.fileCache.CreateFile(options)
	suite.assert.NoError(err)
	suite.assert.True(f.Dirty()) // Handle should be dirty since it was not created in cloud storage

	// Path should be added to the file cache, including directory
	suite.assert.DirExists(filepath.Join(suite.cache_path, dir))
	suite.assert.FileExists(filepath.Join(suite.cache_path, path))
	// Path should not be in fake storage
	suite.assert.NoFileExists(filepath.Join(suite.fake_storage_path, path))
}

func (suite *fileCacheTestSuite) TestCreateFileCreateEmptyFile() {
	defer suite.cleanupTest()
	// Configure to create empty files so we create the file in cloud storage
	createEmptyFile := true
	config := fmt.Sprintf(
		"file_cache:\n  path: %s\n  offload-io: true\n  create-empty-file: %t\n\nloopbackfs:\n  path: %s",
		suite.cache_path,
		createEmptyFile,
		suite.fake_storage_path,
	)
	suite.setupTestHelper(
		config,
	) // setup a new file cache with a custom config (teardown will occur after the test as usual)

	path := "file2"
	options := internal.CreateFileOptions{Name: path}
	f, err := suite.fileCache.CreateFile(options)
	suite.assert.NoError(err)
	suite.assert.False(f.Dirty()) // Handle should not be dirty since it was written to storage

	// Path should be added to the file cache
	suite.assert.FileExists(filepath.Join(suite.cache_path, path))
	// Path should be in fake storage
	suite.assert.FileExists(filepath.Join(suite.fake_storage_path, path))
}

func (suite *fileCacheTestSuite) TestCreateFileInDirCreateEmptyFile() {
	defer suite.cleanupTest()
	// Configure to create empty files so we create the file in cloud storage
	createEmptyFile := true
	config := fmt.Sprintf(
		"file_cache:\n  path: %s\n  offload-io: true\n  create-empty-file: %t\n\nloopbackfs:\n  path: %s",
		suite.cache_path,
		createEmptyFile,
		suite.fake_storage_path,
	)
	suite.setupTestHelper(
		config,
	) // setup a new file cache with a custom config (teardown will occur after the test as usual)

	dir := "dir"
	path := dir + "/file"
	suite.fileCache.CreateDir(internal.CreateDirOptions{Name: dir, Mode: 0777})
	f, err := suite.fileCache.CreateFile(internal.CreateFileOptions{Name: path, Mode: 0777})
	suite.assert.NoError(err)
	suite.assert.False(
		f.Dirty(),
	) // Handle should be dirty since it was not created in cloud storage

	// Path should be added to the file cache, including directory
	suite.assert.DirExists(filepath.Join(suite.cache_path, dir))
	suite.assert.FileExists(filepath.Join(suite.cache_path, path))
	// Path should be in fake storage, including directory
	suite.assert.DirExists(filepath.Join(suite.fake_storage_path, dir))
	suite.assert.FileExists(filepath.Join(suite.fake_storage_path, path))
}

func (suite *fileCacheTestSuite) TestChmodNonexistentCreateEmptyFile() {
	defer suite.cleanupTest()
	// Set flag high to test bugfix
	createEmptyFile := true
	config := fmt.Sprintf(
		"file_cache:\n  path: %s\n  offload-io: true\n  create-empty-file: %t\n\nloopbackfs:\n  path: %s",
		suite.cache_path,
		createEmptyFile,
		suite.fake_storage_path,
	)
	suite.setupTestHelper(
		config,
	) // setup a new file cache with a custom config (teardown will occur after the test as usual)

	path := "file"
	err := suite.fileCache.Chmod(internal.ChmodOptions{Name: path, Mode: 0777})
	suite.assert.ErrorIs(err, os.ErrNotExist)
}

func (suite *fileCacheTestSuite) TestSyncFile() {
	defer suite.cleanupTest()

	suite.fileCache.syncToFlush = false
	path := "file3"

	handle, _ := suite.fileCache.CreateFile(internal.CreateFileOptions{Name: path, Mode: 0777})
	suite.fileCache.CloseFile(internal.CloseFileOptions{Handle: handle})

	// On a sync we open, sync, flush and close
	handle, err := suite.fileCache.OpenFile(
		internal.OpenFileOptions{Name: path, Flags: os.O_RDWR, Mode: 0777},
	)
	handlemap.Add(handle)
	suite.assert.NoError(err)
	err = suite.fileCache.SyncFile(internal.SyncFileOptions{Handle: handle})
	suite.assert.NoError(err)
	testData := "test data"
	data := []byte(testData)

	suite.fileCache.WriteFile(internal.WriteFileOptions{Handle: handle, Offset: 0, Data: data})
	handle, loaded := handlemap.Load(handle.ID)
	suite.assert.True(loaded)
	suite.fileCache.FlushFile(internal.FlushFileOptions{Handle: handle})
	suite.fileCache.CloseFile(internal.CloseFileOptions{Handle: handle})

	// Path should not be in file cache
	suite.assert.NoFileExists(filepath.Join(suite.cache_path, path))

	path = "file.fsync"
	suite.fileCache.syncToFlush = true
	handle, err = suite.fileCache.CreateFile(internal.CreateFileOptions{Name: path, Mode: 0777})
	suite.assert.NoError(err)
	_, err = suite.fileCache.WriteFile(
		internal.WriteFileOptions{Handle: handle, Offset: 0, Data: data},
	)
	suite.assert.NoError(err)
	suite.assert.True(handle.Dirty())
	err = suite.fileCache.SyncFile(internal.SyncFileOptions{Handle: handle})
	suite.assert.NoError(err)
	suite.assert.False(handle.Dirty())
	suite.assert.FileExists(suite.fake_storage_path + "/" + path)

	suite.fileCache.CloseFile(internal.CloseFileOptions{Handle: handle})
}

func (suite *fileCacheTestSuite) TestDeleteFile() {
	defer suite.cleanupTest()
	path := "file4"

	handle, err := suite.fileCache.CreateFile(internal.CreateFileOptions{Name: path, Mode: 0777})
	suite.assert.NoError(err)
	err = suite.fileCache.CloseFile(internal.CloseFileOptions{Handle: handle})
	suite.assert.NoError(err)

	err = suite.fileCache.DeleteFile(internal.DeleteFileOptions{Name: path})
	suite.assert.NoError(err)

	// Path should not be in file cache
	suite.assert.NoFileExists(filepath.Join(suite.cache_path, path))
	// Path should not be in fake storage
	suite.assert.NoFileExists(filepath.Join(suite.fake_storage_path, path))
}

func (suite *fileCacheTestSuite) TestDeleteOpenFileCase1() {
	defer suite.cleanupTest()
	path := "file"

	// setup
	// Create file directly in "fake_storage" and open in case 1 (lazy open)
	handle, _ := suite.loopback.CreateFile(internal.CreateFileOptions{Name: path, Mode: 0777})
	suite.loopback.CloseFile(internal.CloseFileOptions{Handle: handle})
	handle, _ = suite.fileCache.OpenFile(internal.OpenFileOptions{Name: path, Mode: 0777})

	// Test
	err := suite.fileCache.DeleteFile(internal.DeleteFileOptions{Name: path})
	suite.assert.NoError(err)
	// Path should not be in fake storage
	suite.assert.NoFileExists(filepath.Join(suite.fake_storage_path, path))

	// cleanup
	suite.fileCache.CloseFile(internal.CloseFileOptions{Handle: handle})
}

// Case 2 Test cover when the file does not exist in cloud storage but it exists in the local cache.
// This can happen if createEmptyFile is false and the file hasn't been flushed yet.
func (suite *fileCacheTestSuite) TestDeleteOpenFileCase2() {
	defer suite.cleanupTest()
	// Default is to not create empty files on create file to support immutable storage.
	path := "file5"
	suite.fileCache.CreateFile(internal.CreateFileOptions{Name: path, Mode: 0777})

	err := suite.fileCache.DeleteFile(internal.DeleteFileOptions{Name: path})
	suite.assert.NoError(err)

	// Path should not be in local cache (the delete succeeded)
	suite.assert.NoFileExists(filepath.Join(suite.cache_path, path))
	// Path should not be in fake storage
	suite.assert.NoFileExists(filepath.Join(suite.fake_storage_path, path))
}

func (suite *fileCacheTestSuite) TestDeleteFileError() {
	defer suite.cleanupTest()
	path := "file6"
	err := suite.fileCache.DeleteFile(internal.DeleteFileOptions{Name: path})
	suite.assert.Error(err)
	suite.assert.EqualValues(syscall.ENOENT, err)
}

func (suite *fileCacheTestSuite) TestOpenFileNotInCache() {
	defer suite.cleanupTest()
	path := "file7"
	handle, _ := suite.loopback.CreateFile(internal.CreateFileOptions{Name: path, Mode: 0777})
	testData := "test data"
	data := []byte(testData)
	suite.loopback.WriteFile(internal.WriteFileOptions{Handle: handle, Offset: 0, Data: data})
	suite.loopback.CloseFile(internal.CloseFileOptions{Handle: handle})

	handle, err := suite.fileCache.OpenFile(
		internal.OpenFileOptions{
			Name:  path,
			Flags: os.O_RDWR,
			Mode:  suite.fileCache.defaultPermission,
		},
	)
	suite.assert.NoError(err)
	suite.assert.Equal(path, handle.Path)
	suite.assert.False(handle.Dirty())

	// File should not exist in cache
	suite.assert.NoFileExists(filepath.Join(suite.cache_path, path))
}

func (suite *fileCacheTestSuite) TestOpenFileInCache() {
	defer suite.cleanupTest()
	path := "file8"
	handle, _ := suite.fileCache.CreateFile(internal.CreateFileOptions{Name: path, Mode: 0777})
	testData := "test data"
	data := []byte(testData)
	suite.fileCache.WriteFile(internal.WriteFileOptions{Handle: handle, Offset: 0, Data: data})
	suite.fileCache.FlushFile(internal.FlushFileOptions{Handle: handle})

	// Download is required
	handle, err := suite.fileCache.OpenFile(internal.OpenFileOptions{Name: path, Mode: 0777})
	suite.assert.NoError(err)
	suite.assert.Equal(path, handle.Path)
	suite.assert.False(handle.Dirty())

	// File should exist in cache
	suite.assert.FileExists(filepath.Join(suite.cache_path, path))
}

func (suite *fileCacheTestSuite) TestOpenCreateGetAttr() {
	defer suite.cleanupTest()
	path := "file8a"

	// we report file does not exist before it is created
	attr, err := suite.fileCache.GetAttr(internal.GetAttrOptions{Name: path})
	suite.assert.Nil(attr)
	suite.assert.ErrorIs(err, os.ErrNotExist)
	// since it does not exist, we allow the file to be created using OpenFile
	handle, err := suite.fileCache.OpenFile(
		internal.OpenFileOptions{Name: path, Flags: os.O_CREATE, Mode: 0777},
	)
	suite.assert.NoError(err)
	suite.assert.Equal(path, handle.Path)
	// we should report that the file exists now
	attr, err = suite.fileCache.GetAttr(internal.GetAttrOptions{Name: path})
	suite.assert.NoError(err)
	suite.NotNil(attr)
}

// Tests for GetProperties in OpenFile should be done in E2E tests
// - there is no good way to test it here with a loopback FS without a mock component.

func (suite *fileCacheTestSuite) TestCloseFileAndEvict() {
	defer suite.cleanupTest()
	suite.cleanupTest()
	configuration := fmt.Sprintf(
		"file_cache:\n  path: %s\n  timeout-sec: %d\n\nloopbackfs:\n  path: %s",
		suite.cache_path,
		minimumFileCacheTimeout,
		suite.fake_storage_path,
	)
	suite.setupTestHelper(configuration)

	path := "file10"
	handle, _ := suite.fileCache.CreateFile(internal.CreateFileOptions{Name: path, Mode: 0777})
	// The file is in the cache but not in cloud storage (see TestCreateFileInDirCreateEmptyFile)

	// CloseFile
	err := suite.fileCache.CloseFile(internal.CloseFileOptions{Handle: handle})
	suite.assert.NoError(err)

	// File should be in cache
	suite.assert.FileExists(filepath.Join(suite.cache_path, path))
	// File should be in cloud storage
	suite.assert.FileExists(filepath.Join(suite.fake_storage_path, path))

	time.Sleep(minimumFileCacheTimeout * time.Second)
	// loop until file does not exist - done due to async nature of eviction
	_, err = os.Stat(filepath.Join(suite.cache_path, path))
	for i := 0; i < 30*minimumFileCacheTimeout && !os.IsNotExist(err); i++ {
		time.Sleep(100 * time.Millisecond)
		_, err = os.Stat(filepath.Join(suite.cache_path, path))
	}

	// File should not be in cache
	suite.assert.NoFileExists(filepath.Join(suite.cache_path, path))
	// File should be invalidated
	suite.assert.False(suite.fileCache.policy.IsCached(filepath.Join(suite.cache_path, path)))
	// File should be in cloud storage
	suite.assert.FileExists(filepath.Join(suite.fake_storage_path, path))
}

func (suite *fileCacheTestSuite) TestOpenCloseHandleCount() {
	defer suite.cleanupTest()
	// Setup
	file := "file11"
	handle, err := suite.fileCache.CreateFile(internal.CreateFileOptions{Name: file, Mode: 0777})
	suite.assert.NoError(err)
	err = suite.fileCache.CloseFile(internal.CloseFileOptions{Handle: handle})
	suite.assert.NoError(err)

	handle, err = suite.fileCache.OpenFile(internal.OpenFileOptions{Name: file, Mode: 0777})
	suite.assert.NoError(err)
	err = suite.fileCache.CloseFile(internal.CloseFileOptions{Handle: handle})
	suite.assert.NoError(err)

	// check that flock handle count is correct
	flock := suite.fileCache.fileLocks.Get(file)
	suite.assert.Zero(flock.Count())
}

func (suite *fileCacheTestSuite) TestOpenPreventsEviction() {
	defer suite.cleanupTest()

	suite.cleanupTest()
	configuration := fmt.Sprintf(
		"file_cache:\n  path: %s\n  timeout-sec: %d\n\nloopbackfs:\n  path: %s",
		suite.cache_path,
		minimumFileCacheTimeout,
		suite.fake_storage_path,
	)
	suite.setupTestHelper(configuration)

	// Setup
	path := "file12"
	handle, err := suite.fileCache.CreateFile(internal.CreateFileOptions{Name: path, Mode: 0777})
	suite.assert.NoError(err)
	err = suite.fileCache.CloseFile(internal.CloseFileOptions{Handle: handle})
	suite.assert.NoError(err)
	// File should be in cache and cloud storage
	suite.assert.FileExists(filepath.Join(suite.cache_path, path))
	suite.assert.FileExists(filepath.Join(suite.fake_storage_path, path))

	// Open file (this should prevent eviction)
	handle, err = suite.fileCache.OpenFile(internal.OpenFileOptions{Name: path, Mode: 0777})
	suite.assert.NoError(err)

	// wait until file would be evicted (if not for being opened)
<<<<<<< HEAD
	time.Sleep(minimumFileCacheTimeout * time.Second)
=======
	time.Sleep(2*minimumFileCacheTimeout*time.Second + 100*time.Millisecond)
>>>>>>> 7e85229f

	// File should still be in cache
	suite.assert.FileExists(filepath.Join(suite.cache_path, path))
	suite.assert.True(suite.fileCache.policy.IsCached(filepath.Join(suite.cache_path, path)))

	// cleanup
	err = suite.fileCache.CloseFile(internal.CloseFileOptions{Handle: handle})
	suite.assert.NoError(err)
}

func (suite *fileCacheTestSuite) TestReadInBufferEmpty() {
	defer suite.cleanupTest()
	// Setup
	file := "file15"
	handle, _ := suite.fileCache.CreateFile(internal.CreateFileOptions{Name: file, Mode: 0777})

	data := make([]byte, 0)
	length, err := suite.fileCache.ReadInBuffer(
		internal.ReadInBufferOptions{Handle: handle, Offset: 0, Data: data},
	)
	suite.assert.NoError(err)
	suite.assert.Equal(0, length)
	suite.assert.Empty(data)
}

func (suite *fileCacheTestSuite) TestReadInBufferNoFlush() {
	defer suite.cleanupTest()
	// Setup
	file := "file16"
	handle, _ := suite.fileCache.CreateFile(internal.CreateFileOptions{Name: file, Mode: 0777})
	testData := "test data"
	data := []byte(testData)
	suite.fileCache.WriteFile(internal.WriteFileOptions{Handle: handle, Offset: 0, Data: data})

	handle, _ = suite.fileCache.OpenFile(internal.OpenFileOptions{Name: file, Mode: 0777})

	output := make([]byte, 9)
	length, err := suite.fileCache.ReadInBuffer(
		internal.ReadInBufferOptions{Handle: handle, Offset: 0, Data: output},
	)
	suite.assert.NoError(err)
	suite.assert.Equal(data, output)
	suite.assert.Equal(len(data), length)
}

func (suite *fileCacheTestSuite) TestReadInBuffer() {
	defer suite.cleanupTest()
	// Setup
	file := "file17"
	handle, _ := suite.fileCache.CreateFile(internal.CreateFileOptions{Name: file, Mode: 0777})
	testData := "test data"
	data := []byte(testData)
	suite.fileCache.WriteFile(internal.WriteFileOptions{Handle: handle, Offset: 0, Data: data})
	suite.fileCache.FlushFile(internal.FlushFileOptions{Handle: handle})

	handle, _ = suite.fileCache.OpenFile(internal.OpenFileOptions{Name: file, Mode: 0777})

	output := make([]byte, 9)
	length, err := suite.fileCache.ReadInBuffer(
		internal.ReadInBufferOptions{Handle: handle, Offset: 0, Data: output},
	)
	suite.assert.NoError(err)
	suite.assert.Equal(data, output)
	suite.assert.Equal(len(data), length)
}

func (suite *fileCacheTestSuite) TestReadInBufferErrorBadFd() {
	defer suite.cleanupTest()
	// Setup
	file := "file18"
	handle := handlemap.NewHandle(file)
	length, err := suite.fileCache.ReadInBuffer(internal.ReadInBufferOptions{Handle: handle})
	suite.assert.Error(err)
	suite.assert.EqualValues(syscall.EBADF, err)
	suite.assert.Equal(0, length)
}

func (suite *fileCacheTestSuite) TestWriteFile() {
	defer suite.cleanupTest()
	// Setup
	file := "file19"
	handle, _ := suite.fileCache.CreateFile(internal.CreateFileOptions{Name: file, Mode: 0777})

	handle.Flags.Clear(
		handlemap.HandleFlagDirty,
	) // Technically create file will mark it as dirty, we just want to check write file updates the dirty flag, so temporarily set this to false
	testData := "test data"
	data := []byte(testData)
	length, err := suite.fileCache.WriteFile(
		internal.WriteFileOptions{Handle: handle, Offset: 0, Data: data},
	)

	suite.assert.NoError(err)
	suite.assert.Equal(len(data), length)
	// Check that the local cache updated with data
	d, _ := os.ReadFile(filepath.Join(suite.cache_path, file))
	suite.assert.Equal(data, d)
	suite.assert.True(handle.Dirty())
}

func (suite *fileCacheTestSuite) TestWriteFileErrorBadFd() {
	defer suite.cleanupTest()
	// Setup
	file := "file20"
	handle := handlemap.NewHandle(file)
	len, err := suite.fileCache.WriteFile(internal.WriteFileOptions{Handle: handle})
	suite.assert.Error(err)
	suite.assert.EqualValues(syscall.EBADF, err)
	suite.assert.Equal(0, len)
}

func (suite *fileCacheTestSuite) TestFlushFileEmpty() {
	defer suite.cleanupTest()
	// Setup
	file := "file21"
	handle, _ := suite.fileCache.CreateFile(internal.CreateFileOptions{Name: file, Mode: 0777})

	// Path should not be in fake storage
	suite.assert.NoFileExists(filepath.Join(suite.fake_storage_path, file))

	// Flush the Empty File
	err := suite.fileCache.FlushFile(internal.FlushFileOptions{Handle: handle})
	suite.assert.NoError(err)
	suite.assert.False(handle.Dirty())

	// Path should be in fake storage
	suite.assert.FileExists(filepath.Join(suite.fake_storage_path, file))
}

func (suite *fileCacheTestSuite) TestFlushFile() {
	defer suite.cleanupTest()
	// Setup
	file := "file22"
	handle, _ := suite.fileCache.CreateFile(internal.CreateFileOptions{Name: file, Mode: 0777})
	testData := "test data"
	data := []byte(testData)
	suite.fileCache.WriteFile(internal.WriteFileOptions{Handle: handle, Offset: 0, Data: data})

	// Path should not be in fake storage
	suite.assert.NoFileExists(filepath.Join(suite.fake_storage_path, file))

	// Flush the Empty File
	err := suite.fileCache.FlushFile(internal.FlushFileOptions{Handle: handle})
	suite.assert.NoError(err)
	suite.assert.False(handle.Dirty())

	// Path should be in fake storage
	suite.assert.FileExists(filepath.Join(suite.fake_storage_path, file))
	// Check that fake_storage updated with data
	d, _ := os.ReadFile(filepath.Join(suite.fake_storage_path, file))
	suite.assert.Equal(data, d)
}

func (suite *fileCacheTestSuite) TestFlushFileErrorBadFd() {
	defer suite.cleanupTest()
	// Setup
	file := "file23"
	handle := handlemap.NewHandle(file)
	handle.Flags.Set(handlemap.HandleFlagDirty)
	err := suite.fileCache.FlushFile(internal.FlushFileOptions{Handle: handle})
	suite.assert.Error(err)
	suite.assert.EqualValues(syscall.EBADF, err)
}

func (suite *fileCacheTestSuite) TestCronOffToONUpload() {
	defer suite.cleanupTest()

	testStartTime := time.Now()
	second := (testStartTime.Second() + 2) % 60
	cronExpr := fmt.Sprintf("%d * * * * *", second)

	configContent := fmt.Sprintf(`file_cache:
  path: %s
  offload-io: true
  create-empty-file: false
  schedule:
    - name: "Test"
      cron: %s
      duration: "30s"

loopbackfs:
  path: %s`,
		suite.cache_path,
		cronExpr,
		suite.fake_storage_path,
	)

	// Setup the file cache with this configuration
	suite.setupTestHelper(configContent)

	file := "simple_scheduledlol.txt"
	handle, err := suite.fileCache.CreateFile(internal.CreateFileOptions{Name: file, Mode: 0777})
	suite.assert.NoError(err)

	data := []byte("simple scheduled upload test data")
	_, err = suite.fileCache.WriteFile(internal.WriteFileOptions{Handle: handle, Data: data})
	suite.assert.NoError(err)

	err = suite.fileCache.CloseFile(internal.CloseFileOptions{Handle: handle})
	suite.assert.NoError(err)

	suite.assert.FileExists(filepath.Join(suite.cache_path, file))
	suite.assert.NoFileExists(filepath.Join(suite.fake_storage_path, file))

	_, exists := suite.fileCache.scheduleOps.Load(file)
	suite.assert.True(exists, "File should be in scheduleOps after creation")

	// wait for uploads to start
	time.Sleep(time.Until(testStartTime.Add(2 * time.Second).Truncate(time.Second)))
	_, err = os.Stat(filepath.Join(suite.fake_storage_path, file))
	for i := 0; i < 200 && os.IsNotExist(err); i++ {
		time.Sleep(10 * time.Millisecond)
		_, err = os.Stat(filepath.Join(suite.fake_storage_path, file))
	}
	suite.assert.FileExists(filepath.Join(suite.fake_storage_path, file))
	_, exists = suite.fileCache.scheduleOps.Load(file)
	suite.assert.False(exists, "File should have been removed from scheduleOps after upload")
	suite.assert.False(
		suite.fileCache.fileLocks.Get(file).SyncPending,
		"SyncPending flag should be cleared after upload",
	)
}

func (suite *fileCacheTestSuite) TestCronOnToOFFUpload() {
	defer suite.cleanupTest()

	testStartTime := time.Now()
	second := testStartTime.Second() % 60
	duration := 2 * time.Second
	cronExpr := fmt.Sprintf("%d * * * * *", second)

	configContent := fmt.Sprintf(`file_cache:
  path: %s
  offload-io: true
  create-empty-file: false
  schedule:
    - name: "Test"
      cron: %s
      duration: "%ds"

loopbackfs:
  path: %s`,
		suite.cache_path,
		cronExpr,
		int(duration.Seconds()),
		suite.fake_storage_path,
	)

	// Setup the file cache with this configuration
	suite.setupTestHelper(configContent)

	file1 := "scheduled_on_window.txt"
	handle1, err := suite.fileCache.CreateFile(internal.CreateFileOptions{Name: file1, Mode: 0777})
	suite.assert.NoError(err)
	data1 := []byte("file created during scheduler ON window")
	_, err = suite.fileCache.WriteFile(internal.WriteFileOptions{Handle: handle1, Data: data1})
	suite.assert.NoError(err)
	err = suite.fileCache.CloseFile(internal.CloseFileOptions{Handle: handle1})
	suite.assert.NoError(err)
	suite.assert.FileExists(filepath.Join(suite.cache_path, file1))

	_, err = os.Stat(filepath.Join(suite.fake_storage_path, file1))
	for i := 0; i < 200 && os.IsNotExist(err); i++ {
		time.Sleep(10 * time.Millisecond)
		_, err = os.Stat(filepath.Join(suite.fake_storage_path, file1))
	}
	suite.FileExists(
		filepath.Join(suite.fake_storage_path, file1),
		"First file should be uploaded when scheduler is ON",
	)

	// wait until the window closes
	time.Sleep(time.Now().Sub(testStartTime.Add(duration + 10*time.Millisecond)))

	file2 := "scheduled_off_window.txt"
	handle2, err := suite.fileCache.CreateFile(internal.CreateFileOptions{Name: file2, Mode: 0777})
	suite.assert.NoError(err)
	data2 := []byte("file created during scheduler OFF window")
	_, err = suite.fileCache.WriteFile(internal.WriteFileOptions{Handle: handle2, Data: data2})
	suite.assert.NoError(err)
	err = suite.fileCache.CloseFile(internal.CloseFileOptions{Handle: handle2})
	suite.assert.NoError(err)
	suite.assert.FileExists(filepath.Join(suite.cache_path, file2))
	suite.assert.NoFileExists(filepath.Join(suite.fake_storage_path, file2))
	_, scheduled := suite.fileCache.scheduleOps.Load(file2)
	suite.assert.True(scheduled, "File should be scheduled when scheduler is OFF")
	flock := suite.fileCache.fileLocks.Get(file2)
	suite.assert.True(flock.SyncPending, "SyncPending flag should be set")
}

func (suite *fileCacheTestSuite) TestNoScheduleAlwaysOn() {
	defer suite.cleanupTest()

	configContent := fmt.Sprintf(`file_cache:
  path: %s
  offload-io: true
  create-empty-file: false

loopbackfs:
  path: %s`,
		suite.cache_path,
		suite.fake_storage_path,
	)

	suite.setupTestHelper(configContent)
	suite.assert.Empty(suite.fileCache.schedule, "Should have no schedule entries")

	file := "no_schedule_test.txt"
	handle, err := suite.fileCache.CreateFile(internal.CreateFileOptions{Name: file, Mode: 0777})
	suite.assert.NoError(err)
	data := []byte("testing default scheduler behavior")
	_, err = suite.fileCache.WriteFile(internal.WriteFileOptions{Handle: handle, Data: data})
	suite.assert.NoError(err)
	err = suite.fileCache.CloseFile(internal.CloseFileOptions{Handle: handle})
	suite.assert.NoError(err)
	suite.assert.FileExists(filepath.Join(suite.fake_storage_path, file),
		"File should be uploaded immediately with no schedule (always-on mode)")
	_, exists := suite.fileCache.scheduleOps.Load(file)
	suite.assert.False(exists, "File should not be in scheduleOps map")

	uploadedData, err := os.ReadFile(filepath.Join(suite.fake_storage_path, file))
	suite.assert.NoError(err)
	suite.assert.Equal(data, uploadedData, "Uploaded file content should match original")

	flock := suite.fileCache.fileLocks.Get(file)
	if flock != nil {
		suite.assert.False(flock.SyncPending, "SyncPending flag should be clear")
	}
}

func (suite *fileCacheTestSuite) TestExistingCloudFileImmediateUpload() {
	defer suite.cleanupTest()

	// 1. Initialize variables and files / call setuptesthelper
	// Set up scheduler with a time far in the future (ensuring we're in OFF state initially)
	now := time.Now()
	second := (now.Second() + 30) % 60
	cronExpr := fmt.Sprintf("%d * * * * *", second)

	configContent := fmt.Sprintf(`file_cache:
  path: %s
  offload-io: true
  create-empty-file: false
  schedule:
    - name: "Test"
      cron: %s
      duration: "5s"

loopbackfs:
  path: %s`,
		suite.cache_path,
		cronExpr,
		suite.fake_storage_path,
	)

	suite.setupTestHelper(configContent)

	// Create a file that will be "already in cloud"
	originalFile := "existing_cloud_file.txt"
	originalContent := []byte("original cloud content")

	// Create the file in the cloud storage directly
	err := os.MkdirAll(suite.fake_storage_path, 0777)
	err = os.WriteFile(filepath.Join(suite.fake_storage_path, originalFile), originalContent, 0777)
	suite.assert.FileExists(filepath.Join(suite.fake_storage_path, originalFile))
	suite.assert.NoFileExists(filepath.Join(suite.cache_path, originalFile))

	// Write to the file and close the file
	handle, err := suite.fileCache.OpenFile(internal.OpenFileOptions{
		Name:  originalFile,
		Flags: os.O_RDWR,
		Mode:  0777,
	})
	suite.assert.NoError(err)
	// Write new content to the file
	modifiedContent := []byte("modified cloud file content")
	_, err = suite.fileCache.WriteFile(internal.WriteFileOptions{
		Handle: handle,
		Data:   modifiedContent,
		Offset: 0,
	})
	suite.fileCache.CloseFile(internal.CloseFileOptions{Handle: handle})

	// Confirm cloud storage copy is updated
	fInfo, err := os.Stat(filepath.Join(suite.fake_storage_path, originalFile))
	suite.NoError(err)
	suite.assert.EqualValues(fInfo.Size(), len(modifiedContent))
}

func (suite *fileCacheTestSuite) TestCreateFileAndRename() {
	defer suite.cleanupTest()

	now := time.Now()
	second := (now.Second() + 30) % 60
	cronExpr := fmt.Sprintf("%d * * * * *", second)

	configContent := fmt.Sprintf(`file_cache:
  path: %s
  offload-io: true
  create-empty-file: false
  schedule:
    - name: "Test"
      cron: %s
      duration: "5s"

loopbackfs:
  path: %s`,
		suite.cache_path,
		cronExpr,
		suite.fake_storage_path,
	)
	suite.setupTestHelper(configContent)

	srcFile := "source_rename_test.txt"
	dstFile := "destination_rename_test.txt"

	handle, err := suite.fileCache.CreateFile(internal.CreateFileOptions{Name: srcFile, Mode: 0777})
	suite.assert.NoError(err)

	data := []byte("file to be renamed while in scheduler OFF state")
	_, err = suite.fileCache.WriteFile(internal.WriteFileOptions{Handle: handle, Data: data})
	suite.assert.NoError(err)

	err = suite.fileCache.CloseFile(internal.CloseFileOptions{Handle: handle})
	suite.assert.NoError(err)

	// Check if the file exists(local and Cloud)(Local == True, Cloud == False)
	suite.assert.FileExists(filepath.Join(suite.cache_path, srcFile),
		"File should exist in local cache")
	suite.assert.NoFileExists(filepath.Join(suite.fake_storage_path, srcFile),
		"File should not exist in cloud storage when scheduler is OFF")

	// Check if file is in scheduleOps with original name
	_, existsInSchedule := suite.fileCache.scheduleOps.Load(srcFile)
	suite.assert.True(existsInSchedule, "File should be in scheduleOps before rename")

	// Rename the file
	err = suite.fileCache.RenameFile(internal.RenameFileOptions{Src: srcFile, Dst: dstFile})
	suite.assert.NoError(err)

	// Verify renamed file paths
	suite.assert.NoFileExists(filepath.Join(suite.cache_path, srcFile),
		"Source file should not exist in local cache after rename")
	suite.assert.FileExists(filepath.Join(suite.cache_path, dstFile),
		"Destination file should exist in local cache after rename")

	// Check if the file has been renamed in scheduleOps
	_, existsInScheduleOld := suite.fileCache.scheduleOps.Load(srcFile)
	suite.assert.False(
		existsInScheduleOld,
		"Old file name should not be in scheduleOps after rename",
	)

	_, existsInScheduleNew := suite.fileCache.scheduleOps.Load(dstFile)
	suite.assert.True(existsInScheduleNew, "New file name should be in scheduleOps after rename")

	// Check that file lock status was properly transferred
	flock := suite.fileCache.fileLocks.Get(dstFile)
	if flock != nil {
		suite.assert.True(flock.SyncPending, "SyncPending flag should be set on renamed file")
	}
}

func (suite *fileCacheTestSuite) TestDeleteFileAndScheduleOps() {
	defer suite.cleanupTest()

	now := time.Now()
	second := (now.Second() + 30) % 60
	cronExpr := fmt.Sprintf("%d * * * * *", second)

	configContent := fmt.Sprintf(`file_cache:
  path: %s
  offload-io: true
  create-empty-file: false
  schedule:
    - name: "Test"
      cron: %s
      duration: "5s"

loopbackfs:
  path: %s`,
		suite.cache_path,
		cronExpr,
		suite.fake_storage_path,
	)
	suite.setupTestHelper(configContent)

	// Create file that will be local only (not in cloud) due to scheduler being OFF
	testFile := "delete_test_file.txt"

	handle, err := suite.fileCache.CreateFile(
		internal.CreateFileOptions{Name: testFile, Mode: 0777},
	)
	suite.assert.NoError(err)

	data := []byte("file to be deleted while in scheduler OFF state")
	_, err = suite.fileCache.WriteFile(internal.WriteFileOptions{Handle: handle, Data: data})
	suite.assert.NoError(err)

	err = suite.fileCache.CloseFile(internal.CloseFileOptions{Handle: handle})
	suite.assert.NoError(err)

	// Check if the file exists(local and Cloud)
	suite.assert.FileExists(filepath.Join(suite.cache_path, testFile),
		"File should exist in local cache")
	suite.assert.NoFileExists(filepath.Join(suite.fake_storage_path, testFile),
		"File should not exist in cloud storage when scheduler is OFF")

	// Check if file is in scheduleOps before deletion
	_, existsInSchedule := suite.fileCache.scheduleOps.Load(testFile)
	suite.assert.True(existsInSchedule, "File should be in scheduleOps before deletion")

	err = suite.fileCache.DeleteFile(internal.DeleteFileOptions{Name: testFile})
	suite.assert.NoError(err)

	// Check if file has been deleted in local cache
	suite.assert.NoFileExists(filepath.Join(suite.cache_path, testFile),
		"File should not exist in local cache after deletion")

	// Check if the file has been deleted in scheduleOps
	_, existsInScheduleAfterDelete := suite.fileCache.scheduleOps.Load(testFile)
	suite.assert.False(existsInScheduleAfterDelete,
		"File should not be in scheduleOps after deletion")
}

func (suite *fileCacheTestSuite) TestCreateEmptyFileEqualTrue() {
	defer suite.cleanupTest()

	now := time.Now()
	second := (now.Second() + 30) % 60
	cronExpr := fmt.Sprintf("%d * * * * *", second)

	configContent := fmt.Sprintf(`file_cache:
  path: %s
  offload-io: true
  create-empty-file: true
  schedule:
    - name: "Test"
      cron: %s
      duration: "5s"

loopbackfs:
  path: %s`,
		suite.cache_path,
		cronExpr,
		suite.fake_storage_path,
	)
	suite.setupTestHelper(configContent)

	testFile := "empty_create_test_file.txt"
	handle, err := suite.fileCache.CreateFile(
		internal.CreateFileOptions{Name: testFile, Mode: 0777},
	)
	suite.assert.NoError(err)

	// Check if file exists in cloud storage immediately (without closing or flushing)
	// When create-empty-file is true, the file should be created in cloud storage immediately
	suite.assert.FileExists(filepath.Join(suite.fake_storage_path, testFile),
		"File should exist in cloud storage immediately when create-empty-file is true")

	// Verify the handle is not marked as dirty
	suite.assert.False(
		handle.Dirty(),
		"Handle should not be marked as dirty when create-empty-file is true",
	)

	// The file shouldn't be in scheduleOps because it's already in cloud storage
	_, existsInSchedule := suite.fileCache.scheduleOps.Load(testFile)
	suite.assert.False(existsInSchedule,
		"File should not be in scheduleOps because it's already in cloud storage")

	err = suite.fileCache.CloseFile(internal.CloseFileOptions{Handle: handle})
	suite.assert.NoError(err)
}

func (suite *fileCacheTestSuite) TestReadWriteLocalFile() {
	defer suite.cleanupTest()

	now := time.Now()
	second := (now.Second() + 30) % 60
	cronExpr := fmt.Sprintf("%d * * * * *", second)

	configContent := fmt.Sprintf(`file_cache:
  path: %s
  offload-io: true
  create-empty-file: false
  schedule:
    - name: "Test"
      cron: %s
      duration: "5s"

loopbackfs:
  path: %s`,
		suite.cache_path,
		cronExpr,
		suite.fake_storage_path,
	)
	suite.setupTestHelper(configContent)

	testFile := "read_write_local_test.txt"
	initialContent := []byte("initial file content")

	handle, err := suite.fileCache.CreateFile(
		internal.CreateFileOptions{Name: testFile, Mode: 0777},
	)
	suite.assert.NoError(err)

	_, err = suite.fileCache.WriteFile(
		internal.WriteFileOptions{Handle: handle, Data: initialContent},
	)
	suite.assert.NoError(err)

	err = suite.fileCache.CloseFile(internal.CloseFileOptions{Handle: handle})
	suite.assert.NoError(err)

	// Check if file is in local cache but not in cloud storage
	suite.assert.FileExists(filepath.Join(suite.cache_path, testFile),
		"File should exist in local cache")
	suite.assert.NoFileExists(filepath.Join(suite.fake_storage_path, testFile),
		"File should not exist in cloud storage when scheduler is OFF")

	// Check if file is in scheduleOps initially
	_, existsInSchedule := suite.fileCache.scheduleOps.Load(testFile)
	suite.assert.True(existsInSchedule, "File should be in scheduleOps after creation")

	// Write to file again with updated content
	newContent := []byte("updated file content")

	handle, err = suite.fileCache.OpenFile(
		internal.OpenFileOptions{Name: testFile, Flags: os.O_RDWR, Mode: 0777},
	)
	suite.assert.NoError(err)

	_, err = suite.fileCache.WriteFile(internal.WriteFileOptions{Handle: handle, Data: newContent})
	suite.assert.NoError(err)

	err = suite.fileCache.CloseFile(internal.CloseFileOptions{Handle: handle})
	suite.assert.NoError(err)

	// Check scheduleOps to verify changes
	_, stillInSchedule := suite.fileCache.scheduleOps.Load(testFile)
	suite.assert.True(stillInSchedule, "File should remain in scheduleOps after modification")

	// Verify the local content was updated
	localData, err := os.ReadFile(filepath.Join(suite.cache_path, testFile))
	suite.assert.NoError(err)
	suite.assert.Equal(newContent, localData, "Local file content should be updated")

	// Check if file exists in cloud (should be false)
	suite.assert.NoFileExists(filepath.Join(suite.fake_storage_path, testFile),
		"File should still not exist in cloud storage after modification")
}

func (suite *fileCacheTestSuite) TestInvalidCronExpression() {
	defer suite.cleanupTest()

	// Set up a configuration with an invalid cron expression
	configContent := fmt.Sprintf(`file_cache:
  path: %s
  offload-io: true
  create-empty-file: false
  schedule:
    - name: "InvalidTest"
      cron: "invalid cron format"
      duration: "5s"
    - name: "ValidTest"
      cron: "0 * * * * *"
      duration: "5s"

loopbackfs:
  path: %s`,
		suite.cache_path,
		suite.fake_storage_path,
	)
	suite.setupTestHelper(configContent)

	// The invalid schedule should be skipped but valid one should be there
	hasValidSchedule := false
	for _, sched := range suite.fileCache.schedule {
		if sched.Name == "InvalidTest" {
			suite.assert.Fail("Invalid schedule should not be added")
		}
		if sched.Name == "ValidTest" {
			hasValidSchedule = true
		}
	}

	suite.assert.True(hasValidSchedule, "Valid schedule entry should be processed")

	// Test that operations still work with the valid schedule
	file := "test_after_invalid_cron.txt"
	handle, err := suite.fileCache.CreateFile(internal.CreateFileOptions{Name: file, Mode: 0777})
	suite.assert.NoError(err)

	err = suite.fileCache.CloseFile(internal.CloseFileOptions{Handle: handle})
	suite.assert.NoError(err)
	suite.assert.FileExists(filepath.Join(suite.cache_path, file),
		"File should be created successfully despite invalid cron expression")
}

func (suite *fileCacheTestSuite) TestOverlappingSchedules() {
	defer suite.cleanupTest()

	now := time.Now()
	// Create two schedules that will run in close succession (3 seconds apart)
	firstSecond := now.Second()
	secondSecond := (now.Second() + 2) % 60

	configContent := fmt.Sprintf(`file_cache:
  path: %s
  offload-io: true
  create-empty-file: false
  schedule:
    - name: "FirstWindow"
      cron: "%d * * * * *"
      duration: "10s"
    - name: "SecondWindow"
      cron: "%d * * * * *"
      duration: "10s"

loopbackfs:
  path: %s`,
		suite.cache_path,
		firstSecond,
		secondSecond,
		suite.fake_storage_path,
	)
	suite.setupTestHelper(configContent)

	file1 := "overlap_test_first_window.txt"
	handle1, err := suite.fileCache.CreateFile(internal.CreateFileOptions{Name: file1, Mode: 0777})
	suite.assert.NoError(err)
	data1 := []byte("file created during first window")
	_, err = suite.fileCache.WriteFile(internal.WriteFileOptions{Handle: handle1, Data: data1})
	suite.assert.NoError(err)
	err = suite.fileCache.CloseFile(internal.CloseFileOptions{Handle: handle1})
	suite.assert.NoError(err)

	// File should be uploaded immediately as we're in an upload window
	time.Sleep(100 * time.Millisecond)
	suite.assert.FileExists(filepath.Join(suite.fake_storage_path, file1),
		"File should be uploaded immediately during first window")

	// Create another file to verify we're still in an upload window
	file2 := "overlap_test_second_window.txt"
	handle2, err := suite.fileCache.CreateFile(internal.CreateFileOptions{Name: file2, Mode: 0777})
	suite.assert.NoError(err)
	data2 := []byte("file created during second window")
	_, err = suite.fileCache.WriteFile(internal.WriteFileOptions{Handle: handle2, Data: data2})
	suite.assert.NoError(err)
	err = suite.fileCache.CloseFile(internal.CloseFileOptions{Handle: handle2})
	suite.assert.NoError(err)

	time.Sleep(100 * time.Millisecond)
	suite.assert.FileExists(filepath.Join(suite.fake_storage_path, file2),
		"File should be uploaded immediately during second window")

	// Modify the first file and verify it still uploads immediately
	handle1, err = suite.fileCache.OpenFile(internal.OpenFileOptions{
		Name:  file1,
		Flags: os.O_RDWR,
		Mode:  0777,
	})
	suite.assert.NoError(err)
	updatedData := []byte(" - updated in second window")
	_, err = suite.fileCache.WriteFile(internal.WriteFileOptions{
		Handle: handle1,
		Data:   updatedData,
		Offset: int64(len(data1)),
	})
	suite.assert.NoError(err)
	err = suite.fileCache.CloseFile(internal.CloseFileOptions{Handle: handle1})
	suite.assert.NoError(err)

	// Verify updated data was uploaded
	time.Sleep(100 * time.Millisecond)
	cloudData, err := os.ReadFile(filepath.Join(suite.fake_storage_path, file1))
	suite.assert.NoError(err)
	suite.assert.Equal(append(data1, updatedData...), cloudData,
		"File should be updated immediately in the second window")
}

func (suite *fileCacheTestSuite) TestGetAttrCase1() {
	defer suite.cleanupTest()
	// Setup
	file := "file24"
	// Create files directly in "fake_storage"
	handle, _ := suite.loopback.CreateFile(internal.CreateFileOptions{Name: file, Mode: 0777})
	suite.loopback.CloseFile(internal.CloseFileOptions{Handle: handle})

	// Read the Directory
	attr, err := suite.fileCache.GetAttr(internal.GetAttrOptions{Name: file})
	suite.assert.NoError(err)
	suite.assert.NotNil(attr)
	suite.assert.Equal(file, attr.Path)
}

func (suite *fileCacheTestSuite) TestGetAttrCase2() {
	defer suite.cleanupTest()
	// Setup
	file := "file25"
	// By default createEmptyFile is false, so we will not create these files in cloud storage until they are closed.
	suite.fileCache.CreateFile(internal.CreateFileOptions{Name: file, Mode: 0777})

	// Read the Directory
	attr, err := suite.fileCache.GetAttr(internal.GetAttrOptions{Name: file})
	suite.assert.NoError(err)
	suite.assert.NotNil(attr)
	suite.assert.Equal(file, attr.Path)
}

func (suite *fileCacheTestSuite) TestGetAttrCase3() {
	defer suite.cleanupTest()
	// Setup
	file := "file26"
	// By default createEmptyFile is false, so we will not create these files in cloud storage until they are closed.
	suite.fileCache.CreateFile(internal.CreateFileOptions{Name: file, Mode: 0777})
	suite.fileCache.TruncateFile(internal.TruncateFileOptions{Name: file, Size: 1024})
	// Create the files in fake_storage and simulate different sizes
	//suite.loopback.CreateFile(internal.CreateFileOptions{Name: file, Mode: 0777}) // Length is default 0

	// Read the Directory
	attr, err := suite.fileCache.GetAttr(internal.GetAttrOptions{Name: file})
	suite.assert.NoError(err)
	suite.assert.NotNil(attr)
	suite.assert.Equal(file, attr.Path)
	suite.assert.EqualValues(1024, attr.Size)
}

func (suite *fileCacheTestSuite) TestGetAttrCase4() {
	defer suite.cleanupTest()

	suite.cleanupTest()
	configuration := fmt.Sprintf(
		"file_cache:\n  path: %s\n  timeout-sec: %d\n\nloopbackfs:\n  path: %s",
		suite.cache_path,
		minimumFileCacheTimeout,
		suite.fake_storage_path,
	)
	suite.setupTestHelper(configuration)

	// Setup
	file := "file27"
	// By default createEmptyFile is false, so we will not create these files in cloud storage until they are closed.
	handle, err := suite.fileCache.CreateFile(internal.CreateFileOptions{Name: file, Mode: 0777})
	suite.assert.NoError(err)
	suite.assert.NotNil(handle)

	size := (100 * 1024 * 1024)
	data := make([]byte, size)

	written, err := suite.fileCache.WriteFile(
		internal.WriteFileOptions{Handle: handle, Offset: 0, Data: data},
	)
	suite.assert.NoError(err)
	suite.assert.Equal(size, written)

	err = suite.fileCache.FlushFile(internal.FlushFileOptions{Handle: handle})
	suite.assert.NoError(err)

	err = suite.fileCache.CloseFile(internal.CloseFileOptions{Handle: handle})
	suite.assert.NoError(err)

	// Wait  file is evicted
	time.Sleep(minimumFileCacheTimeout * time.Second)
	_, err = os.Stat(filepath.Join(suite.cache_path, file))
	for i := 0; i < 20*minimumFileCacheTimeout && !os.IsNotExist(err); i++ {
		time.Sleep(100 * time.Millisecond)
		_, err = os.Stat(filepath.Join(suite.cache_path, file))
	}
	suite.assert.True(os.IsNotExist(err))

	// open the file in parallel and try getting the size of file while open is on going
	go suite.fileCache.OpenFile(internal.OpenFileOptions{Name: file, Mode: 0666})

	// Read the Directory
	attr, err := suite.fileCache.GetAttr(internal.GetAttrOptions{Name: file})
	suite.assert.NoError(err)
	suite.assert.NotNil(attr)
	suite.assert.Equal(file, attr.Path)
	suite.assert.EqualValues(size, attr.Size)
}

// func (suite *fileCacheTestSuite) TestGetAttrError() {
// defer suite.cleanupTest()
// 	// Setup
// 	name := "file"
// 	attr, err := suite.fileCache.GetAttr(internal.GetAttrOptions{Name: name})
// 	suite.assert.NotNil(err)
// 	suite.assert.EqualValues(syscall.ENOENT, err)
// 	suite.assert.EqualValues("", attr.Name)
// }

func (suite *fileCacheTestSuite) TestRenameFileNotInCache() {
	defer suite.cleanupTest()
	// Setup
	src := "source1"
	dst := "destination1"
	handle, _ := suite.loopback.CreateFile(internal.CreateFileOptions{Name: src, Mode: 0777})
	suite.loopback.CloseFile(internal.CloseFileOptions{Handle: handle})

	// Path should be in fake storage
	suite.assert.FileExists(filepath.Join(suite.fake_storage_path, src))

	// RenameFile
	err := suite.fileCache.RenameFile(internal.RenameFileOptions{Src: src, Dst: dst})
	suite.assert.NoError(err)

	// Path in fake storage should be updated
	suite.assert.NoFileExists(filepath.Join(suite.fake_storage_path, src)) // Src does not exist
	suite.assert.FileExists(filepath.Join(suite.fake_storage_path, dst))   // Dst does exist
}

func (suite *fileCacheTestSuite) TestRenameFileInCache() {
	defer suite.cleanupTest()
	// Setup
	src := "source2"
	dst := "destination2"
	handle, err := suite.fileCache.CreateFile(internal.CreateFileOptions{Name: src, Mode: 0666})
	suite.assert.NoError(err)
	err = suite.fileCache.CloseFile(internal.CloseFileOptions{Handle: handle})
	suite.assert.NoError(err)

	// Path should be in the file cache
	suite.assert.FileExists(filepath.Join(suite.cache_path, src))
	// Path should be in fake storage
	suite.assert.FileExists(filepath.Join(suite.fake_storage_path, src))

	// RenameFile
	err = suite.fileCache.RenameFile(internal.RenameFileOptions{Src: src, Dst: dst})
	suite.assert.NoError(err)
	// Path in fake storage and file cache should be updated
	suite.assert.NoFileExists(filepath.Join(suite.cache_path, src)) // Src does not exist
	suite.assert.FileExists(
		filepath.Join(suite.cache_path, dst),
	) // Dst shall exists in cache
	suite.assert.NoFileExists(filepath.Join(suite.fake_storage_path, src)) // Src does not exist
	suite.assert.FileExists(filepath.Join(suite.fake_storage_path, dst))   // Dst does exist
}

func (suite *fileCacheTestSuite) TestRenameFileAndCacheCleanup() {
	defer suite.cleanupTest()

	suite.cleanupTest()
	configuration := fmt.Sprintf(
		"file_cache:\n  path: %s\n  timeout-sec: %d\n\nloopbackfs:\n  path: %s",
		suite.cache_path,
		minimumFileCacheTimeout,
		suite.fake_storage_path,
	)
	suite.setupTestHelper(configuration)

	src := "source4"
	dst := "destination4"
	handle, _ := suite.fileCache.CreateFile(internal.CreateFileOptions{Name: src, Mode: 0666})
	suite.fileCache.CloseFile(internal.CloseFileOptions{Handle: handle})

	// Path should be in the file cache
	suite.assert.FileExists(suite.cache_path + "/" + src)
	// Path should be in fake storage
	suite.assert.FileExists(suite.fake_storage_path + "/" + src)

	// RenameFile
	err := suite.fileCache.RenameFile(internal.RenameFileOptions{Src: src, Dst: dst})
	suite.assert.NoError(err)
	// Path in fake storage and file cache should be updated
	suite.assert.False(suite.fileCache.policy.IsCached(filepath.Join(suite.cache_path, src)))
	suite.assert.NoFileExists(suite.cache_path + "/" + src)        // Src does not exist
	suite.assert.FileExists(suite.cache_path + "/" + dst)          // Dst shall exists in cache
	suite.assert.NoFileExists(suite.fake_storage_path + "/" + src) // Src does not exist
	suite.assert.FileExists(suite.fake_storage_path + "/" + dst)   // Dst does exist

	suite.assert.FileExists(suite.cache_path + "/" + dst) // Dst shall exists in cache

	// Wait for the cache cleanup to occur
	time.Sleep(minimumFileCacheTimeout * time.Second)
	_, err = os.Stat(filepath.Join(suite.cache_path, dst))
	for i := 0; i < 20*minimumFileCacheTimeout && !os.IsNotExist(err); i++ {
		time.Sleep(100 * time.Millisecond)
		_, err = os.Stat(filepath.Join(suite.cache_path, dst))
	}
	suite.assert.NoFileExists(filepath.Join(suite.cache_path, dst)) // Dst shall not exists in cache
}

func (suite *fileCacheTestSuite) TestRenameOpenFileCase1() {
	defer suite.cleanupTest()

	src := "source5"
	dst := "destination5"

	// create file in cloud
	handle, _ := suite.loopback.CreateFile(internal.CreateFileOptions{Name: src, Mode: 0777})
	suite.loopback.CloseFile(internal.CloseFileOptions{Handle: handle})

	// open file for writing
	handle, err := suite.fileCache.OpenFile(
		internal.OpenFileOptions{Name: src, Flags: os.O_RDWR, Mode: 0777},
	)
	suite.assert.NoError(err)
	handlemap.Add(handle)
	// Path should not be in the file cache (lazy open)
	suite.assert.NoFileExists(suite.cache_path + "/" + src)

	// rename open file
	err = suite.fileCache.RenameFile(internal.RenameFileOptions{
		Src: src,
		Dst: dst,
	})
	suite.assert.NoError(err)
	// rename succeeded in cloud
	suite.assert.NoFileExists(filepath.Join(suite.fake_storage_path, src))
	suite.assert.FileExists(filepath.Join(suite.fake_storage_path, dst))
	// still in lazy open state
	suite.assert.NoFileExists(filepath.Join(suite.cache_path, src))
	suite.assert.NoFileExists(filepath.Join(suite.cache_path, dst))

	// write to file handle
	data := []byte("newdata")
	n, err := suite.fileCache.WriteFile(internal.WriteFileOptions{
		Handle: handle,
		Data:   data,
	})
	suite.assert.NoError(err)
	suite.assert.Equal(len(data), n)
	// open is completed (file is downloaded), and writes go to the correct file
	suite.assert.NoFileExists(filepath.Join(suite.cache_path, src))
	suite.assert.FileExists(filepath.Join(suite.cache_path, dst))

	// Close file handle
	err = suite.fileCache.CloseFile(internal.CloseFileOptions{
		Handle: handle,
	})
	suite.assert.NoError(err)

	// Check cloud storage
	suite.assert.NoFileExists(path.Join(suite.fake_storage_path, src)) // Src does not exist
	suite.assert.FileExists(path.Join(suite.fake_storage_path, dst))   // Dst does exist
	dstData, err := os.ReadFile(path.Join(suite.fake_storage_path, dst))
	suite.assert.NoError(err)
	suite.assert.Equal(data, dstData)
}

func (suite *fileCacheTestSuite) TestRenameOpenFileCase2() {
	defer suite.cleanupTest()

	src := "source6"
	dst := "destination6"

	// create source file
	handle, err := suite.fileCache.CreateFile(internal.CreateFileOptions{Name: src, Mode: 0666})
	suite.assert.NoError(err)
	handlemap.Add(handle)
	// Path should be in the file cache
	suite.assert.FileExists(suite.cache_path + "/" + src)

	// rename open file
	err = suite.fileCache.RenameFile(internal.RenameFileOptions{
		Src: src,
		Dst: dst,
	})
	suite.assert.NoError(err)

	// write to file handle
	data := []byte("newdata")
	n, err := suite.fileCache.WriteFile(internal.WriteFileOptions{
		Handle: handle,
		Data:   data,
	})
	suite.assert.NoError(err)
	suite.assert.Equal(len(data), n)

	// Close file handle
	err = suite.fileCache.CloseFile(internal.CloseFileOptions{
		Handle: handle,
	})
	suite.assert.NoError(err)

	// Check cloud storage
	suite.assert.NoFileExists(path.Join(suite.fake_storage_path, src)) // Src does not exist
	suite.assert.FileExists(path.Join(suite.fake_storage_path, dst))   // Dst does exist
	dstData, err := os.ReadFile(path.Join(suite.fake_storage_path, dst))
	suite.assert.NoError(err)
	suite.assert.Equal(data, dstData)
}

func (suite *fileCacheTestSuite) TestRenameOpenFileCase3() {
	defer suite.cleanupTest()

	// Setup
	src := "source7"
	dst := "destination7"
	// create source file
	handle, err := suite.fileCache.CreateFile(internal.CreateFileOptions{Name: src, Mode: 0666})
	suite.assert.NoError(err)
	handlemap.Add(handle)
	// Path should be in the file cache
	suite.assert.FileExists(suite.cache_path + "/" + src)
	// write to file handle
	initialData := []byte("initialData")
	n, err := suite.fileCache.WriteFile(internal.WriteFileOptions{
		Handle: handle,
		Data:   initialData,
	})
	suite.assert.NoError(err)
	suite.assert.Equal(len(initialData), n)
	// flush to cloud
	err = suite.fileCache.FlushFile(internal.FlushFileOptions{
		Handle: handle,
	})
	suite.assert.NoError(err)
	suite.assert.FileExists(filepath.Join(suite.fake_storage_path, src))

	// rename open file
	err = suite.fileCache.RenameFile(internal.RenameFileOptions{
		Src: src,
		Dst: dst,
	})
	suite.assert.NoError(err)
	// write to file handle
	newData := []byte("newData")
	n, err = suite.fileCache.WriteFile(internal.WriteFileOptions{
		Handle: handle,
		Data:   newData,
		Offset: int64(len(initialData)),
	})
	suite.assert.NoError(err)
	suite.assert.Equal(len(newData), n)
	// Close file handle
	err = suite.fileCache.CloseFile(internal.CloseFileOptions{
		Handle: handle,
	})
	suite.assert.NoError(err)

	// Check that cloud storage got all data and file was renamed properly
	suite.assert.NoFileExists(path.Join(suite.fake_storage_path, src)) // Src does not exist
	suite.assert.FileExists(path.Join(suite.fake_storage_path, dst))   // Dst does exist
	dstData, err := os.ReadFile(path.Join(suite.fake_storage_path, dst))
	suite.assert.NoError(err)
	suite.assert.Equal(append(initialData, newData...), dstData)
}

func (suite *fileCacheTestSuite) TestTruncateFileNotInCache() {
	defer suite.cleanupTest()
	// Setup
	path := "file30"
	handle, _ := suite.loopback.CreateFile(internal.CreateFileOptions{Name: path, Mode: 0777})
	suite.loopback.CloseFile(internal.CloseFileOptions{Handle: handle})

	// Path should be in fake storage
	suite.assert.FileExists(filepath.Join(suite.fake_storage_path, path))

	// Chmod
	size := 1024
	err := suite.fileCache.TruncateFile(internal.TruncateFileOptions{Name: path, Size: int64(size)})
	suite.assert.NoError(err)

	// Path in fake storage should be updated
	info, _ := os.Stat(filepath.Join(suite.fake_storage_path, path))
	suite.assert.EqualValues(info.Size(), size)
}

func (suite *fileCacheTestSuite) TestTruncateFileCase3() {
	defer suite.cleanupTest()
	// Setup
	path := "file31"
	handle, _ := suite.fileCache.CreateFile(internal.CreateFileOptions{Name: path, Mode: 0666})
	suite.fileCache.CloseFile(internal.CloseFileOptions{Handle: handle})

	// Path should be in the file cache
	suite.assert.FileExists(filepath.Join(suite.cache_path, path))
	// Path should be in fake storage
	suite.assert.FileExists(filepath.Join(suite.fake_storage_path, path))

	// Chmod
	size := 1024
	err := suite.fileCache.TruncateFile(internal.TruncateFileOptions{Name: path, Size: int64(size)})
	suite.assert.NoError(err)
	// Path in fake storage and file cache should be updated
	info, _ := os.Stat(filepath.Join(suite.cache_path, path))
	suite.assert.EqualValues(info.Size(), size)
	info, _ = os.Stat(filepath.Join(suite.fake_storage_path, path))
	suite.assert.EqualValues(info.Size(), size)
}

func (suite *fileCacheTestSuite) TestTruncateFileCase2() {
	defer suite.cleanupTest()
	// Default is to not create empty files on create file to support immutable storage.
	path := "file32"
	suite.fileCache.CreateFile(internal.CreateFileOptions{Name: path, Mode: 0666})

	size := 1024
	err := suite.fileCache.TruncateFile(internal.TruncateFileOptions{Name: path, Size: int64(size)})
	suite.assert.NoError(err)

	// Path should be in the file cache and size should be updated
	info, err := os.Stat(filepath.Join(suite.cache_path, path))
	suite.assert.NoError(err)
	suite.assert.EqualValues(info.Size(), size)

	// Path should not be in fake storage
	// With new changes we always download and then truncate so file will exists in local path
	// suite.assert.NoFileExists(suite.fake_storage_path + "/" + path)
}

func (suite *fileCacheTestSuite) TestZZMountPathConflict() {
	defer suite.cleanupTest()
	configuration := fmt.Sprintf(
		"file_cache:\n  path: %s\n  offload-io: true\n  timeout-sec: %d\n\nloopbackfs:\n  path: %s",
		suite.cache_path,
		minimumFileCacheTimeout,
		suite.fake_storage_path,
	)

	fileCache := NewFileCacheComponent()
	config.ReadConfigFromReader(strings.NewReader(configuration))
	config.Set("mount-path", suite.cache_path)
	err := fileCache.Configure(true)
	suite.assert.Error(err)
	suite.assert.Contains(err.Error(), "[tmp-path is same as mount path]")
}

// This test does not run on Windows unless you have admin rights since
// creating symlinks is only allowed as an admin
func (suite *fileCacheTestSuite) TestCachePathSymlink() {
	// Ignore test on Windows so pass a true test so the test passes
	if runtime.GOOS == "windows" {
		suite.assert.Nil(nil)
		return
	}

	defer suite.cleanupTest()
	// Setup
	suite.cleanupTest()
	err := os.Mkdir(suite.cache_path, 0777)
	defer os.RemoveAll(suite.cache_path)
	suite.assert.NoError(err)
	symlinkPath := suite.cache_path + ".lnk"
	err = os.Symlink(suite.cache_path, symlinkPath)
	defer os.Remove(symlinkPath)
	suite.assert.NoError(err)
	configuration := fmt.Sprintf(
		"file_cache:\n  path: %s\n  offload-io: true\n\nloopbackfs:\n  path: %s",
		symlinkPath,
		suite.fake_storage_path,
	)
	suite.setupTestHelper(configuration)
	file := "file39"
	handle, _ := suite.fileCache.CreateFile(internal.CreateFileOptions{Name: file, Mode: 0777})
	testData := "test data"
	data := []byte(testData)
	suite.fileCache.WriteFile(internal.WriteFileOptions{Handle: handle, Offset: 0, Data: data})
	suite.fileCache.FlushFile(internal.FlushFileOptions{Handle: handle})

	handle, _ = suite.fileCache.OpenFile(internal.OpenFileOptions{Name: file, Mode: 0777})

	output := make([]byte, 9)
	n, err := suite.fileCache.ReadInBuffer(
		internal.ReadInBufferOptions{Handle: handle, Offset: 0, Data: output},
	)
	suite.assert.NoError(err)
	suite.assert.Equal(9, n)
	suite.assert.Equal(data, output)
}

func (suite *fileCacheTestSuite) TestZZOffloadIO() {
	defer suite.cleanupTest()
	configuration := fmt.Sprintf(
		"file_cache:\n  path: %s\n  timeout-sec: %d\n\nloopbackfs:\n  path: %s",
		suite.cache_path,
		minimumFileCacheTimeout,
		suite.fake_storage_path,
	)

	suite.setupTestHelper(configuration)

	file := "file40"
	handle, err := suite.fileCache.CreateFile(internal.CreateFileOptions{Name: file, Mode: 0777})
	suite.assert.NoError(err)
	suite.assert.NotNil(handle)
	suite.assert.True(handle.Cached())

	suite.fileCache.CloseFile(internal.CloseFileOptions{Handle: handle})
}

func (suite *fileCacheTestSuite) TestZZZZLazyWrite() {
	defer suite.cleanupTest()
	suite.fileCache.lazyWrite = true

	file := "file101"
	handle, _ := suite.fileCache.CreateFile(internal.CreateFileOptions{Name: file, Mode: 0777})
	data := make([]byte, 10*1024*1024)
	_, _ = suite.fileCache.WriteFile(
		internal.WriteFileOptions{Handle: handle, Offset: 0, Data: data},
	)
	_ = suite.fileCache.FlushFile(internal.FlushFileOptions{Handle: handle})

	// As lazy write is enabled flush shall not upload the file
	suite.assert.True(handle.Dirty())

	// File is uploaded async on close
	_ = suite.fileCache.CloseFile(internal.CloseFileOptions{Handle: handle})
	// Wait for the upload
	for i := 0; i < 50 && handle.Dirty(); i++ {
		time.Sleep(100 * time.Millisecond)
	}

	suite.assert.False(handle.Dirty())

	// cleanup
	suite.fileCache.lazyWrite = false
}

func (suite *fileCacheTestSuite) TestStatFS() {
	defer suite.cleanupTest()
	cacheTimeout := 5
	maxSizeMb := 2
	config := fmt.Sprintf(
		"file_cache:\n  path: %s\n  max-size-mb: %d\n  offload-io: true\n  timeout-sec: %d\n\nloopbackfs:\n  path: %s",
		suite.cache_path,
		maxSizeMb,
		cacheTimeout,
		suite.fake_storage_path,
	)
	os.Mkdir(suite.cache_path, 0777)
	suite.setupTestHelper(
		config,
	) // setup a new file cache with a custom config (teardown will occur after the test as usual)

	file := "file41"
	handle, _ := suite.fileCache.CreateFile(internal.CreateFileOptions{Name: file, Mode: 0777})
	data := make([]byte, 1024*1024)
	suite.fileCache.WriteFile(internal.WriteFileOptions{Handle: handle, Offset: 0, Data: data})
	suite.fileCache.FlushFile(internal.FlushFileOptions{Handle: handle})
	stat, ret, err := suite.fileCache.StatFs()
	suite.assert.True(ret)
	suite.assert.NoError(err)
	suite.assert.NotEqual(&common.Statfs_t{}, stat)

	// Added additional checks for StatFS
	suite.assert.Equal(int64(4096), stat.Bsize)
	suite.assert.Equal(int64(4096), stat.Frsize)
	suite.assert.Equal(uint64(512), stat.Blocks)
	suite.assert.Equal(uint64(255), stat.Namemax)
}

func (suite *fileCacheTestSuite) TestReadFileWithRefresh() {
	defer suite.cleanupTest()
	// Configure to create empty files so we create the file in cloud storage
	config := fmt.Sprintf(
		"file_cache:\n  path: %s\n  offload-io: true\n  refresh-sec: 1\n\nloopbackfs:\n  path: %s",
		suite.cache_path,
		suite.fake_storage_path,
	)
	suite.setupTestHelper(
		config,
	) // setup a new file cache with a custom config (teardown will occur after the test as usual)

	path := "file42"
	byteArr := []byte("test data")
	os.WriteFile(filepath.Join(suite.fake_storage_path, path), byteArr, 0777)

	data := make([]byte, 20)
	options := internal.OpenFileOptions{Name: path, Mode: 0777}
	// Read file once and we shall get the same data
	handle, err := suite.fileCache.OpenFile(options)
	suite.assert.NoError(err)
	suite.assert.False(handle.Dirty())
	n, err := suite.fileCache.ReadInBuffer(
		internal.ReadInBufferOptions{Handle: handle, Offset: 0, Data: data},
	)
	suite.assert.NoError(err)
	suite.assert.Equal(len(byteArr), n)
	err = suite.fileCache.CloseFile(internal.CloseFileOptions{Handle: handle})
	suite.assert.NoError(err)

	// Modify the file in background but we shall still get the old data
	byteArr = []byte("test data1")
	err = os.WriteFile(suite.fake_storage_path+"/"+path, byteArr, 0777)
	suite.assert.NoError(err)
	handle, err = suite.fileCache.OpenFile(options)
	suite.assert.NoError(err)
	suite.assert.False(handle.Dirty())
	n, err = suite.fileCache.ReadInBuffer(
		internal.ReadInBufferOptions{Handle: handle, Offset: 0, Data: data},
	)
	suite.assert.NoError(err)
	suite.assert.Equal(9, n)
	err = suite.fileCache.CloseFile(internal.CloseFileOptions{Handle: handle})
	suite.assert.NoError(err)

	// Now wait for refresh timeout and we shall get the updated content on next read
	byteArr = []byte("test data123456")
	err = os.WriteFile(suite.fake_storage_path+"/"+path, byteArr, 0777)
	suite.assert.NoError(err)
	time.Sleep(1 * time.Second)
	handle, err = suite.fileCache.OpenFile(options)
	suite.assert.NoError(err)
	suite.assert.False(handle.Dirty())
	n, err = suite.fileCache.ReadInBuffer(
		internal.ReadInBufferOptions{Handle: handle, Offset: 0, Data: data},
	)
	suite.assert.NoError(err)
	suite.assert.Equal(15, n)
	err = suite.fileCache.CloseFile(internal.CloseFileOptions{Handle: handle})
	suite.assert.NoError(err)
}

func (suite *fileCacheTestSuite) TestHardLimitOnSize() {
	defer suite.cleanupTest()
	// Configure to create empty files so we create the file in cloud storage
	config := fmt.Sprintf(
		"file_cache:\n  path: %s\n  offload-io: true\n  hard-limit: true\n  max-size-mb: 2\n\nloopbackfs:\n  path: %s",
		suite.cache_path,
		suite.fake_storage_path,
	)
	suite.setupTestHelper(
		config,
	) // setup a new file cache with a custom config (teardown will occur after the test as usual)

	data := make([]byte, 3*MB)
	pathbig := "filebig"
	err := os.WriteFile(suite.fake_storage_path+"/"+pathbig, data, 0777)
	suite.assert.NoError(err)

	data = make([]byte, 1*MB)
	pathsmall := "filesmall"
	err = os.WriteFile(suite.fake_storage_path+"/"+pathsmall, data, 0777)
	suite.assert.NoError(err)

	smallHandle, err := suite.fileCache.OpenFile(
		internal.OpenFileOptions{
			Name:  pathsmall,
			Flags: os.O_RDONLY,
			Mode:  suite.fileCache.defaultPermission,
		},
	)
	suite.assert.NoError(err)
	// try opening small file
	suite.assert.False(smallHandle.Dirty())
	err = suite.fileCache.CloseFile(internal.CloseFileOptions{Handle: smallHandle})
	suite.assert.NoError(err)

	// try opening bigger file which shall fail due to hardlimit
	bigHandle, err := suite.fileCache.OpenFile(
		internal.OpenFileOptions{
			Name:  pathbig,
			Flags: os.O_RDONLY,
			Mode:  suite.fileCache.defaultPermission,
		},
	)
	suite.assert.Error(err)
	suite.assert.Nil(bigHandle)
	suite.assert.Equal(syscall.ENOSPC, err)

	// try writing a small file
	options1 := internal.CreateFileOptions{Name: pathsmall + "_new", Mode: 0777}
	f, err := suite.fileCache.CreateFile(options1)
	suite.assert.NoError(err)
	data = make([]byte, 1*MB)
	n, err := suite.fileCache.WriteFile(internal.WriteFileOptions{Handle: f, Offset: 0, Data: data})
	suite.assert.NoError(err)
	suite.assert.Equal(1*MB, n)
	err = suite.fileCache.CloseFile(internal.CloseFileOptions{Handle: f})
	suite.assert.NoError(err)

	// try writing a bigger file
	options1 = internal.CreateFileOptions{Name: pathbig + "_new", Mode: 0777}
	f, err = suite.fileCache.CreateFile(options1)
	suite.assert.NoError(err)
	data = make([]byte, 3*MB)
	n, err = suite.fileCache.WriteFile(internal.WriteFileOptions{Handle: f, Offset: 0, Data: data})
	suite.assert.Error(err)
	suite.assert.Equal(0, n)
	err = suite.fileCache.CloseFile(internal.CloseFileOptions{Handle: f})
	suite.assert.NoError(err)

	// try opening small file
	err = suite.fileCache.TruncateFile(internal.TruncateFileOptions{Name: pathsmall, Size: 1 * MB})
	suite.assert.NoError(err)

	// try opening small file
	err = suite.fileCache.TruncateFile(internal.TruncateFileOptions{Name: pathsmall, Size: 3 * MB})
	suite.assert.Error(err)
}

func (suite *fileCacheTestSuite) TestHandleDataChange() {
	defer suite.cleanupTest()

	path := "file43"
	err := os.WriteFile(suite.fake_storage_path+"/"+path, []byte("test data"), 0777)
	suite.assert.NoError(err)

	data := make([]byte, 20)
	options := internal.OpenFileOptions{Name: path, Flags: os.O_RDONLY, Mode: 0777}

	// Read file once and we shall get the same data
	handle, err := suite.fileCache.OpenFile(options)
	handlemap.Add(handle)
	suite.assert.NoError(err)
	suite.assert.False(handle.Dirty())
	n, err := suite.fileCache.ReadInBuffer(
		internal.ReadInBufferOptions{Handle: handle, Offset: 0, Data: data},
	)
	handle, loaded := handlemap.Load(handle.ID)
	suite.assert.True(loaded)
	suite.assert.NoError(err)
	suite.assert.Equal(9, n)
	err = suite.fileCache.CloseFile(internal.CloseFileOptions{Handle: handle})
	suite.assert.NoError(err)
}

func (suite *fileCacheTestSuite) createDirectoryStructure() {
	err := os.MkdirAll(filepath.Join(suite.cache_path, "a", "b", "c", "d"), 0777)
	suite.assert.NoError(err)

	err = os.MkdirAll(filepath.Join(suite.cache_path, "a", "b", "e", "f"), 0777)
	suite.assert.NoError(err)

	err = os.MkdirAll(filepath.Join(suite.cache_path, "a", "b", "e", "g"), 0777)
	suite.assert.NoError(err)

	err = os.MkdirAll(filepath.Join(suite.cache_path, "h", "i", "j", "k"), 0777)
	suite.assert.NoError(err)

	err = os.MkdirAll(filepath.Join(suite.cache_path, "h", "l", "m", "n"), 0777)
	suite.assert.NoError(err)
}

func (suite *fileCacheTestSuite) TestDeleteEmptyDirsRoot() {
	defer suite.cleanupTest()

	suite.createDirectoryStructure()
	val, err := suite.fileCache.DeleteEmptyDirs(internal.DeleteDirOptions{Name: suite.cache_path})
	suite.assert.NoError(err)
	suite.assert.True(val)
}

func (suite *fileCacheTestSuite) TestDeleteEmptyDirsNonRoot() {
	defer suite.cleanupTest()

	suite.createDirectoryStructure()
	val, err := suite.fileCache.DeleteEmptyDirs(internal.DeleteDirOptions{Name: "a"})
	suite.assert.NoError(err)
	suite.assert.True(val)

	val, err = suite.fileCache.DeleteEmptyDirs(
		internal.DeleteDirOptions{Name: filepath.Join(suite.cache_path, "h")},
	)
	suite.assert.NoError(err)
	suite.assert.True(val)
}

func (suite *fileCacheTestSuite) TestDeleteEmptyDirsNegative() {
	defer suite.cleanupTest()

	suite.createDirectoryStructure()
	file, err := os.Create(filepath.Join(suite.cache_path, "h", "l", "m", "n", "file.txt"))
	suite.assert.NoError(err)
	file.Close()

	val, err := suite.fileCache.DeleteEmptyDirs(internal.DeleteDirOptions{Name: suite.cache_path})
	suite.assert.Error(err)
	suite.assert.False(val)
}

// In order for 'go test' to run this suite, we need to create
// a normal test function and pass our suite to suite.Run
func TestFileCacheTestSuite(t *testing.T) {
	suite.Run(t, new(fileCacheTestSuite))
}<|MERGE_RESOLUTION|>--- conflicted
+++ resolved
@@ -1303,11 +1303,7 @@
 	suite.assert.NoError(err)
 
 	// wait until file would be evicted (if not for being opened)
-<<<<<<< HEAD
-	time.Sleep(minimumFileCacheTimeout * time.Second)
-=======
 	time.Sleep(2*minimumFileCacheTimeout*time.Second + 100*time.Millisecond)
->>>>>>> 7e85229f
 
 	// File should still be in cache
 	suite.assert.FileExists(filepath.Join(suite.cache_path, path))
