/*
   Licensed under the MIT License <http://opensource.org/licenses/MIT>.

   Copyright © 2023-2025 Seagate Technology LLC and/or its Affiliates
   Copyright © 2020-2025 Microsoft Corporation. All rights reserved.

   Permission is hereby granted, free of charge, to any person obtaining a copy
   of this software and associated documentation files (the "Software"), to deal
   in the Software without restriction, including without limitation the rights
   to use, copy, modify, merge, publish, distribute, sublicense, and/or sell
   copies of the Software, and to permit persons to whom the Software is
   furnished to do so, subject to the following conditions:

   The above copyright notice and this permission notice shall be included in all
   copies or substantial portions of the Software.

   THE SOFTWARE IS PROVIDED "AS IS", WITHOUT WARRANTY OF ANY KIND, EXPRESS OR
   IMPLIED, INCLUDING BUT NOT LIMITED TO THE WARRANTIES OF MERCHANTABILITY,
   FITNESS FOR A PARTICULAR PURPOSE AND NONINFRINGEMENT. IN NO EVENT SHALL THE
   AUTHORS OR COPYRIGHT HOLDERS BE LIABLE FOR ANY CLAIM, DAMAGES OR OTHER
   LIABILITY, WHETHER IN AN ACTION OF CONTRACT, TORT OR OTHERWISE, ARISING FROM,
   OUT OF OR IN CONNECTION WITH THE SOFTWARE OR THE USE OR OTHER DEALINGS IN THE
   SOFTWARE
*/

package file_cache

import (
	"bytes"
	"context"
	"crypto/rand"
	"fmt"
	"io/fs"
	"math"
	"os"
	"os/exec"
	"path"
	"path/filepath"
	"regexp"
	"runtime"
	"strconv"
	"strings"
	"syscall"
	"testing"
	"time"

	"github.com/Seagate/cloudfuse/common"
	"github.com/Seagate/cloudfuse/common/config"
	"github.com/Seagate/cloudfuse/common/log"
	"github.com/Seagate/cloudfuse/component/loopback"
	"github.com/Seagate/cloudfuse/internal"
	"github.com/Seagate/cloudfuse/internal/handlemap"
	"github.com/golang/mock/gomock"

	"github.com/stretchr/testify/assert"
	"github.com/stretchr/testify/suite"
)

var home_dir, _ = os.UserHomeDir()

type fileCacheTestSuite struct {
	suite.Suite
	assert            *assert.Assertions
	fileCache         *FileCache
	loopback          internal.Component
	cache_path        string // uses os.Separator (filepath.Join)
	fake_storage_path string // uses os.Separator (filepath.Join)
	useMock           bool
	mockCtrl          *gomock.Controller
	mock              *internal.MockComponent
}

func newLoopbackFS() internal.Component {
	loopback := loopback.NewLoopbackFSComponent()
	loopback.Configure(true)

	return loopback
}

func newTestFileCache(next internal.Component) *FileCache {

	fileCache := NewFileCacheComponent()
	fileCache.SetNextComponent(next)
	err := fileCache.Configure(true)
	if err != nil {
		panic(fmt.Sprintf("Unable to configure file cache: %v", err))
	}

	return fileCache.(*FileCache)
}

func randomString(length int) string {
	b := make([]byte, length)
	rand.Read(b)
	return fmt.Sprintf("%x", b)[:length]
}

func (suite *fileCacheTestSuite) SetupTest() {
	err := log.SetDefaultLogger("silent", common.LogConfig{Level: common.ELogLevel.LOG_DEBUG()})
	if err != nil {
		panic(fmt.Sprintf("Unable to set silent logger as default: %v", err))
	}
	rand := randomString(8)
	suite.cache_path = filepath.Join(home_dir, "file_cache"+rand)
	suite.fake_storage_path = filepath.Join(home_dir, "fake_storage"+rand)
	defaultConfig := fmt.Sprintf(
		"file_cache:\n  path: %s\n  offload-io: true\n\nloopbackfs:\n  path: %s",
		suite.cache_path,
		suite.fake_storage_path,
	)
	suite.useMock = false
	log.Debug(defaultConfig)

	// Delete the temp directories created
	err = os.RemoveAll(suite.cache_path)
	if err != nil {
		fmt.Printf(
			"fileCacheTestSuite::SetupTest : os.RemoveAll(%s) failed [%v]\n",
			suite.cache_path,
			err,
		)
	}
	err = os.RemoveAll(suite.fake_storage_path)
	if err != nil {
		fmt.Printf(
			"fileCacheTestSuite::SetupTest : os.RemoveAll(%s) failed [%v]\n",
			suite.fake_storage_path,
			err,
		)
	}
	suite.setupTestHelper(defaultConfig)
}

func (suite *fileCacheTestSuite) setupTestHelper(configuration string) {
	suite.assert = assert.New(suite.T())

	config.ReadConfigFromReader(strings.NewReader(configuration))
	suite.loopback = newLoopbackFS()
	suite.fileCache = newTestFileCache(suite.loopback)
	err := suite.loopback.Start(context.Background())
	if err != nil {
		panic(fmt.Sprintf("Unable to start loopback [%s]", err.Error()))
	}
	err = suite.fileCache.Start(context.Background())
	if err != nil {
		panic(fmt.Sprintf("Unable to start file cache [%s]", err.Error()))
	}

}

func (suite *fileCacheTestSuite) cleanupTest() {
	suite.loopback.Stop()
	err := suite.fileCache.Stop()
	if err != nil {
		panic(fmt.Sprintf("Unable to stop file cache [%s]", err.Error()))
	}

	// Delete the temp directories created
	err = os.RemoveAll(suite.cache_path)
	suite.assert.NoError(err)
	err = os.RemoveAll(suite.fake_storage_path)
	suite.assert.NoError(err)
}

// Tests the default configuration of file cache
func (suite *fileCacheTestSuite) TestEmpty() {
	defer suite.cleanupTest()
	suite.cleanupTest() // teardown the default file cache generated
	emptyConfig := fmt.Sprintf(
		"file_cache:\n  path: %s\n\n  offload-io: true\n\nloopbackfs:\n  path: %s",
		suite.cache_path,
		suite.fake_storage_path,
	)
	suite.setupTestHelper(
		emptyConfig,
	) // setup a new file cache with a custom config (teardown will occur after the test as usual)

	suite.assert.Equal("file_cache", suite.fileCache.Name())
	suite.assert.Equal(suite.fileCache.tmpPath, suite.cache_path)
	suite.assert.Equal("lru", suite.fileCache.policy.Name())

	suite.assert.EqualValues(suite.fileCache.policy.(*lruPolicy).maxSizeMB, 0)
	suite.assert.EqualValues(defaultMaxEviction, suite.fileCache.policy.(*lruPolicy).maxEviction)
	suite.assert.EqualValues(suite.fileCache.policy.(*lruPolicy).highThreshold, defaultMaxThreshold)
	suite.assert.EqualValues(suite.fileCache.policy.(*lruPolicy).lowThreshold, defaultMinThreshold)

<<<<<<< HEAD
	suite.assert.False(suite.fileCache.createEmptyFile)
	suite.assert.False(suite.fileCache.allowNonEmpty)
	suite.assert.EqualValues(suite.fileCache.cacheTimeout, 216000)
	suite.assert.False(suite.fileCache.cleanupOnStart)
	suite.assert.True(suite.fileCache.syncToFlush)
=======
	suite.assert.Equal(suite.fileCache.createEmptyFile, false)
	suite.assert.Equal(suite.fileCache.allowNonEmpty, false)
	suite.assert.EqualValues(suite.fileCache.cacheTimeout, 120)
>>>>>>> 05bb0853
}

// Tests configuration of file cache
func (suite *fileCacheTestSuite) TestConfig() {
	defer suite.cleanupTest()
	suite.cleanupTest() // teardown the default file cache generated
	policy := "lru"
	maxSizeMb := 1024
	cacheTimeout := 60
	maxDeletion := 10
	highThreshold := 90
	lowThreshold := 10
	createEmptyFile := true
	allowNonEmptyTemp := true
	cleanupOnStart := true
	syncToFlush := false
	config := fmt.Sprintf(
		"file_cache:\n  path: %s\n  offload-io: true\n  policy: %s\n  max-size-mb: %d\n  timeout-sec: %d\n  max-eviction: %d\n  high-threshold: %d\n  low-threshold: %d\n  create-empty-file: %t\n  allow-non-empty-temp: %t\n  cleanup-on-start: %t\n  sync-to-flush: %t",
		suite.cache_path,
		policy,
		maxSizeMb,
		cacheTimeout,
		maxDeletion,
		highThreshold,
		lowThreshold,
		createEmptyFile,
		allowNonEmptyTemp,
		cleanupOnStart,
		syncToFlush,
	)
	suite.setupTestHelper(
		config,
	) // setup a new file cache with a custom config (teardown will occur after the test as usual)

	suite.assert.Equal("file_cache", suite.fileCache.Name())
	suite.assert.Equal(suite.fileCache.tmpPath, suite.cache_path)
	suite.assert.Equal(suite.fileCache.policy.Name(), policy)

	suite.assert.EqualValues(suite.fileCache.policy.(*lruPolicy).maxSizeMB, maxSizeMb)
	suite.assert.EqualValues(suite.fileCache.policy.(*lruPolicy).maxEviction, maxDeletion)
	suite.assert.EqualValues(suite.fileCache.policy.(*lruPolicy).highThreshold, highThreshold)
	suite.assert.EqualValues(suite.fileCache.policy.(*lruPolicy).lowThreshold, lowThreshold)

	suite.assert.Equal(suite.fileCache.createEmptyFile, createEmptyFile)
	suite.assert.Equal(suite.fileCache.allowNonEmpty, allowNonEmptyTemp)
	suite.assert.EqualValues(suite.fileCache.cacheTimeout, cacheTimeout)
<<<<<<< HEAD
	suite.assert.Equal(suite.fileCache.cleanupOnStart, cleanupOnStart)
	suite.assert.Equal(suite.fileCache.syncToFlush, syncToFlush)
=======
>>>>>>> 05bb0853
}

func (suite *fileCacheTestSuite) TestDefaultCacheSize() {
	defer suite.cleanupTest()
	// Setup
	config := fmt.Sprintf("file_cache:\n  path: %s\n", suite.cache_path)
	suite.setupTestHelper(
		config,
	) // setup a new file cache with a custom config (teardown will occur after the test as usual)
	var freeDisk int
	if runtime.GOOS == "windows" {
		cmd := exec.Command("fsutil", "volume", "diskfree", suite.cache_path)
		var out bytes.Buffer
		cmd.Stdout = &out
		err := cmd.Run()
		suite.assert.NoError(err)

		output := out.String()
		re := regexp.MustCompile(`Total free bytes\s+:\s+([\d,]+)`)
		matches := re.FindStringSubmatch(output)
		suite.assert.GreaterOrEqual(len(matches), 2)
		totalFreeBytesStr := strings.ReplaceAll(matches[1], ",", "")
		freeDisk, err = strconv.Atoi(totalFreeBytesStr)
		suite.assert.NoError(err)
	} else {
		cmd := exec.Command("bash", "-c", fmt.Sprintf("df -B1 %s | awk 'NR==2{print $4}'", suite.cache_path))
		var out bytes.Buffer
		cmd.Stdout = &out
		err := cmd.Run()
		suite.assert.NoError(err)
		freeDisk, err = strconv.Atoi(strings.TrimSpace(out.String()))
		suite.assert.NoError(err)
	}
	expected := uint64(0.8 * float64(freeDisk))
	actual := suite.fileCache.maxCacheSize * MB
	difference := math.Abs(float64(actual) - float64(expected))
	tolerance := 0.10 * float64(math.Max(float64(actual), float64(expected)))
	suite.assert.LessOrEqual(difference, tolerance, "mssg:", actual, expected)
}

func (suite *fileCacheTestSuite) TestConfigPolicyTimeout() {
	defer suite.cleanupTest()
	suite.cleanupTest() // teardown the default file cache generated
	policy := "lru"
	maxSizeMb := 1024
	cacheTimeout := 60
	maxDeletion := 10
	highThreshold := 90
	lowThreshold := 10
	createEmptyFile := true
	allowNonEmptyTemp := true
	cleanupOnStart := true
	config := fmt.Sprintf(
		"file_cache:\n  path: %s\n  offload-io: true\n  policy: %s\n  max-size-mb: %d\n  timeout-sec: %d\n  max-eviction: %d\n  high-threshold: %d\n  low-threshold: %d\n  create-empty-file: %t\n  allow-non-empty-temp: %t\n  cleanup-on-start: %t",
		suite.cache_path,
		policy,
		maxSizeMb,
		cacheTimeout,
		maxDeletion,
		highThreshold,
		lowThreshold,
		createEmptyFile,
		allowNonEmptyTemp,
		cleanupOnStart,
	)
	suite.setupTestHelper(
		config,
	) // setup a new file cache with a custom config (teardown will occur after the test as usual)

	suite.assert.Equal("file_cache", suite.fileCache.Name())
	suite.assert.Equal(suite.fileCache.tmpPath, suite.cache_path)
	suite.assert.Equal(suite.fileCache.policy.Name(), policy)

	suite.assert.EqualValues(suite.fileCache.policy.(*lruPolicy).maxSizeMB, maxSizeMb)
	suite.assert.EqualValues(suite.fileCache.policy.(*lruPolicy).maxEviction, maxDeletion)
	suite.assert.EqualValues(suite.fileCache.policy.(*lruPolicy).highThreshold, highThreshold)
	suite.assert.EqualValues(suite.fileCache.policy.(*lruPolicy).lowThreshold, lowThreshold)
	suite.assert.EqualValues(suite.fileCache.policy.(*lruPolicy).cacheTimeout, cacheTimeout)

	suite.assert.Equal(suite.fileCache.createEmptyFile, createEmptyFile)
	suite.assert.Equal(suite.fileCache.allowNonEmpty, allowNonEmptyTemp)
	suite.assert.EqualValues(suite.fileCache.cacheTimeout, cacheTimeout)
}

func (suite *fileCacheTestSuite) TestConfigPolicyDefaultTimeout() {
	defer suite.cleanupTest()
	suite.cleanupTest() // teardown the default file cache generated
	policy := "lru"
	maxSizeMb := 1024
	cacheTimeout := defaultFileCacheTimeout
	maxDeletion := 10
	highThreshold := 90
	lowThreshold := 10
	createEmptyFile := true
	allowNonEmptyTemp := true
	cleanupOnStart := true
	config := fmt.Sprintf(
		"file_cache:\n  path: %s\n  offload-io: true\n  policy: %s\n  max-size-mb: %d\n  max-eviction: %d\n  high-threshold: %d\n  low-threshold: %d\n  create-empty-file: %t\n  allow-non-empty-temp: %t\n  cleanup-on-start: %t",
		suite.cache_path,
		policy,
		maxSizeMb,
		maxDeletion,
		highThreshold,
		lowThreshold,
		createEmptyFile,
		allowNonEmptyTemp,
		cleanupOnStart,
	)
	suite.setupTestHelper(
		config,
	) // setup a new file cache with a custom config (teardown will occur after the test as usual)

	suite.assert.Equal("file_cache", suite.fileCache.Name())
	suite.assert.Equal(suite.fileCache.tmpPath, suite.cache_path)
	suite.assert.Equal(suite.fileCache.policy.Name(), policy)

	suite.assert.EqualValues(suite.fileCache.policy.(*lruPolicy).maxSizeMB, maxSizeMb)
	suite.assert.EqualValues(suite.fileCache.policy.(*lruPolicy).maxEviction, maxDeletion)
	suite.assert.EqualValues(suite.fileCache.policy.(*lruPolicy).highThreshold, highThreshold)
	suite.assert.EqualValues(suite.fileCache.policy.(*lruPolicy).lowThreshold, lowThreshold)
	suite.assert.EqualValues(suite.fileCache.policy.(*lruPolicy).cacheTimeout, cacheTimeout)

	suite.assert.Equal(suite.fileCache.createEmptyFile, createEmptyFile)
	suite.assert.Equal(suite.fileCache.allowNonEmpty, allowNonEmptyTemp)
	suite.assert.EqualValues(suite.fileCache.cacheTimeout, cacheTimeout)
}

func (suite *fileCacheTestSuite) TestConfigZero() {
	defer suite.cleanupTest()
	suite.cleanupTest() // teardown the default file cache generated
	policy := "lru"
	maxSizeMb := 1024
	cacheTimeout := 0
	maxDeletion := 10
	highThreshold := 90
	lowThreshold := 10
	createEmptyFile := true
	allowNonEmptyTemp := true
	cleanupOnStart := true
	config := fmt.Sprintf(
		"file_cache:\n  path: %s\n  offload-io: true\n  policy: %s\n  max-size-mb: %d\n  timeout-sec: %d\n  max-eviction: %d\n  high-threshold: %d\n  low-threshold: %d\n  create-empty-file: %t\n  allow-non-empty-temp: %t\n  cleanup-on-start: %t",
		suite.cache_path,
		policy,
		maxSizeMb,
		cacheTimeout,
		maxDeletion,
		highThreshold,
		lowThreshold,
		createEmptyFile,
		allowNonEmptyTemp,
		cleanupOnStart,
	)
	suite.setupTestHelper(
		config,
	) // setup a new file cache with a custom config (teardown will occur after the test as usual)

	suite.assert.Equal("file_cache", suite.fileCache.Name())
	suite.assert.Equal(suite.fileCache.tmpPath, suite.cache_path)
	suite.assert.Equal(suite.fileCache.policy.Name(), policy)

	suite.assert.EqualValues(suite.fileCache.policy.(*lruPolicy).maxSizeMB, maxSizeMb)
	suite.assert.EqualValues(suite.fileCache.policy.(*lruPolicy).maxEviction, maxDeletion)
	suite.assert.EqualValues(suite.fileCache.policy.(*lruPolicy).highThreshold, highThreshold)
	suite.assert.EqualValues(suite.fileCache.policy.(*lruPolicy).lowThreshold, lowThreshold)

	suite.assert.Equal(suite.fileCache.createEmptyFile, createEmptyFile)
	suite.assert.Equal(suite.fileCache.allowNonEmpty, allowNonEmptyTemp)
<<<<<<< HEAD
	suite.assert.EqualValues(suite.fileCache.cacheTimeout, minimumFileCacheTimeout)
	suite.assert.Equal(suite.fileCache.cleanupOnStart, cleanupOnStart)
=======
	suite.assert.EqualValues(suite.fileCache.cacheTimeout, cacheTimeout)
>>>>>>> 05bb0853
}

func (suite *fileCacheTestSuite) TestDefaultFilePath() {
	defer suite.cleanupTest()
	suite.cleanupTest() // teardown the default file cache generated
	config := "file_cache:\n  offload-io: true"
	suite.setupTestHelper(
		config,
	)

	suite.assert.Equal("file_cache", suite.fileCache.Name())
	homeDir, err := os.UserHomeDir()
	suite.assert.NoError(err)
	suite.assert.Equal(filepath.Join(homeDir, ".cloudfuse", "file_cache"), suite.fileCache.tmpPath)
}

// Tests CreateDir
func (suite *fileCacheTestSuite) TestCreateDir() {
	defer suite.cleanupTest()
	path := "a"
	options := internal.CreateDirOptions{Name: path}
	err := suite.fileCache.CreateDir(options)
	suite.assert.NoError(err)

	// Path should not be added to the file cache
	suite.assert.NoDirExists(filepath.Join(suite.cache_path, path))
	// Path should be in fake storage
	suite.assert.DirExists(filepath.Join(suite.fake_storage_path, path))
}

func (suite *fileCacheTestSuite) TestDeleteDir() {
	defer suite.cleanupTest()
	// Setup

	dir := "dir"
	path := dir + "/file"
	err := suite.fileCache.CreateDir(internal.CreateDirOptions{Name: dir, Mode: 0777})
	suite.assert.NoError(err)
	handle, err := suite.fileCache.CreateFile(internal.CreateFileOptions{Name: path, Mode: 0777})
	suite.assert.NoError(err)
	err = suite.fileCache.CloseFile(internal.CloseFileOptions{Handle: handle})
	suite.assert.NoError(err)
	// The file (and directory) is in the cache and storage (see TestCreateFileInDirCreateEmptyFile)
	// Delete the file since we can only delete empty directories
	err = suite.fileCache.DeleteFile(internal.DeleteFileOptions{Name: path})
	suite.assert.NoError(err)

	// Delete the directory
	err = suite.fileCache.DeleteDir(internal.DeleteDirOptions{Name: dir})
	suite.assert.NoError(err)
	// Directory should not be cached
	suite.assert.NoDirExists(filepath.Join(suite.cache_path, dir))
}

func (suite *fileCacheTestSuite) TestStreamDirError() {
	defer suite.cleanupTest()
	// Setup
	name := "dir" // Does not exist in cache or storage

	dir, _, err := suite.fileCache.StreamDir(internal.StreamDirOptions{Name: name})
	suite.assert.Error(err)
	suite.assert.Empty(dir)
}

func (suite *fileCacheTestSuite) TestStreamDirCase1() {
	defer suite.cleanupTest()
	// Setup
	name := "dir"
	subdir := name + "/subdir"
	file1 := name + "/file1"
	file2 := name + "/file2"
	file3 := name + "/file3"
	// Create files directly in "fake_storage"
	suite.loopback.CreateDir(internal.CreateDirOptions{Name: name, Mode: 0777})
	suite.loopback.CreateDir(internal.CreateDirOptions{Name: subdir, Mode: 0777})
	handle, _ := suite.loopback.CreateFile(internal.CreateFileOptions{Name: file1})
	suite.loopback.CloseFile(internal.CloseFileOptions{Handle: handle})
	handle, _ = suite.loopback.CreateFile(internal.CreateFileOptions{Name: file2})
	suite.loopback.CloseFile(internal.CloseFileOptions{Handle: handle})
	handle, _ = suite.loopback.CreateFile(internal.CreateFileOptions{Name: file3})
	suite.loopback.CloseFile(internal.CloseFileOptions{Handle: handle})

	// Read the Directory
	dir, _, err := suite.fileCache.StreamDir(internal.StreamDirOptions{Name: name})
	suite.assert.NoError(err)
	suite.assert.NotEmpty(dir)
	suite.assert.Len(dir, 4)
	suite.assert.Equal(file1, dir[0].Path)
	suite.assert.Equal(file2, dir[1].Path)
	suite.assert.Equal(file3, dir[2].Path)
	suite.assert.Equal(subdir, dir[3].Path)
}

func (suite *fileCacheTestSuite) TestStreamDirCase2() {
	defer suite.cleanupTest()
	// Setup
	name := "dir"
	subdir := name + "/subdir"
	file1 := name + "/file1"
	file2 := name + "/file2"
	file3 := name + "/file3"
	suite.fileCache.CreateDir(internal.CreateDirOptions{Name: name, Mode: 0777})
	suite.fileCache.CreateDir(internal.CreateDirOptions{Name: subdir, Mode: 0777})
	// By default createEmptyFile is false, so we will not create these files in cloud storage until they are closed.
	suite.fileCache.CreateFile(internal.CreateFileOptions{Name: file1, Mode: 0777})
	suite.fileCache.CreateFile(internal.CreateFileOptions{Name: file2, Mode: 0777})
	suite.fileCache.CreateFile(internal.CreateFileOptions{Name: file3, Mode: 0777})

	// Read the Directory
	dir, _, err := suite.fileCache.StreamDir(internal.StreamDirOptions{Name: name})
	suite.assert.NoError(err)
	suite.assert.NotEmpty(dir)
	suite.assert.Len(dir, 4)
	suite.assert.Equal(subdir, dir[0].Path)
	suite.assert.Equal(file1, dir[1].Path)
	suite.assert.Equal(file2, dir[2].Path)
	suite.assert.Equal(file3, dir[3].Path)
}

func (suite *fileCacheTestSuite) TestStreamDirCase3() {
	defer suite.cleanupTest()
	suite.fileCache.createEmptyFile = true
	// Setup
	name := "dir"
	subdir := name + "/subdir"
	file1 := name + "/file1"
	file2 := name + "/file2"
	file3 := name + "/file3"
	suite.fileCache.CreateDir(internal.CreateDirOptions{Name: name, Mode: 0777})
	suite.fileCache.CreateDir(internal.CreateDirOptions{Name: subdir, Mode: 0777})
	// Truncate causes these files to be written to fake storage
	suite.fileCache.CreateFile(internal.CreateFileOptions{Name: file1, Mode: 0777})
	suite.fileCache.TruncateFile(internal.TruncateFileOptions{Name: file1, Size: 1024})
	suite.fileCache.CreateFile(internal.CreateFileOptions{Name: file2, Mode: 0777})
	suite.fileCache.TruncateFile(internal.TruncateFileOptions{Name: file2, Size: 1024})
	suite.fileCache.CreateFile(internal.CreateFileOptions{Name: file3, Mode: 0777})
	suite.fileCache.TruncateFile(internal.TruncateFileOptions{Name: file3, Size: 1024})
	// Change the sizes directly in fake storage
	suite.loopback.TruncateFile(internal.TruncateFileOptions{Name: file1}) // Length is default 0
	suite.loopback.TruncateFile(internal.TruncateFileOptions{Name: file2})
	suite.loopback.TruncateFile(internal.TruncateFileOptions{Name: file3})

	// Read the Directory
	dir, _, err := suite.fileCache.StreamDir(internal.StreamDirOptions{Name: name})
	suite.assert.NoError(err)
	suite.assert.NotEmpty(dir)
	suite.assert.Len(dir, 4)
	suite.assert.Equal(file1, dir[0].Path)
	suite.assert.EqualValues(1024, dir[0].Size)
	suite.assert.Equal(file2, dir[1].Path)
	suite.assert.EqualValues(1024, dir[1].Size)
	suite.assert.Equal(file3, dir[2].Path)
	suite.assert.EqualValues(1024, dir[2].Size)
	suite.assert.Equal(subdir, dir[3].Path)
	suite.fileCache.createEmptyFile = false
}

func pos(s []*internal.ObjAttr, e string) int {
	for i, v := range s {
		if v.Path == e {
			return i
		}
	}
	return -1
}

func (suite *fileCacheTestSuite) TestStreamDirMixed() {
	defer suite.cleanupTest()
	// Setup
	name := "dir"
	subdir := name + "/subdir"
	file1 := name + "/file1" // case 1
	file2 := name + "/file2" // case 2
	file3 := name + "/file3" // case 3
	file4 := name + "/file4" // case 4

	suite.fileCache.CreateDir(internal.CreateDirOptions{Name: name, Mode: 0777})
	suite.fileCache.CreateDir(internal.CreateDirOptions{Name: subdir, Mode: 0777})

	// By default createEmptyFile is false, so we will not create these files in storage until they are closed.
	suite.fileCache.CreateFile(internal.CreateFileOptions{Name: file2, Mode: 0777})
	suite.fileCache.TruncateFile(internal.TruncateFileOptions{Name: file2, Size: 1024})
	suite.fileCache.CreateFile(internal.CreateFileOptions{Name: file3, Mode: 0777})
	suite.fileCache.TruncateFile(internal.TruncateFileOptions{Name: file3, Size: 1024})

	// Create the files in fake_storage and simulate different sizes
	handle, _ := suite.loopback.CreateFile(
		internal.CreateFileOptions{Name: file1, Mode: 0777},
	) // Length is default 0
	suite.loopback.CloseFile(internal.CloseFileOptions{Handle: handle})
	suite.loopback.TruncateFile(internal.TruncateFileOptions{Name: file3})
	handle, _ = suite.loopback.CreateFile(
		internal.CreateFileOptions{Name: file4, Mode: 0777},
	) // Length is default 0
	suite.loopback.CloseFile(internal.CloseFileOptions{Handle: handle})
	suite.fileCache.TruncateFile(internal.TruncateFileOptions{Name: file4, Size: 1024})
	suite.fileCache.TruncateFile(internal.TruncateFileOptions{Name: file4, Size: 0})

	// Read the Directory
	dir, _, err := suite.fileCache.StreamDir(internal.StreamDirOptions{Name: name})
	suite.assert.NoError(err)
	suite.assert.NotEmpty(dir)

	var i int
	i = pos(dir, file1)
	suite.assert.EqualValues(0, dir[i].Size)

	i = pos(dir, file3)
	suite.assert.EqualValues(1024, dir[i].Size)

	i = pos(dir, file2)
	suite.assert.EqualValues(1024, dir[i].Size)

	i = pos(dir, file4)
	suite.assert.EqualValues(0, dir[i].Size)
}

func (suite *fileCacheTestSuite) TestFileUsed() {
	defer suite.cleanupTest()
	err := suite.fileCache.FileUsed("temp")
	suite.assert.NoError(err)
	suite.assert.True(suite.fileCache.policy.IsCached(filepath.Join(suite.cache_path, "temp")))
}

// File cache does not have CreateDir Method implemented hence results are undefined here
func (suite *fileCacheTestSuite) TestIsDirEmpty() {
	defer suite.cleanupTest()
	// Setup
	path := "dir"
	suite.fileCache.CreateDir(internal.CreateDirOptions{Name: path, Mode: 0777})

	empty := suite.fileCache.IsDirEmpty(internal.IsDirEmptyOptions{Name: path})
	suite.assert.True(empty)
}

func (suite *fileCacheTestSuite) TestIsDirEmptyFalse() {
	defer suite.cleanupTest()
	// Setup
	path := "dir"
	subdir := path + "/subdir"
	suite.fileCache.CreateDir(internal.CreateDirOptions{Name: path, Mode: 0777})
	suite.fileCache.CreateDir(internal.CreateDirOptions{Name: subdir, Mode: 0777})

	empty := suite.fileCache.IsDirEmpty(internal.IsDirEmptyOptions{Name: path})
	suite.assert.False(empty)
}

func (suite *fileCacheTestSuite) TestIsDirEmptyFalseInCache() {
	defer suite.cleanupTest()
	// Setup
	path := "dir"
	file := path + "/file"
	suite.fileCache.CreateDir(internal.CreateDirOptions{Name: path, Mode: 0777})
	suite.fileCache.CreateFile(internal.CreateFileOptions{Name: file, Mode: 0777})

	empty := suite.fileCache.IsDirEmpty(internal.IsDirEmptyOptions{Name: path})
	suite.assert.False(empty)
}

func (suite *fileCacheTestSuite) TestRenameDir() {
	defer suite.cleanupTest()

	// Setup
	src := "src"
	dst := "dst"
	err := suite.fileCache.CreateDir(internal.CreateDirOptions{Name: src, Mode: 0777})
	suite.assert.NoError(err)
	path := src + "/file"
	for i := 0; i < 5; i++ {
		handle, err := suite.fileCache.CreateFile(
			internal.CreateFileOptions{Name: path + strconv.Itoa(i), Mode: 0777},
		)
		suite.assert.NoError(err)
		err = suite.fileCache.CloseFile(internal.CloseFileOptions{Handle: handle})
		suite.assert.NoError(err)
	}
	// The file (and directory) is in the cache and storage (see TestCreateFileInDirCreateEmptyFile)

	// Rename the directory
	err = suite.fileCache.RenameDir(internal.RenameDirOptions{Src: src, Dst: dst})
	suite.assert.NoError(err)
	// src directory should not exist in local filesystem
	suite.assert.NoDirExists(filepath.Join(suite.cache_path, src))
	// dst directory should exist and have contents from src
	dstEntries, err := os.ReadDir(filepath.Join(suite.cache_path, dst))
	suite.assert.NoError(err)
	suite.assert.Len(dstEntries, 5)
	for i, entry := range dstEntries {
		suite.assert.Equal("file"+strconv.Itoa(i), entry.Name())
	}
}

// Combined test for all three cases
func (suite *fileCacheTestSuite) TestRenameDirOpenFile() {
	defer suite.cleanupTest()

	// Setup
	srcDir := "src"
	dstDir := "dst"
	suite.fileCache.CreateDir(internal.CreateDirOptions{Name: srcDir, Mode: 0777})
	//
	// Case 1
	case1src := srcDir + "/fileCase1"
	case1dst := dstDir + "/fileCase1"
	// create file in cloud
	tempHandle, _ := suite.loopback.CreateFile(
		internal.CreateFileOptions{Name: case1src, Mode: 0777},
	)
	suite.loopback.CloseFile(internal.CloseFileOptions{Handle: tempHandle})
	// open file for writing
	handle1, err := suite.fileCache.OpenFile(
		internal.OpenFileOptions{Name: case1src, Flags: os.O_RDWR, Mode: 0777},
	)
	suite.assert.NoError(err)
	handlemap.Add(handle1)
	// Path should not be in the file cache (lazy open)
	suite.assert.NoFileExists(suite.cache_path + "/" + case1src)
	//
	// Case 2
	case2src := srcDir + "/fileCase2"
	case2dst := dstDir + "/fileCase2"
	// create source file
	handle2, err := suite.fileCache.CreateFile(
		internal.CreateFileOptions{Name: case2src, Mode: 0666},
	)
	suite.assert.NoError(err)
	handlemap.Add(handle2)
	// Path should only be in the file cache
	suite.assert.FileExists(suite.cache_path + "/" + case2src)
	suite.assert.NoFileExists(suite.fake_storage_path + "/" + case2src)
	//
	// Case 3
	case3src := srcDir + "/fileCase3"
	case3dst := dstDir + "/fileCase3"
	// create source file
	handle3, _ := suite.fileCache.CreateFile(internal.CreateFileOptions{Name: case3src, Mode: 0666})
	handlemap.Add(handle3)
	// Path should be in the file cache
	suite.assert.FileExists(suite.cache_path + "/" + case3src)
	// write and flush to cloud
	initialData := []byte("initialData")
	n, err := suite.fileCache.WriteFile(internal.WriteFileOptions{
		Handle: handle3,
		Data:   initialData,
	})
	suite.assert.NoError(err)
	suite.assert.Equal(len(initialData), n)
	err = suite.fileCache.FlushFile(internal.FlushFileOptions{
		Handle: handle3,
	})
	suite.assert.NoError(err)
	suite.assert.FileExists(filepath.Join(suite.fake_storage_path, case3src))

	// Test: Rename the directory
	err = suite.fileCache.RenameDir(internal.RenameDirOptions{Src: srcDir, Dst: dstDir})
	suite.assert.NoError(err)
	//
	// Case 1
	// rename succeeded in cloud
	suite.assert.NoFileExists(filepath.Join(suite.fake_storage_path, case1src))
	suite.assert.FileExists(filepath.Join(suite.fake_storage_path, case1dst))
	// still in lazy open state
	suite.assert.NoFileExists(filepath.Join(suite.cache_path, case1src))
	suite.assert.NoFileExists(filepath.Join(suite.cache_path, case1dst))
	//
	// Case 2
	// local rename succeeded
	suite.assert.NoFileExists(filepath.Join(suite.cache_path, case2src))
	suite.assert.FileExists(filepath.Join(suite.cache_path, case2dst))
	// file still in case 2
	suite.assert.NoFileExists(filepath.Join(suite.fake_storage_path, case2src))
	suite.assert.NoFileExists(filepath.Join(suite.fake_storage_path, case2dst))
	//
	// Case 3
	// local rename succeeded
	suite.assert.NoFileExists(filepath.Join(suite.cache_path, case3src))
	suite.assert.FileExists(filepath.Join(suite.cache_path, case3dst))
	// cloud rename succeeded
	suite.assert.NoFileExists(filepath.Join(suite.fake_storage_path, case3src))
	suite.assert.FileExists(filepath.Join(suite.fake_storage_path, case3dst))

	// Test: write new data
	data := []byte("newdata")
	//
	// Case 1
	// write to file handle
	n, err = suite.fileCache.WriteFile(internal.WriteFileOptions{
		Handle: handle1,
		Data:   data,
	})
	suite.assert.NoError(err)
	suite.assert.Equal(len(data), n)
	// open is completed (file is downloaded), and writes go to the correct file
	suite.assert.NoFileExists(filepath.Join(suite.cache_path, case1src))
	suite.assert.FileExists(filepath.Join(suite.cache_path, case1dst))
	//
	// Case 2
	n, err = suite.fileCache.WriteFile(internal.WriteFileOptions{
		Handle: handle2,
		Data:   data,
	})
	suite.assert.NoError(err)
	suite.assert.Equal(len(data), n)
	//
	// Case 3
	n, err = suite.fileCache.WriteFile(internal.WriteFileOptions{
		Handle: handle3,
		Data:   data,
		Offset: int64(len(initialData)),
	})
	suite.assert.NoError(err)
	suite.assert.Equal(len(data), n)

	// Test: Close handle
	//
	// Case 1
	err = suite.fileCache.CloseFile(internal.CloseFileOptions{
		Handle: handle1,
	})
	suite.assert.NoError(err)
	// check cloud data
	dstData, err := os.ReadFile(path.Join(suite.fake_storage_path, case1dst))
	suite.assert.NoError(err)
	suite.assert.Equal(data, dstData)
	//
	// Case 2
	err = suite.fileCache.CloseFile(internal.CloseFileOptions{
		Handle: handle2,
	})
	suite.assert.NoError(err)
	// check cloud data
	dstData, err = os.ReadFile(path.Join(suite.fake_storage_path, case2dst))
	suite.assert.NoError(err)
	suite.assert.Equal(data, dstData)
	//
	// Case 3
	err = suite.fileCache.CloseFile(internal.CloseFileOptions{
		Handle: handle3,
	})
	suite.assert.NoError(err)
	// check cloud data
	dstData, err = os.ReadFile(path.Join(suite.fake_storage_path, case3dst))
	suite.assert.NoError(err)
	suite.assert.Equal(append(initialData, data...), dstData)
}

func (suite *fileCacheTestSuite) TestCreateFile() {
	defer suite.cleanupTest()
	// Default is to not create empty files on create file to support immutable storage.
	path := "file1"
	options := internal.CreateFileOptions{Name: path}
	f, err := suite.fileCache.CreateFile(options)
	suite.assert.NoError(err)
	suite.assert.True(f.Dirty()) // Handle should be dirty since it was not created in cloud storage

	// Path should be added to the file cache
	suite.assert.FileExists(filepath.Join(suite.cache_path, path))
	// Path should not be in fake storage
	suite.assert.NoFileExists(filepath.Join(suite.fake_storage_path, path))
}

func (suite *fileCacheTestSuite) TestCreateFileWithNoPerm() {
<<<<<<< HEAD
	if runtime.GOOS == "windows" {
		defer suite.cleanupTest()
		// Default is to not create empty files on create file to support immutable storage.
		path := "file1"
		options := internal.CreateFileOptions{Name: path, Mode: 0444}
		f, err := suite.fileCache.CreateFile(options)
		suite.assert.NoError(err)
		suite.assert.True(f.Dirty()) // Handle should be dirty since it was not created in storage

		// Path should be added to the file cache
		suite.assert.FileExists(suite.cache_path + "/" + path)
		// Path should not be in fake storage
		suite.assert.NoFileExists(suite.fake_storage_path + "/" + path)
		err = suite.fileCache.CloseFile(internal.CloseFileOptions{Handle: f})
		suite.assert.NoError(err)
		info, _ := os.Stat(suite.cache_path + "/" + path)
		suite.assert.Equal(info.Mode(), os.FileMode(0444))
	} else {
		defer suite.cleanupTest()
		// Default is to not create empty files on create file to support immutable storage.
		path := "file1"
		options := internal.CreateFileOptions{Name: path, Mode: 0000}
		f, err := suite.fileCache.CreateFile(options)
		suite.assert.NoError(err)
		suite.assert.True(f.Dirty()) // Handle should be dirty since it was not created in storage

		// Path should be added to the file cache
		suite.assert.FileExists(suite.cache_path + "/" + path)
		// Path should not be in fake storage
		suite.assert.NoFileExists(suite.fake_storage_path + "/" + path)
		err = suite.fileCache.CloseFile(internal.CloseFileOptions{Handle: f})
		suite.assert.NoError(err)
		info, _ := os.Stat(suite.cache_path + "/" + path)
=======
	defer suite.cleanupTest()
	// Default is to not create empty files on create file to support immutable storage.
	path := "file1"
	options := internal.CreateFileOptions{Name: path, Mode: 0000}
	f, err := suite.fileCache.CreateFile(options)
	suite.assert.Nil(err)
	suite.assert.True(f.Dirty()) // Handle should be dirty since it was not created in storage

	// Path should be added to the file cache
	_, err = os.Stat(suite.cache_path + "/" + path)
	suite.assert.True(err == nil || os.IsExist(err))
	// Path should not be in fake storage
	_, err = os.Stat(suite.fake_storage_path + "/" + path)
	suite.assert.True(os.IsNotExist(err))
	err = suite.fileCache.CloseFile(internal.CloseFileOptions{Handle: f})
	suite.assert.Nil(err)
	info, err := os.Stat(suite.cache_path + "/" + path)
	// Since the default config has timeout-sec as 0 there is a chance that the file gets evicted before we stat the file.
	if err == nil && info != nil {
>>>>>>> 05bb0853
		suite.assert.Equal(info.Mode(), os.FileMode(0000))
	}
}

func (suite *fileCacheTestSuite) TestCreateFileWithWritePerm() {
<<<<<<< HEAD
	if runtime.GOOS == "windows" {
		defer suite.cleanupTest()
		// Default is to not create empty files on create file to support immutable storage.
		path := "file1"
		options := internal.CreateFileOptions{Name: path, Mode: 0444}
		f, err := suite.fileCache.CreateFile(options)
		suite.assert.NoError(err)
		suite.assert.True(f.Dirty()) // Handle should be dirty since it was not created in storage

		os.Chmod(suite.cache_path+"/"+path, 0666)

		// Path should be added to the file cache
		suite.assert.FileExists(suite.cache_path + "/" + path)
		// Path should not be in fake storage
		suite.assert.NoFileExists(suite.fake_storage_path + "/" + path)
		err = suite.fileCache.CloseFile(internal.CloseFileOptions{Handle: f})
		suite.assert.NoError(err)
		info, _ := os.Stat(suite.cache_path + "/" + path)
		suite.assert.Equal(info.Mode(), fs.FileMode(0666))
	} else {
		defer suite.cleanupTest()
		// Default is to not create empty files on create file to support immutable storage.
		path := "file1"
		options := internal.CreateFileOptions{Name: path, Mode: 0222}
		f, err := suite.fileCache.CreateFile(options)
		suite.assert.NoError(err)
		suite.assert.True(f.Dirty()) // Handle should be dirty since it was not created in storage

		os.Chmod(suite.cache_path+"/"+path, 0331)

		// Path should be added to the file cache
		suite.assert.FileExists(suite.cache_path + "/" + path)
		// Path should not be in fake storage
		suite.assert.NoFileExists(suite.fake_storage_path + "/" + path)
		err = suite.fileCache.CloseFile(internal.CloseFileOptions{Handle: f})
		suite.assert.NoError(err)
		info, _ := os.Stat(suite.cache_path + "/" + path)
=======
	defer suite.cleanupTest()
	// Default is to not create empty files on create file to support immutable storage.
	path := "file1"
	options := internal.CreateFileOptions{Name: path, Mode: 0222}
	f, err := suite.fileCache.CreateFile(options)
	suite.assert.Nil(err)
	suite.assert.True(f.Dirty()) // Handle should be dirty since it was not created in storage

	os.Chmod(suite.cache_path+"/"+path, 0331)

	// Path should be added to the file cache
	_, err = os.Stat(suite.cache_path + "/" + path)
	suite.assert.True(err == nil || os.IsExist(err))
	// Path should not be in fake storage
	_, err = os.Stat(suite.fake_storage_path + "/" + path)
	suite.assert.True(os.IsNotExist(err))
	err = suite.fileCache.CloseFile(internal.CloseFileOptions{Handle: f})
	suite.assert.Nil(err)
	info, _ := os.Stat(suite.cache_path + "/" + path)
	if info != nil {
>>>>>>> 05bb0853
		suite.assert.Equal(info.Mode(), fs.FileMode(0331))
	}
}

func (suite *fileCacheTestSuite) TestCreateFileInDir() {
	defer suite.cleanupTest()
	// Default is to not create empty files on create file to support immutable storage.
	dir := "dir"
	path := dir + "/file"
	options := internal.CreateFileOptions{Name: path}
	f, err := suite.fileCache.CreateFile(options)
	suite.assert.NoError(err)
	suite.assert.True(f.Dirty()) // Handle should be dirty since it was not created in cloud storage

	// Path should be added to the file cache, including directory
	suite.assert.DirExists(filepath.Join(suite.cache_path, dir))
	suite.assert.FileExists(filepath.Join(suite.cache_path, path))
	// Path should not be in fake storage
	suite.assert.NoFileExists(filepath.Join(suite.fake_storage_path, path))
}

func (suite *fileCacheTestSuite) TestCreateFileCreateEmptyFile() {
	defer suite.cleanupTest()
	// Configure to create empty files so we create the file in cloud storage
	createEmptyFile := true
	config := fmt.Sprintf(
		"file_cache:\n  path: %s\n  offload-io: true\n  create-empty-file: %t\n\nloopbackfs:\n  path: %s",
		suite.cache_path,
		createEmptyFile,
		suite.fake_storage_path,
	)
	suite.setupTestHelper(
		config,
	) // setup a new file cache with a custom config (teardown will occur after the test as usual)

	path := "file2"
	options := internal.CreateFileOptions{Name: path}
	f, err := suite.fileCache.CreateFile(options)
	suite.assert.NoError(err)
	suite.assert.False(f.Dirty()) // Handle should not be dirty since it was written to storage

	// Path should be added to the file cache
	suite.assert.FileExists(filepath.Join(suite.cache_path, path))
	// Path should be in fake storage
	suite.assert.FileExists(filepath.Join(suite.fake_storage_path, path))
}

func (suite *fileCacheTestSuite) TestCreateFileInDirCreateEmptyFile() {
	defer suite.cleanupTest()
	// Configure to create empty files so we create the file in cloud storage
	createEmptyFile := true
	config := fmt.Sprintf(
		"file_cache:\n  path: %s\n  offload-io: true\n  create-empty-file: %t\n\nloopbackfs:\n  path: %s",
		suite.cache_path,
		createEmptyFile,
		suite.fake_storage_path,
	)
	suite.setupTestHelper(
		config,
	) // setup a new file cache with a custom config (teardown will occur after the test as usual)

	dir := "dir"
	path := dir + "/file"
	suite.fileCache.CreateDir(internal.CreateDirOptions{Name: dir, Mode: 0777})
	f, err := suite.fileCache.CreateFile(internal.CreateFileOptions{Name: path, Mode: 0777})
	suite.assert.NoError(err)
	suite.assert.False(
		f.Dirty(),
	) // Handle should be dirty since it was not created in cloud storage

	// Path should be added to the file cache, including directory
	suite.assert.DirExists(filepath.Join(suite.cache_path, dir))
	suite.assert.FileExists(filepath.Join(suite.cache_path, path))
	// Path should be in fake storage, including directory
	suite.assert.DirExists(filepath.Join(suite.fake_storage_path, dir))
	suite.assert.FileExists(filepath.Join(suite.fake_storage_path, path))
}

func (suite *fileCacheTestSuite) TestChmodNonexistentCreateEmptyFile() {
	defer suite.cleanupTest()
	// Set flag high to test bugfix
	createEmptyFile := true
	config := fmt.Sprintf(
		"file_cache:\n  path: %s\n  offload-io: true\n  create-empty-file: %t\n\nloopbackfs:\n  path: %s",
		suite.cache_path,
		createEmptyFile,
		suite.fake_storage_path,
	)
	suite.setupTestHelper(
		config,
	) // setup a new file cache with a custom config (teardown will occur after the test as usual)

	path := "file"
	err := suite.fileCache.Chmod(internal.ChmodOptions{Name: path, Mode: 0777})
	suite.assert.ErrorIs(err, os.ErrNotExist)
}

func (suite *fileCacheTestSuite) TestSyncFile() {
	defer suite.cleanupTest()

	suite.fileCache.syncToFlush = false
	path := "file3"

	handle, _ := suite.fileCache.CreateFile(internal.CreateFileOptions{Name: path, Mode: 0777})
	suite.fileCache.CloseFile(internal.CloseFileOptions{Handle: handle})

	// On a sync we open, sync, flush and close
	handle, err := suite.fileCache.OpenFile(
		internal.OpenFileOptions{Name: path, Flags: os.O_RDWR, Mode: 0777},
	)
	handlemap.Add(handle)
	suite.assert.NoError(err)
	err = suite.fileCache.SyncFile(internal.SyncFileOptions{Handle: handle})
	suite.assert.NoError(err)
	testData := "test data"
	data := []byte(testData)

	suite.fileCache.WriteFile(internal.WriteFileOptions{Handle: handle, Offset: 0, Data: data})
	handle, loaded := handlemap.Load(handle.ID)
	suite.assert.True(loaded)
	suite.fileCache.FlushFile(internal.FlushFileOptions{Handle: handle})
	suite.fileCache.CloseFile(internal.CloseFileOptions{Handle: handle})

	// Path should not be in file cache
	suite.assert.NoFileExists(filepath.Join(suite.cache_path, path))

	path = "file.fsync"
	suite.fileCache.syncToFlush = true
	handle, err = suite.fileCache.CreateFile(internal.CreateFileOptions{Name: path, Mode: 0777})
	suite.assert.NoError(err)
	_, err = suite.fileCache.WriteFile(
		internal.WriteFileOptions{Handle: handle, Offset: 0, Data: data},
	)
	suite.assert.NoError(err)
	suite.assert.True(handle.Dirty())
	err = suite.fileCache.SyncFile(internal.SyncFileOptions{Handle: handle})
	suite.assert.NoError(err)
	suite.assert.False(handle.Dirty())
	suite.assert.FileExists(suite.fake_storage_path + "/" + path)

	suite.fileCache.CloseFile(internal.CloseFileOptions{Handle: handle})
}

func (suite *fileCacheTestSuite) TestDeleteFile() {
	defer suite.cleanupTest()
	path := "file4"

	handle, err := suite.fileCache.CreateFile(internal.CreateFileOptions{Name: path, Mode: 0777})
	suite.assert.NoError(err)
	err = suite.fileCache.CloseFile(internal.CloseFileOptions{Handle: handle})
	suite.assert.NoError(err)

	err = suite.fileCache.DeleteFile(internal.DeleteFileOptions{Name: path})
	suite.assert.NoError(err)

	// Path should not be in file cache
	suite.assert.NoFileExists(filepath.Join(suite.cache_path, path))
	// Path should not be in fake storage
	suite.assert.NoFileExists(filepath.Join(suite.fake_storage_path, path))
}

func (suite *fileCacheTestSuite) TestDeleteOpenFileCase1() {
	defer suite.cleanupTest()
	path := "file"

	// setup
	// Create file directly in "fake_storage" and open in case 1 (lazy open)
	handle, _ := suite.loopback.CreateFile(internal.CreateFileOptions{Name: path, Mode: 0777})
	suite.loopback.CloseFile(internal.CloseFileOptions{Handle: handle})
	handle, _ = suite.fileCache.OpenFile(internal.OpenFileOptions{Name: path, Mode: 0777})

	// Test
	err := suite.fileCache.DeleteFile(internal.DeleteFileOptions{Name: path})
	suite.assert.NoError(err)
	// Path should not be in fake storage
	suite.assert.NoFileExists(filepath.Join(suite.fake_storage_path, path))

	// cleanup
	suite.fileCache.CloseFile(internal.CloseFileOptions{Handle: handle})
}

// Case 2 Test cover when the file does not exist in cloud storage but it exists in the local cache.
// This can happen if createEmptyFile is false and the file hasn't been flushed yet.
func (suite *fileCacheTestSuite) TestDeleteOpenFileCase2() {
	defer suite.cleanupTest()
	// Default is to not create empty files on create file to support immutable storage.
	path := "file5"
	suite.fileCache.CreateFile(internal.CreateFileOptions{Name: path, Mode: 0777})

	err := suite.fileCache.DeleteFile(internal.DeleteFileOptions{Name: path})
	suite.assert.NoError(err)

	// Path should not be in local cache (the delete succeeded)
	suite.assert.NoFileExists(filepath.Join(suite.cache_path, path))
	// Path should not be in fake storage
	suite.assert.NoFileExists(filepath.Join(suite.fake_storage_path, path))
}

func (suite *fileCacheTestSuite) TestDeleteFileError() {
	defer suite.cleanupTest()
	path := "file6"
	err := suite.fileCache.DeleteFile(internal.DeleteFileOptions{Name: path})
	suite.assert.Error(err)
	suite.assert.EqualValues(syscall.ENOENT, err)
}

func (suite *fileCacheTestSuite) TestOpenFileNotInCache() {
	defer suite.cleanupTest()
	path := "file7"
	handle, _ := suite.loopback.CreateFile(internal.CreateFileOptions{Name: path, Mode: 0777})
	testData := "test data"
	data := []byte(testData)
	suite.loopback.WriteFile(internal.WriteFileOptions{Handle: handle, Offset: 0, Data: data})
	suite.loopback.CloseFile(internal.CloseFileOptions{Handle: handle})

	handle, err := suite.fileCache.OpenFile(
		internal.OpenFileOptions{
			Name:  path,
			Flags: os.O_RDWR,
			Mode:  suite.fileCache.defaultPermission,
		},
	)
	suite.assert.NoError(err)
	suite.assert.Equal(path, handle.Path)
	suite.assert.False(handle.Dirty())

	// File should not exist in cache
	suite.assert.NoFileExists(filepath.Join(suite.cache_path, path))
}

func (suite *fileCacheTestSuite) TestOpenFileInCache() {
	defer suite.cleanupTest()
	path := "file8"
	handle, _ := suite.fileCache.CreateFile(internal.CreateFileOptions{Name: path, Mode: 0777})
	testData := "test data"
	data := []byte(testData)
	suite.fileCache.WriteFile(internal.WriteFileOptions{Handle: handle, Offset: 0, Data: data})
	suite.fileCache.FlushFile(internal.FlushFileOptions{Handle: handle})

	// Download is required
	handle, err := suite.fileCache.OpenFile(internal.OpenFileOptions{Name: path, Mode: 0777})
	suite.assert.NoError(err)
	suite.assert.Equal(path, handle.Path)
	suite.assert.False(handle.Dirty())

	// File should exist in cache
	suite.assert.FileExists(filepath.Join(suite.cache_path, path))
}

func (suite *fileCacheTestSuite) TestOpenCreateGetAttr() {
	defer suite.cleanupTest()
	path := "file8a"

	// we report file does not exist before it is created
	attr, err := suite.fileCache.GetAttr(internal.GetAttrOptions{Name: path})
	suite.assert.Nil(attr)
	suite.assert.ErrorIs(err, os.ErrNotExist)
	// since it does not exist, we allow the file to be created using OpenFile
	handle, err := suite.fileCache.OpenFile(
		internal.OpenFileOptions{Name: path, Flags: os.O_CREATE, Mode: 0777},
	)
	suite.assert.NoError(err)
	suite.assert.Equal(path, handle.Path)
	// we should report that the file exists now
	attr, err = suite.fileCache.GetAttr(internal.GetAttrOptions{Name: path})
	suite.assert.NoError(err)
	suite.NotNil(attr)
}

// Tests for GetProperties in OpenFile should be done in E2E tests
// - there is no good way to test it here with a loopback FS without a mock component.

func (suite *fileCacheTestSuite) TestCloseFileAndEvict() {
	defer suite.cleanupTest()
	suite.cleanupTest()
	configuration := fmt.Sprintf(
		"file_cache:\n  path: %s\n  timeout-sec: %d\n\nloopbackfs:\n  path: %s",
		suite.cache_path,
		minimumFileCacheTimeout,
		suite.fake_storage_path,
	)
	suite.setupTestHelper(configuration)

	path := "file10"
	handle, _ := suite.fileCache.CreateFile(internal.CreateFileOptions{Name: path, Mode: 0777})
	// The file is in the cache but not in cloud storage (see TestCreateFileInDirCreateEmptyFile)

	// CloseFile
	err := suite.fileCache.CloseFile(internal.CloseFileOptions{Handle: handle})
	suite.assert.NoError(err)

	// File should be in cache
	suite.assert.FileExists(filepath.Join(suite.cache_path, path))
	// File should be in cloud storage
	suite.assert.FileExists(filepath.Join(suite.fake_storage_path, path))

	time.Sleep(minimumFileCacheTimeout * time.Second)
	// loop until file does not exist - done due to async nature of eviction
	_, err = os.Stat(filepath.Join(suite.cache_path, path))
	for i := 0; i < 30*minimumFileCacheTimeout && !os.IsNotExist(err); i++ {
		time.Sleep(100 * time.Millisecond)
		_, err = os.Stat(filepath.Join(suite.cache_path, path))
	}

	// File should not be in cache
	suite.assert.NoFileExists(filepath.Join(suite.cache_path, path))
	// File should be invalidated
	suite.assert.False(suite.fileCache.policy.IsCached(filepath.Join(suite.cache_path, path)))
	// File should be in cloud storage
	suite.assert.FileExists(filepath.Join(suite.fake_storage_path, path))
}

func (suite *fileCacheTestSuite) TestOpenCloseHandleCount() {
	defer suite.cleanupTest()
	// Setup
	file := "file11"
	handle, err := suite.fileCache.CreateFile(internal.CreateFileOptions{Name: file, Mode: 0777})
	suite.assert.NoError(err)
	err = suite.fileCache.CloseFile(internal.CloseFileOptions{Handle: handle})
	suite.assert.NoError(err)

	handle, err = suite.fileCache.OpenFile(internal.OpenFileOptions{Name: file, Mode: 0777})
	suite.assert.NoError(err)
	err = suite.fileCache.CloseFile(internal.CloseFileOptions{Handle: handle})
	suite.assert.NoError(err)

	// check that flock handle count is correct
	flock := suite.fileCache.fileLocks.Get(file)
	suite.assert.Zero(flock.Count())
}

func (suite *fileCacheTestSuite) TestOpenPreventsEviction() {
	defer suite.cleanupTest()

	suite.cleanupTest()
	configuration := fmt.Sprintf(
		"file_cache:\n  path: %s\n  timeout-sec: %d\n\nloopbackfs:\n  path: %s",
		suite.cache_path,
		minimumFileCacheTimeout,
		suite.fake_storage_path,
	)
	suite.setupTestHelper(configuration)

	// Setup
	path := "file12"
	handle, err := suite.fileCache.CreateFile(internal.CreateFileOptions{Name: path, Mode: 0777})
	suite.assert.NoError(err)
	err = suite.fileCache.CloseFile(internal.CloseFileOptions{Handle: handle})
	suite.assert.NoError(err)
	// File should be in cache and cloud storage
	suite.assert.FileExists(filepath.Join(suite.cache_path, path))
	suite.assert.FileExists(filepath.Join(suite.fake_storage_path, path))

	// Open file (this should prevent eviction)
	handle, err = suite.fileCache.OpenFile(internal.OpenFileOptions{Name: path, Mode: 0777})
	suite.assert.NoError(err)

	// wait until file would be evicted (if not for being opened)
	time.Sleep(2*minimumFileCacheTimeout*time.Second + 100*time.Millisecond)

	// File should still be in cache
	suite.assert.FileExists(filepath.Join(suite.cache_path, path))
	suite.assert.True(suite.fileCache.policy.IsCached(filepath.Join(suite.cache_path, path)))

	// cleanup
	err = suite.fileCache.CloseFile(internal.CloseFileOptions{Handle: handle})
	suite.assert.NoError(err)
}

func (suite *fileCacheTestSuite) TestReadInBufferEmpty() {
	defer suite.cleanupTest()
	// Setup
	file := "file15"
	handle, _ := suite.fileCache.CreateFile(internal.CreateFileOptions{Name: file, Mode: 0777})

	data := make([]byte, 0)
	length, err := suite.fileCache.ReadInBuffer(
		internal.ReadInBufferOptions{Handle: handle, Offset: 0, Data: data},
	)
	suite.assert.NoError(err)
	suite.assert.Equal(0, length)
	suite.assert.Empty(data)
}

func (suite *fileCacheTestSuite) TestReadInBufferNoFlush() {
	defer suite.cleanupTest()
	// Setup
	file := "file16"
	handle, _ := suite.fileCache.CreateFile(internal.CreateFileOptions{Name: file, Mode: 0777})
	testData := "test data"
	data := []byte(testData)
	suite.fileCache.WriteFile(internal.WriteFileOptions{Handle: handle, Offset: 0, Data: data})

	handle, _ = suite.fileCache.OpenFile(internal.OpenFileOptions{Name: file, Mode: 0777})

	output := make([]byte, 9)
	length, err := suite.fileCache.ReadInBuffer(
		internal.ReadInBufferOptions{Handle: handle, Offset: 0, Data: output},
	)
	suite.assert.NoError(err)
	suite.assert.Equal(data, output)
	suite.assert.Equal(len(data), length)
}

func (suite *fileCacheTestSuite) TestReadInBuffer() {
	defer suite.cleanupTest()
	// Setup
	file := "file17"
	handle, _ := suite.fileCache.CreateFile(internal.CreateFileOptions{Name: file, Mode: 0777})
	testData := "test data"
	data := []byte(testData)
	suite.fileCache.WriteFile(internal.WriteFileOptions{Handle: handle, Offset: 0, Data: data})
	suite.fileCache.FlushFile(internal.FlushFileOptions{Handle: handle})

	handle, _ = suite.fileCache.OpenFile(internal.OpenFileOptions{Name: file, Mode: 0777})

	output := make([]byte, 9)
	length, err := suite.fileCache.ReadInBuffer(
		internal.ReadInBufferOptions{Handle: handle, Offset: 0, Data: output},
	)
	suite.assert.NoError(err)
	suite.assert.Equal(data, output)
	suite.assert.Equal(len(data), length)
}

func (suite *fileCacheTestSuite) TestReadInBufferErrorBadFd() {
	defer suite.cleanupTest()
	// Setup
	file := "file18"
	handle := handlemap.NewHandle(file)
	length, err := suite.fileCache.ReadInBuffer(internal.ReadInBufferOptions{Handle: handle})
	suite.assert.Error(err)
	suite.assert.EqualValues(syscall.EBADF, err)
	suite.assert.Equal(0, length)
}

func (suite *fileCacheTestSuite) TestWriteFile() {
	defer suite.cleanupTest()
	// Setup
	file := "file19"
	handle, _ := suite.fileCache.CreateFile(internal.CreateFileOptions{Name: file, Mode: 0777})

	handle.Flags.Clear(
		handlemap.HandleFlagDirty,
	) // Technically create file will mark it as dirty, we just want to check write file updates the dirty flag, so temporarily set this to false
	testData := "test data"
	data := []byte(testData)
	length, err := suite.fileCache.WriteFile(
		internal.WriteFileOptions{Handle: handle, Offset: 0, Data: data},
	)

	suite.assert.NoError(err)
	suite.assert.Equal(len(data), length)
	// Check that the local cache updated with data
	d, _ := os.ReadFile(filepath.Join(suite.cache_path, file))
	suite.assert.Equal(data, d)
	suite.assert.True(handle.Dirty())
}

func (suite *fileCacheTestSuite) TestWriteFileErrorBadFd() {
	defer suite.cleanupTest()
	// Setup
	file := "file20"
	handle := handlemap.NewHandle(file)
	len, err := suite.fileCache.WriteFile(internal.WriteFileOptions{Handle: handle})
	suite.assert.Error(err)
	suite.assert.EqualValues(syscall.EBADF, err)
	suite.assert.Equal(0, len)
}

func (suite *fileCacheTestSuite) TestFlushFileEmpty() {
	defer suite.cleanupTest()
	// Setup
	file := "file21"
	handle, _ := suite.fileCache.CreateFile(internal.CreateFileOptions{Name: file, Mode: 0777})

	// Path should not be in fake storage
	suite.assert.NoFileExists(filepath.Join(suite.fake_storage_path, file))

	// Flush the Empty File
	err := suite.fileCache.FlushFile(internal.FlushFileOptions{Handle: handle})
	suite.assert.NoError(err)
	suite.assert.False(handle.Dirty())

	// Path should be in fake storage
	suite.assert.FileExists(filepath.Join(suite.fake_storage_path, file))
}

func (suite *fileCacheTestSuite) TestFlushFile() {
	defer suite.cleanupTest()
	// Setup
	file := "file22"
	handle, _ := suite.fileCache.CreateFile(internal.CreateFileOptions{Name: file, Mode: 0777})
	testData := "test data"
	data := []byte(testData)
	suite.fileCache.WriteFile(internal.WriteFileOptions{Handle: handle, Offset: 0, Data: data})

	// Path should not be in fake storage
	suite.assert.NoFileExists(filepath.Join(suite.fake_storage_path, file))

	// Flush the Empty File
	err := suite.fileCache.FlushFile(internal.FlushFileOptions{Handle: handle})
	suite.assert.NoError(err)
	suite.assert.False(handle.Dirty())

	// Path should be in fake storage
	suite.assert.FileExists(filepath.Join(suite.fake_storage_path, file))
	// Check that fake_storage updated with data
	d, _ := os.ReadFile(filepath.Join(suite.fake_storage_path, file))
	suite.assert.Equal(data, d)
}

func (suite *fileCacheTestSuite) TestFlushFileErrorBadFd() {
	defer suite.cleanupTest()
	// Setup
	file := "file23"
	handle := handlemap.NewHandle(file)
	handle.Flags.Set(handlemap.HandleFlagDirty)
	err := suite.fileCache.FlushFile(internal.FlushFileOptions{Handle: handle})
	suite.assert.Error(err)
	suite.assert.EqualValues(syscall.EBADF, err)
}

func (suite *fileCacheTestSuite) TestCronOffToONUpload() {
	defer suite.cleanupTest()

	testStartTime := time.Now()
	second := (testStartTime.Second() + 2) % 60
	cronExpr := fmt.Sprintf("%d * * * * *", second)

	configContent := fmt.Sprintf(`file_cache:
  path: %s
  offload-io: true
  create-empty-file: false
  schedule:
    - name: "Test"
      cron: %s
      duration: "30s"

loopbackfs:
  path: %s`,
		suite.cache_path,
		cronExpr,
		suite.fake_storage_path,
	)

	// Setup the file cache with this configuration
	suite.setupTestHelper(configContent)

	file := "simple_scheduledlol.txt"
	handle, err := suite.fileCache.CreateFile(internal.CreateFileOptions{Name: file, Mode: 0777})
	suite.assert.NoError(err)

	data := []byte("simple scheduled upload test data")
	_, err = suite.fileCache.WriteFile(internal.WriteFileOptions{Handle: handle, Data: data})
	suite.assert.NoError(err)

	err = suite.fileCache.CloseFile(internal.CloseFileOptions{Handle: handle})
	suite.assert.NoError(err)

	suite.assert.FileExists(filepath.Join(suite.cache_path, file))
	suite.assert.NoFileExists(filepath.Join(suite.fake_storage_path, file))

	_, exists := suite.fileCache.scheduleOps.Load(file)
	suite.assert.True(exists, "File should be in scheduleOps after creation")

	// wait for uploads to start
	time.Sleep(time.Until(testStartTime.Add(2 * time.Second).Truncate(time.Second)))
	_, err = os.Stat(filepath.Join(suite.fake_storage_path, file))
	for i := 0; i < 200 && os.IsNotExist(err); i++ {
		time.Sleep(10 * time.Millisecond)
		_, err = os.Stat(filepath.Join(suite.fake_storage_path, file))
	}
	suite.assert.FileExists(filepath.Join(suite.fake_storage_path, file))
	_, exists = suite.fileCache.scheduleOps.Load(file)
	suite.assert.False(exists, "File should have been removed from scheduleOps after upload")
	suite.assert.False(
		suite.fileCache.fileLocks.Get(file).SyncPending,
		"SyncPending flag should be cleared after upload",
	)
}

func (suite *fileCacheTestSuite) TestCronOnToOFFUpload() {
	defer suite.cleanupTest()

	testStartTime := time.Now()
	second := testStartTime.Second() % 60
	duration := 2 * time.Second
	cronExpr := fmt.Sprintf("%d * * * * *", second)

	configContent := fmt.Sprintf(`file_cache:
  path: %s
  offload-io: true
  create-empty-file: false
  schedule:
    - name: "Test"
      cron: %s
      duration: "%ds"

loopbackfs:
  path: %s`,
		suite.cache_path,
		cronExpr,
		int(duration.Seconds()),
		suite.fake_storage_path,
	)

	// Setup the file cache with this configuration
	suite.setupTestHelper(configContent)

	file1 := "scheduled_on_window.txt"
	handle1, err := suite.fileCache.CreateFile(internal.CreateFileOptions{Name: file1, Mode: 0777})
	suite.assert.NoError(err)
	data1 := []byte("file created during scheduler ON window")
	_, err = suite.fileCache.WriteFile(internal.WriteFileOptions{Handle: handle1, Data: data1})
	suite.assert.NoError(err)
	err = suite.fileCache.CloseFile(internal.CloseFileOptions{Handle: handle1})
	suite.assert.NoError(err)
	suite.assert.FileExists(filepath.Join(suite.cache_path, file1))

	_, err = os.Stat(filepath.Join(suite.fake_storage_path, file1))
	for i := 0; i < 200 && os.IsNotExist(err); i++ {
		time.Sleep(10 * time.Millisecond)
		_, err = os.Stat(filepath.Join(suite.fake_storage_path, file1))
	}
	suite.FileExists(
		filepath.Join(suite.fake_storage_path, file1),
		"First file should be uploaded when scheduler is ON",
	)

	// wait until the window closes
	time.Sleep(time.Now().Sub(testStartTime.Add(duration + 10*time.Millisecond)))

	file2 := "scheduled_off_window.txt"
	handle2, err := suite.fileCache.CreateFile(internal.CreateFileOptions{Name: file2, Mode: 0777})
	suite.assert.NoError(err)
	data2 := []byte("file created during scheduler OFF window")
	_, err = suite.fileCache.WriteFile(internal.WriteFileOptions{Handle: handle2, Data: data2})
	suite.assert.NoError(err)
	err = suite.fileCache.CloseFile(internal.CloseFileOptions{Handle: handle2})
	suite.assert.NoError(err)
	suite.assert.FileExists(filepath.Join(suite.cache_path, file2))
	suite.assert.NoFileExists(filepath.Join(suite.fake_storage_path, file2))
	_, scheduled := suite.fileCache.scheduleOps.Load(file2)
	suite.assert.True(scheduled, "File should be scheduled when scheduler is OFF")
	flock := suite.fileCache.fileLocks.Get(file2)
	suite.assert.True(flock.SyncPending, "SyncPending flag should be set")
}

func (suite *fileCacheTestSuite) TestNoScheduleAlwaysOn() {
	defer suite.cleanupTest()

	configContent := fmt.Sprintf(`file_cache:
  path: %s
  offload-io: true
  create-empty-file: false

loopbackfs:
  path: %s`,
		suite.cache_path,
		suite.fake_storage_path,
	)

	suite.setupTestHelper(configContent)
	suite.assert.Empty(suite.fileCache.schedule, "Should have no schedule entries")

	file := "no_schedule_test.txt"
	handle, err := suite.fileCache.CreateFile(internal.CreateFileOptions{Name: file, Mode: 0777})
	suite.assert.NoError(err)
	data := []byte("testing default scheduler behavior")
	_, err = suite.fileCache.WriteFile(internal.WriteFileOptions{Handle: handle, Data: data})
	suite.assert.NoError(err)
	err = suite.fileCache.CloseFile(internal.CloseFileOptions{Handle: handle})
	suite.assert.NoError(err)
	suite.assert.FileExists(filepath.Join(suite.fake_storage_path, file),
		"File should be uploaded immediately with no schedule (always-on mode)")
	_, exists := suite.fileCache.scheduleOps.Load(file)
	suite.assert.False(exists, "File should not be in scheduleOps map")

	uploadedData, err := os.ReadFile(filepath.Join(suite.fake_storage_path, file))
	suite.assert.NoError(err)
	suite.assert.Equal(data, uploadedData, "Uploaded file content should match original")

	flock := suite.fileCache.fileLocks.Get(file)
	if flock != nil {
		suite.assert.False(flock.SyncPending, "SyncPending flag should be clear")
	}
}

func (suite *fileCacheTestSuite) TestExistingCloudFileImmediateUpload() {
	defer suite.cleanupTest()

	// 1. Initialize variables and files / call setuptesthelper
	// Set up scheduler with a time far in the future (ensuring we're in OFF state initially)
	now := time.Now()
	second := (now.Second() + 30) % 60
	cronExpr := fmt.Sprintf("%d * * * * *", second)

	configContent := fmt.Sprintf(`file_cache:
  path: %s
  offload-io: true
  create-empty-file: false
  schedule:
    - name: "Test"
      cron: %s
      duration: "5s"

loopbackfs:
  path: %s`,
		suite.cache_path,
		cronExpr,
		suite.fake_storage_path,
	)

	suite.setupTestHelper(configContent)

	// Create a file that will be "already in cloud"
	originalFile := "existing_cloud_file.txt"
	originalContent := []byte("original cloud content")

	// Create the file in the cloud storage directly
	err := os.MkdirAll(suite.fake_storage_path, 0777)
	err = os.WriteFile(filepath.Join(suite.fake_storage_path, originalFile), originalContent, 0777)
	suite.assert.FileExists(filepath.Join(suite.fake_storage_path, originalFile))
	suite.assert.NoFileExists(filepath.Join(suite.cache_path, originalFile))

	// Write to the file and close the file
	handle, err := suite.fileCache.OpenFile(internal.OpenFileOptions{
		Name:  originalFile,
		Flags: os.O_RDWR,
		Mode:  0777,
	})
	suite.assert.NoError(err)
	// Write new content to the file
	modifiedContent := []byte("modified cloud file content")
	_, err = suite.fileCache.WriteFile(internal.WriteFileOptions{
		Handle: handle,
		Data:   modifiedContent,
		Offset: 0,
	})
	suite.fileCache.CloseFile(internal.CloseFileOptions{Handle: handle})

	// Confirm cloud storage copy is updated
	fInfo, err := os.Stat(filepath.Join(suite.fake_storage_path, originalFile))
	suite.NoError(err)
	suite.assert.EqualValues(fInfo.Size(), len(modifiedContent))
}

func (suite *fileCacheTestSuite) TestCreateFileAndRename() {
	defer suite.cleanupTest()

	now := time.Now()
	second := (now.Second() + 30) % 60
	cronExpr := fmt.Sprintf("%d * * * * *", second)

	configContent := fmt.Sprintf(`file_cache:
  path: %s
  offload-io: true
  create-empty-file: false
  schedule:
    - name: "Test"
      cron: %s
      duration: "5s"

loopbackfs:
  path: %s`,
		suite.cache_path,
		cronExpr,
		suite.fake_storage_path,
	)
	suite.setupTestHelper(configContent)

	srcFile := "source_rename_test.txt"
	dstFile := "destination_rename_test.txt"

	handle, err := suite.fileCache.CreateFile(internal.CreateFileOptions{Name: srcFile, Mode: 0777})
	suite.assert.NoError(err)

	data := []byte("file to be renamed while in scheduler OFF state")
	_, err = suite.fileCache.WriteFile(internal.WriteFileOptions{Handle: handle, Data: data})
	suite.assert.NoError(err)

	err = suite.fileCache.CloseFile(internal.CloseFileOptions{Handle: handle})
	suite.assert.NoError(err)

	// Check if the file exists(local and Cloud)(Local == True, Cloud == False)
	suite.assert.FileExists(filepath.Join(suite.cache_path, srcFile),
		"File should exist in local cache")
	suite.assert.NoFileExists(filepath.Join(suite.fake_storage_path, srcFile),
		"File should not exist in cloud storage when scheduler is OFF")

	// Check if file is in scheduleOps with original name
	_, existsInSchedule := suite.fileCache.scheduleOps.Load(srcFile)
	suite.assert.True(existsInSchedule, "File should be in scheduleOps before rename")

	// Rename the file
	err = suite.fileCache.RenameFile(internal.RenameFileOptions{Src: srcFile, Dst: dstFile})
	suite.assert.NoError(err)

	// Verify renamed file paths
	suite.assert.NoFileExists(filepath.Join(suite.cache_path, srcFile),
		"Source file should not exist in local cache after rename")
	suite.assert.FileExists(filepath.Join(suite.cache_path, dstFile),
		"Destination file should exist in local cache after rename")

	// Check if the file has been renamed in scheduleOps
	_, existsInScheduleOld := suite.fileCache.scheduleOps.Load(srcFile)
	suite.assert.False(
		existsInScheduleOld,
		"Old file name should not be in scheduleOps after rename",
	)

	_, existsInScheduleNew := suite.fileCache.scheduleOps.Load(dstFile)
	suite.assert.True(existsInScheduleNew, "New file name should be in scheduleOps after rename")

	// Check that file lock status was properly transferred
	flock := suite.fileCache.fileLocks.Get(dstFile)
	if flock != nil {
		suite.assert.True(flock.SyncPending, "SyncPending flag should be set on renamed file")
	}
}

func (suite *fileCacheTestSuite) TestDeleteFileAndScheduleOps() {
	defer suite.cleanupTest()

	now := time.Now()
	second := (now.Second() + 30) % 60
	cronExpr := fmt.Sprintf("%d * * * * *", second)

	configContent := fmt.Sprintf(`file_cache:
  path: %s
  offload-io: true
  create-empty-file: false
  schedule:
    - name: "Test"
      cron: %s
      duration: "5s"

loopbackfs:
  path: %s`,
		suite.cache_path,
		cronExpr,
		suite.fake_storage_path,
	)
	suite.setupTestHelper(configContent)

	// Create file that will be local only (not in cloud) due to scheduler being OFF
	testFile := "delete_test_file.txt"

	handle, err := suite.fileCache.CreateFile(
		internal.CreateFileOptions{Name: testFile, Mode: 0777},
	)
	suite.assert.NoError(err)

	data := []byte("file to be deleted while in scheduler OFF state")
	_, err = suite.fileCache.WriteFile(internal.WriteFileOptions{Handle: handle, Data: data})
	suite.assert.NoError(err)

	err = suite.fileCache.CloseFile(internal.CloseFileOptions{Handle: handle})
	suite.assert.NoError(err)

	// Check if the file exists(local and Cloud)
	suite.assert.FileExists(filepath.Join(suite.cache_path, testFile),
		"File should exist in local cache")
	suite.assert.NoFileExists(filepath.Join(suite.fake_storage_path, testFile),
		"File should not exist in cloud storage when scheduler is OFF")

	// Check if file is in scheduleOps before deletion
	_, existsInSchedule := suite.fileCache.scheduleOps.Load(testFile)
	suite.assert.True(existsInSchedule, "File should be in scheduleOps before deletion")

	err = suite.fileCache.DeleteFile(internal.DeleteFileOptions{Name: testFile})
	suite.assert.NoError(err)

	// Check if file has been deleted in local cache
	suite.assert.NoFileExists(filepath.Join(suite.cache_path, testFile),
		"File should not exist in local cache after deletion")

	// Check if the file has been deleted in scheduleOps
	_, existsInScheduleAfterDelete := suite.fileCache.scheduleOps.Load(testFile)
	suite.assert.False(existsInScheduleAfterDelete,
		"File should not be in scheduleOps after deletion")
}

func (suite *fileCacheTestSuite) TestCreateEmptyFileEqualTrue() {
	defer suite.cleanupTest()

	now := time.Now()
	second := (now.Second() + 30) % 60
	cronExpr := fmt.Sprintf("%d * * * * *", second)

	configContent := fmt.Sprintf(`file_cache:
  path: %s
  offload-io: true
  create-empty-file: true
  schedule:
    - name: "Test"
      cron: %s
      duration: "5s"

loopbackfs:
  path: %s`,
		suite.cache_path,
		cronExpr,
		suite.fake_storage_path,
	)
	suite.setupTestHelper(configContent)

	testFile := "empty_create_test_file.txt"
	handle, err := suite.fileCache.CreateFile(
		internal.CreateFileOptions{Name: testFile, Mode: 0777},
	)
	suite.assert.NoError(err)

	// Check if file exists in cloud storage immediately (without closing or flushing)
	// When create-empty-file is true, the file should be created in cloud storage immediately
	suite.assert.FileExists(filepath.Join(suite.fake_storage_path, testFile),
		"File should exist in cloud storage immediately when create-empty-file is true")

	// Verify the handle is not marked as dirty
	suite.assert.False(
		handle.Dirty(),
		"Handle should not be marked as dirty when create-empty-file is true",
	)

	// The file shouldn't be in scheduleOps because it's already in cloud storage
	_, existsInSchedule := suite.fileCache.scheduleOps.Load(testFile)
	suite.assert.False(existsInSchedule,
		"File should not be in scheduleOps because it's already in cloud storage")

	err = suite.fileCache.CloseFile(internal.CloseFileOptions{Handle: handle})
	suite.assert.NoError(err)
}

func (suite *fileCacheTestSuite) TestReadWriteLocalFile() {
	defer suite.cleanupTest()

	now := time.Now()
	second := (now.Second() + 30) % 60
	cronExpr := fmt.Sprintf("%d * * * * *", second)

	configContent := fmt.Sprintf(`file_cache:
  path: %s
  offload-io: true
  create-empty-file: false
  schedule:
    - name: "Test"
      cron: %s
      duration: "5s"

loopbackfs:
  path: %s`,
		suite.cache_path,
		cronExpr,
		suite.fake_storage_path,
	)
	suite.setupTestHelper(configContent)

	testFile := "read_write_local_test.txt"
	initialContent := []byte("initial file content")

	handle, err := suite.fileCache.CreateFile(
		internal.CreateFileOptions{Name: testFile, Mode: 0777},
	)
	suite.assert.NoError(err)

	_, err = suite.fileCache.WriteFile(
		internal.WriteFileOptions{Handle: handle, Data: initialContent},
	)
	suite.assert.NoError(err)

	err = suite.fileCache.CloseFile(internal.CloseFileOptions{Handle: handle})
	suite.assert.NoError(err)

	// Check if file is in local cache but not in cloud storage
	suite.assert.FileExists(filepath.Join(suite.cache_path, testFile),
		"File should exist in local cache")
	suite.assert.NoFileExists(filepath.Join(suite.fake_storage_path, testFile),
		"File should not exist in cloud storage when scheduler is OFF")

	// Check if file is in scheduleOps initially
	_, existsInSchedule := suite.fileCache.scheduleOps.Load(testFile)
	suite.assert.True(existsInSchedule, "File should be in scheduleOps after creation")

	// Write to file again with updated content
	newContent := []byte("updated file content")

	handle, err = suite.fileCache.OpenFile(
		internal.OpenFileOptions{Name: testFile, Flags: os.O_RDWR, Mode: 0777},
	)
	suite.assert.NoError(err)

	_, err = suite.fileCache.WriteFile(internal.WriteFileOptions{Handle: handle, Data: newContent})
	suite.assert.NoError(err)

	err = suite.fileCache.CloseFile(internal.CloseFileOptions{Handle: handle})
	suite.assert.NoError(err)

	// Check scheduleOps to verify changes
	_, stillInSchedule := suite.fileCache.scheduleOps.Load(testFile)
	suite.assert.True(stillInSchedule, "File should remain in scheduleOps after modification")

	// Verify the local content was updated
	localData, err := os.ReadFile(filepath.Join(suite.cache_path, testFile))
	suite.assert.NoError(err)
	suite.assert.Equal(newContent, localData, "Local file content should be updated")

	// Check if file exists in cloud (should be false)
	suite.assert.NoFileExists(filepath.Join(suite.fake_storage_path, testFile),
		"File should still not exist in cloud storage after modification")
}

func (suite *fileCacheTestSuite) TestInvalidCronExpression() {
	defer suite.cleanupTest()

	// Set up a configuration with an invalid cron expression
	configContent := fmt.Sprintf(`file_cache:
  path: %s
  offload-io: true
  create-empty-file: false
  schedule:
    - name: "InvalidTest"
      cron: "invalid cron format"
      duration: "5s"
    - name: "ValidTest"
      cron: "0 * * * * *"
      duration: "5s"

loopbackfs:
  path: %s`,
		suite.cache_path,
		suite.fake_storage_path,
	)
	suite.setupTestHelper(configContent)

	// The invalid schedule should be skipped but valid one should be there
	hasValidSchedule := false
	for _, sched := range suite.fileCache.schedule {
		if sched.Name == "InvalidTest" {
			suite.assert.Fail("Invalid schedule should not be added")
		}
		if sched.Name == "ValidTest" {
			hasValidSchedule = true
		}
	}

	suite.assert.True(hasValidSchedule, "Valid schedule entry should be processed")

	// Test that operations still work with the valid schedule
	file := "test_after_invalid_cron.txt"
	handle, err := suite.fileCache.CreateFile(internal.CreateFileOptions{Name: file, Mode: 0777})
	suite.assert.NoError(err)

	err = suite.fileCache.CloseFile(internal.CloseFileOptions{Handle: handle})
	suite.assert.NoError(err)
	suite.assert.FileExists(filepath.Join(suite.cache_path, file),
		"File should be created successfully despite invalid cron expression")
}

func (suite *fileCacheTestSuite) TestOverlappingSchedules() {
	defer suite.cleanupTest()

	now := time.Now()
	// Create two schedules that will run in close succession (3 seconds apart)
	firstSecond := now.Second()
	secondSecond := (now.Second() + 2) % 60

	configContent := fmt.Sprintf(`file_cache:
  path: %s
  offload-io: true
  create-empty-file: false
  schedule:
    - name: "FirstWindow"
      cron: "%d * * * * *"
      duration: "10s"
    - name: "SecondWindow"
      cron: "%d * * * * *"
      duration: "10s"

loopbackfs:
  path: %s`,
		suite.cache_path,
		firstSecond,
		secondSecond,
		suite.fake_storage_path,
	)
	suite.setupTestHelper(configContent)

	file1 := "overlap_test_first_window.txt"
	handle1, err := suite.fileCache.CreateFile(internal.CreateFileOptions{Name: file1, Mode: 0777})
	suite.assert.NoError(err)
	data1 := []byte("file created during first window")
	_, err = suite.fileCache.WriteFile(internal.WriteFileOptions{Handle: handle1, Data: data1})
	suite.assert.NoError(err)
	err = suite.fileCache.CloseFile(internal.CloseFileOptions{Handle: handle1})
	suite.assert.NoError(err)

	// File should be uploaded immediately as we're in an upload window
	time.Sleep(100 * time.Millisecond)
	suite.assert.FileExists(filepath.Join(suite.fake_storage_path, file1),
		"File should be uploaded immediately during first window")

	// Create another file to verify we're still in an upload window
	file2 := "overlap_test_second_window.txt"
	handle2, err := suite.fileCache.CreateFile(internal.CreateFileOptions{Name: file2, Mode: 0777})
	suite.assert.NoError(err)
	data2 := []byte("file created during second window")
	_, err = suite.fileCache.WriteFile(internal.WriteFileOptions{Handle: handle2, Data: data2})
	suite.assert.NoError(err)
	err = suite.fileCache.CloseFile(internal.CloseFileOptions{Handle: handle2})
	suite.assert.NoError(err)

	time.Sleep(100 * time.Millisecond)
	suite.assert.FileExists(filepath.Join(suite.fake_storage_path, file2),
		"File should be uploaded immediately during second window")

	// Modify the first file and verify it still uploads immediately
	handle1, err = suite.fileCache.OpenFile(internal.OpenFileOptions{
		Name:  file1,
		Flags: os.O_RDWR,
		Mode:  0777,
	})
	suite.assert.NoError(err)
	updatedData := []byte(" - updated in second window")
	_, err = suite.fileCache.WriteFile(internal.WriteFileOptions{
		Handle: handle1,
		Data:   updatedData,
		Offset: int64(len(data1)),
	})
	suite.assert.NoError(err)
	err = suite.fileCache.CloseFile(internal.CloseFileOptions{Handle: handle1})
	suite.assert.NoError(err)

	// Verify updated data was uploaded
	time.Sleep(100 * time.Millisecond)
	cloudData, err := os.ReadFile(filepath.Join(suite.fake_storage_path, file1))
	suite.assert.NoError(err)
	suite.assert.Equal(append(data1, updatedData...), cloudData,
		"File should be updated immediately in the second window")
}

func (suite *fileCacheTestSuite) TestGetAttrCase1() {
	defer suite.cleanupTest()
	// Setup
	file := "file24"
	// Create files directly in "fake_storage"
	handle, _ := suite.loopback.CreateFile(internal.CreateFileOptions{Name: file, Mode: 0777})
	suite.loopback.CloseFile(internal.CloseFileOptions{Handle: handle})

	// Read the Directory
	attr, err := suite.fileCache.GetAttr(internal.GetAttrOptions{Name: file})
	suite.assert.NoError(err)
	suite.assert.NotNil(attr)
	suite.assert.Equal(file, attr.Path)
}

func (suite *fileCacheTestSuite) TestGetAttrCase2() {
	defer suite.cleanupTest()
	// Setup
	file := "file25"
	// By default createEmptyFile is false, so we will not create these files in cloud storage until they are closed.
	suite.fileCache.CreateFile(internal.CreateFileOptions{Name: file, Mode: 0777})

	// Read the Directory
	attr, err := suite.fileCache.GetAttr(internal.GetAttrOptions{Name: file})
	suite.assert.NoError(err)
	suite.assert.NotNil(attr)
	suite.assert.Equal(file, attr.Path)
}

func (suite *fileCacheTestSuite) TestGetAttrCase3() {
	defer suite.cleanupTest()
	// Setup
	file := "file26"
	// By default createEmptyFile is false, so we will not create these files in cloud storage until they are closed.
	suite.fileCache.CreateFile(internal.CreateFileOptions{Name: file, Mode: 0777})
	suite.fileCache.TruncateFile(internal.TruncateFileOptions{Name: file, Size: 1024})
	// Create the files in fake_storage and simulate different sizes
	//suite.loopback.CreateFile(internal.CreateFileOptions{Name: file, Mode: 0777}) // Length is default 0

	// Read the Directory
	attr, err := suite.fileCache.GetAttr(internal.GetAttrOptions{Name: file})
	suite.assert.NoError(err)
	suite.assert.NotNil(attr)
	suite.assert.Equal(file, attr.Path)
	suite.assert.EqualValues(1024, attr.Size)
}

func (suite *fileCacheTestSuite) TestGetAttrCase4() {
	defer suite.cleanupTest()

	suite.cleanupTest()
	configuration := fmt.Sprintf(
		"file_cache:\n  path: %s\n  timeout-sec: %d\n\nloopbackfs:\n  path: %s",
		suite.cache_path,
		minimumFileCacheTimeout,
		suite.fake_storage_path,
	)
	suite.setupTestHelper(configuration)

	// Setup
	file := "file27"
	// By default createEmptyFile is false, so we will not create these files in cloud storage until they are closed.
	handle, err := suite.fileCache.CreateFile(internal.CreateFileOptions{Name: file, Mode: 0777})
	suite.assert.NoError(err)
	suite.assert.NotNil(handle)

	size := (100 * 1024 * 1024)
	data := make([]byte, size)

	written, err := suite.fileCache.WriteFile(
		internal.WriteFileOptions{Handle: handle, Offset: 0, Data: data},
	)
	suite.assert.NoError(err)
	suite.assert.Equal(size, written)

	err = suite.fileCache.FlushFile(internal.FlushFileOptions{Handle: handle})
	suite.assert.NoError(err)

	err = suite.fileCache.CloseFile(internal.CloseFileOptions{Handle: handle})
	suite.assert.NoError(err)

	// Wait  file is evicted
	time.Sleep(minimumFileCacheTimeout * time.Second)
	_, err = os.Stat(filepath.Join(suite.cache_path, file))
	for i := 0; i < 20*minimumFileCacheTimeout && !os.IsNotExist(err); i++ {
		time.Sleep(100 * time.Millisecond)
		_, err = os.Stat(filepath.Join(suite.cache_path, file))
	}
	suite.assert.True(os.IsNotExist(err))

	// open the file in parallel and try getting the size of file while open is on going
	go suite.fileCache.OpenFile(internal.OpenFileOptions{Name: file, Mode: 0666})

	// Read the Directory
	attr, err := suite.fileCache.GetAttr(internal.GetAttrOptions{Name: file})
	suite.assert.NoError(err)
	suite.assert.NotNil(attr)
	suite.assert.Equal(file, attr.Path)
	suite.assert.EqualValues(size, attr.Size)
}

// func (suite *fileCacheTestSuite) TestGetAttrError() {
// defer suite.cleanupTest()
// 	// Setup
// 	name := "file"
// 	attr, err := suite.fileCache.GetAttr(internal.GetAttrOptions{Name: name})
// 	suite.assert.NotNil(err)
// 	suite.assert.EqualValues(syscall.ENOENT, err)
// 	suite.assert.EqualValues("", attr.Name)
// }

func (suite *fileCacheTestSuite) TestRenameFileNotInCache() {
	defer suite.cleanupTest()
	// Setup
	src := "source1"
	dst := "destination1"
	handle, _ := suite.loopback.CreateFile(internal.CreateFileOptions{Name: src, Mode: 0777})
	suite.loopback.CloseFile(internal.CloseFileOptions{Handle: handle})

	// Path should be in fake storage
	suite.assert.FileExists(filepath.Join(suite.fake_storage_path, src))

	// RenameFile
	err := suite.fileCache.RenameFile(internal.RenameFileOptions{Src: src, Dst: dst})
	suite.assert.NoError(err)

	// Path in fake storage should be updated
	suite.assert.NoFileExists(filepath.Join(suite.fake_storage_path, src)) // Src does not exist
	suite.assert.FileExists(filepath.Join(suite.fake_storage_path, dst))   // Dst does exist
}

func (suite *fileCacheTestSuite) TestRenameFileInCache() {
	defer suite.cleanupTest()
	// Setup
	src := "source2"
	dst := "destination2"
	handle, err := suite.fileCache.CreateFile(internal.CreateFileOptions{Name: src, Mode: 0666})
	suite.assert.NoError(err)
	err = suite.fileCache.CloseFile(internal.CloseFileOptions{Handle: handle})
	suite.assert.NoError(err)

	// Path should be in the file cache
	suite.assert.FileExists(filepath.Join(suite.cache_path, src))
	// Path should be in fake storage
	suite.assert.FileExists(filepath.Join(suite.fake_storage_path, src))

	// RenameFile
	err = suite.fileCache.RenameFile(internal.RenameFileOptions{Src: src, Dst: dst})
	suite.assert.NoError(err)
	// Path in fake storage and file cache should be updated
	suite.assert.NoFileExists(filepath.Join(suite.cache_path, src)) // Src does not exist
	suite.assert.FileExists(
		filepath.Join(suite.cache_path, dst),
	) // Dst shall exists in cache
	suite.assert.NoFileExists(filepath.Join(suite.fake_storage_path, src)) // Src does not exist
	suite.assert.FileExists(filepath.Join(suite.fake_storage_path, dst))   // Dst does exist
}

func (suite *fileCacheTestSuite) TestRenameFileAndCacheCleanup() {
	defer suite.cleanupTest()

	suite.cleanupTest()
	configuration := fmt.Sprintf(
		"file_cache:\n  path: %s\n  timeout-sec: %d\n\nloopbackfs:\n  path: %s",
		suite.cache_path,
		minimumFileCacheTimeout,
		suite.fake_storage_path,
	)
	suite.setupTestHelper(configuration)

	src := "source4"
	dst := "destination4"
	handle, _ := suite.fileCache.CreateFile(internal.CreateFileOptions{Name: src, Mode: 0666})
	suite.fileCache.CloseFile(internal.CloseFileOptions{Handle: handle})

	// Path should be in the file cache
	suite.assert.FileExists(suite.cache_path + "/" + src)
	// Path should be in fake storage
	suite.assert.FileExists(suite.fake_storage_path + "/" + src)

	// RenameFile
	err := suite.fileCache.RenameFile(internal.RenameFileOptions{Src: src, Dst: dst})
	suite.assert.NoError(err)
	// Path in fake storage and file cache should be updated
	suite.assert.False(suite.fileCache.policy.IsCached(filepath.Join(suite.cache_path, src)))
	suite.assert.NoFileExists(suite.cache_path + "/" + src)        // Src does not exist
	suite.assert.FileExists(suite.cache_path + "/" + dst)          // Dst shall exists in cache
	suite.assert.NoFileExists(suite.fake_storage_path + "/" + src) // Src does not exist
	suite.assert.FileExists(suite.fake_storage_path + "/" + dst)   // Dst does exist

	suite.assert.FileExists(suite.cache_path + "/" + dst) // Dst shall exists in cache

	// Wait for the cache cleanup to occur
	time.Sleep(minimumFileCacheTimeout * time.Second)
	_, err = os.Stat(filepath.Join(suite.cache_path, dst))
	for i := 0; i < 20*minimumFileCacheTimeout && !os.IsNotExist(err); i++ {
		time.Sleep(100 * time.Millisecond)
		_, err = os.Stat(filepath.Join(suite.cache_path, dst))
	}
	suite.assert.NoFileExists(filepath.Join(suite.cache_path, dst)) // Dst shall not exists in cache
}

func (suite *fileCacheTestSuite) TestRenameOpenFileCase1() {
	defer suite.cleanupTest()

	src := "source5"
	dst := "destination5"

	// create file in cloud
	handle, _ := suite.loopback.CreateFile(internal.CreateFileOptions{Name: src, Mode: 0777})
	suite.loopback.CloseFile(internal.CloseFileOptions{Handle: handle})

	// open file for writing
	handle, err := suite.fileCache.OpenFile(
		internal.OpenFileOptions{Name: src, Flags: os.O_RDWR, Mode: 0777},
	)
	suite.assert.NoError(err)
	handlemap.Add(handle)
	// Path should not be in the file cache (lazy open)
	suite.assert.NoFileExists(suite.cache_path + "/" + src)

	// rename open file
	err = suite.fileCache.RenameFile(internal.RenameFileOptions{
		Src: src,
		Dst: dst,
	})
	suite.assert.NoError(err)
	// rename succeeded in cloud
	suite.assert.NoFileExists(filepath.Join(suite.fake_storage_path, src))
	suite.assert.FileExists(filepath.Join(suite.fake_storage_path, dst))
	// still in lazy open state
	suite.assert.NoFileExists(filepath.Join(suite.cache_path, src))
	suite.assert.NoFileExists(filepath.Join(suite.cache_path, dst))

	// write to file handle
	data := []byte("newdata")
	n, err := suite.fileCache.WriteFile(internal.WriteFileOptions{
		Handle: handle,
		Data:   data,
	})
	suite.assert.NoError(err)
	suite.assert.Equal(len(data), n)
	// open is completed (file is downloaded), and writes go to the correct file
	suite.assert.NoFileExists(filepath.Join(suite.cache_path, src))
	suite.assert.FileExists(filepath.Join(suite.cache_path, dst))

	// Close file handle
	err = suite.fileCache.CloseFile(internal.CloseFileOptions{
		Handle: handle,
	})
	suite.assert.NoError(err)

	// Check cloud storage
	suite.assert.NoFileExists(path.Join(suite.fake_storage_path, src)) // Src does not exist
	suite.assert.FileExists(path.Join(suite.fake_storage_path, dst))   // Dst does exist
	dstData, err := os.ReadFile(path.Join(suite.fake_storage_path, dst))
	suite.assert.NoError(err)
	suite.assert.Equal(data, dstData)
}

func (suite *fileCacheTestSuite) TestRenameOpenFileCase2() {
	defer suite.cleanupTest()

	src := "source6"
	dst := "destination6"

	// create source file
	handle, err := suite.fileCache.CreateFile(internal.CreateFileOptions{Name: src, Mode: 0666})
	suite.assert.NoError(err)
	handlemap.Add(handle)
	// Path should be in the file cache
	suite.assert.FileExists(suite.cache_path + "/" + src)

	// rename open file
	err = suite.fileCache.RenameFile(internal.RenameFileOptions{
		Src: src,
		Dst: dst,
	})
	suite.assert.NoError(err)

	// write to file handle
	data := []byte("newdata")
	n, err := suite.fileCache.WriteFile(internal.WriteFileOptions{
		Handle: handle,
		Data:   data,
	})
	suite.assert.NoError(err)
	suite.assert.Equal(len(data), n)

	// Close file handle
	err = suite.fileCache.CloseFile(internal.CloseFileOptions{
		Handle: handle,
	})
	suite.assert.NoError(err)

	// Check cloud storage
	suite.assert.NoFileExists(path.Join(suite.fake_storage_path, src)) // Src does not exist
	suite.assert.FileExists(path.Join(suite.fake_storage_path, dst))   // Dst does exist
	dstData, err := os.ReadFile(path.Join(suite.fake_storage_path, dst))
	suite.assert.NoError(err)
	suite.assert.Equal(data, dstData)
}

func (suite *fileCacheTestSuite) TestRenameOpenFileCase3() {
	defer suite.cleanupTest()

	// Setup
	src := "source7"
	dst := "destination7"
	// create source file
	handle, err := suite.fileCache.CreateFile(internal.CreateFileOptions{Name: src, Mode: 0666})
	suite.assert.NoError(err)
	handlemap.Add(handle)
	// Path should be in the file cache
	suite.assert.FileExists(suite.cache_path + "/" + src)
	// write to file handle
	initialData := []byte("initialData")
	n, err := suite.fileCache.WriteFile(internal.WriteFileOptions{
		Handle: handle,
		Data:   initialData,
	})
	suite.assert.NoError(err)
	suite.assert.Equal(len(initialData), n)
	// flush to cloud
	err = suite.fileCache.FlushFile(internal.FlushFileOptions{
		Handle: handle,
	})
	suite.assert.NoError(err)
	suite.assert.FileExists(filepath.Join(suite.fake_storage_path, src))

	// rename open file
	err = suite.fileCache.RenameFile(internal.RenameFileOptions{
		Src: src,
		Dst: dst,
	})
	suite.assert.NoError(err)
	// write to file handle
	newData := []byte("newData")
	n, err = suite.fileCache.WriteFile(internal.WriteFileOptions{
		Handle: handle,
		Data:   newData,
		Offset: int64(len(initialData)),
	})
	suite.assert.NoError(err)
	suite.assert.Equal(len(newData), n)
	// Close file handle
	err = suite.fileCache.CloseFile(internal.CloseFileOptions{
		Handle: handle,
	})
	suite.assert.NoError(err)

	// Check that cloud storage got all data and file was renamed properly
	suite.assert.NoFileExists(path.Join(suite.fake_storage_path, src)) // Src does not exist
	suite.assert.FileExists(path.Join(suite.fake_storage_path, dst))   // Dst does exist
	dstData, err := os.ReadFile(path.Join(suite.fake_storage_path, dst))
	suite.assert.NoError(err)
	suite.assert.Equal(append(initialData, newData...), dstData)
}

func (suite *fileCacheTestSuite) TestTruncateFileNotInCache() {
	defer suite.cleanupTest()
	// Setup
	path := "file30"
	handle, _ := suite.loopback.CreateFile(internal.CreateFileOptions{Name: path, Mode: 0777})
	suite.loopback.CloseFile(internal.CloseFileOptions{Handle: handle})

	// Path should be in fake storage
	suite.assert.FileExists(filepath.Join(suite.fake_storage_path, path))

	// Chmod
	size := 1024
	err := suite.fileCache.TruncateFile(internal.TruncateFileOptions{Name: path, Size: int64(size)})
	suite.assert.NoError(err)

	// Path in fake storage should be updated
	info, _ := os.Stat(filepath.Join(suite.fake_storage_path, path))
	suite.assert.EqualValues(info.Size(), size)
}

func (suite *fileCacheTestSuite) TestTruncateFileCase3() {
	defer suite.cleanupTest()
	// Setup
	path := "file31"
	handle, _ := suite.fileCache.CreateFile(internal.CreateFileOptions{Name: path, Mode: 0666})
	suite.fileCache.CloseFile(internal.CloseFileOptions{Handle: handle})

	// Path should be in the file cache
	suite.assert.FileExists(filepath.Join(suite.cache_path, path))
	// Path should be in fake storage
	suite.assert.FileExists(filepath.Join(suite.fake_storage_path, path))

	// Chmod
	size := 1024
	err := suite.fileCache.TruncateFile(internal.TruncateFileOptions{Name: path, Size: int64(size)})
	suite.assert.NoError(err)
	// Path in fake storage and file cache should be updated
	info, _ := os.Stat(filepath.Join(suite.cache_path, path))
	suite.assert.EqualValues(info.Size(), size)
	info, _ = os.Stat(filepath.Join(suite.fake_storage_path, path))
	suite.assert.EqualValues(info.Size(), size)
}

func (suite *fileCacheTestSuite) TestTruncateFileCase2() {
	defer suite.cleanupTest()
	// Default is to not create empty files on create file to support immutable storage.
	path := "file32"
	suite.fileCache.CreateFile(internal.CreateFileOptions{Name: path, Mode: 0666})

	size := 1024
	err := suite.fileCache.TruncateFile(internal.TruncateFileOptions{Name: path, Size: int64(size)})
	suite.assert.NoError(err)

	// Path should be in the file cache and size should be updated
	info, err := os.Stat(filepath.Join(suite.cache_path, path))
	suite.assert.NoError(err)
	suite.assert.EqualValues(info.Size(), size)

	// Path should not be in fake storage
	// With new changes we always download and then truncate so file will exists in local path
	// suite.assert.NoFileExists(suite.fake_storage_path + "/" + path)
}

func (suite *fileCacheTestSuite) TestZZMountPathConflict() {
	defer suite.cleanupTest()
	configuration := fmt.Sprintf(
		"file_cache:\n  path: %s\n  offload-io: true\n  timeout-sec: %d\n\nloopbackfs:\n  path: %s",
		suite.cache_path,
		minimumFileCacheTimeout,
		suite.fake_storage_path,
	)

	fileCache := NewFileCacheComponent()
	config.ReadConfigFromReader(strings.NewReader(configuration))
	config.Set("mount-path", suite.cache_path)
	err := fileCache.Configure(true)
	suite.assert.Error(err)
	suite.assert.Contains(err.Error(), "[tmp-path is same as mount path]")
}

// This test does not run on Windows unless you have admin rights since
// creating symlinks is only allowed as an admin
func (suite *fileCacheTestSuite) TestCachePathSymlink() {
	// Ignore test on Windows so pass a true test so the test passes
	if runtime.GOOS == "windows" {
		suite.assert.Nil(nil)
		return
	}

	defer suite.cleanupTest()
	// Setup
	suite.cleanupTest()
	err := os.Mkdir(suite.cache_path, 0777)
	defer os.RemoveAll(suite.cache_path)
	suite.assert.NoError(err)
	symlinkPath := suite.cache_path + ".lnk"
	err = os.Symlink(suite.cache_path, symlinkPath)
	defer os.Remove(symlinkPath)
	suite.assert.NoError(err)
	configuration := fmt.Sprintf(
		"file_cache:\n  path: %s\n  offload-io: true\n\nloopbackfs:\n  path: %s",
		symlinkPath,
		suite.fake_storage_path,
	)
	suite.setupTestHelper(configuration)
	file := "file39"
	handle, _ := suite.fileCache.CreateFile(internal.CreateFileOptions{Name: file, Mode: 0777})
	testData := "test data"
	data := []byte(testData)
	suite.fileCache.WriteFile(internal.WriteFileOptions{Handle: handle, Offset: 0, Data: data})
	suite.fileCache.FlushFile(internal.FlushFileOptions{Handle: handle})

	handle, _ = suite.fileCache.OpenFile(internal.OpenFileOptions{Name: file, Mode: 0777})

	output := make([]byte, 9)
	n, err := suite.fileCache.ReadInBuffer(
		internal.ReadInBufferOptions{Handle: handle, Offset: 0, Data: output},
	)
	suite.assert.NoError(err)
	suite.assert.Equal(9, n)
	suite.assert.Equal(data, output)
}

func (suite *fileCacheTestSuite) TestZZOffloadIO() {
	defer suite.cleanupTest()
	configuration := fmt.Sprintf(
		"file_cache:\n  path: %s\n  timeout-sec: %d\n\nloopbackfs:\n  path: %s",
		suite.cache_path,
		minimumFileCacheTimeout,
		suite.fake_storage_path,
	)

	suite.setupTestHelper(configuration)

	file := "file40"
	handle, err := suite.fileCache.CreateFile(internal.CreateFileOptions{Name: file, Mode: 0777})
	suite.assert.NoError(err)
	suite.assert.NotNil(handle)
	suite.assert.True(handle.Cached())

	suite.fileCache.CloseFile(internal.CloseFileOptions{Handle: handle})
}

func (suite *fileCacheTestSuite) TestZZZZLazyWrite() {
	defer suite.cleanupTest()
	suite.fileCache.lazyWrite = true

	file := "file101"
	handle, _ := suite.fileCache.CreateFile(internal.CreateFileOptions{Name: file, Mode: 0777})
	data := make([]byte, 10*1024*1024)
	_, _ = suite.fileCache.WriteFile(
		internal.WriteFileOptions{Handle: handle, Offset: 0, Data: data},
	)
	_ = suite.fileCache.FlushFile(internal.FlushFileOptions{Handle: handle})

	// As lazy write is enabled flush shall not upload the file
	suite.assert.True(handle.Dirty())

	// File is uploaded async on close
	_ = suite.fileCache.CloseFile(internal.CloseFileOptions{Handle: handle})
	// Wait for the upload
	for i := 0; i < 50 && handle.Dirty(); i++ {
		time.Sleep(100 * time.Millisecond)
	}

	suite.assert.False(handle.Dirty())

	// cleanup
	suite.fileCache.lazyWrite = false
}

func (suite *fileCacheTestSuite) TestStatFS() {
	defer suite.cleanupTest()
	cacheTimeout := 5
	maxSizeMb := 2
	config := fmt.Sprintf(
		"file_cache:\n  path: %s\n  max-size-mb: %d\n  offload-io: true\n  timeout-sec: %d\n\nloopbackfs:\n  path: %s",
		suite.cache_path,
		maxSizeMb,
		cacheTimeout,
		suite.fake_storage_path,
	)
	os.Mkdir(suite.cache_path, 0777)
	suite.setupTestHelper(
		config,
	) // setup a new file cache with a custom config (teardown will occur after the test as usual)

	file := "file41"
	handle, _ := suite.fileCache.CreateFile(internal.CreateFileOptions{Name: file, Mode: 0777})
	data := make([]byte, 1024*1024)
	suite.fileCache.WriteFile(internal.WriteFileOptions{Handle: handle, Offset: 0, Data: data})
	suite.fileCache.FlushFile(internal.FlushFileOptions{Handle: handle})
	stat, ret, err := suite.fileCache.StatFs()
	suite.assert.True(ret)
	suite.assert.NoError(err)
	suite.assert.NotEqual(&common.Statfs_t{}, stat)

	// Added additional checks for StatFS
	suite.assert.Equal(int64(4096), stat.Bsize)
	suite.assert.Equal(int64(4096), stat.Frsize)
	suite.assert.Equal(uint64(512), stat.Blocks)
	suite.assert.Equal(uint64(255), stat.Namemax)
}

func (suite *fileCacheTestSuite) TestReadFileWithRefresh() {
	defer suite.cleanupTest()
	// Configure to create empty files so we create the file in cloud storage
	config := fmt.Sprintf(
		"file_cache:\n  path: %s\n  offload-io: true\n  refresh-sec: 1\n\nloopbackfs:\n  path: %s",
		suite.cache_path,
		suite.fake_storage_path,
	)
	suite.setupTestHelper(
		config,
	) // setup a new file cache with a custom config (teardown will occur after the test as usual)

	path := "file42"
	byteArr := []byte("test data")
	os.WriteFile(filepath.Join(suite.fake_storage_path, path), byteArr, 0777)

	data := make([]byte, 20)
	options := internal.OpenFileOptions{Name: path, Mode: 0777}
	// Read file once and we shall get the same data
	handle, err := suite.fileCache.OpenFile(options)
	suite.assert.NoError(err)
	suite.assert.False(handle.Dirty())
	n, err := suite.fileCache.ReadInBuffer(
		internal.ReadInBufferOptions{Handle: handle, Offset: 0, Data: data},
	)
	suite.assert.NoError(err)
	suite.assert.Equal(len(byteArr), n)
	err = suite.fileCache.CloseFile(internal.CloseFileOptions{Handle: handle})
	suite.assert.NoError(err)

	// Modify the file in background but we shall still get the old data
	byteArr = []byte("test data1")
	err = os.WriteFile(suite.fake_storage_path+"/"+path, byteArr, 0777)
	suite.assert.NoError(err)
	handle, err = suite.fileCache.OpenFile(options)
	suite.assert.NoError(err)
	suite.assert.False(handle.Dirty())
	n, err = suite.fileCache.ReadInBuffer(
		internal.ReadInBufferOptions{Handle: handle, Offset: 0, Data: data},
	)
	suite.assert.NoError(err)
	suite.assert.Equal(9, n)
	err = suite.fileCache.CloseFile(internal.CloseFileOptions{Handle: handle})
	suite.assert.NoError(err)

	// Now wait for refresh timeout and we shall get the updated content on next read
	byteArr = []byte("test data123456")
	err = os.WriteFile(suite.fake_storage_path+"/"+path, byteArr, 0777)
	suite.assert.NoError(err)
	time.Sleep(1 * time.Second)
	handle, err = suite.fileCache.OpenFile(options)
	suite.assert.NoError(err)
	suite.assert.False(handle.Dirty())
	n, err = suite.fileCache.ReadInBuffer(
		internal.ReadInBufferOptions{Handle: handle, Offset: 0, Data: data},
	)
	suite.assert.NoError(err)
	suite.assert.Equal(15, n)
	err = suite.fileCache.CloseFile(internal.CloseFileOptions{Handle: handle})
	suite.assert.NoError(err)
}

func (suite *fileCacheTestSuite) TestHardLimitOnSize() {
	defer suite.cleanupTest()
	// Configure to create empty files so we create the file in cloud storage
	config := fmt.Sprintf(
		"file_cache:\n  path: %s\n  offload-io: true\n  hard-limit: true\n  max-size-mb: 2\n\nloopbackfs:\n  path: %s",
		suite.cache_path,
		suite.fake_storage_path,
	)
	suite.setupTestHelper(
		config,
	) // setup a new file cache with a custom config (teardown will occur after the test as usual)

	data := make([]byte, 3*MB)
	pathbig := "filebig"
	err := os.WriteFile(suite.fake_storage_path+"/"+pathbig, data, 0777)
	suite.assert.NoError(err)

	data = make([]byte, 1*MB)
	pathsmall := "filesmall"
	err = os.WriteFile(suite.fake_storage_path+"/"+pathsmall, data, 0777)
	suite.assert.NoError(err)

	smallHandle, err := suite.fileCache.OpenFile(
		internal.OpenFileOptions{
			Name:  pathsmall,
			Flags: os.O_RDONLY,
			Mode:  suite.fileCache.defaultPermission,
		},
	)
	suite.assert.NoError(err)
	// try opening small file
	suite.assert.False(smallHandle.Dirty())
	err = suite.fileCache.CloseFile(internal.CloseFileOptions{Handle: smallHandle})
	suite.assert.NoError(err)

	// try opening bigger file which shall fail due to hardlimit
	bigHandle, err := suite.fileCache.OpenFile(
		internal.OpenFileOptions{
			Name:  pathbig,
			Flags: os.O_RDONLY,
			Mode:  suite.fileCache.defaultPermission,
		},
	)
	suite.assert.Error(err)
	suite.assert.Nil(bigHandle)
	suite.assert.Equal(syscall.ENOSPC, err)

	// try writing a small file
	options1 := internal.CreateFileOptions{Name: pathsmall + "_new", Mode: 0777}
	f, err := suite.fileCache.CreateFile(options1)
	suite.assert.NoError(err)
	data = make([]byte, 1*MB)
	n, err := suite.fileCache.WriteFile(internal.WriteFileOptions{Handle: f, Offset: 0, Data: data})
	suite.assert.NoError(err)
	suite.assert.Equal(1*MB, n)
	err = suite.fileCache.CloseFile(internal.CloseFileOptions{Handle: f})
	suite.assert.NoError(err)

	// try writing a bigger file
	options1 = internal.CreateFileOptions{Name: pathbig + "_new", Mode: 0777}
	f, err = suite.fileCache.CreateFile(options1)
	suite.assert.NoError(err)
	data = make([]byte, 3*MB)
	n, err = suite.fileCache.WriteFile(internal.WriteFileOptions{Handle: f, Offset: 0, Data: data})
	suite.assert.Error(err)
	suite.assert.Equal(0, n)
	err = suite.fileCache.CloseFile(internal.CloseFileOptions{Handle: f})
	suite.assert.NoError(err)

	// try opening small file
	err = suite.fileCache.TruncateFile(internal.TruncateFileOptions{Name: pathsmall, Size: 1 * MB})
	suite.assert.NoError(err)

	// try opening small file
	err = suite.fileCache.TruncateFile(internal.TruncateFileOptions{Name: pathsmall, Size: 3 * MB})
	suite.assert.Error(err)
}

func (suite *fileCacheTestSuite) TestHandleDataChange() {
	defer suite.cleanupTest()

	path := "file43"
	err := os.WriteFile(suite.fake_storage_path+"/"+path, []byte("test data"), 0777)
	suite.assert.NoError(err)

	data := make([]byte, 20)
	options := internal.OpenFileOptions{Name: path, Flags: os.O_RDONLY, Mode: 0777}

	// Read file once and we shall get the same data
	handle, err := suite.fileCache.OpenFile(options)
	handlemap.Add(handle)
	suite.assert.NoError(err)
	suite.assert.False(handle.Dirty())
	n, err := suite.fileCache.ReadInBuffer(
		internal.ReadInBufferOptions{Handle: handle, Offset: 0, Data: data},
	)
	handle, loaded := handlemap.Load(handle.ID)
	suite.assert.True(loaded)
	suite.assert.NoError(err)
	suite.assert.Equal(9, n)
	err = suite.fileCache.CloseFile(internal.CloseFileOptions{Handle: handle})
	suite.assert.NoError(err)
}

// create a list of empty directories in local and storage and then try to delete those to validate empty directories
// are allowed be to deleted but non empty are not
func (suite *fileCacheTestSuite) TestDeleteDirectory() {
	defer suite.cleanupTest()

	config := fmt.Sprintf("file_cache:\n  path: %s\n  timeout-sec: 1000\n\nloopbackfs:\n  path: %s",
		suite.cache_path, suite.fake_storage_path)
	suite.setupTestHelper(config) // setup a new file cache with a custom config (teardown will occur after the test as usual)

	// Create local and remote dir structures
	suite.createLocalDirectoryStructure()
	suite.createRemoteDirectoryStructure()

	// Create a file in the some random directories
	file := "file43"
	h, err := suite.fileCache.CreateFile(internal.CreateFileOptions{Name: filepath.Join("a", "b", "c", "d", file), Mode: 0777})
	suite.assert.Nil(err)
	suite.assert.NotNil(h)
	err = suite.fileCache.CloseFile(internal.CloseFileOptions{Handle: h})
	suite.assert.Nil(err)

	h, err = suite.fileCache.CreateFile(internal.CreateFileOptions{Name: filepath.Join("a", "b", file), Mode: 0777})
	suite.assert.Nil(err)
	suite.assert.NotNil(h)
	err = suite.fileCache.CloseFile(internal.CloseFileOptions{Handle: h})
	suite.assert.Nil(err)

	h, err = suite.fileCache.CreateFile(internal.CreateFileOptions{Name: filepath.Join("h", "l", "m", file), Mode: 0777})
	suite.assert.Nil(err)
	suite.assert.NotNil(h)
	err = suite.fileCache.CloseFile(internal.CloseFileOptions{Handle: h})
	suite.assert.Nil(err)

	// Check directories are counted as non empty right now
	empty := suite.fileCache.IsDirEmpty(internal.IsDirEmptyOptions{Name: filepath.Join("a")})
	suite.assert.False(empty)

	empty = suite.fileCache.IsDirEmpty(internal.IsDirEmptyOptions{Name: filepath.Join("a", "b", "c", "d")})
	suite.assert.False(empty)

	// Validate one empty directory as well
	empty = suite.fileCache.IsDirEmpty(internal.IsDirEmptyOptions{Name: filepath.Join("a", "b", "e", "f")})
	suite.assert.True(empty)

	// Delete file from one of the directory and validate its empty now, but its parent is not empty
	err = suite.fileCache.DeleteFile(internal.DeleteFileOptions{Name: filepath.Join("a", "b", "c", "d", file)})
	suite.assert.Nil(err)

	empty = suite.fileCache.IsDirEmpty(internal.IsDirEmptyOptions{Name: filepath.Join("a", "b", "c", "d")})
	suite.assert.True(empty)
	empty = suite.fileCache.IsDirEmpty(internal.IsDirEmptyOptions{Name: filepath.Join("a", "b", "c")})
	suite.assert.False(empty)

	// Delete file only locally and not on remote and validate the directory is still not empty
	h, err = suite.fileCache.CreateFile(internal.CreateFileOptions{Name: filepath.Join("h", "l", "m", "n", file), Mode: 0777})
	suite.assert.Nil(err)
	suite.assert.NotNil(h)
	err = suite.fileCache.CloseFile(internal.CloseFileOptions{Handle: h})
	suite.assert.Nil(err)
	empty = suite.fileCache.IsDirEmpty(internal.IsDirEmptyOptions{Name: filepath.Join("h", "l", "m", "n")})
	suite.assert.False(empty)

	os.Remove(filepath.Join(suite.cache_path, "h", "l", "m", "n", file))
	empty = suite.fileCache.IsDirEmpty(internal.IsDirEmptyOptions{Name: filepath.Join("h", "l", "m", "n")})
	suite.assert.False(empty)
	os.Remove(filepath.Join(suite.fake_storage_path, "h", "l", "m", "n", file))
	empty = suite.fileCache.IsDirEmpty(internal.IsDirEmptyOptions{Name: filepath.Join("h", "l", "m", "n")})
	suite.assert.True(empty)

	// Delete file only on remote and not on local and validate the directory is still not empty
	h, err = suite.fileCache.CreateFile(internal.CreateFileOptions{Name: filepath.Join("h", "l", "m", "n", file), Mode: 0777})
	suite.assert.Nil(err)
	suite.assert.NotNil(h)
	err = suite.fileCache.CloseFile(internal.CloseFileOptions{Handle: h})
	suite.assert.Nil(err)
	empty = suite.fileCache.IsDirEmpty(internal.IsDirEmptyOptions{Name: filepath.Join("h", "l", "m", "n")})
	suite.assert.False(empty)

	os.Remove(filepath.Join(suite.fake_storage_path, "h", "l", "m", "n", file))
	empty = suite.fileCache.IsDirEmpty(internal.IsDirEmptyOptions{Name: filepath.Join("h", "l", "m", "n")})
	suite.assert.False(empty)
	os.Remove(filepath.Join(suite.cache_path, "h", "l", "m", "n", file))
	empty = suite.fileCache.IsDirEmpty(internal.IsDirEmptyOptions{Name: filepath.Join("h", "l", "m", "n")})
	suite.assert.True(empty)
}

func (suite *fileCacheTestSuite) createLocalDirectoryStructure() {
	err := os.MkdirAll(filepath.Join(suite.cache_path, "a", "b", "c", "d"), 0777)
	suite.assert.NoError(err)

	err = os.MkdirAll(filepath.Join(suite.cache_path, "a", "b", "e", "f"), 0777)
	suite.assert.NoError(err)

	err = os.MkdirAll(filepath.Join(suite.cache_path, "a", "b", "e", "g"), 0777)
	suite.assert.NoError(err)

	err = os.MkdirAll(filepath.Join(suite.cache_path, "h", "l", "m", "n"), 0777)
	suite.assert.NoError(err)
}

func (suite *fileCacheTestSuite) createRemoteDirectoryStructure() {
	err := os.MkdirAll(filepath.Join(suite.fake_storage_path, "a", "b", "c", "d"), 0777)
	suite.assert.NoError(err)

	err = os.MkdirAll(filepath.Join(suite.fake_storage_path, "a", "b", "e", "f"), 0777)
	suite.assert.NoError(err)

<<<<<<< HEAD
	val, err = suite.fileCache.DeleteEmptyDirs(
		internal.DeleteDirOptions{Name: filepath.Join(suite.cache_path, "h")},
	)
=======
	err = os.MkdirAll(filepath.Join(suite.fake_storage_path, "a", "b", "e", "g"), 0777)
>>>>>>> 05bb0853
	suite.assert.NoError(err)

<<<<<<< HEAD
func (suite *fileCacheTestSuite) TestDeleteEmptyDirsNegative() {
	defer suite.cleanupTest()

	suite.createDirectoryStructure()
	file, err := os.Create(filepath.Join(suite.cache_path, "h", "l", "m", "n", "file.txt"))
=======
	err = os.MkdirAll(filepath.Join(suite.fake_storage_path, "h", "i", "j", "k"), 0777)
>>>>>>> 05bb0853
	suite.assert.NoError(err)
	file.Close()

	err = os.MkdirAll(filepath.Join(suite.fake_storage_path, "h", "l", "m", "n"), 0777)
	suite.assert.NoError(err)
}

// In order for 'go test' to run this suite, we need to create
// a normal test function and pass our suite to suite.Run
func TestFileCacheTestSuite(t *testing.T) {
	suite.Run(t, new(fileCacheTestSuite))
}<|MERGE_RESOLUTION|>--- conflicted
+++ resolved
@@ -184,17 +184,11 @@
 	suite.assert.EqualValues(suite.fileCache.policy.(*lruPolicy).highThreshold, defaultMaxThreshold)
 	suite.assert.EqualValues(suite.fileCache.policy.(*lruPolicy).lowThreshold, defaultMinThreshold)
 
-<<<<<<< HEAD
 	suite.assert.False(suite.fileCache.createEmptyFile)
 	suite.assert.False(suite.fileCache.allowNonEmpty)
 	suite.assert.EqualValues(suite.fileCache.cacheTimeout, 216000)
 	suite.assert.False(suite.fileCache.cleanupOnStart)
 	suite.assert.True(suite.fileCache.syncToFlush)
-=======
-	suite.assert.Equal(suite.fileCache.createEmptyFile, false)
-	suite.assert.Equal(suite.fileCache.allowNonEmpty, false)
-	suite.assert.EqualValues(suite.fileCache.cacheTimeout, 120)
->>>>>>> 05bb0853
 }
 
 // Tests configuration of file cache
@@ -241,11 +235,6 @@
 	suite.assert.Equal(suite.fileCache.createEmptyFile, createEmptyFile)
 	suite.assert.Equal(suite.fileCache.allowNonEmpty, allowNonEmptyTemp)
 	suite.assert.EqualValues(suite.fileCache.cacheTimeout, cacheTimeout)
-<<<<<<< HEAD
-	suite.assert.Equal(suite.fileCache.cleanupOnStart, cleanupOnStart)
-	suite.assert.Equal(suite.fileCache.syncToFlush, syncToFlush)
-=======
->>>>>>> 05bb0853
 }
 
 func (suite *fileCacheTestSuite) TestDefaultCacheSize() {
@@ -413,12 +402,7 @@
 
 	suite.assert.Equal(suite.fileCache.createEmptyFile, createEmptyFile)
 	suite.assert.Equal(suite.fileCache.allowNonEmpty, allowNonEmptyTemp)
-<<<<<<< HEAD
 	suite.assert.EqualValues(suite.fileCache.cacheTimeout, minimumFileCacheTimeout)
-	suite.assert.Equal(suite.fileCache.cleanupOnStart, cleanupOnStart)
-=======
-	suite.assert.EqualValues(suite.fileCache.cacheTimeout, cacheTimeout)
->>>>>>> 05bb0853
 }
 
 func (suite *fileCacheTestSuite) TestDefaultFilePath() {
@@ -881,7 +865,6 @@
 }
 
 func (suite *fileCacheTestSuite) TestCreateFileWithNoPerm() {
-<<<<<<< HEAD
 	if runtime.GOOS == "windows" {
 		defer suite.cleanupTest()
 		// Default is to not create empty files on create file to support immutable storage.
@@ -915,33 +898,11 @@
 		err = suite.fileCache.CloseFile(internal.CloseFileOptions{Handle: f})
 		suite.assert.NoError(err)
 		info, _ := os.Stat(suite.cache_path + "/" + path)
-=======
-	defer suite.cleanupTest()
-	// Default is to not create empty files on create file to support immutable storage.
-	path := "file1"
-	options := internal.CreateFileOptions{Name: path, Mode: 0000}
-	f, err := suite.fileCache.CreateFile(options)
-	suite.assert.Nil(err)
-	suite.assert.True(f.Dirty()) // Handle should be dirty since it was not created in storage
-
-	// Path should be added to the file cache
-	_, err = os.Stat(suite.cache_path + "/" + path)
-	suite.assert.True(err == nil || os.IsExist(err))
-	// Path should not be in fake storage
-	_, err = os.Stat(suite.fake_storage_path + "/" + path)
-	suite.assert.True(os.IsNotExist(err))
-	err = suite.fileCache.CloseFile(internal.CloseFileOptions{Handle: f})
-	suite.assert.Nil(err)
-	info, err := os.Stat(suite.cache_path + "/" + path)
-	// Since the default config has timeout-sec as 0 there is a chance that the file gets evicted before we stat the file.
-	if err == nil && info != nil {
->>>>>>> 05bb0853
 		suite.assert.Equal(info.Mode(), os.FileMode(0000))
 	}
 }
 
 func (suite *fileCacheTestSuite) TestCreateFileWithWritePerm() {
-<<<<<<< HEAD
 	if runtime.GOOS == "windows" {
 		defer suite.cleanupTest()
 		// Default is to not create empty files on create file to support immutable storage.
@@ -979,28 +940,6 @@
 		err = suite.fileCache.CloseFile(internal.CloseFileOptions{Handle: f})
 		suite.assert.NoError(err)
 		info, _ := os.Stat(suite.cache_path + "/" + path)
-=======
-	defer suite.cleanupTest()
-	// Default is to not create empty files on create file to support immutable storage.
-	path := "file1"
-	options := internal.CreateFileOptions{Name: path, Mode: 0222}
-	f, err := suite.fileCache.CreateFile(options)
-	suite.assert.Nil(err)
-	suite.assert.True(f.Dirty()) // Handle should be dirty since it was not created in storage
-
-	os.Chmod(suite.cache_path+"/"+path, 0331)
-
-	// Path should be added to the file cache
-	_, err = os.Stat(suite.cache_path + "/" + path)
-	suite.assert.True(err == nil || os.IsExist(err))
-	// Path should not be in fake storage
-	_, err = os.Stat(suite.fake_storage_path + "/" + path)
-	suite.assert.True(os.IsNotExist(err))
-	err = suite.fileCache.CloseFile(internal.CloseFileOptions{Handle: f})
-	suite.assert.Nil(err)
-	info, _ := os.Stat(suite.cache_path + "/" + path)
-	if info != nil {
->>>>>>> 05bb0853
 		suite.assert.Equal(info.Mode(), fs.FileMode(0331))
 	}
 }
@@ -2974,30 +2913,16 @@
 func (suite *fileCacheTestSuite) createRemoteDirectoryStructure() {
 	err := os.MkdirAll(filepath.Join(suite.fake_storage_path, "a", "b", "c", "d"), 0777)
 	suite.assert.NoError(err)
+	file.Close()
 
 	err = os.MkdirAll(filepath.Join(suite.fake_storage_path, "a", "b", "e", "f"), 0777)
 	suite.assert.NoError(err)
 
-<<<<<<< HEAD
-	val, err = suite.fileCache.DeleteEmptyDirs(
-		internal.DeleteDirOptions{Name: filepath.Join(suite.cache_path, "h")},
-	)
-=======
 	err = os.MkdirAll(filepath.Join(suite.fake_storage_path, "a", "b", "e", "g"), 0777)
->>>>>>> 05bb0853
-	suite.assert.NoError(err)
-
-<<<<<<< HEAD
-func (suite *fileCacheTestSuite) TestDeleteEmptyDirsNegative() {
-	defer suite.cleanupTest()
-
-	suite.createDirectoryStructure()
-	file, err := os.Create(filepath.Join(suite.cache_path, "h", "l", "m", "n", "file.txt"))
-=======
+	suite.assert.NoError(err)
+
 	err = os.MkdirAll(filepath.Join(suite.fake_storage_path, "h", "i", "j", "k"), 0777)
->>>>>>> 05bb0853
-	suite.assert.NoError(err)
-	file.Close()
+	suite.assert.NoError(err)
 
 	err = os.MkdirAll(filepath.Join(suite.fake_storage_path, "h", "l", "m", "n"), 0777)
 	suite.assert.NoError(err)
