/*
   Licensed under the MIT License <http://opensource.org/licenses/MIT>.

   Copyright © 2023-2024 Seagate Technology LLC and/or its Affiliates
   Copyright © 2020-2024 Microsoft Corporation. All rights reserved.

   Permission is hereby granted, free of charge, to any person obtaining a copy
   of this software and associated documentation files (the "Software"), to deal
   in the Software without restriction, including without limitation the rights
   to use, copy, modify, merge, publish, distribute, sublicense, and/or sell
   copies of the Software, and to permit persons to whom the Software is
   furnished to do so, subject to the following conditions:

   The above copyright notice and this permission notice shall be included in all
   copies or substantial portions of the Software.

   THE SOFTWARE IS PROVIDED "AS IS", WITHOUT WARRANTY OF ANY KIND, EXPRESS OR
   IMPLIED, INCLUDING BUT NOT LIMITED TO THE WARRANTIES OF MERCHANTABILITY,
   FITNESS FOR A PARTICULAR PURPOSE AND NONINFRINGEMENT. IN NO EVENT SHALL THE
   AUTHORS OR COPYRIGHT HOLDERS BE LIABLE FOR ANY CLAIM, DAMAGES OR OTHER
   LIABILITY, WHETHER IN AN ACTION OF CONTRACT, TORT OR OTHERWISE, ARISING FROM,
   OUT OF OR IN CONNECTION WITH THE SOFTWARE OR THE USE OR OTHER DEALINGS IN THE
   SOFTWARE
*/

package file_cache

import (
	"bytes"
	"context"
	"crypto/rand"
	"fmt"
	"io/fs"
	"math"
	"os"
	"os/exec"
	"path/filepath"
	"regexp"
	"runtime"
	"strconv"
	"strings"
	"syscall"
	"testing"
	"time"

	"github.com/Seagate/cloudfuse/common"
	"github.com/Seagate/cloudfuse/common/config"
	"github.com/Seagate/cloudfuse/common/log"
	"github.com/Seagate/cloudfuse/component/loopback"
	"github.com/Seagate/cloudfuse/internal"
	"github.com/Seagate/cloudfuse/internal/handlemap"

	"github.com/stretchr/testify/assert"
	"github.com/stretchr/testify/suite"
)

var home_dir, _ = os.UserHomeDir()

type fileCacheTestSuite struct {
	suite.Suite
	assert            *assert.Assertions
	fileCache         *FileCache
	loopback          internal.Component
	cache_path        string // uses os.Separator (filepath.Join)
	fake_storage_path string // uses os.Separator (filepath.Join)
}

func newLoopbackFS() internal.Component {
	loopback := loopback.NewLoopbackFSComponent()
	loopback.Configure(true)

	return loopback
}

func newTestFileCache(next internal.Component) *FileCache {

	fileCache := NewFileCacheComponent()
	fileCache.SetNextComponent(next)
	err := fileCache.Configure(true)
	if err != nil {
		panic(fmt.Sprintf("Unable to configure file cache: %v", err))
	}

	return fileCache.(*FileCache)
}

func randomString(length int) string {
	b := make([]byte, length)
	rand.Read(b)
	return fmt.Sprintf("%x", b)[:length]
}

func (suite *fileCacheTestSuite) SetupTest() {
	err := log.SetDefaultLogger("silent", common.LogConfig{Level: common.ELogLevel.LOG_DEBUG()})
	if err != nil {
		panic(fmt.Sprintf("Unable to set silent logger as default: %v", err))
	}
	rand := randomString(8)
	suite.cache_path = filepath.Join(home_dir, "file_cache"+rand)
	suite.fake_storage_path = filepath.Join(home_dir, "fake_storage"+rand)
	defaultConfig := fmt.Sprintf("file_cache:\n  path: %s\n  offload-io: true\n  timeout-sec: 0\n\nloopbackfs:\n  path: %s", suite.cache_path, suite.fake_storage_path)
	log.Debug(defaultConfig)

	// Delete the temp directories created
	err = os.RemoveAll(suite.cache_path)
	if err != nil {
		fmt.Printf("fileCacheTestSuite::SetupTest : os.RemoveAll(%s) failed [%v]\n", suite.cache_path, err)
	}
	err = os.RemoveAll(suite.fake_storage_path)
	if err != nil {
		fmt.Printf("fileCacheTestSuite::SetupTest : os.RemoveAll(%s) failed [%v]\n", suite.fake_storage_path, err)
	}
	suite.setupTestHelper(defaultConfig)
}

func (suite *fileCacheTestSuite) setupTestHelper(configuration string) {
	suite.assert = assert.New(suite.T())

	config.ReadConfigFromReader(strings.NewReader(configuration))
	suite.loopback = newLoopbackFS()
	suite.fileCache = newTestFileCache(suite.loopback)
	err := suite.loopback.Start(context.Background())
	if err != nil {
		panic(fmt.Sprintf("Unable to start loopback [%s]", err.Error()))
	}
	err = suite.fileCache.Start(context.Background())
	if err != nil {
		panic(fmt.Sprintf("Unable to start file cache [%s]", err.Error()))
	}

}

func (suite *fileCacheTestSuite) cleanupTest() {
	suite.loopback.Stop()
	err := suite.fileCache.Stop()
	if err != nil {
		panic(fmt.Sprintf("Unable to stop file cache [%s]", err.Error()))
	}

	// Delete the temp directories created
	err = os.RemoveAll(suite.cache_path)
	if err != nil {
		fmt.Printf("fileCacheTestSuite::cleanupTest : os.RemoveAll(%s) failed [%v]\n", suite.cache_path, err)
	}
	err = os.RemoveAll(suite.fake_storage_path)
	if err != nil {
		fmt.Printf("fileCacheTestSuite::cleanupTest : os.RemoveAll(%s) failed [%v]\n", suite.fake_storage_path, err)
	}
}

// Tests the default configuration of file cache
func (suite *fileCacheTestSuite) TestEmpty() {
	defer suite.cleanupTest()
	suite.cleanupTest() // teardown the default file cache generated
	emptyConfig := fmt.Sprintf("file_cache:\n  path: %s\n\n  offload-io: true\n\nloopbackfs:\n  path: %s", suite.cache_path, suite.fake_storage_path)
	suite.setupTestHelper(emptyConfig) // setup a new file cache with a custom config (teardown will occur after the test as usual)

	suite.assert.Equal("file_cache", suite.fileCache.Name())
	suite.assert.Equal(suite.fileCache.tmpPath, suite.cache_path)
	suite.assert.Equal("lru", suite.fileCache.policy.Name())

	suite.assert.EqualValues(suite.fileCache.policy.(*lruPolicy).maxSizeMB, 0)
	suite.assert.EqualValues(defaultMaxEviction, suite.fileCache.policy.(*lruPolicy).maxEviction)
	suite.assert.EqualValues(suite.fileCache.policy.(*lruPolicy).highThreshold, defaultMaxThreshold)
	suite.assert.EqualValues(suite.fileCache.policy.(*lruPolicy).lowThreshold, defaultMinThreshold)

	suite.assert.False(suite.fileCache.createEmptyFile)
	suite.assert.False(suite.fileCache.allowNonEmpty)
	suite.assert.EqualValues(suite.fileCache.cacheTimeout, 120)
	suite.assert.False(suite.fileCache.cleanupOnStart)
	suite.assert.True(suite.fileCache.syncToFlush)
}

// Tests configuration of file cache
func (suite *fileCacheTestSuite) TestConfig() {
	defer suite.cleanupTest()
	suite.cleanupTest() // teardown the default file cache generated
	policy := "lru"
	maxSizeMb := 1024
	cacheTimeout := 60
	maxDeletion := 10
	highThreshold := 90
	lowThreshold := 10
	createEmptyFile := true
	allowNonEmptyTemp := true
	cleanupOnStart := true
	syncToFlush := false
	config := fmt.Sprintf("file_cache:\n  path: %s\n  offload-io: true\n  policy: %s\n  max-size-mb: %d\n  timeout-sec: %d\n  max-eviction: %d\n  high-threshold: %d\n  low-threshold: %d\n  create-empty-file: %t\n  allow-non-empty-temp: %t\n  cleanup-on-start: %t\n  sync-to-flush: %t",
		suite.cache_path, policy, maxSizeMb, cacheTimeout, maxDeletion, highThreshold, lowThreshold, createEmptyFile, allowNonEmptyTemp, cleanupOnStart, syncToFlush)
	suite.setupTestHelper(config) // setup a new file cache with a custom config (teardown will occur after the test as usual)

	suite.assert.Equal("file_cache", suite.fileCache.Name())
	suite.assert.Equal(suite.fileCache.tmpPath, suite.cache_path)
	suite.assert.Equal(suite.fileCache.policy.Name(), policy)

	suite.assert.EqualValues(suite.fileCache.policy.(*lruPolicy).maxSizeMB, maxSizeMb)
	suite.assert.EqualValues(suite.fileCache.policy.(*lruPolicy).maxEviction, maxDeletion)
	suite.assert.EqualValues(suite.fileCache.policy.(*lruPolicy).highThreshold, highThreshold)
	suite.assert.EqualValues(suite.fileCache.policy.(*lruPolicy).lowThreshold, lowThreshold)

	suite.assert.Equal(suite.fileCache.createEmptyFile, createEmptyFile)
	suite.assert.Equal(suite.fileCache.allowNonEmpty, allowNonEmptyTemp)
	suite.assert.EqualValues(suite.fileCache.cacheTimeout, cacheTimeout)
	suite.assert.Equal(suite.fileCache.cleanupOnStart, cleanupOnStart)
	suite.assert.Equal(suite.fileCache.syncToFlush, syncToFlush)
}

func (suite *fileCacheTestSuite) TestDefaultCacheSize() {
	defer suite.cleanupTest()
	// Setup
	config := fmt.Sprintf("file_cache:\n  path: %s\n", suite.cache_path)
	suite.setupTestHelper(config) // setup a new file cache with a custom config (teardown will occur after the test as usual)
	var freeDisk int
	if runtime.GOOS == "windows" {
		cmd := exec.Command("fsutil", "volume", "diskfree", suite.cache_path)
		var out bytes.Buffer
		cmd.Stdout = &out
		err := cmd.Run()
		suite.assert.NoError(err)

		output := out.String()
		re := regexp.MustCompile(`Total free bytes\s+:\s+([\d,]+)`)
		matches := re.FindStringSubmatch(output)
		suite.assert.GreaterOrEqual(len(matches), 2)
		totalFreeBytesStr := strings.ReplaceAll(matches[1], ",", "")
		freeDisk, err = strconv.Atoi(totalFreeBytesStr)
		suite.assert.NoError(err)
	} else {
		cmd := exec.Command("bash", "-c", fmt.Sprintf("df -B1 %s | awk 'NR==2{print $4}'", suite.cache_path))
		var out bytes.Buffer
		cmd.Stdout = &out
		err := cmd.Run()
		fmt.Println(err)
		suite.assert.NoError(err)
		freeDisk, err = strconv.Atoi(strings.TrimSpace(out.String()))
		suite.assert.NoError(err)
	}
	expected := uint64(0.8 * float64(freeDisk))
	actual := suite.fileCache.maxCacheSize
	difference := math.Abs(float64(actual) - float64(expected))
	tolerance := 0.10 * float64(math.Max(float64(actual), float64(expected)))
	suite.assert.LessOrEqual(difference, tolerance, "mssg:", actual, expected)
}

func (suite *fileCacheTestSuite) TestConfigPolicyTimeout() {
	defer suite.cleanupTest()
	suite.cleanupTest() // teardown the default file cache generated
	policy := "lru"
	maxSizeMb := 1024
	cacheTimeout := 60
	maxDeletion := 10
	highThreshold := 90
	lowThreshold := 10
	createEmptyFile := true
	allowNonEmptyTemp := true
	cleanupOnStart := true
	config := fmt.Sprintf("file_cache:\n  path: %s\n  offload-io: true\n  policy: %s\n  max-size-mb: %d\n  timeout-sec: %d\n  max-eviction: %d\n  high-threshold: %d\n  low-threshold: %d\n  create-empty-file: %t\n  allow-non-empty-temp: %t\n  cleanup-on-start: %t",
		suite.cache_path, policy, maxSizeMb, cacheTimeout, maxDeletion, highThreshold, lowThreshold, createEmptyFile, allowNonEmptyTemp, cleanupOnStart)
	suite.setupTestHelper(config) // setup a new file cache with a custom config (teardown will occur after the test as usual)

	suite.assert.Equal("file_cache", suite.fileCache.Name())
	suite.assert.Equal(suite.fileCache.tmpPath, suite.cache_path)
	suite.assert.Equal(suite.fileCache.policy.Name(), policy)

	suite.assert.EqualValues(suite.fileCache.policy.(*lruPolicy).maxSizeMB, maxSizeMb)
	suite.assert.EqualValues(suite.fileCache.policy.(*lruPolicy).maxEviction, maxDeletion)
	suite.assert.EqualValues(suite.fileCache.policy.(*lruPolicy).highThreshold, highThreshold)
	suite.assert.EqualValues(suite.fileCache.policy.(*lruPolicy).lowThreshold, lowThreshold)
	suite.assert.EqualValues(suite.fileCache.policy.(*lruPolicy).cacheTimeout, cacheTimeout)

	suite.assert.Equal(suite.fileCache.createEmptyFile, createEmptyFile)
	suite.assert.Equal(suite.fileCache.allowNonEmpty, allowNonEmptyTemp)
	suite.assert.EqualValues(suite.fileCache.cacheTimeout, cacheTimeout)
	suite.assert.Equal(suite.fileCache.cleanupOnStart, cleanupOnStart)
}

func (suite *fileCacheTestSuite) TestConfigPolicyDefaultTimeout() {
	defer suite.cleanupTest()
	suite.cleanupTest() // teardown the default file cache generated
	policy := "lru"
	maxSizeMb := 1024
	cacheTimeout := defaultFileCacheTimeout
	maxDeletion := 10
	highThreshold := 90
	lowThreshold := 10
	createEmptyFile := true
	allowNonEmptyTemp := true
	cleanupOnStart := true
	config := fmt.Sprintf("file_cache:\n  path: %s\n  offload-io: true\n  policy: %s\n  max-size-mb: %d\n  max-eviction: %d\n  high-threshold: %d\n  low-threshold: %d\n  create-empty-file: %t\n  allow-non-empty-temp: %t\n  cleanup-on-start: %t",
		suite.cache_path, policy, maxSizeMb, maxDeletion, highThreshold, lowThreshold, createEmptyFile, allowNonEmptyTemp, cleanupOnStart)
	suite.setupTestHelper(config) // setup a new file cache with a custom config (teardown will occur after the test as usual)

	suite.assert.Equal("file_cache", suite.fileCache.Name())
	suite.assert.Equal(suite.fileCache.tmpPath, suite.cache_path)
	suite.assert.Equal(suite.fileCache.policy.Name(), policy)

	suite.assert.EqualValues(suite.fileCache.policy.(*lruPolicy).maxSizeMB, maxSizeMb)
	suite.assert.EqualValues(suite.fileCache.policy.(*lruPolicy).maxEviction, maxDeletion)
	suite.assert.EqualValues(suite.fileCache.policy.(*lruPolicy).highThreshold, highThreshold)
	suite.assert.EqualValues(suite.fileCache.policy.(*lruPolicy).lowThreshold, lowThreshold)
	suite.assert.EqualValues(suite.fileCache.policy.(*lruPolicy).cacheTimeout, cacheTimeout)

	suite.assert.Equal(suite.fileCache.createEmptyFile, createEmptyFile)
	suite.assert.Equal(suite.fileCache.allowNonEmpty, allowNonEmptyTemp)
	suite.assert.EqualValues(suite.fileCache.cacheTimeout, cacheTimeout)
	suite.assert.Equal(suite.fileCache.cleanupOnStart, cleanupOnStart)
}

func (suite *fileCacheTestSuite) TestConfigZero() {
	defer suite.cleanupTest()
	suite.cleanupTest() // teardown the default file cache generated
	policy := "lru"
	maxSizeMb := 1024
	cacheTimeout := 0
	maxDeletion := 10
	highThreshold := 90
	lowThreshold := 10
	createEmptyFile := true
	allowNonEmptyTemp := true
	cleanupOnStart := true
	config := fmt.Sprintf("file_cache:\n  path: %s\n  offload-io: true\n  policy: %s\n  max-size-mb: %d\n  timeout-sec: %d\n  max-eviction: %d\n  high-threshold: %d\n  low-threshold: %d\n  create-empty-file: %t\n  allow-non-empty-temp: %t\n  cleanup-on-start: %t",
		suite.cache_path, policy, maxSizeMb, cacheTimeout, maxDeletion, highThreshold, lowThreshold, createEmptyFile, allowNonEmptyTemp, cleanupOnStart)
	suite.setupTestHelper(config) // setup a new file cache with a custom config (teardown will occur after the test as usual)

	suite.assert.Equal("file_cache", suite.fileCache.Name())
	suite.assert.Equal(suite.fileCache.tmpPath, suite.cache_path)
	suite.assert.Equal(suite.fileCache.policy.Name(), policy)

	suite.assert.EqualValues(suite.fileCache.policy.(*lruPolicy).maxSizeMB, maxSizeMb)
	suite.assert.EqualValues(suite.fileCache.policy.(*lruPolicy).maxEviction, maxDeletion)
	suite.assert.EqualValues(suite.fileCache.policy.(*lruPolicy).highThreshold, highThreshold)
	suite.assert.EqualValues(suite.fileCache.policy.(*lruPolicy).lowThreshold, lowThreshold)

	suite.assert.Equal(suite.fileCache.createEmptyFile, createEmptyFile)
	suite.assert.Equal(suite.fileCache.allowNonEmpty, allowNonEmptyTemp)
	suite.assert.EqualValues(suite.fileCache.cacheTimeout, cacheTimeout)
	suite.assert.Equal(suite.fileCache.cleanupOnStart, cleanupOnStart)
}

// Tests CreateDir
func (suite *fileCacheTestSuite) TestCreateDir() {
	defer suite.cleanupTest()
	path := "a"
	options := internal.CreateDirOptions{Name: path}
	err := suite.fileCache.CreateDir(options)
	suite.assert.NoError(err)

	// Path should not be added to the file cache
	suite.assert.NoDirExists(filepath.Join(suite.cache_path, path))
	// Path should be in fake storage
	suite.assert.DirExists(filepath.Join(suite.fake_storage_path, path))
}

func (suite *fileCacheTestSuite) TestDeleteDir() {
	defer suite.cleanupTest()
	// Setup
	// Configure to create empty files so we create the file in cloud storage
	createEmptyFile := true
	config := fmt.Sprintf("file_cache:\n  path: %s\n  offload-io: true\n  create-empty-file: %t\n\nloopbackfs:\n  path: %s",
		suite.cache_path, createEmptyFile, suite.fake_storage_path)
	suite.setupTestHelper(config) // setup a new file cache with a custom config (teardown will occur after the test as usual)

	dir := "dir"
	path := dir + "/file"
	err := suite.fileCache.CreateDir(internal.CreateDirOptions{Name: dir, Mode: 0777})
	suite.assert.NoError(err)
	handle, err := suite.fileCache.CreateFile(internal.CreateFileOptions{Name: path, Mode: 0777})
	suite.assert.NoError(err)
	err = suite.fileCache.CloseFile(internal.CloseFileOptions{Handle: handle})
	suite.assert.NoError(err)
	// The file (and directory) is in the cache and storage (see TestCreateFileInDirCreateEmptyFile)
	// Delete the file since we can only delete empty directories
	err = suite.fileCache.DeleteFile(internal.DeleteFileOptions{Name: path})
	suite.assert.NoError(err)

	// Delete the directory
	err = suite.fileCache.DeleteDir(internal.DeleteDirOptions{Name: dir})
	suite.assert.NoError(err)
	// wait for asynchronous deletion
	time.Sleep(100 * time.Millisecond)
	// Directory should not be cached
	suite.assert.NoDirExists(filepath.Join(suite.cache_path, dir))
}

func (suite *fileCacheTestSuite) TestStreamDirError() {
	defer suite.cleanupTest()
	// Setup
	name := "dir" // Does not exist in cache or storage

	dir, _, err := suite.fileCache.StreamDir(internal.StreamDirOptions{Name: name})
	suite.assert.Error(err)
	suite.assert.Empty(dir)
}

func (suite *fileCacheTestSuite) TestStreamDirCase1() {
	defer suite.cleanupTest()
	// Setup
	name := "dir"
	subdir := name + "/subdir"
	file1 := name + "/file1"
	file2 := name + "/file2"
	file3 := name + "/file3"
	// Create files directly in "fake_storage"
	suite.loopback.CreateDir(internal.CreateDirOptions{Name: name, Mode: 0777})
	suite.loopback.CreateDir(internal.CreateDirOptions{Name: subdir, Mode: 0777})
	suite.loopback.CreateFile(internal.CreateFileOptions{Name: file1})
	suite.loopback.CreateFile(internal.CreateFileOptions{Name: file2})
	suite.loopback.CreateFile(internal.CreateFileOptions{Name: file3})

	// Read the Directory
	dir, _, err := suite.fileCache.StreamDir(internal.StreamDirOptions{Name: name})
	suite.assert.NoError(err)
	suite.assert.NotEmpty(dir)
	suite.assert.Len(dir, 4)
	suite.assert.EqualValues(file1, dir[0].Path)
	suite.assert.EqualValues(file2, dir[1].Path)
	suite.assert.EqualValues(file3, dir[2].Path)
	suite.assert.EqualValues(subdir, dir[3].Path)
}

func (suite *fileCacheTestSuite) TestStreamDirCase2() {
	defer suite.cleanupTest()
	// Setup
	name := "dir"
	subdir := name + "/subdir"
	file1 := name + "/file1"
	file2 := name + "/file2"
	file3 := name + "/file3"
	suite.fileCache.CreateDir(internal.CreateDirOptions{Name: name, Mode: 0777})
	suite.fileCache.CreateDir(internal.CreateDirOptions{Name: subdir, Mode: 0777})
	// By default createEmptyFile is false, so we will not create these files in cloud storage until they are closed.
	suite.fileCache.CreateFile(internal.CreateFileOptions{Name: file1, Mode: 0777})
	suite.fileCache.CreateFile(internal.CreateFileOptions{Name: file2, Mode: 0777})
	suite.fileCache.CreateFile(internal.CreateFileOptions{Name: file3, Mode: 0777})

	// Read the Directory
	dir, _, err := suite.fileCache.StreamDir(internal.StreamDirOptions{Name: name})
	suite.assert.NoError(err)
	suite.assert.NotEmpty(dir)
	suite.assert.Len(dir, 4)
	suite.assert.EqualValues(subdir, dir[0].Path)
	suite.assert.EqualValues(file1, dir[1].Path)
	suite.assert.EqualValues(file2, dir[2].Path)
	suite.assert.EqualValues(file3, dir[3].Path)
}

func (suite *fileCacheTestSuite) TestStreamDirCase3() {
	defer suite.cleanupTest()
	// Setup
	name := "dir"
	subdir := name + "/subdir"
	file1 := name + "/file1"
	file2 := name + "/file2"
	file3 := name + "/file3"
	suite.fileCache.CreateDir(internal.CreateDirOptions{Name: name, Mode: 0777})
	suite.fileCache.CreateDir(internal.CreateDirOptions{Name: subdir, Mode: 0777})
	// By default createEmptyFile is false, so we will not create these files in storage until they are closed.
	suite.fileCache.CreateFile(internal.CreateFileOptions{Name: file1, Mode: 0777})
	suite.fileCache.TruncateFile(internal.TruncateFileOptions{Name: file1, Size: 1024})
	suite.fileCache.CreateFile(internal.CreateFileOptions{Name: file2, Mode: 0777})
	suite.fileCache.TruncateFile(internal.TruncateFileOptions{Name: file2, Size: 1024})
	suite.fileCache.CreateFile(internal.CreateFileOptions{Name: file3, Mode: 0777})
	suite.fileCache.TruncateFile(internal.TruncateFileOptions{Name: file3, Size: 1024})
	// Create the files in fake_storage and simulate different sizes
	suite.loopback.CreateFile(internal.CreateFileOptions{Name: file1, Mode: 0777}) // Length is default 0
	suite.loopback.CreateFile(internal.CreateFileOptions{Name: file2, Mode: 0777})
	suite.loopback.CreateFile(internal.CreateFileOptions{Name: file3, Mode: 0777})

	// Read the Directory
	dir, _, err := suite.fileCache.StreamDir(internal.StreamDirOptions{Name: name})
	suite.assert.NoError(err)
	suite.assert.NotEmpty(dir)
	suite.assert.Len(dir, 4)
	suite.assert.EqualValues(file1, dir[0].Path)
	suite.assert.EqualValues(1024, dir[0].Size)
	suite.assert.EqualValues(file2, dir[1].Path)
	suite.assert.EqualValues(1024, dir[1].Size)
	suite.assert.EqualValues(file3, dir[2].Path)
	suite.assert.EqualValues(1024, dir[2].Size)
	suite.assert.EqualValues(subdir, dir[3].Path)
}

func pos(s []*internal.ObjAttr, e string) int {
	for i, v := range s {
		if v.Path == e {
			return i
		}
	}
	return -1
}

func (suite *fileCacheTestSuite) TestStreamDirMixed() {
	defer suite.cleanupTest()
	// Setup
	name := "dir"
	subdir := name + "/subdir"
	file1 := name + "/file1" // case 1
	file2 := name + "/file2" // case 2
	file3 := name + "/file3" // case 3
	file4 := name + "/file4" // case 4

	suite.fileCache.CreateDir(internal.CreateDirOptions{Name: name, Mode: 0777})
	suite.fileCache.CreateDir(internal.CreateDirOptions{Name: subdir, Mode: 0777})

	// By default createEmptyFile is false, so we will not create these files in storage until they are closed.
	suite.fileCache.CreateFile(internal.CreateFileOptions{Name: file2, Mode: 0777})
	suite.fileCache.TruncateFile(internal.TruncateFileOptions{Name: file2, Size: 1024})
	suite.fileCache.CreateFile(internal.CreateFileOptions{Name: file3, Mode: 0777})
	suite.fileCache.TruncateFile(internal.TruncateFileOptions{Name: file3, Size: 1024})

	// Create the files in fake_storage and simulate different sizes
	suite.loopback.CreateFile(internal.CreateFileOptions{Name: file1, Mode: 0777}) // Length is default 0
	suite.loopback.CreateFile(internal.CreateFileOptions{Name: file3, Mode: 0777})

	suite.loopback.CreateFile(internal.CreateFileOptions{Name: file4, Mode: 0777})
	suite.fileCache.TruncateFile(internal.TruncateFileOptions{Name: file4, Size: 1024})
	suite.fileCache.TruncateFile(internal.TruncateFileOptions{Name: file4, Size: 0})

	// Read the Directory
	dir, _, err := suite.fileCache.StreamDir(internal.StreamDirOptions{Name: name})
	suite.assert.NoError(err)
	suite.assert.NotEmpty(dir)

	var i int
	i = pos(dir, file1)
	suite.assert.EqualValues(0, dir[i].Size)

	i = pos(dir, file3)
	suite.assert.EqualValues(1024, dir[i].Size)

	i = pos(dir, file2)
	suite.assert.EqualValues(1024, dir[i].Size)

	i = pos(dir, file4)
	suite.assert.EqualValues(0, dir[i].Size)
}

func (suite *fileCacheTestSuite) TestFileUsed() {
	defer suite.cleanupTest()
	err := suite.fileCache.FileUsed("temp")
	suite.assert.NoError(err)
	suite.assert.True(suite.fileCache.policy.IsCached(filepath.Join(suite.cache_path, "temp")))
}

// File cache does not have CreateDir Method implemented hence results are undefined here
func (suite *fileCacheTestSuite) TestIsDirEmpty() {
	defer suite.cleanupTest()
	// Setup
	path := "dir"
	suite.fileCache.CreateDir(internal.CreateDirOptions{Name: path, Mode: 0777})

	empty := suite.fileCache.IsDirEmpty(internal.IsDirEmptyOptions{Name: path})
	suite.assert.True(empty)
}

func (suite *fileCacheTestSuite) TestIsDirEmptyFalse() {
	defer suite.cleanupTest()
	// Setup
	path := "dir"
	subdir := path + "/subdir"
	suite.fileCache.CreateDir(internal.CreateDirOptions{Name: path, Mode: 0777})
	suite.fileCache.CreateDir(internal.CreateDirOptions{Name: subdir, Mode: 0777})

	empty := suite.fileCache.IsDirEmpty(internal.IsDirEmptyOptions{Name: path})
	suite.assert.False(empty)
}

func (suite *fileCacheTestSuite) TestIsDirEmptyFalseInCache() {
	defer suite.cleanupTest()
	// Setup
	path := "dir"
	file := path + "/file"
	suite.fileCache.CreateDir(internal.CreateDirOptions{Name: path, Mode: 0777})
	suite.fileCache.CreateFile(internal.CreateFileOptions{Name: file, Mode: 0777})

	empty := suite.fileCache.IsDirEmpty(internal.IsDirEmptyOptions{Name: path})
	suite.assert.False(empty)
}

func (suite *fileCacheTestSuite) TestRenameDir() {
	defer suite.cleanupTest()
	// Setup
	// Configure to create empty files so we create the file in cloud storage
	createEmptyFile := true
	config := fmt.Sprintf("file_cache:\n  path: %s\n  offload-io: true\n  create-empty-file: %t\n\nloopbackfs:\n  path: %s",
		suite.cache_path, createEmptyFile, suite.fake_storage_path)
	suite.setupTestHelper(config) // setup a new file cache with a custom config (teardown will occur after the test as usual)

	src := "src"
	dst := "dst"
	err := suite.fileCache.CreateDir(internal.CreateDirOptions{Name: src, Mode: 0777})
	suite.assert.NoError(err)
	path := src + "/file"
	for i := 0; i < 5; i++ {
		handle, err := suite.fileCache.CreateFile(internal.CreateFileOptions{Name: path + strconv.Itoa(i), Mode: 0777})
		suite.assert.NoError(err)
		err = suite.fileCache.CloseFile(internal.CloseFileOptions{Handle: handle})
		suite.assert.NoError(err)
	}
	// The file (and directory) is in the cache and storage (see TestCreateFileInDirCreateEmptyFile)

	// Rename the directory
	err = suite.fileCache.RenameDir(internal.RenameDirOptions{Src: src, Dst: dst})
	suite.assert.NoError(err)
	// wait for asynchronous deletion
	time.Sleep(100 * time.Millisecond)
	// src directory should not exist in local filesystem
	suite.assert.NoDirExists(filepath.Join(suite.cache_path, src))
	// dst directory should exist and have contents from src
	dstEntries, err := os.ReadDir(filepath.Join(suite.cache_path, dst))
	suite.assert.NoError(err)
	suite.assert.Len(dstEntries, 5)
	for i, entry := range dstEntries {
		suite.assert.Equal("file"+strconv.Itoa(i), entry.Name())
	}
}

func (suite *fileCacheTestSuite) TestCreateFile() {
	defer suite.cleanupTest()
	// Default is to not create empty files on create file to support immutable storage.
	path := "file1"
	options := internal.CreateFileOptions{Name: path}
	f, err := suite.fileCache.CreateFile(options)
	suite.assert.NoError(err)
	suite.assert.True(f.Dirty()) // Handle should be dirty since it was not created in cloud storage

	// Path should be added to the file cache
	suite.assert.FileExists(filepath.Join(suite.cache_path, path))
	// Path should not be in fake storage
	suite.assert.NoFileExists(filepath.Join(suite.fake_storage_path, path))
}

func (suite *fileCacheTestSuite) TestCreateFileWithNoPerm() {
	if runtime.GOOS == "windows" {
		defer suite.cleanupTest()
		// Default is to not create empty files on create file to support immutable storage.
		path := "file1"
		options := internal.CreateFileOptions{Name: path, Mode: 0444}
		f, err := suite.fileCache.CreateFile(options)
		suite.assert.NoError(err)
		suite.assert.True(f.Dirty()) // Handle should be dirty since it was not created in storage

		// Path should be added to the file cache
		suite.assert.FileExists(suite.cache_path + "/" + path)
		// Path should not be in fake storage
		suite.assert.NoFileExists(suite.fake_storage_path + "/" + path)
		err = suite.fileCache.CloseFile(internal.CloseFileOptions{Handle: f})
		suite.assert.NoError(err)
		info, _ := os.Stat(suite.cache_path + "/" + path)
		suite.assert.Equal(info.Mode(), os.FileMode(0444))
	} else {
		defer suite.cleanupTest()
		// Default is to not create empty files on create file to support immutable storage.
		path := "file1"
		options := internal.CreateFileOptions{Name: path, Mode: 0000}
		f, err := suite.fileCache.CreateFile(options)
		suite.assert.NoError(err)
		suite.assert.True(f.Dirty()) // Handle should be dirty since it was not created in storage

		// Path should be added to the file cache
		suite.assert.FileExists(suite.cache_path + "/" + path)
		// Path should not be in fake storage
		suite.assert.NoFileExists(suite.fake_storage_path + "/" + path)
		err = suite.fileCache.CloseFile(internal.CloseFileOptions{Handle: f})
		suite.assert.NoError(err)
		info, _ := os.Stat(suite.cache_path + "/" + path)
		suite.assert.Equal(info.Mode(), os.FileMode(0000))
	}
}

func (suite *fileCacheTestSuite) TestCreateFileWithWritePerm() {
	if runtime.GOOS == "windows" {
		defer suite.cleanupTest()
		// Default is to not create empty files on create file to support immutable storage.
		path := "file1"
		options := internal.CreateFileOptions{Name: path, Mode: 0444}
		f, err := suite.fileCache.CreateFile(options)
		suite.assert.NoError(err)
		suite.assert.True(f.Dirty()) // Handle should be dirty since it was not created in storage

		os.Chmod(suite.cache_path+"/"+path, 0666)

		// Path should be added to the file cache
		suite.assert.FileExists(suite.cache_path + "/" + path)
		// Path should not be in fake storage
		suite.assert.NoFileExists(suite.fake_storage_path + "/" + path)
		err = suite.fileCache.CloseFile(internal.CloseFileOptions{Handle: f})
		suite.assert.NoError(err)
		info, _ := os.Stat(suite.cache_path + "/" + path)
		suite.assert.Equal(info.Mode(), fs.FileMode(0666))
	} else {
		defer suite.cleanupTest()
		// Default is to not create empty files on create file to support immutable storage.
		path := "file1"
		options := internal.CreateFileOptions{Name: path, Mode: 0222}
		f, err := suite.fileCache.CreateFile(options)
		suite.assert.NoError(err)
		suite.assert.True(f.Dirty()) // Handle should be dirty since it was not created in storage

		os.Chmod(suite.cache_path+"/"+path, 0331)

		// Path should be added to the file cache
		suite.assert.FileExists(suite.cache_path + "/" + path)
		// Path should not be in fake storage
		suite.assert.NoFileExists(suite.fake_storage_path + "/" + path)
		err = suite.fileCache.CloseFile(internal.CloseFileOptions{Handle: f})
		suite.assert.NoError(err)
		info, _ := os.Stat(suite.cache_path + "/" + path)
		suite.assert.Equal(info.Mode(), fs.FileMode(0331))
	}
}

func (suite *fileCacheTestSuite) TestCreateFileInDir() {
	defer suite.cleanupTest()
	// Default is to not create empty files on create file to support immutable storage.
	dir := "dir"
	path := dir + "/file"
	options := internal.CreateFileOptions{Name: path}
	f, err := suite.fileCache.CreateFile(options)
	suite.assert.NoError(err)
	suite.assert.True(f.Dirty()) // Handle should be dirty since it was not created in cloud storage

	// Path should be added to the file cache, including directory
	suite.assert.DirExists(filepath.Join(suite.cache_path, dir))
	suite.assert.FileExists(filepath.Join(suite.cache_path, path))
	// Path should not be in fake storage
	suite.assert.NoFileExists(filepath.Join(suite.fake_storage_path, path))
}

func (suite *fileCacheTestSuite) TestCreateFileCreateEmptyFile() {
	defer suite.cleanupTest()
	// Configure to create empty files so we create the file in cloud storage
	createEmptyFile := true
	config := fmt.Sprintf("file_cache:\n  path: %s\n  offload-io: true\n  create-empty-file: %t\n\nloopbackfs:\n  path: %s",
		suite.cache_path, createEmptyFile, suite.fake_storage_path)
	suite.setupTestHelper(config) // setup a new file cache with a custom config (teardown will occur after the test as usual)

	path := "file2"
	options := internal.CreateFileOptions{Name: path}
	f, err := suite.fileCache.CreateFile(options)
	suite.assert.NoError(err)
	suite.assert.False(f.Dirty()) // Handle should not be dirty since it was written to storage

	// Path should be added to the file cache
	suite.assert.FileExists(filepath.Join(suite.cache_path, path))
	// Path should be in fake storage
	suite.assert.FileExists(filepath.Join(suite.fake_storage_path, path))
}

func (suite *fileCacheTestSuite) TestCreateFileInDirCreateEmptyFile() {
	defer suite.cleanupTest()
	// Configure to create empty files so we create the file in cloud storage
	createEmptyFile := true
	config := fmt.Sprintf("file_cache:\n  path: %s\n  offload-io: true\n  create-empty-file: %t\n\nloopbackfs:\n  path: %s",
		suite.cache_path, createEmptyFile, suite.fake_storage_path)
	suite.setupTestHelper(config) // setup a new file cache with a custom config (teardown will occur after the test as usual)

	dir := "dir"
	path := dir + "/file"
	suite.fileCache.CreateDir(internal.CreateDirOptions{Name: dir, Mode: 0777})
	f, err := suite.fileCache.CreateFile(internal.CreateFileOptions{Name: path, Mode: 0777})
	suite.assert.NoError(err)
	suite.assert.False(f.Dirty()) // Handle should be dirty since it was not created in cloud storage

	// Path should be added to the file cache, including directory
	suite.assert.DirExists(filepath.Join(suite.cache_path, dir))
	suite.assert.FileExists(filepath.Join(suite.cache_path, path))
	// Path should be in fake storage, including directory
	suite.assert.DirExists(filepath.Join(suite.fake_storage_path, dir))
	suite.assert.FileExists(filepath.Join(suite.fake_storage_path, path))
}

func (suite *fileCacheTestSuite) TestSyncFile() {
	defer suite.cleanupTest()

	suite.fileCache.syncToFlush = false
	path := "file3"

	handle, _ := suite.fileCache.CreateFile(internal.CreateFileOptions{Name: path, Mode: 0777})
	suite.fileCache.CloseFile(internal.CloseFileOptions{Handle: handle})

	// On a sync we open, sync, flush and close
	handle, err := suite.fileCache.OpenFile(internal.OpenFileOptions{Name: path, Flags: os.O_RDWR, Mode: 0777})
	handlemap.Add(handle)
	suite.assert.NoError(err)
	err = suite.fileCache.SyncFile(internal.SyncFileOptions{Handle: handle})
	suite.assert.NoError(err)
	testData := "test data"
	data := []byte(testData)

	suite.fileCache.WriteFile(internal.WriteFileOptions{Handle: handle, Offset: 0, Data: data})
	handle, loaded := handlemap.Load(handle.ID)
	suite.assert.True(loaded)
	suite.fileCache.FlushFile(internal.FlushFileOptions{Handle: handle})
	suite.fileCache.CloseFile(internal.CloseFileOptions{Handle: handle})

	// Path should not be in file cache
	suite.assert.NoFileExists(filepath.Join(suite.cache_path, path))

	path = "file.fsync"
	suite.fileCache.syncToFlush = true
	handle, err = suite.fileCache.CreateFile(internal.CreateFileOptions{Name: path, Mode: 0777})
	suite.assert.NoError(err)
	_, err = suite.fileCache.WriteFile(internal.WriteFileOptions{Handle: handle, Offset: 0, Data: data})
	suite.assert.NoError(err)
	suite.assert.True(handle.Dirty())
	err = suite.fileCache.SyncFile(internal.SyncFileOptions{Handle: handle})
	suite.assert.NoError(err)
	suite.assert.False(handle.Dirty())
	suite.assert.FileExists(suite.fake_storage_path + "/" + path)

	suite.fileCache.CloseFile(internal.CloseFileOptions{Handle: handle})
}

func (suite *fileCacheTestSuite) TestDeleteFile() {
	defer suite.cleanupTest()
	path := "file4"

	handle, err := suite.fileCache.CreateFile(internal.CreateFileOptions{Name: path, Mode: 0777})
	suite.assert.NoError(err)
	err = suite.fileCache.CloseFile(internal.CloseFileOptions{Handle: handle})
	suite.assert.NoError(err)

	err = suite.fileCache.DeleteFile(internal.DeleteFileOptions{Name: path})
	suite.assert.NoError(err)

	// Path should not be in file cache
	suite.assert.NoFileExists(filepath.Join(suite.cache_path, path))
	// Path should not be in fake storage
	suite.assert.NoFileExists(filepath.Join(suite.fake_storage_path, path))
}

// Case 2 Test cover when the file does not exist in cloud storage but it exists in the local cache.
// This can happen if createEmptyFile is false and the file hasn't been flushed yet.
func (suite *fileCacheTestSuite) TestDeleteFileCase2() {
	defer suite.cleanupTest()
	// Default is to not create empty files on create file to support immutable storage.
	path := "file5"
	suite.fileCache.CreateFile(internal.CreateFileOptions{Name: path, Mode: 0777})

	err := suite.fileCache.DeleteFile(internal.DeleteFileOptions{Name: path})
	suite.assert.Error(err)
	suite.assert.Equal(syscall.EIO, err)

	// Path should not be in local cache (since we failed the operation)
	suite.assert.FileExists(filepath.Join(suite.cache_path, path))
	// Path should not be in fake storage
	suite.assert.NoFileExists(filepath.Join(suite.fake_storage_path, path))
}

func (suite *fileCacheTestSuite) TestDeleteFileError() {
	defer suite.cleanupTest()
	path := "file6"
	err := suite.fileCache.DeleteFile(internal.DeleteFileOptions{Name: path})
	suite.assert.Error(err)
	suite.assert.EqualValues(syscall.ENOENT, err)
}

func (suite *fileCacheTestSuite) TestOpenFileNotInCache() {
	defer suite.cleanupTest()
	path := "file7"
	handle, _ := suite.fileCache.CreateFile(internal.CreateFileOptions{Name: path, Mode: 0777})
	testData := "test data"
	data := []byte(testData)
	suite.fileCache.WriteFile(internal.WriteFileOptions{Handle: handle, Offset: 0, Data: data})
	suite.fileCache.CloseFile(internal.CloseFileOptions{Handle: handle})

	// loop until file does not exist - done due to async nature of eviction
	_, err := os.Stat(filepath.Join(suite.cache_path, path))
	for i := 0; i < 1000 && !os.IsNotExist(err); i++ {
		time.Sleep(10 * time.Millisecond)
		_, err = os.Stat(filepath.Join(suite.cache_path, path))
	}
	// TODO: find out why this delayed eviction check fails in CI on Windows sometimes
	if runtime.GOOS == "windows" {
		fmt.Println("Skipping TestOpenFileNotInCache eviction check on Windows (flaky)")
	} else {
		suite.assert.True(os.IsNotExist(err))
	}

	handle, err = suite.fileCache.OpenFile(internal.OpenFileOptions{Name: path, Flags: os.O_RDWR, Mode: suite.fileCache.defaultPermission})
	suite.assert.NoError(err)
	// Download is required
	err = suite.fileCache.downloadFile(handle)
	suite.assert.NoError(err)
	suite.assert.EqualValues(path, handle.Path)
	suite.assert.False(handle.Dirty())

	// File should exist in cache
	suite.assert.FileExists(filepath.Join(suite.cache_path, path))
}

func (suite *fileCacheTestSuite) TestOpenFileInCache() {
	defer suite.cleanupTest()
	path := "file8"
	handle, _ := suite.fileCache.CreateFile(internal.CreateFileOptions{Name: path, Mode: 0777})
	testData := "test data"
	data := []byte(testData)
	suite.fileCache.WriteFile(internal.WriteFileOptions{Handle: handle, Offset: 0, Data: data})
	suite.fileCache.FlushFile(internal.FlushFileOptions{Handle: handle})

	// Download is required
	handle, err := suite.fileCache.OpenFile(internal.OpenFileOptions{Name: path, Mode: 0777})
	suite.assert.NoError(err)
	suite.assert.EqualValues(path, handle.Path)
	suite.assert.False(handle.Dirty())

	// File should exist in cache
	suite.assert.FileExists(filepath.Join(suite.cache_path, path))
}

// Tests for GetProperties in OpenFile should be done in E2E tests
// - there is no good way to test it here with a loopback FS without a mock component.

func (suite *fileCacheTestSuite) TestCloseFile() {
	defer suite.cleanupTest()
	// Default is to not create empty files on create file to support immutable storage.
	path := "file9"

	handle, _ := suite.fileCache.CreateFile(internal.CreateFileOptions{Name: path, Mode: 0777})
	// The file is in the cache but not in cloud storage (see TestCreateFileInDirCreateEmptyFile)

	// CloseFile
	err := suite.fileCache.CloseFile(internal.CloseFileOptions{Handle: handle})
	suite.assert.NoError(err)

	// loop until file does not exist - done due to async nature of eviction
	_, err = os.Stat(filepath.Join(suite.cache_path, path))
	for i := 0; i < 1000 && !os.IsNotExist(err); i++ {
		time.Sleep(10 * time.Millisecond)
		_, err = os.Stat(filepath.Join(suite.cache_path, path))
	}
	suite.assert.True(os.IsNotExist(err))

	// File should not be in cache
	suite.assert.NoFileExists(filepath.Join(suite.cache_path, path))
	// File should be in cloud storage
	suite.assert.FileExists(filepath.Join(suite.fake_storage_path, path))
}

func (suite *fileCacheTestSuite) TestCloseFileTimeout() {
	defer suite.cleanupTest()
	suite.cleanupTest() // teardown the default file cache generated
	cacheTimeout := 5
	config := fmt.Sprintf("file_cache:\n  path: %s\n  offload-io: true\n  timeout-sec: %d\n\nloopbackfs:\n  path: %s",
		suite.cache_path, cacheTimeout, suite.fake_storage_path)
	suite.setupTestHelper(config) // setup a new file cache with a custom config (teardown will occur after the test as usual)

	path := "file10"

	handle, _ := suite.fileCache.CreateFile(internal.CreateFileOptions{Name: path, Mode: 0777})
	// The file is in the cache but not in cloud storage (see TestCreateFileInDirCreateEmptyFile)

	// CloseFile
	err := suite.fileCache.CloseFile(internal.CloseFileOptions{Handle: handle})
	suite.assert.NoError(err)

	// File should be in cache
	suite.assert.FileExists(filepath.Join(suite.cache_path, path))
	// File should be in cloud storage
	suite.assert.FileExists(filepath.Join(suite.fake_storage_path, path))

	// loop until file does not exist - done due to async nature of eviction
	_, err = os.Stat(filepath.Join(suite.cache_path, path))
	for i := 0; i < (cacheTimeout*300) && !os.IsNotExist(err); i++ {
		time.Sleep(10 * time.Millisecond)
		_, err = os.Stat(filepath.Join(suite.cache_path, path))
	}

	// File should not be in cache
	suite.assert.NoFileExists(filepath.Join(suite.cache_path, path))
	// File should be invalidated
	suite.assert.False(suite.fileCache.policy.IsCached(filepath.Join(suite.cache_path, path)))
	// File should be in cloud storage
	suite.assert.FileExists(filepath.Join(suite.fake_storage_path, path))
}

func (suite *fileCacheTestSuite) TestOpenCloseHandleCount() {
	defer suite.cleanupTest()
	// Setup
	file := "file11"
	handle, err := suite.fileCache.CreateFile(internal.CreateFileOptions{Name: file, Mode: 0777})
	suite.assert.NoError(err)
	err = suite.fileCache.CloseFile(internal.CloseFileOptions{Handle: handle})
	suite.assert.NoError(err)

	handle, err = suite.fileCache.OpenFile(internal.OpenFileOptions{Name: file, Mode: 0777})
	suite.assert.NoError(err)
	err = suite.fileCache.CloseFile(internal.CloseFileOptions{Handle: handle})
	suite.assert.NoError(err)

	// check that flock handle count is correct
	flock := suite.fileCache.fileLocks.Get(file)
	suite.assert.Zero(flock.Count())
}

func (suite *fileCacheTestSuite) TestOpenPreventsEviction() {
	defer suite.cleanupTest()
	// Setup
	suite.cleanupTest() // teardown the default file cache generated
	cacheTimeout := 1
	config := fmt.Sprintf("file_cache:\n  path: %s\n  offload-io: true\n  timeout-sec: %d\n\nloopbackfs:\n  path: %s",
		suite.cache_path, cacheTimeout, suite.fake_storage_path)
	suite.setupTestHelper(config) // setup a new file cache with a custom config (teardown will occur after the test as usual)

	path := "file12"

	handle, err := suite.fileCache.CreateFile(internal.CreateFileOptions{Name: path, Mode: 0777})
	suite.assert.NoError(err)
	err = suite.fileCache.CloseFile(internal.CloseFileOptions{Handle: handle})
	suite.assert.NoError(err)
	// File should be in cache and cloud storage
	suite.assert.FileExists(filepath.Join(suite.cache_path, path))
	suite.assert.FileExists(filepath.Join(suite.fake_storage_path, path))

	// Open file (this should prevent eviction)
	handle, err = suite.fileCache.OpenFile(internal.OpenFileOptions{Name: path, Mode: 0777})
	suite.assert.NoError(err)

	// wait until file would be evicted (if not for being opened)
	time.Sleep(time.Second * time.Duration(cacheTimeout*3))

	// File should still be in cache
	suite.assert.FileExists(filepath.Join(suite.cache_path, path))
	suite.assert.True(suite.fileCache.policy.IsCached(filepath.Join(suite.cache_path, path)))

	// cleanup
	err = suite.fileCache.CloseFile(internal.CloseFileOptions{Handle: handle})
	suite.assert.NoError(err)
}

func (suite *fileCacheTestSuite) TestReadInBufferEmpty() {
	defer suite.cleanupTest()
	// Setup
	file := "file15"
	handle, _ := suite.fileCache.CreateFile(internal.CreateFileOptions{Name: file, Mode: 0777})

	data := make([]byte, 0)
	length, err := suite.fileCache.ReadInBuffer(internal.ReadInBufferOptions{Handle: handle, Offset: 0, Data: data})
	suite.assert.NoError(err)
	suite.assert.EqualValues(0, length)
	suite.assert.Empty(data)
}

func (suite *fileCacheTestSuite) TestReadInBufferNoFlush() {
	defer suite.cleanupTest()
	// Setup
	file := "file16"
	handle, _ := suite.fileCache.CreateFile(internal.CreateFileOptions{Name: file, Mode: 0777})
	testData := "test data"
	data := []byte(testData)
	suite.fileCache.WriteFile(internal.WriteFileOptions{Handle: handle, Offset: 0, Data: data})

	handle, _ = suite.fileCache.OpenFile(internal.OpenFileOptions{Name: file, Mode: 0777})

	output := make([]byte, 9)
	length, err := suite.fileCache.ReadInBuffer(internal.ReadInBufferOptions{Handle: handle, Offset: 0, Data: output})
	suite.assert.NoError(err)
	suite.assert.EqualValues(data, output)
	suite.assert.EqualValues(len(data), length)
}

func (suite *fileCacheTestSuite) TestReadInBuffer() {
	defer suite.cleanupTest()
	// Setup
	file := "file17"
	handle, _ := suite.fileCache.CreateFile(internal.CreateFileOptions{Name: file, Mode: 0777})
	testData := "test data"
	data := []byte(testData)
	suite.fileCache.WriteFile(internal.WriteFileOptions{Handle: handle, Offset: 0, Data: data})
	suite.fileCache.FlushFile(internal.FlushFileOptions{Handle: handle})

	handle, _ = suite.fileCache.OpenFile(internal.OpenFileOptions{Name: file, Mode: 0777})

	output := make([]byte, 9)
	length, err := suite.fileCache.ReadInBuffer(internal.ReadInBufferOptions{Handle: handle, Offset: 0, Data: output})
	suite.assert.NoError(err)
	suite.assert.EqualValues(data, output)
	suite.assert.EqualValues(len(data), length)
}

func (suite *fileCacheTestSuite) TestReadInBufferErrorBadFd() {
	defer suite.cleanupTest()
	// Setup
	file := "file18"
	handle := handlemap.NewHandle(file)
	length, err := suite.fileCache.ReadInBuffer(internal.ReadInBufferOptions{Handle: handle})
	suite.assert.Error(err)
	suite.assert.EqualValues(syscall.EBADF, err)
	suite.assert.EqualValues(0, length)
}

func (suite *fileCacheTestSuite) TestWriteFile() {
	defer suite.cleanupTest()
	// Setup
	file := "file19"
	handle, _ := suite.fileCache.CreateFile(internal.CreateFileOptions{Name: file, Mode: 0777})

	handle.Flags.Clear(handlemap.HandleFlagDirty) // Technically create file will mark it as dirty, we just want to check write file updates the dirty flag, so temporarily set this to false
	testData := "test data"
	data := []byte(testData)
	length, err := suite.fileCache.WriteFile(internal.WriteFileOptions{Handle: handle, Offset: 0, Data: data})

	suite.assert.NoError(err)
	suite.assert.EqualValues(len(data), length)
	// Check that the local cache updated with data
	d, _ := os.ReadFile(filepath.Join(suite.cache_path, file))
	suite.assert.EqualValues(data, d)
	suite.assert.True(handle.Dirty())
}

func (suite *fileCacheTestSuite) TestWriteFileErrorBadFd() {
	defer suite.cleanupTest()
	// Setup
	file := "file20"
	handle := handlemap.NewHandle(file)
	len, err := suite.fileCache.WriteFile(internal.WriteFileOptions{Handle: handle})
	suite.assert.Error(err)
	suite.assert.EqualValues(syscall.EBADF, err)
	suite.assert.EqualValues(0, len)
}

func (suite *fileCacheTestSuite) TestFlushFileEmpty() {
	defer suite.cleanupTest()
	// Setup
	file := "file21"
	handle, _ := suite.fileCache.CreateFile(internal.CreateFileOptions{Name: file, Mode: 0777})

	// Path should not be in fake storage
	suite.assert.NoFileExists(filepath.Join(suite.fake_storage_path, file))

	// Flush the Empty File
	err := suite.fileCache.FlushFile(internal.FlushFileOptions{Handle: handle})
	suite.assert.NoError(err)
	suite.assert.False(handle.Dirty())

	// Path should be in fake storage
	suite.assert.FileExists(filepath.Join(suite.fake_storage_path, file))
}

func (suite *fileCacheTestSuite) TestFlushFile() {
	defer suite.cleanupTest()
	// Setup
	file := "file22"
	handle, _ := suite.fileCache.CreateFile(internal.CreateFileOptions{Name: file, Mode: 0777})
	testData := "test data"
	data := []byte(testData)
	suite.fileCache.WriteFile(internal.WriteFileOptions{Handle: handle, Offset: 0, Data: data})

	// Path should not be in fake storage
	suite.assert.NoFileExists(filepath.Join(suite.fake_storage_path, file))

	// Flush the Empty File
	err := suite.fileCache.FlushFile(internal.FlushFileOptions{Handle: handle})
	suite.assert.NoError(err)
	suite.assert.False(handle.Dirty())

	// Path should be in fake storage
	suite.assert.FileExists(filepath.Join(suite.fake_storage_path, file))
	// Check that fake_storage updated with data
	d, _ := os.ReadFile(filepath.Join(suite.fake_storage_path, file))
	suite.assert.EqualValues(data, d)
}

func (suite *fileCacheTestSuite) TestFlushFileErrorBadFd() {
	defer suite.cleanupTest()
	// Setup
	file := "file23"
	handle := handlemap.NewHandle(file)
	handle.Flags.Set(handlemap.HandleFlagDirty)
	err := suite.fileCache.FlushFile(internal.FlushFileOptions{Handle: handle})
	suite.assert.Error(err)
	suite.assert.EqualValues(syscall.EBADF, err)
}

func (suite *fileCacheTestSuite) TestGetAttrCase1() {
	defer suite.cleanupTest()
	// Setup
	file := "file24"
	// Create files directly in "fake_storage"
	suite.loopback.CreateFile(internal.CreateFileOptions{Name: file, Mode: 0777})

	// Read the Directory
	attr, err := suite.fileCache.GetAttr(internal.GetAttrOptions{Name: file})
	suite.assert.NoError(err)
	suite.assert.NotNil(attr)
	suite.assert.EqualValues(file, attr.Path)
}

func (suite *fileCacheTestSuite) TestGetAttrCase2() {
	defer suite.cleanupTest()
	// Setup
	file := "file25"
	// By default createEmptyFile is false, so we will not create these files in cloud storage until they are closed.
	suite.fileCache.CreateFile(internal.CreateFileOptions{Name: file, Mode: 0777})

	// Read the Directory
	attr, err := suite.fileCache.GetAttr(internal.GetAttrOptions{Name: file})
	suite.assert.NoError(err)
	suite.assert.NotNil(attr)
	suite.assert.EqualValues(file, attr.Path)
}

func (suite *fileCacheTestSuite) TestGetAttrCase3() {
	defer suite.cleanupTest()
	// Setup
	file := "file26"
	// By default createEmptyFile is false, so we will not create these files in cloud storage until they are closed.
	suite.fileCache.CreateFile(internal.CreateFileOptions{Name: file, Mode: 0777})
	suite.fileCache.TruncateFile(internal.TruncateFileOptions{Name: file, Size: 1024})
	// Create the files in fake_storage and simulate different sizes
	//suite.loopback.CreateFile(internal.CreateFileOptions{Name: file, Mode: 0777}) // Length is default 0

	// Read the Directory
	attr, err := suite.fileCache.GetAttr(internal.GetAttrOptions{Name: file})
	suite.assert.NoError(err)
	suite.assert.NotNil(attr)
	suite.assert.EqualValues(file, attr.Path)
	// this check is flaky in our CI pipeline on Linux, so skip it
	if runtime.GOOS != "windows" {
		fmt.Println("Skipping TestGetAttrCase3 attr.Size check on Linux because it's flaky.")
	} else {
		suite.assert.EqualValues(1024, attr.Size)
	}
}

func (suite *fileCacheTestSuite) TestGetAttrCase4() {
	defer suite.cleanupTest()
	// Setup
	file := "file27"
	// By default createEmptyFile is false, so we will not create these files in cloud storage until they are closed.
	createHandle, err := suite.fileCache.CreateFile(internal.CreateFileOptions{Name: file, Mode: 0777})
	suite.assert.NoError(err)
	suite.assert.NotNil(createHandle)

	size := (100 * 1024 * 1024)
	data := make([]byte, size)

	written, err := suite.fileCache.WriteFile(internal.WriteFileOptions{Handle: createHandle, Offset: 0, Data: data})
	suite.assert.NoError(err)
	suite.assert.EqualValues(size, written)

	err = suite.fileCache.FlushFile(internal.FlushFileOptions{Handle: createHandle})
	suite.assert.NoError(err)

	err = suite.fileCache.CloseFile(internal.CloseFileOptions{Handle: createHandle})
	suite.assert.NoError(err)

	// Wait  file is evicted
	_, err = os.Stat(filepath.Join(suite.cache_path, file))
	for i := 0; i < 2000 && !os.IsNotExist(err); i++ {
		time.Sleep(10 * time.Millisecond)
		_, err = os.Stat(filepath.Join(suite.cache_path, file))
	}
	// TODO: why is check test flaky (on both platforms)?
	fmt.Println("Skipping TestGetAttrCase4 eviction check (flaky).")
	// suite.assert.True(os.IsNotExist(err))

	// open the file in parallel and try getting the size of file while open is on going
	go suite.fileCache.OpenFile(internal.OpenFileOptions{Name: file, Mode: 0666})

	// Read the Directory
	attr, err := suite.fileCache.GetAttr(internal.GetAttrOptions{Name: file})
	suite.assert.NoError(err)
	suite.assert.NotNil(attr)
	suite.assert.EqualValues(file, attr.Path)
	suite.assert.EqualValues(size, attr.Size)
}

// func (suite *fileCacheTestSuite) TestGetAttrError() {
// defer suite.cleanupTest()
// 	// Setup
// 	name := "file"
// 	attr, err := suite.fileCache.GetAttr(internal.GetAttrOptions{Name: name})
// 	suite.assert.NotNil(err)
// 	suite.assert.EqualValues(syscall.ENOENT, err)
// 	suite.assert.EqualValues("", attr.Name)
// }

func (suite *fileCacheTestSuite) TestRenameFileNotInCache() {
	defer suite.cleanupTest()
	// Setup
	src := "source1"
	dst := "destination1"
	handle, err := suite.fileCache.CreateFile(internal.CreateFileOptions{Name: src, Mode: 0777})
	suite.assert.NoError(err)
	err = suite.fileCache.CloseFile(internal.CloseFileOptions{Handle: handle})
	suite.assert.NoError(err)

	_, err = os.Stat(filepath.Join(suite.cache_path, src))
	for i := 0; i < 1000 && !os.IsNotExist(err); i++ {
		time.Sleep(10 * time.Millisecond)
		_, err = os.Stat(filepath.Join(suite.cache_path, src))
	}
	suite.assert.True(os.IsNotExist(err))

	// Path should be in fake storage
	suite.assert.FileExists(filepath.Join(suite.fake_storage_path, src))

	// RenameFile
	err = suite.fileCache.RenameFile(internal.RenameFileOptions{Src: src, Dst: dst})
	suite.assert.NoError(err)

	// Path in fake storage should be updated
	suite.assert.NoFileExists(filepath.Join(suite.fake_storage_path, src)) // Src does not exist
	suite.assert.FileExists(filepath.Join(suite.fake_storage_path, dst))   // Dst does exist
}

func (suite *fileCacheTestSuite) TestRenameFileInCache() {
	defer suite.cleanupTest()
	// Setup
	src := "source2"
	dst := "destination2"
	createHandle, err := suite.fileCache.CreateFile(internal.CreateFileOptions{Name: src, Mode: 0666})
	suite.assert.NoError(err)
	err = suite.fileCache.CloseFile(internal.CloseFileOptions{Handle: createHandle})
	suite.assert.NoError(err)
	openHandle, err := suite.fileCache.OpenFile(internal.OpenFileOptions{Name: src, Mode: 0666})
	suite.assert.NoError(err)

	// Path should be in the file cache
	suite.assert.FileExists(filepath.Join(suite.cache_path, src))
	// Path should be in fake storage
	suite.assert.FileExists(filepath.Join(suite.fake_storage_path, src))

	// RenameFile
	err = suite.fileCache.RenameFile(internal.RenameFileOptions{Src: src, Dst: dst})
	suite.assert.NoError(err)
	// Path in fake storage and file cache should be updated
	suite.assert.NoFileExists(filepath.Join(suite.cache_path, src))        // Src does not exist
	suite.assert.FileExists(filepath.Join(suite.cache_path, dst))          // Dst shall exists in cache
	suite.assert.NoFileExists(filepath.Join(suite.fake_storage_path, src)) // Src does not exist
	suite.assert.FileExists(filepath.Join(suite.fake_storage_path, dst))   // Dst does exist

	suite.fileCache.CloseFile(internal.CloseFileOptions{Handle: openHandle})
}

func (suite *fileCacheTestSuite) TestRenameFileCase2() {
	defer suite.cleanupTest()
	// Default is to not create empty files on create file to support immutable storage.
	src := "source3"
	dst := "destination3"
	suite.fileCache.CreateFile(internal.CreateFileOptions{Name: src, Mode: 0777})

	err := suite.fileCache.RenameFile(internal.RenameFileOptions{Src: src, Dst: dst})
	suite.assert.Error(err)
	suite.assert.Equal(syscall.EIO, err)

	// Src should be in local cache (since we failed the operation)
	suite.assert.FileExists(filepath.Join(suite.cache_path, src))
	// Src should not be in fake storage
	suite.assert.NoFileExists(filepath.Join(suite.fake_storage_path, src))
	// Dst should not be in fake storage
	suite.assert.NoFileExists(filepath.Join(suite.fake_storage_path, dst))
}

func (suite *fileCacheTestSuite) TestRenameFileAndCacheCleanup() {
	defer suite.cleanupTest()
	suite.cleanupTest()

	config := fmt.Sprintf("file_cache:\n  path: %s\n  offload-io: true\n  timeout-sec: 2\n\nloopbackfs:\n  path: %s",
		suite.cache_path, suite.fake_storage_path)
	suite.setupTestHelper(config) // setup a new file cache with a custom config (teardown will occur after the test as usual)

	src := "source4"
	dst := "destination4"
	createHandle, _ := suite.fileCache.CreateFile(internal.CreateFileOptions{Name: src, Mode: 0666})
	suite.fileCache.CloseFile(internal.CloseFileOptions{Handle: createHandle})
	openHandle, _ := suite.fileCache.OpenFile(internal.OpenFileOptions{Name: src, Mode: 0666})

	// Path should be in the file cache
	suite.assert.FileExists(suite.cache_path + "/" + src)
	// Path should be in fake storage
	suite.assert.FileExists(suite.fake_storage_path + "/" + src)

	// RenameFile
	err := suite.fileCache.RenameFile(internal.RenameFileOptions{Src: src, Dst: dst})
	suite.assert.NoError(err)
	// Path in fake storage and file cache should be updated
	suite.assert.NoFileExists(suite.cache_path + "/" + src)        // Src does not exist
	suite.assert.FileExists(suite.cache_path + "/" + dst)          // Dst shall exists in cache
	suite.assert.NoFileExists(suite.fake_storage_path + "/" + src) // Src does not exist
	suite.assert.FileExists(suite.fake_storage_path + "/" + dst)   // Dst does exist

	suite.fileCache.CloseFile(internal.CloseFileOptions{Handle: openHandle})

<<<<<<< HEAD
	time.Sleep(1 * time.Second)                    // Check once before the cache cleanup that file exists
	_, err = os.Stat(suite.cache_path + "/" + dst) // Dst shall exists in cache
	suite.assert.True(err == nil || os.IsExist(err))

	time.Sleep(2 * time.Second)                    // Wait for the cache cleanup to occur
	_, err = os.Stat(suite.cache_path + "/" + dst) // Dst shall not exists in cache
	suite.assert.True(err == nil || os.IsNotExist(err))
=======
	time.Sleep(5 * time.Second)                           // Check once before the cache cleanup that file exists
	suite.assert.FileExists(suite.cache_path + "/" + dst) // Dst shall exists in cache

	time.Sleep(8 * time.Second)                           // Wait for the cache cleanup to occur
	suite.assert.FileExists(suite.cache_path + "/" + dst) // Dst shall not exists in cache
>>>>>>> dacebda6
}

func (suite *fileCacheTestSuite) TestRenameFileAndCacheCleanupWithNoTimeout() {
	defer suite.cleanupTest()
	suite.cleanupTest()

	config := fmt.Sprintf("file_cache:\n  path: %s\n  offload-io: true\n  timeout-sec: 0\n\nloopbackfs:\n  path: %s",
		suite.cache_path, suite.fake_storage_path)
	suite.setupTestHelper(config) // setup a new file cache with a custom config (teardown will occur after the test as usual)

	src := "source5"
	dst := "destination5"
	createHandle, _ := suite.fileCache.CreateFile(internal.CreateFileOptions{Name: src, Mode: 0666})
	suite.fileCache.CloseFile(internal.CloseFileOptions{Handle: createHandle})
	openHandle, _ := suite.fileCache.OpenFile(internal.OpenFileOptions{Name: src, Mode: 0666})

	// Path should be in the file cache
	suite.assert.FileExists(suite.cache_path + "/" + src)
	// Path should be in fake storage
	suite.assert.FileExists(suite.fake_storage_path + "/" + src)

	// RenameFile
	err := suite.fileCache.RenameFile(internal.RenameFileOptions{Src: src, Dst: dst})
	suite.assert.NoError(err)
	// Path in fake storage and file cache should be updated
	suite.assert.NoFileExists(suite.cache_path + "/" + src)        // Src does not exist
	suite.assert.FileExists(suite.cache_path + "/" + dst)          // Dst shall exists in cache
	suite.assert.NoFileExists(suite.fake_storage_path + "/" + src) // Src does not exist
	suite.assert.FileExists(suite.fake_storage_path + "/" + dst)   // Dst does exist

	suite.fileCache.CloseFile(internal.CloseFileOptions{Handle: openHandle})

<<<<<<< HEAD
	time.Sleep(100 * time.Millisecond)             // Wait for the cache cleanup to occur
	_, err = os.Stat(suite.cache_path + "/" + dst) // Dst shall not exists in cache
	suite.assert.True(err == nil || os.IsNotExist(err))
=======
	time.Sleep(1 * time.Second)                             // Wait for the cache cleanup to occur
	suite.assert.NoFileExists(suite.cache_path + "/" + dst) // Dst shall not exists in cache
>>>>>>> dacebda6
}

func (suite *fileCacheTestSuite) TestTruncateFileNotInCache() {
	defer suite.cleanupTest()
	// Setup
	path := "file30"
	handle, _ := suite.fileCache.CreateFile(internal.CreateFileOptions{Name: path, Mode: 0777})
	suite.fileCache.CloseFile(internal.CloseFileOptions{Handle: handle})

	_, err := os.Stat(filepath.Join(suite.cache_path, path))
	for i := 0; i < 1000 && !os.IsNotExist(err); i++ {
		time.Sleep(10 * time.Millisecond)
		_, err = os.Stat(filepath.Join(suite.cache_path, path))
	}
	suite.assert.True(os.IsNotExist(err))

	// Path should be in fake storage
	suite.assert.FileExists(filepath.Join(suite.fake_storage_path, path))

	// Chmod
	size := 1024
	err = suite.fileCache.TruncateFile(internal.TruncateFileOptions{Name: path, Size: int64(size)})
	suite.assert.NoError(err)

	// Path in fake storage should be updated
	info, _ := os.Stat(filepath.Join(suite.fake_storage_path, path))
	suite.assert.EqualValues(info.Size(), size)
}

func (suite *fileCacheTestSuite) TestTruncateFileInCache() {
	defer suite.cleanupTest()
	// Setup
	path := "file31"
	createHandle, _ := suite.fileCache.CreateFile(internal.CreateFileOptions{Name: path, Mode: 0666})
	suite.fileCache.CloseFile(internal.CloseFileOptions{Handle: createHandle})
	openHandle, _ := suite.fileCache.OpenFile(internal.OpenFileOptions{Name: path, Mode: 0666})

	// Path should be in the file cache
	suite.assert.FileExists(filepath.Join(suite.cache_path, path))
	// Path should be in fake storage
	suite.assert.FileExists(filepath.Join(suite.fake_storage_path, path))

	// Chmod
	size := 1024
	err := suite.fileCache.TruncateFile(internal.TruncateFileOptions{Name: path, Size: int64(size)})
	suite.assert.NoError(err)
	// Path in fake storage and file cache should be updated
	info, _ := os.Stat(filepath.Join(suite.cache_path, path))
	suite.assert.EqualValues(info.Size(), size)
	info, _ = os.Stat(filepath.Join(suite.fake_storage_path, path))
	suite.assert.EqualValues(info.Size(), size)

	suite.fileCache.CloseFile(internal.CloseFileOptions{Handle: openHandle})
}

func (suite *fileCacheTestSuite) TestTruncateFileCase2() {
	defer suite.cleanupTest()
	// Default is to not create empty files on create file to support immutable storage.
	path := "file32"
	suite.fileCache.CreateFile(internal.CreateFileOptions{Name: path, Mode: 0666})

	size := 1024
	err := suite.fileCache.TruncateFile(internal.TruncateFileOptions{Name: path, Size: int64(size)})
	suite.assert.NoError(err)

	// Path should be in the file cache and size should be updated
	info, err := os.Stat(filepath.Join(suite.cache_path, path))
	suite.assert.NoError(err)
	suite.assert.EqualValues(info.Size(), size)

	// Path should not be in fake storage
	// With new changes we always download and then truncate so file will exists in local path
	// suite.assert.NoFileExists(suite.fake_storage_path + "/" + path)
}

func (suite *fileCacheTestSuite) TestZZMountPathConflict() {
	defer suite.cleanupTest()
	cacheTimeout := 1
	configuration := fmt.Sprintf("file_cache:\n  path: %s\n  offload-io: true\n  timeout-sec: %d\n\nloopbackfs:\n  path: %s",
		suite.cache_path, cacheTimeout, suite.fake_storage_path)

	fileCache := NewFileCacheComponent()
	config.ReadConfigFromReader(strings.NewReader(configuration))
	config.Set("mount-path", suite.cache_path)
	err := fileCache.Configure(true)
	suite.assert.Error(err)
	suite.assert.Contains(err.Error(), "[tmp-path is same as mount path]")
}

// This test does not run on Windows unless you have admin rights since
// creating symlinks is only allowed as an admin
func (suite *fileCacheTestSuite) TestCachePathSymlink() {
	// Ignore test on Windows so pass a true test so the test passes
	if runtime.GOOS == "windows" {
		suite.assert.Nil(nil)
		return
	}

	defer suite.cleanupTest()
	// Setup
	suite.cleanupTest()
	err := os.Mkdir(suite.cache_path, 0777)
	defer os.RemoveAll(suite.cache_path)
	suite.assert.NoError(err)
	symlinkPath := suite.cache_path + ".lnk"
	err = os.Symlink(common.NormalizeObjectName(suite.cache_path), symlinkPath)
	defer os.Remove(symlinkPath)
	suite.assert.NoError(err)
	configuration := fmt.Sprintf("file_cache:\n  path: %s\n  offload-io: true\n\nloopbackfs:\n  path: %s",
		symlinkPath, suite.fake_storage_path)
	suite.setupTestHelper(configuration)

	file := "file39"
	handle, _ := suite.fileCache.CreateFile(internal.CreateFileOptions{Name: file, Mode: 0777})
	testData := "test data"
	data := []byte(testData)
	suite.fileCache.WriteFile(internal.WriteFileOptions{Handle: handle, Offset: 0, Data: data})
	suite.fileCache.FlushFile(internal.FlushFileOptions{Handle: handle})

	handle, _ = suite.fileCache.OpenFile(internal.OpenFileOptions{Name: file, Mode: 0777})

	output := make([]byte, 9)
	n, err := suite.fileCache.ReadInBuffer(internal.ReadInBufferOptions{Handle: handle, Offset: 0, Data: output})
	suite.assert.NoError(err)
	suite.assert.Equal(9, n)
	suite.assert.EqualValues(data, output)
}

func (suite *fileCacheTestSuite) TestZZOffloadIO() {
	defer suite.cleanupTest()
	configuration := fmt.Sprintf("file_cache:\n  path: %s\n  timeout-sec: 0\n\nloopbackfs:\n  path: %s",
		suite.cache_path, suite.fake_storage_path)

	suite.setupTestHelper(configuration)

	file := "file40"
	handle, err := suite.fileCache.CreateFile(internal.CreateFileOptions{Name: file, Mode: 0777})
	suite.assert.NoError(err)
	suite.assert.NotNil(handle)
	suite.assert.True(handle.Cached())

	suite.fileCache.CloseFile(internal.CloseFileOptions{Handle: handle})
}

func (suite *fileCacheTestSuite) TestZZZZLazyWrite() {
	defer suite.cleanupTest()
	configuration := fmt.Sprintf("file_cache:\n  path: %s\n  timeout-sec: 0\n\nloopbackfs:\n  path: %s",
		suite.cache_path, suite.fake_storage_path)

	suite.setupTestHelper(configuration)
	suite.fileCache.lazyWrite = true

	file := "file101"
	handle, _ := suite.fileCache.CreateFile(internal.CreateFileOptions{Name: file, Mode: 0777})
	data := make([]byte, 10*1024*1024)
	_, _ = suite.fileCache.WriteFile(internal.WriteFileOptions{Handle: handle, Offset: 0, Data: data})
	_ = suite.fileCache.FlushFile(internal.FlushFileOptions{Handle: handle})

	// As lazy write is enabled flush shall not upload the file
	suite.assert.True(handle.Dirty())

	_ = suite.fileCache.CloseFile(internal.CloseFileOptions{Handle: handle})
	time.Sleep(5 * time.Second)
	suite.fileCache.lazyWrite = false

	// As lazy write is enabled flush shall not upload the file
	suite.assert.False(handle.Dirty())
}

func (suite *fileCacheTestSuite) TestStatFS() {
	defer suite.cleanupTest()
	cacheTimeout := 5
	maxSizeMb := 2
	config := fmt.Sprintf("file_cache:\n  path: %s\n  max-size-mb: %d\n  offload-io: true\n  timeout-sec: %d\n\nloopbackfs:\n  path: %s",
		suite.cache_path, maxSizeMb, cacheTimeout, suite.fake_storage_path)
	os.Mkdir(suite.cache_path, 0777)
	suite.setupTestHelper(config) // setup a new file cache with a custom config (teardown will occur after the test as usual)

	file := "file41"
	handle, _ := suite.fileCache.CreateFile(internal.CreateFileOptions{Name: file, Mode: 0777})
	data := make([]byte, 1024*1024)
	suite.fileCache.WriteFile(internal.WriteFileOptions{Handle: handle, Offset: 0, Data: data})
	suite.fileCache.FlushFile(internal.FlushFileOptions{Handle: handle})
	stat, ret, err := suite.fileCache.StatFs()
	suite.assert.True(ret)
	suite.assert.NoError(err)
	suite.assert.NotEqual(&common.Statfs_t{}, stat)

	// Added additional checks for StatFS
	suite.assert.Equal(int64(4096), stat.Bsize)
	suite.assert.Equal(int64(4096), stat.Frsize)
	suite.assert.Equal(uint64(512), stat.Blocks)
	suite.assert.Equal(uint64(255), stat.Namemax)
}

func (suite *fileCacheTestSuite) TestReadFileWithRefresh() {
	defer suite.cleanupTest()
	// Configure to create empty files so we create the file in cloud storage
	createEmptyFile := true
	config := fmt.Sprintf("file_cache:\n  path: %s\n  offload-io: true\n  create-empty-file: %t\n  timeout-sec: 1000\n  refresh-sec: 1\n\nloopbackfs:\n  path: %s",
		suite.cache_path, createEmptyFile, suite.fake_storage_path)
	suite.setupTestHelper(config) // setup a new file cache with a custom config (teardown will occur after the test as usual)

	path := "file42"
	byteArr := []byte("test data")
	err := os.WriteFile(suite.fake_storage_path+"/"+path, byteArr, 0777)
	suite.assert.NoError(err)

	data := make([]byte, 20)

	options := internal.OpenFileOptions{Name: path, Mode: 0777}

	// Read file once and we shall get the same data
	f, err := suite.fileCache.OpenFile(options)
	suite.assert.NoError(err)
	suite.assert.False(f.Dirty())
	n, err := suite.fileCache.ReadInBuffer(internal.ReadInBufferOptions{Handle: f, Offset: 0, Data: data})
	suite.assert.NoError(err)
	suite.assert.Equal(9, n)
	err = suite.fileCache.CloseFile(internal.CloseFileOptions{Handle: f})
	suite.assert.NoError(err)

	// Modify the file in background but we shall still get the old data
	byteArr = []byte("test data1")
	err = os.WriteFile(suite.fake_storage_path+"/"+path, byteArr, 0777)
	suite.assert.NoError(err)
	f, err = suite.fileCache.OpenFile(options)
	suite.assert.NoError(err)
	suite.assert.False(f.Dirty())
	n, err = suite.fileCache.ReadInBuffer(internal.ReadInBufferOptions{Handle: f, Offset: 0, Data: data})
	suite.assert.NoError(err)
	suite.assert.Equal(9, n)
	err = suite.fileCache.CloseFile(internal.CloseFileOptions{Handle: f})
	suite.assert.NoError(err)

	// Now wait for refresh timeout and we shall get the updated content on next read
	byteArr = []byte("test data123456")
	err = os.WriteFile(suite.fake_storage_path+"/"+path, []byte("test data123456"), 0777)
	suite.assert.NoError(err)
	time.Sleep(2 * time.Second)
	f, err = suite.fileCache.OpenFile(options)
	suite.assert.NoError(err)
	suite.assert.False(f.Dirty())
	n, err = suite.fileCache.ReadInBuffer(internal.ReadInBufferOptions{Handle: f, Offset: 0, Data: data})
	suite.assert.NoError(err)
	suite.assert.Equal(15, n)
	err = suite.fileCache.CloseFile(internal.CloseFileOptions{Handle: f})
	suite.assert.NoError(err)
}

func (suite *fileCacheTestSuite) TestHardLimitOnSize() {
	defer suite.cleanupTest()
	// Configure to create empty files so we create the file in cloud storage
	config := fmt.Sprintf("file_cache:\n  path: %s\n  offload-io: true\n  hard-limit: true\n  max-size-mb: 2\n\nloopbackfs:\n  path: %s",
		suite.cache_path, suite.fake_storage_path)
	suite.setupTestHelper(config) // setup a new file cache with a custom config (teardown will occur after the test as usual)

	data := make([]byte, 3*MB)
	pathbig := "filebig"
	err := os.WriteFile(suite.fake_storage_path+"/"+pathbig, data, 0777)
	suite.assert.NoError(err)

	data = make([]byte, 1*MB)
	pathsmall := "filesmall"
	err = os.WriteFile(suite.fake_storage_path+"/"+pathsmall, data, 0777)
	suite.assert.NoError(err)

	smallHandle, err := suite.fileCache.OpenFile(internal.OpenFileOptions{Name: pathsmall, Flags: os.O_RDONLY, Mode: suite.fileCache.defaultPermission})
	suite.assert.NoError(err)
	// try opening small file
	err = suite.fileCache.downloadFile(smallHandle)
	suite.assert.NoError(err)
	suite.assert.False(smallHandle.Dirty())
	err = suite.fileCache.CloseFile(internal.CloseFileOptions{Handle: smallHandle})
	suite.assert.NoError(err)

	// try opening bigger file which shall fail due to hardlimit
	bigHandle, err := suite.fileCache.OpenFile(internal.OpenFileOptions{Name: pathbig, Flags: os.O_RDONLY, Mode: suite.fileCache.defaultPermission})
	suite.assert.Error(err)
	suite.assert.Nil(bigHandle)
	suite.assert.Equal(syscall.ENOSPC, err)

	// try writing a small file
	options1 := internal.CreateFileOptions{Name: pathsmall + "_new", Mode: 0777}
	f, err := suite.fileCache.CreateFile(options1)
	suite.assert.NoError(err)
	data = make([]byte, 1*MB)
	n, err := suite.fileCache.WriteFile(internal.WriteFileOptions{Handle: f, Offset: 0, Data: data})
	suite.assert.NoError(err)
	suite.assert.Equal(1*MB, n)
	err = suite.fileCache.CloseFile(internal.CloseFileOptions{Handle: f})
	suite.assert.NoError(err)

	// try writing a bigger file
	options1 = internal.CreateFileOptions{Name: pathbig + "_new", Mode: 0777}
	f, err = suite.fileCache.CreateFile(options1)
	suite.assert.NoError(err)
	data = make([]byte, 3*MB)
	n, err = suite.fileCache.WriteFile(internal.WriteFileOptions{Handle: f, Offset: 0, Data: data})
	suite.assert.Error(err)
	suite.assert.Equal(0, n)
	err = suite.fileCache.CloseFile(internal.CloseFileOptions{Handle: f})
	suite.assert.NoError(err)

	// try opening small file
	err = suite.fileCache.TruncateFile(internal.TruncateFileOptions{Name: pathsmall, Size: 1 * MB})
	suite.assert.NoError(err)

	// try opening small file
	err = suite.fileCache.TruncateFile(internal.TruncateFileOptions{Name: pathsmall, Size: 3 * MB})
	suite.assert.Error(err)
}

func (suite *fileCacheTestSuite) TestHandleDataChange() {
	defer suite.cleanupTest()
	// Configure to create empty files so we create the file in cloud storage
	createEmptyFile := true
	config := fmt.Sprintf("file_cache:\n  path: %s\n  offload-io: true\n  create-empty-file: %t\n  timeout-sec: 1000\n  refresh-sec: 10\n\nloopbackfs:\n  path: %s",
		suite.cache_path, createEmptyFile, suite.fake_storage_path)
	suite.setupTestHelper(config) // setup a new file cache with a custom config (teardown will occur after the test as usual)

	path := "file43"
	err := os.WriteFile(suite.fake_storage_path+"/"+path, []byte("test data"), 0777)
	suite.assert.NoError(err)

	data := make([]byte, 20)
	options := internal.OpenFileOptions{Name: path, Flags: os.O_RDONLY, Mode: 0777}

	// Read file once and we shall get the same data
	f, err := suite.fileCache.OpenFile(options)
	handlemap.Add(f)
	suite.assert.NoError(err)
	suite.assert.False(f.Dirty())
	n, err := suite.fileCache.ReadInBuffer(internal.ReadInBufferOptions{Handle: f, Offset: 0, Data: data})
	f, loaded := handlemap.Load(f.ID)
	suite.assert.True(loaded)
	suite.assert.NoError(err)
	suite.assert.Equal(9, n)
	err = suite.fileCache.CloseFile(internal.CloseFileOptions{Handle: f})
	suite.assert.NoError(err)

}

// In order for 'go test' to run this suite, we need to create
// a normal test function and pass our suite to suite.Run
func TestFileCacheTestSuite(t *testing.T) {
	suite.Run(t, new(fileCacheTestSuite))
}<|MERGE_RESOLUTION|>--- conflicted
+++ resolved
@@ -1384,21 +1384,11 @@
 
 	suite.fileCache.CloseFile(internal.CloseFileOptions{Handle: openHandle})
 
-<<<<<<< HEAD
-	time.Sleep(1 * time.Second)                    // Check once before the cache cleanup that file exists
-	_, err = os.Stat(suite.cache_path + "/" + dst) // Dst shall exists in cache
-	suite.assert.True(err == nil || os.IsExist(err))
-
-	time.Sleep(2 * time.Second)                    // Wait for the cache cleanup to occur
-	_, err = os.Stat(suite.cache_path + "/" + dst) // Dst shall not exists in cache
-	suite.assert.True(err == nil || os.IsNotExist(err))
-=======
-	time.Sleep(5 * time.Second)                           // Check once before the cache cleanup that file exists
+	time.Sleep(1 * time.Second)                           // Check once before the cache cleanup that file exists
 	suite.assert.FileExists(suite.cache_path + "/" + dst) // Dst shall exists in cache
 
-	time.Sleep(8 * time.Second)                           // Wait for the cache cleanup to occur
+	time.Sleep(2 * time.Second)                           // Wait for the cache cleanup to occur
 	suite.assert.FileExists(suite.cache_path + "/" + dst) // Dst shall not exists in cache
->>>>>>> dacebda6
 }
 
 func (suite *fileCacheTestSuite) TestRenameFileAndCacheCleanupWithNoTimeout() {
@@ -1431,14 +1421,8 @@
 
 	suite.fileCache.CloseFile(internal.CloseFileOptions{Handle: openHandle})
 
-<<<<<<< HEAD
-	time.Sleep(100 * time.Millisecond)             // Wait for the cache cleanup to occur
-	_, err = os.Stat(suite.cache_path + "/" + dst) // Dst shall not exists in cache
-	suite.assert.True(err == nil || os.IsNotExist(err))
-=======
-	time.Sleep(1 * time.Second)                             // Wait for the cache cleanup to occur
+	time.Sleep(100 * time.Millisecond)                      // Wait for the cache cleanup to occur
 	suite.assert.NoFileExists(suite.cache_path + "/" + dst) // Dst shall not exists in cache
->>>>>>> dacebda6
 }
 
 func (suite *fileCacheTestSuite) TestTruncateFileNotInCache() {
