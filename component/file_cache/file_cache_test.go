--- conflicted
+++ resolved
@@ -364,14 +364,6 @@
 func (suite *fileCacheTestSuite) TestDeleteDir() {
 	defer suite.cleanupTest()
 	// Setup
-<<<<<<< HEAD
-	// Configure to create empty files so we create the file in cloud storage
-	createEmptyFile := true
-	config := fmt.Sprintf("file_cache:\n  path: %s\n  offload-io: true\n  create-empty-file: %t\n\nloopbackfs:\n  path: %s",
-		suite.cache_path, createEmptyFile, suite.fake_storage_path)
-	suite.setupTestHelper(config, false) // setup a new file cache with a custom config (teardown will occur after the test as usual)
-=======
->>>>>>> 11ede4f8
 
 	dir := "dir"
 	path := dir + "/file"
@@ -412,22 +404,14 @@
 	file2 := name + "/file2"
 	file3 := name + "/file3"
 	// Create files directly in "fake_storage"
-<<<<<<< HEAD
 	suite.nextComponent.CreateDir(internal.CreateDirOptions{Name: name, Mode: 0777})
 	suite.nextComponent.CreateDir(internal.CreateDirOptions{Name: subdir, Mode: 0777})
-	suite.nextComponent.CreateFile(internal.CreateFileOptions{Name: file1})
-	suite.nextComponent.CreateFile(internal.CreateFileOptions{Name: file2})
-	suite.nextComponent.CreateFile(internal.CreateFileOptions{Name: file3})
-=======
-	suite.loopback.CreateDir(internal.CreateDirOptions{Name: name, Mode: 0777})
-	suite.loopback.CreateDir(internal.CreateDirOptions{Name: subdir, Mode: 0777})
-	handle, _ := suite.loopback.CreateFile(internal.CreateFileOptions{Name: file1})
-	suite.loopback.CloseFile(internal.CloseFileOptions{Handle: handle})
-	handle, _ = suite.loopback.CreateFile(internal.CreateFileOptions{Name: file2})
-	suite.loopback.CloseFile(internal.CloseFileOptions{Handle: handle})
-	handle, _ = suite.loopback.CreateFile(internal.CreateFileOptions{Name: file3})
-	suite.loopback.CloseFile(internal.CloseFileOptions{Handle: handle})
->>>>>>> 11ede4f8
+	handle, _ := suite.nextComponent.CreateFile(internal.CreateFileOptions{Name: file1})
+	suite.nextComponent.CloseFile(internal.CloseFileOptions{Handle: handle})
+	handle, _ = suite.nextComponent.CreateFile(internal.CreateFileOptions{Name: file2})
+	suite.nextComponent.CloseFile(internal.CloseFileOptions{Handle: handle})
+	handle, _ = suite.nextComponent.CreateFile(internal.CreateFileOptions{Name: file3})
+	suite.nextComponent.CloseFile(internal.CloseFileOptions{Handle: handle})
 
 	// Read the Directory
 	dir, _, err := suite.fileCache.StreamDir(internal.StreamDirOptions{Name: name})
@@ -484,18 +468,12 @@
 	suite.fileCache.CreateFile(internal.CreateFileOptions{Name: file3, Mode: 0777})
 	suite.fileCache.TruncateFile(internal.TruncateFileOptions{Name: file3, Size: 1024})
 	// Create the files in fake_storage and simulate different sizes
-<<<<<<< HEAD
-	suite.nextComponent.CreateFile(internal.CreateFileOptions{Name: file1, Mode: 0777}) // Length is default 0
-	suite.nextComponent.CreateFile(internal.CreateFileOptions{Name: file2, Mode: 0777})
-	suite.nextComponent.CreateFile(internal.CreateFileOptions{Name: file3, Mode: 0777})
-=======
-	handle, _ := suite.loopback.CreateFile(internal.CreateFileOptions{Name: file1, Mode: 0777}) // Length is default 0
-	suite.loopback.CloseFile(internal.CloseFileOptions{Handle: handle})
-	handle, _ = suite.loopback.CreateFile(internal.CreateFileOptions{Name: file2, Mode: 0777})
-	suite.loopback.CloseFile(internal.CloseFileOptions{Handle: handle})
-	handle, _ = suite.loopback.CreateFile(internal.CreateFileOptions{Name: file3, Mode: 0777})
-	suite.loopback.CloseFile(internal.CloseFileOptions{Handle: handle})
->>>>>>> 11ede4f8
+	handle, _ := suite.nextComponent.CreateFile(internal.CreateFileOptions{Name: file1, Mode: 0777}) // Length is default 0
+	suite.nextComponent.CloseFile(internal.CloseFileOptions{Handle: handle})
+	handle, _ = suite.nextComponent.CreateFile(internal.CreateFileOptions{Name: file2, Mode: 0777})
+	suite.nextComponent.CloseFile(internal.CloseFileOptions{Handle: handle})
+	handle, _ = suite.nextComponent.CreateFile(internal.CreateFileOptions{Name: file3, Mode: 0777})
+	suite.nextComponent.CloseFile(internal.CloseFileOptions{Handle: handle})
 
 	// Read the Directory
 	dir, _, err := suite.fileCache.StreamDir(internal.StreamDirOptions{Name: name})
@@ -540,19 +518,12 @@
 	suite.fileCache.TruncateFile(internal.TruncateFileOptions{Name: file3, Size: 1024})
 
 	// Create the files in fake_storage and simulate different sizes
-<<<<<<< HEAD
-	suite.nextComponent.CreateFile(internal.CreateFileOptions{Name: file1, Mode: 0777}) // Length is default 0
-	suite.nextComponent.CreateFile(internal.CreateFileOptions{Name: file3, Mode: 0777})
-
-	suite.nextComponent.CreateFile(internal.CreateFileOptions{Name: file4, Mode: 0777})
-=======
-	handle, _ := suite.loopback.CreateFile(internal.CreateFileOptions{Name: file1, Mode: 0777}) // Length is default 0
-	suite.loopback.CloseFile(internal.CloseFileOptions{Handle: handle})
-	handle, _ = suite.loopback.CreateFile(internal.CreateFileOptions{Name: file3, Mode: 0777})
-	suite.loopback.CloseFile(internal.CloseFileOptions{Handle: handle})
-	handle, _ = suite.loopback.CreateFile(internal.CreateFileOptions{Name: file4, Mode: 0777})
-	suite.loopback.CloseFile(internal.CloseFileOptions{Handle: handle})
->>>>>>> 11ede4f8
+	handle, _ := suite.nextComponent.CreateFile(internal.CreateFileOptions{Name: file1, Mode: 0777}) // Length is default 0
+	suite.nextComponent.CloseFile(internal.CloseFileOptions{Handle: handle})
+	handle, _ = suite.nextComponent.CreateFile(internal.CreateFileOptions{Name: file3, Mode: 0777})
+	suite.nextComponent.CloseFile(internal.CloseFileOptions{Handle: handle})
+	handle, _ = suite.nextComponent.CreateFile(internal.CreateFileOptions{Name: file4, Mode: 0777})
+	suite.nextComponent.CloseFile(internal.CloseFileOptions{Handle: handle})
 	suite.fileCache.TruncateFile(internal.TruncateFileOptions{Name: file4, Size: 1024})
 	suite.fileCache.TruncateFile(internal.TruncateFileOptions{Name: file4, Size: 0})
 
@@ -619,15 +590,6 @@
 
 func (suite *fileCacheTestSuite) TestRenameDir() {
 	defer suite.cleanupTest()
-<<<<<<< HEAD
-	// Setup
-	// Configure to create empty files so we create the file in cloud storage
-	createEmptyFile := true
-	config := fmt.Sprintf("file_cache:\n  path: %s\n  offload-io: true\n  create-empty-file: %t\n\nloopbackfs:\n  path: %s",
-		suite.cache_path, createEmptyFile, suite.fake_storage_path)
-	suite.setupTestHelper(config, false) // setup a new file cache with a custom config (teardown will occur after the test as usual)
-=======
->>>>>>> 11ede4f8
 
 	// Setup
 	src := "src"
@@ -901,11 +863,11 @@
 func (suite *fileCacheTestSuite) TestOpenFileNotInCache() {
 	defer suite.cleanupTest()
 	path := "file7"
-	handle, _ := suite.loopback.CreateFile(internal.CreateFileOptions{Name: path, Mode: 0777})
+	handle, _ := suite.nextComponent.CreateFile(internal.CreateFileOptions{Name: path, Mode: 0777})
 	testData := "test data"
 	data := []byte(testData)
-	suite.loopback.WriteFile(internal.WriteFileOptions{Handle: handle, Offset: 0, Data: data})
-	suite.loopback.CloseFile(internal.CloseFileOptions{Handle: handle})
+	suite.nextComponent.WriteFile(internal.WriteFileOptions{Handle: handle, Offset: 0, Data: data})
+	suite.nextComponent.CloseFile(internal.CloseFileOptions{Handle: handle})
 
 	handle, err := suite.fileCache.OpenFile(internal.OpenFileOptions{Name: path, Flags: os.O_RDWR, Mode: suite.fileCache.defaultPermission})
 	suite.assert.NoError(err)
@@ -959,13 +921,9 @@
 func (suite *fileCacheTestSuite) TestCloseFileAndEvict() {
 	defer suite.cleanupTest()
 	suite.cleanupTest()
-	configuration := fmt.Sprintf("file_cache:\n  path: %s\n  timeout-sec: %d\n\nloopbackfs:\n  path: %s",
+	config := fmt.Sprintf("file_cache:\n  path: %s\n  timeout-sec: %d\n\nloopbackfs:\n  path: %s",
 		suite.cache_path, minimumFileCacheTimeout, suite.fake_storage_path)
-<<<<<<< HEAD
 	suite.setupTestHelper(config, false) // setup a new file cache with a custom config (teardown will occur after the test as usual)
-=======
-	suite.setupTestHelper(configuration)
->>>>>>> 11ede4f8
 
 	path := "file10"
 	handle, _ := suite.fileCache.CreateFile(internal.CreateFileOptions{Name: path, Mode: 0777})
@@ -1019,13 +977,9 @@
 	defer suite.cleanupTest()
 
 	suite.cleanupTest()
-	configuration := fmt.Sprintf("file_cache:\n  path: %s\n  timeout-sec: %d\n\nloopbackfs:\n  path: %s",
+	config := fmt.Sprintf("file_cache:\n  path: %s\n  timeout-sec: %d\n\nloopbackfs:\n  path: %s",
 		suite.cache_path, minimumFileCacheTimeout, suite.fake_storage_path)
-<<<<<<< HEAD
 	suite.setupTestHelper(config, false) // setup a new file cache with a custom config (teardown will occur after the test as usual)
-=======
-	suite.setupTestHelper(configuration)
->>>>>>> 11ede4f8
 
 	// Setup
 	path := "file12"
@@ -1202,12 +1156,8 @@
 	// Setup
 	file := "file24"
 	// Create files directly in "fake_storage"
-<<<<<<< HEAD
-	suite.nextComponent.CreateFile(internal.CreateFileOptions{Name: file, Mode: 0777})
-=======
-	handle, _ := suite.loopback.CreateFile(internal.CreateFileOptions{Name: file, Mode: 0777})
-	suite.loopback.CloseFile(internal.CloseFileOptions{Handle: handle})
->>>>>>> 11ede4f8
+	handle, _ := suite.nextComponent.CreateFile(internal.CreateFileOptions{Name: file, Mode: 0777})
+	suite.nextComponent.CloseFile(internal.CloseFileOptions{Handle: handle})
 
 	// Read the Directory
 	attr, err := suite.fileCache.GetAttr(internal.GetAttrOptions{Name: file})
@@ -1238,7 +1188,7 @@
 	suite.fileCache.CreateFile(internal.CreateFileOptions{Name: file, Mode: 0777})
 	suite.fileCache.TruncateFile(internal.TruncateFileOptions{Name: file, Size: 1024})
 	// Create the files in fake_storage and simulate different sizes
-	//suite.loopback.CreateFile(internal.CreateFileOptions{Name: file, Mode: 0777}) // Length is default 0
+	//suite.nextComponent.CreateFile(internal.CreateFileOptions{Name: file, Mode: 0777}) // Length is default 0
 
 	// Read the Directory
 	attr, err := suite.fileCache.GetAttr(internal.GetAttrOptions{Name: file})
@@ -1254,7 +1204,7 @@
 	suite.cleanupTest()
 	configuration := fmt.Sprintf("file_cache:\n  path: %s\n  timeout-sec: %d\n\nloopbackfs:\n  path: %s",
 		suite.cache_path, minimumFileCacheTimeout, suite.fake_storage_path)
-	suite.setupTestHelper(configuration)
+	suite.setupTestHelper(configuration, false)
 
 	// Setup
 	file := "file27"
@@ -1311,8 +1261,8 @@
 	// Setup
 	src := "source1"
 	dst := "destination1"
-	handle, _ := suite.loopback.CreateFile(internal.CreateFileOptions{Name: src, Mode: 0777})
-	suite.loopback.CloseFile(internal.CloseFileOptions{Handle: handle})
+	handle, _ := suite.nextComponent.CreateFile(internal.CreateFileOptions{Name: src, Mode: 0777})
+	suite.nextComponent.CloseFile(internal.CloseFileOptions{Handle: handle})
 
 	// Path should be in fake storage
 	suite.assert.FileExists(filepath.Join(suite.fake_storage_path, src))
@@ -1355,16 +1305,9 @@
 	defer suite.cleanupTest()
 
 	suite.cleanupTest()
-<<<<<<< HEAD
-
-	config := fmt.Sprintf("file_cache:\n  path: %s\n  offload-io: true\n  timeout-sec: 1\n\nloopbackfs:\n  path: %s",
-		suite.cache_path, suite.fake_storage_path)
-	suite.setupTestHelper(config, false) // setup a new file cache with a custom config (teardown will occur after the test as usual)
-=======
-	configuration := fmt.Sprintf("file_cache:\n  path: %s\n  timeout-sec: %d\n\nloopbackfs:\n  path: %s",
+	config := fmt.Sprintf("file_cache:\n  path: %s\n  timeout-sec: %d\n\nloopbackfs:\n  path: %s",
 		suite.cache_path, minimumFileCacheTimeout, suite.fake_storage_path)
-	suite.setupTestHelper(configuration)
->>>>>>> 11ede4f8
+	suite.setupTestHelper(config, false)
 
 	src := "source4"
 	dst := "destination4"
@@ -1405,9 +1348,9 @@
 	dst := "destination5"
 
 	// create file in cloud
-	handle, err := suite.loopback.CreateFile(internal.CreateFileOptions{Name: src, Mode: 0666})
-	suite.assert.NoError(err)
-	err = suite.loopback.CloseFile(internal.CloseFileOptions{Handle: handle})
+	handle, err := suite.nextComponent.CreateFile(internal.CreateFileOptions{Name: src, Mode: 0666})
+	suite.assert.NoError(err)
+	err = suite.nextComponent.CloseFile(internal.CloseFileOptions{Handle: handle})
 	suite.assert.NoError(err)
 
 	// open file for writing
@@ -1559,8 +1502,8 @@
 	defer suite.cleanupTest()
 	// Setup
 	path := "file30"
-	handle, _ := suite.loopback.CreateFile(internal.CreateFileOptions{Name: path, Mode: 0777})
-	suite.loopback.CloseFile(internal.CloseFileOptions{Handle: handle})
+	handle, _ := suite.nextComponent.CreateFile(internal.CreateFileOptions{Name: path, Mode: 0777})
+	suite.nextComponent.CloseFile(internal.CloseFileOptions{Handle: handle})
 
 	// Path should be in fake storage
 	suite.assert.FileExists(filepath.Join(suite.fake_storage_path, path))
@@ -1688,13 +1631,6 @@
 
 func (suite *fileCacheTestSuite) TestZZZZLazyWrite() {
 	defer suite.cleanupTest()
-<<<<<<< HEAD
-	configuration := fmt.Sprintf("file_cache:\n  path: %s\n  timeout-sec: 0\n\nloopbackfs:\n  path: %s",
-		suite.cache_path, suite.fake_storage_path)
-
-	suite.setupTestHelper(configuration, false)
-=======
->>>>>>> 11ede4f8
 	suite.fileCache.lazyWrite = true
 
 	file := "file101"
@@ -1748,16 +1684,9 @@
 func (suite *fileCacheTestSuite) TestReadFileWithRefresh() {
 	defer suite.cleanupTest()
 	// Configure to create empty files so we create the file in cloud storage
-<<<<<<< HEAD
-	createEmptyFile := true
-	config := fmt.Sprintf("file_cache:\n  path: %s\n  offload-io: true\n  create-empty-file: %t\n  timeout-sec: 1000\n  refresh-sec: 1\n\nloopbackfs:\n  path: %s",
-		suite.cache_path, createEmptyFile, suite.fake_storage_path)
-	suite.setupTestHelper(config, false) // setup a new file cache with a custom config (teardown will occur after the test as usual)
-=======
 	config := fmt.Sprintf("file_cache:\n  path: %s\n  offload-io: true\n  refresh-sec: 1\n\nloopbackfs:\n  path: %s",
 		suite.cache_path, suite.fake_storage_path)
-	suite.setupTestHelper(config) // setup a new file cache with a custom config (teardown will occur after the test as usual)
->>>>>>> 11ede4f8
+	suite.setupTestHelper(config, false) // setup a new file cache with a custom config (teardown will occur after the test as usual)
 
 	path := "file42"
 	byteArr := []byte("test data")
@@ -1869,14 +1798,6 @@
 
 func (suite *fileCacheTestSuite) TestHandleDataChange() {
 	defer suite.cleanupTest()
-<<<<<<< HEAD
-	// Configure to create empty files so we create the file in cloud storage
-	createEmptyFile := true
-	config := fmt.Sprintf("file_cache:\n  path: %s\n  offload-io: true\n  create-empty-file: %t\n  timeout-sec: 1000\n  refresh-sec: 10\n\nloopbackfs:\n  path: %s",
-		suite.cache_path, createEmptyFile, suite.fake_storage_path)
-	suite.setupTestHelper(config, false) // setup a new file cache with a custom config (teardown will occur after the test as usual)
-=======
->>>>>>> 11ede4f8
 
 	path := "file43"
 	err := os.WriteFile(suite.fake_storage_path+"/"+path, []byte("test data"), 0777)
