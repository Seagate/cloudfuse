--- conflicted
+++ resolved
@@ -889,7 +889,6 @@
 }
 
 func (suite *fileCacheTestSuite) TestCreateFileWithWritePerm() {
-<<<<<<< HEAD
 	if runtime.GOOS == "windows" {
 		defer suite.cleanupTest()
 		// Default is to not create empty files on create file to support immutable storage.
@@ -927,28 +926,6 @@
 		err = suite.fileCache.CloseFile(internal.CloseFileOptions{Handle: f})
 		suite.assert.NoError(err)
 		info, _ := os.Stat(suite.cache_path + "/" + path)
-=======
-	defer suite.cleanupTest()
-	// Default is to not create empty files on create file to support immutable storage.
-	path := "file1"
-	options := internal.CreateFileOptions{Name: path, Mode: 0222}
-	f, err := suite.fileCache.CreateFile(options)
-	suite.assert.Nil(err)
-	suite.assert.True(f.Dirty()) // Handle should be dirty since it was not created in storage
-
-	os.Chmod(suite.cache_path+"/"+path, 0331)
-
-	// Path should be added to the file cache
-	_, err = os.Stat(suite.cache_path + "/" + path)
-	suite.assert.True(err == nil || os.IsExist(err))
-	// Path should not be in fake storage
-	_, err = os.Stat(suite.fake_storage_path + "/" + path)
-	suite.assert.True(os.IsNotExist(err))
-	err = suite.fileCache.CloseFile(internal.CloseFileOptions{Handle: f})
-	suite.assert.Nil(err)
-	info, _ := os.Stat(suite.cache_path + "/" + path)
-	if info != nil {
->>>>>>> 4ef97799
 		suite.assert.Equal(info.Mode(), fs.FileMode(0331))
 	}
 }
@@ -2212,7 +2189,9 @@
 
 	config := fmt.Sprintf("file_cache:\n  path: %s\n  timeout-sec: 1000\n\nloopbackfs:\n  path: %s",
 		suite.cache_path, suite.fake_storage_path)
-	suite.setupTestHelper(config) // setup a new file cache with a custom config (teardown will occur after the test as usual)
+	suite.setupTestHelper(
+		config,
+	) // setup a new file cache with a custom config (teardown will occur after the test as usual)
 
 	// Create local and remote dir structures
 	suite.createLocalDirectoryStructure()
@@ -2220,19 +2199,25 @@
 
 	// Create a file in the some random directories
 	file := "file43"
-	h, err := suite.fileCache.CreateFile(internal.CreateFileOptions{Name: filepath.Join("a", "b", "c", "d", file), Mode: 0777})
+	h, err := suite.fileCache.CreateFile(
+		internal.CreateFileOptions{Name: filepath.Join("a", "b", "c", "d", file), Mode: 0777},
+	)
 	suite.assert.Nil(err)
 	suite.assert.NotNil(h)
 	err = suite.fileCache.CloseFile(internal.CloseFileOptions{Handle: h})
 	suite.assert.Nil(err)
 
-	h, err = suite.fileCache.CreateFile(internal.CreateFileOptions{Name: filepath.Join("a", "b", file), Mode: 0777})
+	h, err = suite.fileCache.CreateFile(
+		internal.CreateFileOptions{Name: filepath.Join("a", "b", file), Mode: 0777},
+	)
 	suite.assert.Nil(err)
 	suite.assert.NotNil(h)
 	err = suite.fileCache.CloseFile(internal.CloseFileOptions{Handle: h})
 	suite.assert.Nil(err)
 
-	h, err = suite.fileCache.CreateFile(internal.CreateFileOptions{Name: filepath.Join("h", "l", "m", file), Mode: 0777})
+	h, err = suite.fileCache.CreateFile(
+		internal.CreateFileOptions{Name: filepath.Join("h", "l", "m", file), Mode: 0777},
+	)
 	suite.assert.Nil(err)
 	suite.assert.NotNil(h)
 	err = suite.fileCache.CloseFile(internal.CloseFileOptions{Handle: h})
@@ -2242,52 +2227,78 @@
 	empty := suite.fileCache.IsDirEmpty(internal.IsDirEmptyOptions{Name: filepath.Join("a")})
 	suite.assert.False(empty)
 
-	empty = suite.fileCache.IsDirEmpty(internal.IsDirEmptyOptions{Name: filepath.Join("a", "b", "c", "d")})
+	empty = suite.fileCache.IsDirEmpty(
+		internal.IsDirEmptyOptions{Name: filepath.Join("a", "b", "c", "d")},
+	)
 	suite.assert.False(empty)
 
 	// Validate one empty directory as well
-	empty = suite.fileCache.IsDirEmpty(internal.IsDirEmptyOptions{Name: filepath.Join("a", "b", "e", "f")})
+	empty = suite.fileCache.IsDirEmpty(
+		internal.IsDirEmptyOptions{Name: filepath.Join("a", "b", "e", "f")},
+	)
 	suite.assert.True(empty)
 
 	// Delete file from one of the directory and validate its empty now, but its parent is not empty
-	err = suite.fileCache.DeleteFile(internal.DeleteFileOptions{Name: filepath.Join("a", "b", "c", "d", file)})
+	err = suite.fileCache.DeleteFile(
+		internal.DeleteFileOptions{Name: filepath.Join("a", "b", "c", "d", file)},
+	)
 	suite.assert.Nil(err)
 
-	empty = suite.fileCache.IsDirEmpty(internal.IsDirEmptyOptions{Name: filepath.Join("a", "b", "c", "d")})
+	empty = suite.fileCache.IsDirEmpty(
+		internal.IsDirEmptyOptions{Name: filepath.Join("a", "b", "c", "d")},
+	)
 	suite.assert.True(empty)
-	empty = suite.fileCache.IsDirEmpty(internal.IsDirEmptyOptions{Name: filepath.Join("a", "b", "c")})
+	empty = suite.fileCache.IsDirEmpty(
+		internal.IsDirEmptyOptions{Name: filepath.Join("a", "b", "c")},
+	)
 	suite.assert.False(empty)
 
 	// Delete file only locally and not on remote and validate the directory is still not empty
-	h, err = suite.fileCache.CreateFile(internal.CreateFileOptions{Name: filepath.Join("h", "l", "m", "n", file), Mode: 0777})
+	h, err = suite.fileCache.CreateFile(
+		internal.CreateFileOptions{Name: filepath.Join("h", "l", "m", "n", file), Mode: 0777},
+	)
 	suite.assert.Nil(err)
 	suite.assert.NotNil(h)
 	err = suite.fileCache.CloseFile(internal.CloseFileOptions{Handle: h})
 	suite.assert.Nil(err)
-	empty = suite.fileCache.IsDirEmpty(internal.IsDirEmptyOptions{Name: filepath.Join("h", "l", "m", "n")})
+	empty = suite.fileCache.IsDirEmpty(
+		internal.IsDirEmptyOptions{Name: filepath.Join("h", "l", "m", "n")},
+	)
 	suite.assert.False(empty)
 
 	os.Remove(filepath.Join(suite.cache_path, "h", "l", "m", "n", file))
-	empty = suite.fileCache.IsDirEmpty(internal.IsDirEmptyOptions{Name: filepath.Join("h", "l", "m", "n")})
+	empty = suite.fileCache.IsDirEmpty(
+		internal.IsDirEmptyOptions{Name: filepath.Join("h", "l", "m", "n")},
+	)
 	suite.assert.False(empty)
 	os.Remove(filepath.Join(suite.fake_storage_path, "h", "l", "m", "n", file))
-	empty = suite.fileCache.IsDirEmpty(internal.IsDirEmptyOptions{Name: filepath.Join("h", "l", "m", "n")})
+	empty = suite.fileCache.IsDirEmpty(
+		internal.IsDirEmptyOptions{Name: filepath.Join("h", "l", "m", "n")},
+	)
 	suite.assert.True(empty)
 
 	// Delete file only on remote and not on local and validate the directory is still not empty
-	h, err = suite.fileCache.CreateFile(internal.CreateFileOptions{Name: filepath.Join("h", "l", "m", "n", file), Mode: 0777})
+	h, err = suite.fileCache.CreateFile(
+		internal.CreateFileOptions{Name: filepath.Join("h", "l", "m", "n", file), Mode: 0777},
+	)
 	suite.assert.Nil(err)
 	suite.assert.NotNil(h)
 	err = suite.fileCache.CloseFile(internal.CloseFileOptions{Handle: h})
 	suite.assert.Nil(err)
-	empty = suite.fileCache.IsDirEmpty(internal.IsDirEmptyOptions{Name: filepath.Join("h", "l", "m", "n")})
+	empty = suite.fileCache.IsDirEmpty(
+		internal.IsDirEmptyOptions{Name: filepath.Join("h", "l", "m", "n")},
+	)
 	suite.assert.False(empty)
 
 	os.Remove(filepath.Join(suite.fake_storage_path, "h", "l", "m", "n", file))
-	empty = suite.fileCache.IsDirEmpty(internal.IsDirEmptyOptions{Name: filepath.Join("h", "l", "m", "n")})
+	empty = suite.fileCache.IsDirEmpty(
+		internal.IsDirEmptyOptions{Name: filepath.Join("h", "l", "m", "n")},
+	)
 	suite.assert.False(empty)
 	os.Remove(filepath.Join(suite.cache_path, "h", "l", "m", "n", file))
-	empty = suite.fileCache.IsDirEmpty(internal.IsDirEmptyOptions{Name: filepath.Join("h", "l", "m", "n")})
+	empty = suite.fileCache.IsDirEmpty(
+		internal.IsDirEmptyOptions{Name: filepath.Join("h", "l", "m", "n")},
+	)
 	suite.assert.True(empty)
 }
 
@@ -2312,26 +2323,11 @@
 	err = os.MkdirAll(filepath.Join(suite.fake_storage_path, "a", "b", "e", "f"), 0777)
 	suite.assert.NoError(err)
 
-<<<<<<< HEAD
-	val, err = suite.fileCache.DeleteEmptyDirs(
-		internal.DeleteDirOptions{Name: filepath.Join(suite.cache_path, "h")},
-	)
-=======
 	err = os.MkdirAll(filepath.Join(suite.fake_storage_path, "a", "b", "e", "g"), 0777)
->>>>>>> 4ef97799
-	suite.assert.NoError(err)
-
-<<<<<<< HEAD
-func (suite *fileCacheTestSuite) TestDeleteEmptyDirsNegative() {
-	defer suite.cleanupTest()
-
-	suite.createDirectoryStructure()
-	file, err := os.Create(filepath.Join(suite.cache_path, "h", "l", "m", "n", "file.txt"))
-=======
+	suite.assert.NoError(err)
+
 	err = os.MkdirAll(filepath.Join(suite.fake_storage_path, "h", "i", "j", "k"), 0777)
->>>>>>> 4ef97799
-	suite.assert.NoError(err)
-	file.Close()
+	suite.assert.NoError(err)
 
 	err = os.MkdirAll(filepath.Join(suite.fake_storage_path, "h", "l", "m", "n"), 0777)
 	suite.assert.NoError(err)
