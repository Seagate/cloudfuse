/*
   Licensed under the MIT License <http://opensource.org/licenses/MIT>.

   Copyright © 2023-2025 Seagate Technology LLC and/or its Affiliates
   Copyright © 2020-2025 Microsoft Corporation. All rights reserved.

   Permission is hereby granted, free of charge, to any person obtaining a copy
   of this software and associated documentation files (the "Software"), to deal
   in the Software without restriction, including without limitation the rights
   to use, copy, modify, merge, publish, distribute, sublicense, and/or sell
   copies of the Software, and to permit persons to whom the Software is
   furnished to do so, subject to the following conditions:

   The above copyright notice and this permission notice shall be included in all
   copies or substantial portions of the Software.

   THE SOFTWARE IS PROVIDED "AS IS", WITHOUT WARRANTY OF ANY KIND, EXPRESS OR
   IMPLIED, INCLUDING BUT NOT LIMITED TO THE WARRANTIES OF MERCHANTABILITY,
   FITNESS FOR A PARTICULAR PURPOSE AND NONINFRINGEMENT. IN NO EVENT SHALL THE
   AUTHORS OR COPYRIGHT HOLDERS BE LIABLE FOR ANY CLAIM, DAMAGES OR OTHER
   LIABILITY, WHETHER IN AN ACTION OF CONTRACT, TORT OR OTHERWISE, ARISING FROM,
   OUT OF OR IN CONNECTION WITH THE SOFTWARE OR THE USE OR OTHER DEALINGS IN THE
   SOFTWARE
*/

package file_cache

import (
	"context"
	"fmt"
	"io"
	"io/fs"
	"os"
	"path/filepath"
	"runtime"
	"sort"
	"strings"
	"sync"
	"syscall"
	"time"

	"github.com/Seagate/cloudfuse/common"
	"github.com/Seagate/cloudfuse/common/config"
	"github.com/Seagate/cloudfuse/common/log"
	"github.com/Seagate/cloudfuse/internal"
	"github.com/Seagate/cloudfuse/internal/handlemap"
	"github.com/Seagate/cloudfuse/internal/stats_manager"

	"github.com/spf13/cobra"
)

// Common structure for Component
type FileCache struct {
	internal.BaseComponent

	tmpPath   string          // uses os.Separator (filepath.Join)
	fileLocks *common.LockMap // uses object name (common.JoinUnixFilepath)
	policy    cachePolicy

	createEmptyFile bool
	allowNonEmpty   bool
	cacheTimeout    float64
	cleanupOnStart  bool
	policyTrace     bool
	missedChmodList sync.Map // uses object name (common.JoinUnixFilepath)
	mountPath       string   // uses os.Separator (filepath.Join)
	scheduleOps     sync.Map // uses object name (common.JoinUnixFilepath)
	allowOther      bool
	offloadIO       bool
	syncToFlush     bool
	syncToDelete    bool
	maxCacheSize    float64

	defaultPermission os.FileMode

	refreshSec        uint32
	hardLimit         bool
	diskHighWaterMark float64

	lazyWrite    bool
	fileCloseOpt sync.WaitGroup

	stopAsyncUpload    chan struct{}
	schedule           WeeklySchedule
	uploadNotifyCh     chan struct{}
	alwaysOn           bool
	activeWindows      int
	activeWindowsMutex *sync.Mutex
}

// Structure defining your config parameters
type FileCacheOptions struct {
	// e.g. var1 uint32 `config:"var1"`
	TmpPath string `config:"path"   yaml:"path,omitempty"`
	Policy  string `config:"policy" yaml:"policy,omitempty"`

	Timeout     uint32 `config:"timeout-sec"  yaml:"timeout-sec,omitempty"`
	MaxEviction uint32 `config:"max-eviction" yaml:"max-eviction,omitempty"`

	MaxSizeMB     float64 `config:"max-size-mb"    yaml:"max-size-mb,omitempty"`
	HighThreshold uint32  `config:"high-threshold" yaml:"high-threshold,omitempty"`
	LowThreshold  uint32  `config:"low-threshold"  yaml:"low-threshold,omitempty"`

	CreateEmptyFile bool `config:"create-empty-file"    yaml:"create-empty-file,omitempty"`
	AllowNonEmpty   bool `config:"allow-non-empty-temp" yaml:"allow-non-empty-temp,omitempty"`
	CleanupOnStart  bool `config:"cleanup-on-start"     yaml:"cleanup-on-start,omitempty"`

	EnablePolicyTrace bool `config:"policy-trace" yaml:"policy-trace,omitempty"`
	OffloadIO         bool `config:"offload-io"   yaml:"offload-io,omitempty"`

	// v1 support
	V1Timeout     uint32 `config:"file-cache-timeout-in-seconds" yaml:"-"`
	EmptyDirCheck bool   `config:"empty-dir-check"               yaml:"-"`
	SyncToFlush   bool   `config:"sync-to-flush"                 yaml:"sync-to-flush"`
	SyncNoOp      bool   `config:"ignore-sync"                   yaml:"ignore-sync,omitempty"`

	RefreshSec uint32 `config:"refresh-sec" yaml:"refresh-sec,omitempty"`
	HardLimit  bool   `config:"hard-limit"  yaml:"hard-limit,omitempty"`
}

type openFileOptions struct {
	flags int
	fMode fs.FileMode
}

const (
	compName                = "file_cache"
	defaultMaxEviction      = 5000
	defaultMaxThreshold     = 80
	defaultMinThreshold     = 60
	defaultFileCacheTimeout = 216000
	minimumFileCacheTimeout = 1
	defaultCacheUpdateCount = 100
	MB                      = 1024 * 1024
)

/*
	In file cache, all calls to Open or OpenFile are done by the implementation in common,
	rather than by calling os.Open or os.OpenFile. This is due to an issue on Windows, where
	the implementation in os is not correct.

	If we are on Windows, we need to use our custom OpenFile or Open function which allows a file
	in the file cache to be deleted and renamed when open, which our codebase relies on.
	See the following issue to see why we need to do this ourselves
	https://github.com/golang/go/issues/32088
*/

// Verification to check satisfaction criteria with Component Interface
var _ internal.Component = &FileCache{}

var fileCacheStatsCollector *stats_manager.StatsCollector

func (fc *FileCache) Name() string {
	return compName
}

func (fc *FileCache) SetName(name string) {
	fc.BaseComponent.SetName(name)
}

func (fc *FileCache) SetNextComponent(nc internal.Component) {
	fc.BaseComponent.SetNextComponent(nc)
}

func (fc *FileCache) Priority() internal.ComponentPriority {
	return internal.EComponentPriority.LevelMid()
}

// Start : Pipeline calls this method to start the component functionality
//
//	this shall not block the call otherwise pipeline will not start
func (fc *FileCache) Start(ctx context.Context) error {
	log.Trace("Starting component : %s", fc.Name())

	if fc.cleanupOnStart {
		err := common.TempCacheCleanup(fc.tmpPath)
		if err != nil {
			return fmt.Errorf("error in %s error [fail to cleanup temp cache]", fc.Name())
		}
	}

	if fc.policy == nil {
		return fmt.Errorf("config error in %s error [cache policy missing]", fc.Name())
	}

	err := fc.policy.StartPolicy()
	if err != nil {
		return fmt.Errorf("config error in %s error [fail to start policy]", fc.Name())
	}

	// create stats collector for file cache
	fileCacheStatsCollector = stats_manager.NewStatsCollector(fc.Name())
	log.Debug("Starting file cache stats collector")

	err = fc.SetupScheduler()
	if err != nil {
		log.Warn("FileCache::Start : Failed to setup scheduler [%s]", err.Error())
	}

	return nil
}

// Stop : Stop the component functionality and kill all threads started
func (fc *FileCache) Stop() error {
	log.Trace("Stopping component : %s", fc.Name())

	// Wait for all async upload to complete if any
	if fc.lazyWrite {
		log.Info("FileCache::Stop : Waiting for async close to complete")
		fc.fileCloseOpt.Wait()
	}

	_ = fc.policy.ShutdownPolicy()
	if !fc.allowNonEmpty {
		_ = common.TempCacheCleanup(fc.tmpPath)
	}

	fileCacheStatsCollector.Destroy()

	return nil
}

// GenConfig : Generate default config for the component
func (fc *FileCache) GenConfig() string {
	log.Info("FileCache::Configure : config generation started")

	var sb strings.Builder
	sb.WriteString(fmt.Sprintf("\n%s:", fc.Name()))

	tmpPath := ""
	_ = config.UnmarshalKey("tmp-path", &tmpPath)

	directIO := false
	_ = config.UnmarshalKey("direct-io", &directIO)

	timeout := defaultFileCacheTimeout
	if directIO {
		timeout = 0
	}

	sb.WriteString(fmt.Sprintf("\n  path: %v", common.ExpandPath(tmpPath)))
	sb.WriteString(fmt.Sprintf("\n  timeout-sec: %v", timeout))

	return sb.String()
}

// Configure : Pipeline will call this method after constructor so that you can read config and initialize yourself
//
//	Return failure if any config is not valid to exit the process
func (fc *FileCache) Configure(_ bool) error {
	log.Trace("FileCache::Configure : %s", fc.Name())

	conf := FileCacheOptions{}
	conf.SyncToFlush = true
	err := config.UnmarshalKey(compName, &conf)
	if err != nil {
		log.Err("FileCache: config error [invalid config attributes]")
		return fmt.Errorf("config error in %s [%s]", fc.Name(), err.Error())
	}

	fc.createEmptyFile = conf.CreateEmptyFile
	if config.IsSet(compName + ".file-cache-timeout-in-seconds") {
		fc.cacheTimeout = max(float64(conf.V1Timeout), minimumFileCacheTimeout)
	} else if config.IsSet(compName + ".timeout-sec") {
		fc.cacheTimeout = max(float64(conf.Timeout), minimumFileCacheTimeout)
	} else {
		fc.cacheTimeout = float64(defaultFileCacheTimeout)
	}

	directIO := false
	_ = config.UnmarshalKey("direct-io", &directIO)

	if directIO {
		fc.cacheTimeout = 0
		log.Crit("FileCache::Configure : Direct IO mode enabled, cache timeout is set to 0")
	}

	if config.IsSet(compName + ".empty-dir-check") {
		fc.allowNonEmpty = !conf.EmptyDirCheck
	} else {
		fc.allowNonEmpty = conf.AllowNonEmpty
	}
	fc.cleanupOnStart = conf.CleanupOnStart
	fc.policyTrace = conf.EnablePolicyTrace
	fc.offloadIO = conf.OffloadIO
	fc.syncToFlush = conf.SyncToFlush
	fc.syncToDelete = !conf.SyncNoOp
	fc.refreshSec = conf.RefreshSec
	fc.hardLimit = conf.HardLimit

	err = config.UnmarshalKey("lazy-write", &fc.lazyWrite)
	if err != nil {
		log.Err("FileCache: config error [unable to obtain lazy-write]")
		return fmt.Errorf("config error in %s [%s]", fc.Name(), err.Error())
	}

	fc.tmpPath = filepath.Clean(common.ExpandPath(conf.TmpPath))
	if fc.tmpPath == "" || fc.tmpPath == "." {
		homeDir, err := os.UserHomeDir()
		if err != nil {
			log.Err("FileCache: Failed to get user home directory [%s]", err.Error())
		}
		log.Warn(
			"FileCache: tmp-path not set in config file, defaulting to $HOME/.cloudfuse/file_cache",
		)
		fc.tmpPath = filepath.Join(homeDir, ".cloudfuse", "file_cache")
	}

	err = config.UnmarshalKey("mount-path", &fc.mountPath)
	if err != nil {
		log.Err("FileCache: config error [unable to obtain Mount Path]")
		return fmt.Errorf("config error in %s [%s]", fc.Name(), err.Error())
	}
	if filepath.Clean(fc.mountPath) == filepath.Clean(fc.tmpPath) {
		log.Err("FileCache: config error [tmp-path is same as mount path]")
		return fmt.Errorf("config error in %s error [tmp-path is same as mount path]", fc.Name())
	}

	// Extract values from 'conf' and store them as you wish here
	_, err = os.Stat(fc.tmpPath)
	if os.IsNotExist(err) {
		log.Err("FileCache: config error [tmp-path does not exist. attempting to create tmp-path.]")
		err := os.MkdirAll(fc.tmpPath, os.FileMode(0755))
		if err != nil {
			log.Err("FileCache: config error creating directory after clean [%s]", err.Error())
			return fmt.Errorf("config error in %s [%s]", fc.Name(), err.Error())
		}
	}

	avail, err := fc.getAvailableSize()
	if err != nil {
		log.Err(
			"FileCache::Configure : config error %s [%s]. Assigning a default value of 4GB or if any value is assigned to .disk-size-mb in config.",
			fc.Name(),
			err.Error(),
		)
		fc.maxCacheSize = 4192
	} else {
		fc.maxCacheSize = 0.8 * float64(avail) / (MB)
	}

	if config.IsSet(compName+".max-size-mb") && conf.MaxSizeMB != 0 {
		fc.maxCacheSize = conf.MaxSizeMB
	}

	if !isLocalDirEmpty(fc.tmpPath) && !fc.allowNonEmpty {
		log.Err("FileCache: config error %s directory is not empty", fc.tmpPath)
		return fmt.Errorf("config error in %s [%s]", fc.Name(), "temp directory not empty")
	}

	err = config.UnmarshalKey("allow-other", &fc.allowOther)
	if err != nil {
		log.Err("FileCache::Configure : config error [unable to obtain allow-other]")
		return fmt.Errorf("config error in %s [%s]", fc.Name(), err.Error())
	}

	if fc.allowOther {
		fc.defaultPermission = common.DefaultAllowOtherPermissionBits
	} else {
		fc.defaultPermission = common.DefaultFilePermissionBits
	}

	cacheConfig := fc.GetPolicyConfig(conf)
	fc.policy = NewLRUPolicy(cacheConfig)
	if fc.policy == nil {
		log.Err("FileCache::Configure : failed to create cache eviction policy")
		return fmt.Errorf("config error in %s [%s]", fc.Name(), "failed to create cache policy")
	}

	if config.IsSet(compName + ".background-download") {
		log.Warn(
			"unsupported v1 CLI parameter: background-download is not supported in cloudfuse. Consider using the streaming component.",
		)
	}
	if config.IsSet(compName + ".cache-poll-timeout-msec") {
		log.Warn(
			"unsupported v1 CLI parameter: cache-poll-timeout-msec is not supported in cloudfuse. Polling occurs every timeout interval.",
		)
	}
	if config.IsSet(compName + ".upload-modified-only") {
		log.Warn("unsupported v1 CLI parameter: upload-modified-only is always true in cloudfuse.")
	}
	if config.IsSet(compName + ".sync-to-flush") {
		log.Warn("Sync will upload current contents of file.")
	}

	fc.diskHighWaterMark = 0
	if conf.HardLimit && conf.MaxSizeMB != 0 {
		fc.diskHighWaterMark = (((conf.MaxSizeMB * MB) * float64(cacheConfig.highThreshold)) / 100)
	}

	if config.IsSet(compName + ".schedule") {
		var rawSchedule []map[string]interface{}
		err := config.UnmarshalKey(compName+".schedule", &rawSchedule)
		if err != nil {
			log.Err(
				"FileCache::Configure : Failed to parse schedule configuration [%s]",
				err.Error(),
			)
		} else {
			// Convert raw schedule to WeeklySchedule
			fc.schedule = make(WeeklySchedule, 0, len(rawSchedule))
			for _, rawWindow := range rawSchedule {
				window := UploadWindow{}
				if name, ok := rawWindow["name"].(string); ok {
					window.Name = name
				}
				if cronStr, ok := rawWindow["cron"].(string); ok {
					window.CronExpr = cronStr
				}
				if durStr, ok := rawWindow["duration"].(string); ok {
					window.Duration = durStr
				}
				if !isValidCronExpression(window.CronExpr) {
					log.Err("FileCache::Configure : Invalid cron expression '%s' for schedule window '%s', skipping",
						window.CronExpr, window.Name)
					continue
				}

				// Validate duration
				_, err := time.ParseDuration(window.Duration)
				if err != nil {
					log.Err("FileCache::Configure : Invalid duration '%s' for schedule window '%s': %v, skipping",
						window.Duration, window.Name, err)
					continue
				}

				fc.schedule = append(fc.schedule, window)
				log.Info("FileCache::Configure : Parsed schedule %s: cron=%s, duration=%s",
					window.Name, window.CronExpr, window.Duration)
			}
		}
	}

	log.Crit(
		"FileCache::Configure : create-empty %t, cache-timeout %d, tmp-path %s, max-size-mb %d, high-mark %d, low-mark %d, refresh-sec %v, max-eviction %v, hard-limit %v, policy %s, allow-non-empty-temp %t, cleanup-on-start %t, policy-trace %t, offload-io %t, sync-to-flush %t, ignore-sync %t, defaultPermission %v, diskHighWaterMark %v, maxCacheSize %v, mountPath %v, schedule-entries %d",
		fc.createEmptyFile,
		int(fc.cacheTimeout),
		fc.tmpPath,
		int(cacheConfig.maxSizeMB),
		int(cacheConfig.highThreshold),
		int(cacheConfig.lowThreshold),
		fc.refreshSec,
		cacheConfig.maxEviction,
		fc.hardLimit,
		conf.Policy,
		fc.allowNonEmpty,
		fc.cleanupOnStart,
		fc.policyTrace,
		fc.offloadIO,
		fc.syncToFlush,
		fc.syncToDelete,
		fc.defaultPermission,
		fc.diskHighWaterMark,
		fc.maxCacheSize,
		fc.mountPath,
		len(fc.schedule),
	)

	return nil
}

// OnConfigChange : If component has registered, on config file change this method is called
func (fc *FileCache) OnConfigChange() {
	log.Trace("FileCache::OnConfigChange : %s", fc.Name())

	conf := FileCacheOptions{}
	conf.SyncToFlush = true
	err := config.UnmarshalKey(compName, &conf)
	if err != nil {
		log.Err("FileCache: config error [invalid config attributes]")
	}

	fc.createEmptyFile = conf.CreateEmptyFile
	fc.cacheTimeout = max(float64(conf.Timeout), minimumFileCacheTimeout)
	fc.policyTrace = conf.EnablePolicyTrace
	fc.offloadIO = conf.OffloadIO
	fc.maxCacheSize = conf.MaxSizeMB
	fc.syncToFlush = conf.SyncToFlush
	fc.syncToDelete = !conf.SyncNoOp
	_ = fc.policy.UpdateConfig(fc.GetPolicyConfig(conf))
}

func (fc *FileCache) GetPolicyConfig(conf FileCacheOptions) cachePolicyConfig {
	// A user provided value of 0 doesn't make sense for MaxEviction, HighThreshold or LowThreshold.
	if conf.MaxEviction == 0 {
		conf.MaxEviction = defaultMaxEviction
	}
	if conf.HighThreshold == 0 {
		conf.HighThreshold = defaultMaxThreshold
	}
	if conf.LowThreshold == 0 {
		conf.LowThreshold = defaultMinThreshold
	}

	cacheConfig := cachePolicyConfig{
		tmpPath:       fc.tmpPath,
		maxEviction:   conf.MaxEviction,
		highThreshold: float64(conf.HighThreshold),
		lowThreshold:  float64(conf.LowThreshold),
		cacheTimeout:  uint32(fc.cacheTimeout),
		maxSizeMB:     conf.MaxSizeMB,
		fileLocks:     fc.fileLocks,
		policyTrace:   conf.EnablePolicyTrace,
	}

	return cacheConfig
}

func (fc *FileCache) StatFs() (*common.Statfs_t, bool, error) {

	statfs, populated, err := fc.NextComponent().StatFs()
	if populated {
		return statfs, populated, err
	}

	log.Trace("FileCache::StatFs")

	// cache_size = f_blocks * f_frsize/1024
	// cache_size - used = f_frsize * f_bavail/1024
	// cache_size - used = vfs.f_bfree * vfs.f_frsize / 1024
	// if cache size is set to 0 then we have the root mount usage
	maxCacheSize := fc.maxCacheSize * MB
	if maxCacheSize == 0 {
		log.Err("FileCache::StatFs : Not responding to StatFs because max cache size is zero")
		return nil, false, nil
	}
	usage, _ := common.GetUsage(fc.tmpPath)
	available := maxCacheSize - usage*MB

	// how much space is available on the underlying file system?
	availableOnCacheFS, err := fc.getAvailableSize()
	if err != nil {
		log.Err(
			"FileCache::StatFs : Not responding to StatFs because getAvailableSize failed. Here's why: %v",
			err,
		)
		return nil, false, err
	}

	const blockSize = 4096

	stat := common.Statfs_t{
		Blocks:  uint64(maxCacheSize) / uint64(blockSize),
		Bavail:  uint64(max(0, available)) / uint64(blockSize),
		Bfree:   availableOnCacheFS / uint64(blockSize),
		Bsize:   blockSize,
		Ffree:   1e9,
		Files:   1e9,
		Frsize:  blockSize,
		Namemax: 255,
	}

	log.Debug(
		"FileCache::StatFs : responding with free=%d avail=%d blocks=%d (bsize=%d)",
		stat.Bfree,
		stat.Bavail,
		stat.Blocks,
		stat.Bsize,
	)
	return &stat, true, nil
}

// isLocalDirEmpty: Whether or not the local directory is empty.
func isLocalDirEmpty(path string) bool {
	f, _ := common.Open(path)
	defer f.Close()

	_, err := f.Readdirnames(1)
	return err == io.EOF
}

// Note: The primary purpose of the file cache is to keep track of files that are opened by the user.
// So we do not need to support some APIs like Create Directory since the file cache will manage
// creating local directories as needed.

// DeleteDir: Recursively invalidate the directory and its children
func (fc *FileCache) DeleteDir(options internal.DeleteDirOptions) error {
	log.Trace("FileCache::DeleteDir : %s", options.Name)

	// The libfuse component only calls DeleteDir on empty directories, so this directory must be empty
	err := fc.NextComponent().DeleteDir(options)
	if err != nil {
		log.Err("FileCache::DeleteDir : %s failed", options.Name)
		// There is a chance that meta file for directory was not created in which case
		// rest api delete will fail while we still need to cleanup the local cache for the same
	} else {
		fc.policy.CachePurge(filepath.Join(fc.tmpPath, options.Name))
	}

	return err
}

// StreamDir : Add local files to the list retrieved from storage container
func (fc *FileCache) StreamDir(
	options internal.StreamDirOptions,
) ([]*internal.ObjAttr, string, error) {
	// For stream directory, there are three different child path situations we have to potentially handle.
	// 1. Path in storage but not in local cache
	// 2. Path not in storage but in local cache (this could happen if we recently created the file [and are currently writing to it]) (also supports immutable containers)
	// 3. Path in storage and in local cache (this could result in dirty properties on the service if we recently wrote to the file)

	// To cover case 1, grab all entries from storage
	attrs, token, err := fc.NextComponent().StreamDir(options)
	if err != nil {
		return attrs, token, err
	}

	// Get files from local cache
	localPath := filepath.Join(fc.tmpPath, options.Name)
	dirents, err := os.ReadDir(localPath)
	if err != nil {
		return attrs, token, nil
	}

	i := 0 // Index for cloud
	j := 0 // Index for local cache

	// Iterate through attributes from cloud and local cache, adding the elements in order alphabetically
	for i < len(attrs) && j < len(dirents) {
		attr := attrs[i]
		dirent := dirents[j]

		if attr.Name < dirent.Name() {
			i++
		} else if attr.Name > dirent.Name() {
			j++
		} else {
			// Case 3: Item is in both local cache and cloud
			if !attr.IsDir() {
				flock := fc.fileLocks.Get(attr.Path)
				flock.RLock()
				// use os.Stat instead of entry.Info() to be sure we get good info (with flock locked)
				info, err := os.Stat(filepath.Join(localPath, dirent.Name())) // Grab local cache attributes
				flock.RUnlock()
				if err == nil {
					// attr is a pointer returned by NextComponent
					// modifying attr could corrupt cached directory listings
					// to update properties, we need to make a deep copy first
					newAttr := *attr
					newAttr.Mtime = info.ModTime()
					newAttr.Size = info.Size()
					attrs[i] = &newAttr
				}
			}
			i++
			j++
		}
	}

	// Case 2: file is only in local cache
	if token == "" {
		for _, entry := range dirents {
			entryPath := common.JoinUnixFilepath(options.Name, entry.Name())
			if !entry.IsDir() {
				// This is an overhead for streamdir for now
				// As list is paginated we have no way to know whether this particular item exists both in local cache
				// and container or not. So we rely on getAttr to tell if entry was cached then it exists in cloud storage too
				// If entry does not exists on storage then only return a local item here.
				_, err := fc.NextComponent().GetAttr(internal.GetAttrOptions{Name: entryPath})
				if err != nil && (err == syscall.ENOENT || os.IsNotExist(err)) {
					// get the lock on the file, to allow any pending operation to complete
					flock := fc.fileLocks.Get(entryPath)
					flock.RLock()
					// use os.Stat instead of entry.Info() to be sure we get good info (with flock locked)
					info, err := os.Stat(
						filepath.Join(localPath, entry.Name()),
					) // Grab local cache attributes
					flock.RUnlock()
					// If local file is not locked then only use its attributes otherwise rely on container attributes
					if err == nil {
						// Case 2 (file only in local cache) so create a new attributes and add them to the storage attributes
						log.Debug("FileCache::StreamDir : serving %s from local cache", entryPath)
						attr := newObjAttr(entryPath, info)
						attrs = append(attrs, attr)
					}
				}
			}
		}
	}

	return attrs, token, err
}

// IsDirEmpty: Whether or not the directory is empty
func (fc *FileCache) IsDirEmpty(options internal.IsDirEmptyOptions) bool {
	log.Trace("FileCache::IsDirEmpty : %s", options.Name)

	// If the directory does not exist locally then call the next component
	localPath := filepath.Join(fc.tmpPath, options.Name)
	f, err := common.Open(localPath)
	if err == nil {
		log.Debug("FileCache::IsDirEmpty : %s found in local cache", options.Name)

		// Check local cache directory is empty or not
		path, err := f.Readdirnames(1)

		// If the local directory has a path in it, it is likely due to !createEmptyFile.
		if err == nil && !fc.createEmptyFile && len(path) > 0 {
			log.Debug(
				"FileCache::IsDirEmpty : %s had a subpath in the local cache (%s)",
				options.Name,
				path[0],
			)
			return false
		}

		// If there are files in local cache then don't allow deletion of directory
		if err != io.EOF {
			// Local directory is not empty fail the call
			log.Debug("FileCache::IsDirEmpty : %s was not empty in local cache", options.Name)
			return false
		}
	} else if os.IsNotExist(err) {
		// Not found in local cache so check with container
		log.Debug("FileCache::IsDirEmpty : %s not found in local cache", options.Name)
	} else {
		// Unknown error, check with container
		log.Err("FileCache::IsDirEmpty : %s failed while checking local cache [%s]", options.Name, err.Error())
	}

	log.Debug("FileCache::IsDirEmpty : %s checking with container", options.Name)
	return fc.NextComponent().IsDirEmpty(options)
}

// DeleteEmptyDirs: delete empty directories in local cache, return error if directory is not empty
func (fc *FileCache) DeleteEmptyDirs(options internal.DeleteDirOptions) (bool, error) {
	localPath := options.Name
	if !strings.Contains(options.Name, fc.tmpPath) {
		localPath = filepath.Join(fc.tmpPath, options.Name)
	}

	log.Trace("FileCache::DeleteEmptyDirs : %s", localPath)

	entries, err := os.ReadDir(localPath)
	if err != nil {
		log.Debug(
			"FileCache::DeleteEmptyDirs : Unable to read directory %s [%s]",
			localPath,
			err.Error(),
		)
		return false, err
	}

	for _, entry := range entries {
		if entry.IsDir() {
			val, err := fc.DeleteEmptyDirs(internal.DeleteDirOptions{
				Name: filepath.Join(localPath, entry.Name()),
			})
			if err != nil {
				log.Err(
					"FileCache::DeleteEmptyDirs : Unable to delete directory %s [%s]",
					localPath,
					err.Error(),
				)
				return val, err
			}
		} else {
			log.Err("FileCache::DeleteEmptyDirs : Directory %s is not empty, contains file %s", localPath, entry.Name())
			return false, fmt.Errorf("unable to delete directory %s, contains file %s", localPath, entry.Name())
		}
	}

	if !strings.EqualFold(fc.tmpPath, localPath) {
		err = os.Remove(localPath)
		if err != nil {
			return false, err
		}
	}

	return true, nil
}

// RenameDir: Recursively move the source directory
func (fc *FileCache) RenameDir(options internal.RenameDirOptions) error {
	log.Trace("FileCache::RenameDir : src=%s, dst=%s", options.Src, options.Dst)

	// get a list of source objects form both cloud and cache
	// cloud
	var cloudObjects []string
	cloudObjects, err := fc.listCloudObjects(options.Src)
	if err != nil {
		log.Err(
			"FileCache::RenameDir : %s listCloudObjects failed. Here's why: %v",
			options.Src,
			err,
		)
		return err
	}
	// cache
	var localObjects []string
	localObjects, err = fc.listCachedObjects(options.Src)
	if err != nil {
		log.Err(
			"FileCache::RenameDir : %s listCachedObjects failed. Here's why: %v",
			options.Src,
			err,
		)
		return err
	}
	// combine the lists
	objectNames := combineLists(cloudObjects, localObjects)

	// add object destinations, and sort the result
	for _, srcName := range objectNames {
		dstName := strings.Replace(srcName, options.Src, options.Dst, 1)
		objectNames = append(objectNames, dstName)
	}
	sort.Strings(objectNames)

	// acquire a file lock on each entry (and defer unlock)
	flocks := make([]*common.LockMapItem, 0, len(objectNames))
	for _, objectName := range objectNames {
		flock := fc.fileLocks.Get(objectName)
		flocks = append(flocks, flock)
		flock.Lock()
	}
	defer unlockAll(flocks)

	// rename the directory in the cloud
	err = fc.NextComponent().RenameDir(options)
	if err != nil {
		log.Err("FileCache::RenameDir : error %s [%s]", options.Src, err.Error())
		return err
	}

	// move the files in local storage
	localSrcPath := filepath.Join(fc.tmpPath, options.Src)
	localDstPath := filepath.Join(fc.tmpPath, options.Dst)
	// WalkDir goes through the tree in lexical order so 'dir' always comes before 'dir/file'
	var directoriesToPurge []string
	_ = filepath.WalkDir(localSrcPath, func(path string, d fs.DirEntry, err error) error {
		if err == nil && d != nil {
			newPath := strings.Replace(path, localSrcPath, localDstPath, 1)
			if !d.IsDir() {
				log.Debug("FileCache::RenameDir : Renaming local file %s -> %s", path, newPath)
				// get object names and locks
				srcName := fc.getObjectName(path)
				dstName := fc.getObjectName(newPath)
				sflock := fc.fileLocks.Get(srcName)
				dflock := fc.fileLocks.Get(dstName)
				_ = fc.renameLocalFile(srcName, dstName, sflock, dflock, false)
			} else {
				log.Debug("FileCache::RenameDir : Creating local destination directory %s", newPath)
				// create the new directory
				mkdirErr := os.MkdirAll(newPath, fc.defaultPermission)
				if mkdirErr != nil {
					// log any error but do nothing about it
					log.Warn("FileCache::RenameDir : Failed to created directory %s. Here's why: %v", newPath, mkdirErr)
				}
				// remember to delete the src directory later (after its contents are deleted)
				directoriesToPurge = append(directoriesToPurge, path)
			}
		} else {
			// stat(localPath) failed. err is the one returned by stat
			// documentation: https://pkg.go.dev/io/fs#WalkDirFunc
			if os.IsNotExist(err) {
				// none of the files that were moved actually exist in local storage
				log.Info("FileCache::RenameDir : %s does not exist in local cache.", options.Src)
			} else if err != nil {
				log.Warn("FileCache::RenameDir : %s stat err [%v].", options.Src, err)
			}
		}
		return nil
	})

	// clean up leftover source directories in reverse order
	for i := len(directoriesToPurge) - 1; i >= 0; i-- {
		log.Debug("FileCache::RenameDir : Removing local directory %s", directoriesToPurge[i])
		fc.policy.CachePurge(directoriesToPurge[i])
	}

	// update any lazy open handles (which are not in the local listing)
	for _, srcName := range cloudObjects {
		dstName := strings.Replace(srcName, options.Src, options.Dst, 1)
		// get locks
		sflock := fc.fileLocks.Get(srcName)
		dflock := fc.fileLocks.Get(dstName)
		// update any remaining open handles
		fc.renameOpenHandles(srcName, dstName, sflock, dflock)
	}

	return nil
}

// recursively list all objects in the container at the given prefix / directory
func (fc *FileCache) listCloudObjects(prefix string) (objectNames []string, err error) {
	var done bool
	var token string
	for !done {
		var attrSlice []*internal.ObjAttr
		attrSlice, token, err = fc.NextComponent().
			StreamDir(internal.StreamDirOptions{Name: prefix, Token: token})
		if err != nil {
			return
		}
		for i := len(attrSlice) - 1; i >= 0; i-- {
			attr := attrSlice[i]
			if !attr.IsDir() {
				objectNames = append(objectNames, attr.Path)
			} else {
				// recurse!
				var subdirObjectNames []string
				subdirObjectNames, err = fc.listCloudObjects(attr.Path)
				if err != nil {
					return
				}
				objectNames = append(objectNames, subdirObjectNames...)
			}
		}
		done = token == ""
	}
	sort.Strings(objectNames)
	return
}

// recursively list all files in the directory
func (fc *FileCache) listCachedObjects(directory string) (objectNames []string, err error) {
	localDirPath := filepath.Join(fc.tmpPath, directory)
	walkDirErr := filepath.WalkDir(localDirPath, func(path string, d fs.DirEntry, err error) error {
		if err == nil && d != nil {
			if !d.IsDir() {
				objectName := fc.getObjectName(path)
				objectNames = append(objectNames, objectName)
			}
		} else {
			// stat(localPath) failed. err is the one returned by stat
			// documentation: https://pkg.go.dev/io/fs#WalkDirFunc
			if os.IsNotExist(err) {
				// none of the files that were moved actually exist in local storage
				log.Info("FileCache::listObjects : %s does not exist in local cache.", directory)
			} else if err != nil {
				log.Warn("FileCache::listObjects : %s stat err [%v].", directory, err)
			}
		}
		return nil
	})
	if walkDirErr != nil && !os.IsNotExist(walkDirErr) {
		err = walkDirErr
	}
	sort.Strings(objectNames)
	return
}

func combineLists(listA, listB []string) []string {
	// since both lists are sorted, we can combine the two lists using a double-indexed for loop
	combinedList := listA
	i := 0 // Index for listA
	j := 0 // Index for listB
	// Iterate through both lists, adding entries from B that are missing from A
	for i < len(listA) && j < len(listB) {
		itemA := listA[i]
		itemB := listB[j]
		if itemA < itemB {
			i++
		} else if itemA > itemB {
			// we could insert here, but it's probably better to just sort later
			combinedList = append(combinedList, itemB)
			j++
		} else {
			i++
			j++
		}
	}
	// sort and return
	sort.Strings(combinedList)
	return combinedList
}

func (fc *FileCache) getObjectName(localPath string) string {
	relPath, err := filepath.Rel(fc.tmpPath, localPath)
	if err != nil {
		relPath = strings.TrimPrefix(localPath, fc.tmpPath+string(filepath.Separator))
		log.Warn(
			"FileCache::getObjectName : filepath.Rel failed on path %s [%v]. Using TrimPrefix: %s",
			localPath,
			err,
			relPath,
		)
	}
	return common.NormalizeObjectName(relPath)
}

func unlockAll(flocks []*common.LockMapItem) {
	for _, flock := range flocks {
		flock.Unlock()
	}
}

// CreateFile: Create the file in local cache.
func (fc *FileCache) CreateFile(options internal.CreateFileOptions) (*handlemap.Handle, error) {
	//defer exectime.StatTimeCurrentBlock("FileCache::CreateFile")()
	log.Trace("FileCache::CreateFile : name=%s, mode=%d", options.Name, options.Mode)

	flock := fc.fileLocks.Get(options.Name)
	flock.Lock()
	defer flock.Unlock()

	// createEmptyFile was added to optionally support immutable containers. If customers do not care about immutability they can set this to true.
	if fc.createEmptyFile {
		newF, err := fc.NextComponent().CreateFile(options)
		if err != nil {
			log.Err("FileCache::CreateFile : Failed to create file %s", options.Name)
			return nil, err
		}
		newF.GetFileObject().Close()
	}

	// Create the file in local cache
	localPath := filepath.Join(fc.tmpPath, options.Name)
	fc.policy.CacheValid(localPath)

	err := os.MkdirAll(filepath.Dir(localPath), fc.defaultPermission)
	if err != nil {
		log.Err(
			"FileCache::CreateFile : unable to create local directory %s [%s]",
			options.Name,
			err.Error(),
		)
		return nil, err
	}

	// Open the file and grab a shared lock to prevent deletion by the cache policy.
	f, err := common.OpenFile(localPath, os.O_RDWR|os.O_CREATE|os.O_TRUNC, options.Mode)
	if err != nil {
		log.Err(
			"FileCache::CreateFile : error opening local file %s [%s]",
			options.Name,
			err.Error(),
		)
		return nil, err
	}
	// The user might change permissions WHILE creating the file therefore we need to account for that
	if options.Mode != common.DefaultFilePermissionBits {
		fc.missedChmodList.LoadOrStore(options.Name, true)
	}

	// Increment the handle count in this lock item as there is one handle open for this now
	flock.Inc()

	handle := handlemap.NewHandle(options.Name)
	handle.UnixFD = uint64(f.Fd())

	if !fc.offloadIO {
		handle.Flags.Set(handlemap.HandleFlagCached)
	}
	log.Info("FileCache::CreateFile : file=%s, fd=%d", options.Name, f.Fd())

	handle.SetFileObject(f)

	// If an empty file is created in cloud storage then there is no need to upload if FlushFile is called immediately after CreateFile.
	if !fc.createEmptyFile {
		handle.Flags.Set(handlemap.HandleFlagDirty)
	}

	// update state
	flock.LazyOpen = false

	return handle, nil
}

// Validate that storage 404 errors truly correspond to Does Not Exist.
// path: the storage path
// err: the storage error
// method: the caller method name
// recoverable: whether or not case 2 is recoverable on flush/close of the file
func (fc *FileCache) validateStorageError(
	path string,
	err error,
	method string,
	recoverable bool,
) error {
	// For methods that take in file name, the goal is to update the path in cloud storage and the local cache.
	// See comments in GetAttr for the different situations we can run into. This specifically handles case 2.
	if os.IsNotExist(err) {
		log.Debug("FileCache::%s : %s does not exist in cloud storage", method, path)
		if !fc.createEmptyFile {
			// Check if the file exists in the local cache
			// (policy might not think the file exists if the file is merely marked for eviction and not actually evicted yet)
			localPath := filepath.Join(fc.tmpPath, path)
			if _, err := os.Stat(localPath); os.IsNotExist(err) {
				// If the file is not in the local cache, then the file does not exist.
				log.Err("FileCache::%s : %s does not exist in local cache", method, path)
				return syscall.ENOENT
			} else {
				if !recoverable {
					log.Err("FileCache::%s : %s has not been closed/flushed yet, unable to recover this operation on close", method, path)
					return syscall.EIO
				} else {
					log.Info("FileCache::%s : %s has not been closed/flushed yet, we can recover this operation on close", method, path)
					return nil
				}
			}
		}
	}
	return err
}

func (fc *FileCache) DeleteFile(options internal.DeleteFileOptions) error {
	log.Trace("FileCache::DeleteFile : name=%s", options.Name)

	flock := fc.fileLocks.Get(options.Name)
	flock.Lock()
	defer flock.Unlock()

	err := fc.NextComponent().DeleteFile(options)
	err = fc.validateStorageError(options.Name, err, "DeleteFile", true)
	if err != nil {
		log.Err("FileCache::DeleteFile : error  %s [%s]", options.Name, err.Error())
		return err
	}

	localPath := filepath.Join(fc.tmpPath, options.Name)
	fc.policy.CachePurge(localPath)

	// Delete from scheduleOps if it exists
	fc.scheduleOps.Delete(options.Name)

	// update file state
	flock.LazyOpen = false

	return nil
}

func openCompleted(handle *handlemap.Handle) bool {
	handle.Lock()
	defer handle.Unlock()
	_, found := handle.GetValue("openFileOptions")
	return !found
}

// flock must already be locked before calling this function
func (fc *FileCache) openFileInternal(handle *handlemap.Handle, flock *common.LockMapItem) error {
	log.Trace("FileCache::openFileInternal : name=%s", handle.Path)

	handle.Lock()
	defer handle.Unlock()

	//extract flags and mode out of the value from handle
	var flags int
	var fMode fs.FileMode
	val, found := handle.GetValue("openFileOptions")
	if !found {
		return nil
	}
	fileOptions := val.(openFileOptions)
	flags = fileOptions.flags
	fMode = fileOptions.fMode

	localPath := filepath.Join(fc.tmpPath, handle.Path)
	var f *os.File

	fc.policy.CacheValid(localPath)
	downloadRequired, fileExists, attr, err := fc.isDownloadRequired(localPath, handle.Path, flock)
	if err != nil && !os.IsNotExist(err) {
		log.Err(
			"FileCache::openFileInternal : Failed to check if download is required for %s [%s]",
			handle.Path,
			err.Error(),
		)
	}

	fileMode := fc.defaultPermission
	if downloadRequired {
		log.Debug("FileCache::openFileInternal : Need to download %s", handle.Path)

		fileSize := int64(0)
		if attr != nil {
			fileSize = int64(attr.Size)
		}

		if fileExists {
			log.Debug("FileCache::openFileInternal : Delete cached file %s", handle.Path)

			err := deleteFile(localPath)
			if err != nil && !os.IsNotExist(err) {
				log.Err("FileCache::openFileInternal : Failed to delete old file %s", handle.Path)
			}
		} else {
			// Create the file if if doesn't already exist.
			err := os.MkdirAll(filepath.Dir(localPath), fc.defaultPermission)
			if err != nil {
				log.Err("FileCache::openFileInternal : error creating directory structure for file %s [%s]", handle.Path, err.Error())
				return err
			}
		}

		// Open the file in write mode.
		f, err = common.OpenFile(localPath, os.O_CREATE|os.O_RDWR, fMode)
		if err != nil {
			log.Err(
				"FileCache::openFileInternal : error creating new file %s [%s]",
				handle.Path,
				err.Error(),
			)
			return err
		}

		if flags&os.O_TRUNC != 0 {
			fileSize = 0
		}

		if fileSize > 0 {
			// Download/Copy the file from storage to the local file.
			// We pass a count of 0 to get the entire object
			err = fc.NextComponent().CopyToFile(
				internal.CopyToFileOptions{
					Name:   handle.Path,
					Offset: 0,
					Count:  0,
					File:   f,
				})
			if err != nil {
				// File was created locally and now download has failed so we need to delete it back from local cache
				log.Err(
					"FileCache::openFileInternal : error downloading file from storage %s [%s]",
					handle.Path,
					err.Error(),
				)
				_ = f.Close()
				_ = os.Remove(localPath)
				return err
			}
		}

		// Update the last download time of this file
		flock.SetDownloadTime()
		// update file state
		flock.LazyOpen = false

		log.Debug("FileCache::openFileInternal : Download of %s is complete", handle.Path)
		f.Close()

		// After downloading the file, update the modified times and mode of the file.
		if attr != nil && !attr.IsModeDefault() {
			fileMode = attr.Mode
		}
	}

	// If user has selected some non default mode in config then every local file shall be created with that mode only
	err = os.Chmod(localPath, fileMode)
	if err != nil {
		log.Err(
			"FileCache::openFileInternal : Failed to change mode of file %s [%s]",
			handle.Path,
			err.Error(),
		)
	}
	// TODO: When chown is supported should we update that?

	if attr != nil {
		// chtimes shall be the last api otherwise calling chmod/chown will update the last change time
		err = os.Chtimes(localPath, attr.Atime, attr.Mtime)
		if err != nil {
			log.Err(
				"FileCache::openFileInternal : Failed to change times of file %s [%s]",
				handle.Path,
				err.Error(),
			)
		}
	}

	fileCacheStatsCollector.UpdateStats(stats_manager.Increment, dlFiles, (int64)(1))

	// Open the file and grab a shared lock to prevent deletion by the cache policy.
	f, err = common.OpenFile(localPath, flags, fMode)
	if err != nil {
		log.Err(
			"FileCache::openFileInternal : error opening cached file %s [%s]",
			handle.Path,
			err.Error(),
		)
		return err
	}

	if flags&os.O_TRUNC != 0 {
		handle.Flags.Set(handlemap.HandleFlagDirty)
	}

	inf, err := f.Stat()
	if err == nil {
		handle.Size = inf.Size()
	}

	handle.UnixFD = uint64(f.Fd())
	if !fc.offloadIO {
		handle.Flags.Set(handlemap.HandleFlagCached)
	}

	log.Info("FileCache::openFileInternal : file=%s, fd=%d", handle.Path, f.Fd())
	handle.SetFileObject(f)

	//set boolean in isDownloadNeeded value to signal that the file has been downloaded
	handle.RemoveValue("openFileOptions")
	// update file state
	flock.LazyOpen = false

	return nil
}

// OpenFile: Makes the file available in the local cache for further file operations.
func (fc *FileCache) OpenFile(options internal.OpenFileOptions) (*handlemap.Handle, error) {
	log.Trace(
		"FileCache::OpenFile : name=%s, flags=%d, mode=%s",
		options.Name,
		options.Flags,
		options.Mode,
	)

	// get the file lock
	flock := fc.fileLocks.Get(options.Name)
	flock.Lock()
	defer flock.Unlock()

	localPath := filepath.Join(fc.tmpPath, options.Name)
	downloadRequired, _, cloudAttr, err := fc.isDownloadRequired(localPath, options.Name, flock)

	// return err in case of authorization permission mismatch
	if err != nil && err == syscall.EACCES {
		return nil, err
	}

	// check if we are running out of space
	if downloadRequired && cloudAttr != nil {
		fileSize := int64(cloudAttr.Size)
		if fc.diskHighWaterMark != 0 {
			currSize, err := common.GetUsage(fc.tmpPath)
			if err != nil {
				log.Err(
					"FileCache::OpenFile : error getting current usage of cache [%s]",
					err.Error(),
				)
			} else {
				if (currSize + float64(fileSize)) > fc.diskHighWaterMark {
					log.Err("FileCache::OpenFile : cache size limit reached [%f] failed to open %s", fc.maxCacheSize, options.Name)
					return nil, syscall.ENOSPC
				}
			}
		}
	}

	// create handle and record openFileOptions for later
	handle := handlemap.NewHandle(options.Name)
	handle.SetValue("openFileOptions", openFileOptions{flags: options.Flags, fMode: options.Mode})
	if options.Flags&os.O_APPEND != 0 {
		handle.Flags.Set(handlemap.HandleOpenedAppend)
	}

	// Increment the handle count
	flock.Inc()

	// will opening the file require downloading it?
	var openErr error
	if !downloadRequired {
		// use the local file to complete the open operation now
		// flock is already locked, as required by openFileInternal
		openErr = fc.openFileInternal(handle, flock)
	} else {
		// use a lazy open algorithm to avoid downloading unnecessarily (do nothing for now)
		// update file state
		flock.LazyOpen = true
	}

	return handle, openErr
}

// flock must already be locked before calling this function
func (fc *FileCache) isDownloadRequired(
	localPath string,
	objectPath string,
	flock *common.LockMapItem,
) (bool, bool, *internal.ObjAttr, error) {
	cached := false
	downloadRequired := false
	lmt := time.Time{}

	// check if the file exists locally
	finfo, statErr := os.Stat(localPath)
	if statErr == nil {
		// The file does not need to be downloaded as long as it is in the cache policy
		fileInPolicyCache := fc.policy.IsCached(localPath)
		if fileInPolicyCache {
			cached = true
		} else {
			log.Warn("FileCache::isDownloadRequired : %s exists but is not present in local cache policy", localPath)
		}
		// gather stat details
		lmt = finfo.ModTime()
	} else if os.IsNotExist(statErr) {
		// The file does not exist in the local cache so it needs to be downloaded
		log.Debug("FileCache::isDownloadRequired : %s not present in local cache", localPath)
	} else {
		// Catch all, the file needs to be downloaded
		log.Debug("FileCache::isDownloadRequired : error calling stat %s [%s]", localPath, statErr.Error())
	}

	// check if the file is due for a refresh from cloud storage
	refreshTimerExpired := fc.refreshSec != 0 &&
		time.Since(flock.DownloadTime()).Seconds() > float64(fc.refreshSec)

	// get cloud attributes
	cloudAttr, err := fc.NextComponent().GetAttr(internal.GetAttrOptions{Name: objectPath})
	if err != nil && !os.IsNotExist(err) {
		log.Err(
			"FileCache::isDownloadRequired : Failed to get attr of %s [%s]",
			objectPath,
			err.Error(),
		)
	}

	if !cached && cloudAttr != nil {
		downloadRequired = true
	}

	if cached && refreshTimerExpired && cloudAttr != nil {
		// File is not expired, but the user has configured a refresh timer, which has expired.
		// Does the cloud have a newer copy?
		cloudHasLatestData := cloudAttr.Mtime.After(lmt) || finfo.Size() != cloudAttr.Size
		// Is the local file open?
		fileIsOpen := flock.Count() > 0 && !flock.LazyOpen
		if cloudHasLatestData && !fileIsOpen {
			log.Info(
				"FileCache::isDownloadRequired : File is modified in container, so forcing redownload %s [A-%v : L-%v] [A-%v : L-%v]",
				objectPath,
				cloudAttr.Mtime,
				lmt,
				cloudAttr.Size,
				finfo.Size(),
			)
			downloadRequired = true
		} else {
			// log why we decided not to refresh
			if !cloudHasLatestData {
				log.Info("FileCache::isDownloadRequired : File in container is not latest, skip redownload %s [A-%v : L-%v]", objectPath, cloudAttr.Mtime, lmt)
			} else if fileIsOpen {
				log.Info("FileCache::isDownloadRequired : Need to re-download %s, but skipping as handle is already open", objectPath)
			}
			// As we have decided to continue using old file, we reset the timer to check again after refresh time interval
			flock.SetDownloadTime()
		}
	}

	return downloadRequired, cached, cloudAttr, err
}

// CloseFile: Flush the file and invalidate it from the cache.
func (fc *FileCache) CloseFile(options internal.CloseFileOptions) error {
	// Lock the file so that while close is in progress no one can open the file again
	flock := fc.fileLocks.Get(options.Handle.Path)
	flock.Lock()

	// Async close is called so schedule the upload and return here
	fc.fileCloseOpt.Add(1)

	if !fc.lazyWrite {
		// Sync close is called so wait till the upload completes
		return fc.closeFileInternal(options, flock)
	}

	go fc.closeFileInternal(options, flock) //nolint
	return nil
}

// flock must already be locked before calling this function
func (fc *FileCache) closeFileInternal(
	options internal.CloseFileOptions,
	flock *common.LockMapItem,
) error {
	log.Trace(
		"FileCache::closeFileInternal : name=%s, handle=%d",
		options.Handle.Path,
		options.Handle.ID,
	)

	// Lock is acquired by CloseFile, at end of this method we need to unlock
	// If its async call file shall be locked till the upload completes.
	defer flock.Unlock()
	defer fc.fileCloseOpt.Done()

	// if file has not been interactively read or written to by end user, then there is no cached file to close.
	_, noCachedHandle := options.Handle.GetValue("openFileOptions")

	if !noCachedHandle {
		// flock is already locked, as required by flushFileInternal
		err := fc.flushFileInternal(
			internal.FlushFileOptions{
				Handle:          options.Handle,
				CloseInProgress: true,
			},
		) //nolint
		if err != nil {
			log.Err("FileCache::closeFileInternal : failed to flush file %s", options.Handle.Path)
			return err
		}

		f := options.Handle.GetFileObject()
		if f == nil {
			log.Err(
				"FileCache::closeFileInternal : error [missing fd in handle object] %s",
				options.Handle.Path,
			)
			return syscall.EBADF
		}

		err = f.Close()
		if err != nil {
			log.Err(
				"FileCache::closeFileInternal : error closing file %s(%d) [%s]",
				options.Handle.Path,
				int(f.Fd()),
				err.Error(),
			)
			return err
		}
	}

	flock.Dec()

	// if this is the last lazy handle, clear the lazy flag
	if noCachedHandle && flock.Count() == 0 {
		flock.LazyOpen = false
	}

	// If it is an fsync op then purge the file
	if options.Handle.Fsynced() {
		log.Trace("FileCache::closeFileInternal : fsync/sync op, purging %s", options.Handle.Path)
		localPath := filepath.Join(fc.tmpPath, options.Handle.Path)
		fc.policy.CachePurge(localPath)
		return nil
	}

	return nil
}

// ReadInBuffer: Read the local file into a buffer
func (fc *FileCache) ReadInBuffer(options internal.ReadInBufferOptions) (int, error) {
	//defer exectime.StatTimeCurrentBlock("FileCache::ReadInBuffer")()
	// The file should already be in the cache since CreateFile/OpenFile was called before and a shared lock was acquired.
	// log.Debug("FileCache::ReadInBuffer : Reading %v bytes from %s", len(options.Data), options.Handle.Path)

	if !openCompleted(options.Handle) {
		flock := fc.fileLocks.Get(options.Handle.Path)
		// openFileInternal requires flock be locked before it's called
		flock.Lock()
		err := fc.openFileInternal(options.Handle, flock)
		flock.Unlock()
		if err != nil {
			return 0, fmt.Errorf("error downloading file %s [%s]", options.Handle.Path, err)
		}
	}

	f := options.Handle.GetFileObject()
	if f == nil {
		log.Err(
			"FileCache::ReadInBuffer : error [couldn't find fd in handle] %s",
			options.Handle.Path,
		)
		return 0, syscall.EBADF
	}

	// Read and write operations are very frequent so updating cache policy for every read is a costly operation
	// Update cache policy every 1K operations (includes both read and write) instead
	options.Handle.Lock()
	options.Handle.OptCnt++
	options.Handle.Unlock()
	if (options.Handle.OptCnt % defaultCacheUpdateCount) == 0 {
		localPath := filepath.Join(fc.tmpPath, options.Handle.Path)
		fc.policy.CacheValid(localPath)
	}

	// Removing Pread as it is not supported on Windows
	// return syscall.Pread(options.Handle.FD(), options.Data, options.Offset)
	n, err := f.ReadAt(options.Data, options.Offset)
	// ReadAt gives an error if it reads fewer bytes than the byte array. We discard that error.
	if n < len(options.Data) && err == io.EOF {
		return n, nil
	}
	return n, err
}

// WriteFile: Write to the local file
func (fc *FileCache) WriteFile(options internal.WriteFileOptions) (int, error) {
	//defer exectime.StatTimeCurrentBlock("FileCache::WriteFile")()
	// The file should already be in the cache since CreateFile/OpenFile was called before and a shared lock was acquired.
	//log.Debug("FileCache::WriteFile : Writing %v bytes from %s", len(options.Data), options.Handle.Path)

	if !openCompleted(options.Handle) {
		flock := fc.fileLocks.Get(options.Handle.Path)
		// openFileInternal requires flock be locked before it's called
		flock.Lock()
		err := fc.openFileInternal(options.Handle, flock)
		flock.Unlock()
		if err != nil {
			return 0, fmt.Errorf("error downloading file for %s [%s]", options.Handle.Path, err)
		}
	}

	var err error

	f := options.Handle.GetFileObject()
	if f == nil {
		log.Err("FileCache::WriteFile : error [couldn't find fd in handle] %s", options.Handle.Path)
		return 0, syscall.EBADF
	}

	if fc.diskHighWaterMark != 0 {
		currSize, err := common.GetUsage(fc.tmpPath)
		if err != nil {
			log.Err("FileCache::WriteFile : error getting current usage of cache [%s]", err.Error())
		} else {
			if (currSize + float64(len(options.Data))) > fc.diskHighWaterMark {
				log.Err("FileCache::WriteFile : cache size limit reached [%f] failed to open %s", fc.maxCacheSize, options.Handle.Path)
				return 0, syscall.ENOSPC
			}
		}
	}

	// Read and write operations are very frequent so updating cache policy for every read is a costly operation
	// Update cache policy every 1K operations (includes both read and write) instead
	options.Handle.Lock()
	options.Handle.OptCnt++
	options.Handle.Unlock()
	if (options.Handle.OptCnt % defaultCacheUpdateCount) == 0 {
		localPath := filepath.Join(fc.tmpPath, options.Handle.Path)
		fc.policy.CacheValid(localPath)
	}

	// Removing Pwrite as it is not supported on Windows
	// bytesWritten, err := syscall.Pwrite(options.Handle.FD(), options.Data, options.Offset)

	var bytesWritten int
	if options.Handle.Flags.IsSet(handlemap.HandleOpenedAppend) {
		bytesWritten, err = f.Write(options.Data)
	} else {
		bytesWritten, err = f.WriteAt(options.Data, options.Offset)
	}

	if err == nil {
		// Mark the handle dirty so the file is written back to storage on FlushFile.
		options.Handle.Flags.Set(handlemap.HandleFlagDirty)
	} else {
		log.Err("FileCache::WriteFile : failed to write %s [%s]", options.Handle.Path, err.Error())
	}

	return bytesWritten, err
}

func (fc *FileCache) SyncFile(options internal.SyncFileOptions) error {
	log.Trace("FileCache::SyncFile : handle=%d, path=%s", options.Handle.ID, options.Handle.Path)
	if fc.syncToFlush {
		err := fc.FlushFile(
			internal.FlushFileOptions{Handle: options.Handle, CloseInProgress: true},
		) //nolint
		if err != nil {
			log.Err("FileCache::SyncFile : failed to flush file %s", options.Handle.Path)
			return err
		}
	} else if fc.syncToDelete {
		err := fc.NextComponent().SyncFile(options)
		if err != nil {
			log.Err("FileCache::SyncFile : %s failed", options.Handle.Path)
			return err
		}

		options.Handle.Flags.Set(handlemap.HandleFlagFSynced)
	}

	return nil
}

// in SyncDir we're not going to clear the file cache for now
// on regular linux its fs responsibility
// func (fc *FileCache) SyncDir(options internal.SyncDirOptions) error {
// 	log.Trace("FileCache::SyncDir : %s", options.Name)

// 	err := fc.NextComponent().SyncDir(options)
// 	if err != nil {
// 		log.Err("FileCache::SyncDir : %s failed", options.Name)
// 		return err
// 	}
// 	// TODO: we can decide here if we want to flush all the files in the directory first or not. Currently I'm just invalidating files
// 	// within the dir
// 	go fc.invalidateDirectory(options.Name)
// 	return nil
// }

// FlushFile: Flush the local file to storage
func (fc *FileCache) FlushFile(options internal.FlushFileOptions) error {
	var flock *common.LockMapItem

	// if flush will upload the file, then acquire the file lock
	if options.Handle.Dirty() && (!fc.lazyWrite || options.CloseInProgress) {
		flock = fc.fileLocks.Get(options.Handle.Path)
		flock.Lock()
		defer flock.Unlock()
	}

	// flock is locked, as required by flushFileInternal
	return fc.flushFileInternal(options)
}

// file must be locked before calling this function
func (fc *FileCache) flushFileInternal(options internal.FlushFileOptions) error {
	//defer exectime.StatTimeCurrentBlock("FileCache::FlushFile")()
	log.Trace("FileCache::FlushFile : handle=%d, path=%s", options.Handle.ID, options.Handle.Path)

	// The file should already be in the cache since CreateFile/OpenFile was called before and a shared lock was acquired.
	localPath := filepath.Join(fc.tmpPath, options.Handle.Path)
	fc.policy.CacheValid(localPath)
	// if our handle is dirty then that means we wrote to the file

	if options.Handle.Dirty() {
		if fc.lazyWrite && !options.CloseInProgress {
			// As lazy-write is enable, upload will be scheduled when file is closed.
			log.Info(
				"FileCache::FlushFile : %s will be flushed when handle %d is closed",
				options.Handle.Path,
				options.Handle.ID,
			)
			return nil
		}

		f := options.Handle.GetFileObject()
		if f == nil {
			log.Err(
				"FileCache::FlushFile : error [couldn't find fd in handle] %s",
				options.Handle.Path,
			)
			return syscall.EBADF
		}

		// Flush all data to disk that has been buffered by the kernel.
<<<<<<< HEAD
		err := fc.syncFile(f, options.Handle.Path)
=======
		// We cannot close the incoming handle since the user called flush, note close and flush can be called on the same handle multiple times.
		// To ensure the data is flushed to disk before writing to storage, we duplicate the handle and close that handle.
		// f.fsync() is another option but dup+close does it quickly compared to sync
		// dupFd, err := syscall.Dup(int(f.Fd()))
		// if err != nil {
		// 	log.Err("FileCache::FlushFile : error [couldn't duplicate the fd] %s", options.Handle.Path)
		// 	return syscall.EIO
		// }
		// err = syscall.Close(dupFd)
		// if err != nil {
		// 	log.Err("FileCache::FlushFile : error [unable to close duplicate fd] %s", options.Handle.Path)
		// 	return syscall.EIO
		// }
		// Replace above with Sync since Dup is not supported on Windows
		err := f.Sync()
>>>>>>> 5a79750a
		if err != nil {
			log.Err("FileCache::FlushFile : error [unable to sync file] %s", options.Handle.Path)
			return syscall.EIO
		}

		// Write to storage
		// Create a new handle for the SDK to use to upload (read local file)
		// The local handle can still be used for read and write.
		var orgMode fs.FileMode
		modeChanged := false
		notInCloud := fc.notInCloud(
			options.Handle.Path,
		)
		// Figure out if we should upload immediately or append to pending OPS
		if options.ImmediateUpload || !notInCloud || fc.alwaysOn {
			uploadHandle, err := common.Open(localPath)
			if err != nil {
				if os.IsPermission(err) {
					info, _ := os.Stat(localPath)
					orgMode = info.Mode()
					newMode := orgMode | 0444
					err = os.Chmod(localPath, newMode)
					if err == nil {
						modeChanged = true
						uploadHandle, err = common.Open(localPath)
						log.Info(
							"FileCache::FlushFile : read mode added to file %s",
							options.Handle.Path,
						)
					}
				}

				if err != nil {
					log.Err(
						"FileCache::FlushFile : error [unable to open upload handle] %s [%s]",
						options.Handle.Path,
						err.Error(),
					)
					return err
				}
			}
			err = fc.NextComponent().CopyFromFile(
				internal.CopyFromFileOptions{
					Name: options.Handle.Path,
					File: uploadHandle,
				})

			uploadHandle.Close()
			if err == nil {
				// Clear dirty flag since file was successfully uploaded
				options.Handle.Flags.Clear(handlemap.HandleFlagDirty)
			}

			if err != nil {
				log.Err(
					"FileCache::FlushFile : %s upload failed [%s]",
					options.Handle.Path,
					err.Error(),
				)
				return err
			}

			if modeChanged {
				err1 := os.Chmod(localPath, orgMode)
				if err1 != nil {
					log.Err(
						"FileCache::FlushFile : Failed to remove read mode from file %s [%s]",
						options.Handle.Path,
						err1.Error(),
					)
				}
			}
		} else {
			//push to scheduleOps as default since we don't want to upload to the cloud
			log.Info(
				"FileCache::FlushFile : %s upload deferred (Scheduled for upload)",
				options.Handle.Path,
			)
			_, statErr := os.Stat(localPath)
			if statErr == nil {
				fc.markFileForUpload(options.Handle.Path)
				flock := fc.fileLocks.Get(options.Handle.Path)
				flock.SyncPending = true
			}
			options.Handle.Flags.Clear(handlemap.HandleFlagDirty)

		}

		// If chmod was done on the file before it was uploaded to container then setting up mode would have been missed
		// Such file names are added to this map and here post upload we try to set the mode correctly
		// Delete the entry from map so that any further flush do not try to update the mode again
		_, found := fc.missedChmodList.LoadAndDelete(options.Handle.Path)
		if found {
			// If file is found in map it means last chmod was missed on this

			// When chmod on container was missed, local file was updated with correct mode
			// Here take the mode from local cache and update the container accordingly
			localPath := filepath.Join(fc.tmpPath, options.Handle.Path)
			info, err := os.Stat(localPath)
			if err == nil {
				err = fc.chmodInternal(
					internal.ChmodOptions{Name: options.Handle.Path, Mode: info.Mode()},
				)
				if err != nil {
					// chmod was missed earlier for this file and doing it now also
					// resulted in error so ignore this one and proceed for flush handling
					log.Err(
						"FileCache::FlushFile : %s chmod failed [%s]",
						options.Handle.Path,
						err.Error(),
					)
				}
			}
		}
	}
	return nil
}

// GetAttr: Consolidate attributes from storage and local cache
func (fc *FileCache) GetAttr(options internal.GetAttrOptions) (*internal.ObjAttr, error) {
	// Don't log these by default, as it noticeably affects performance
	// log.Trace("FileCache::GetAttr : %s", options.Name)

	// For get attr, there are three different path situations we have to potentially handle.
	// 1. Path in cloud storage but not in local cache
	// 2. Path not in cloud storage but in local cache (this could happen if we recently created the file [and are currently writing to it]) (also supports immutable containers)
	// 3. Path in cloud storage and in local cache (this could result in dirty properties on the service if we recently wrote to the file)

	// If the file is being downloaded or deleted, the size and mod time will be incorrect
	// wait for download or deletion to complete before getting local file info
	flock := fc.fileLocks.Get(options.Name)
	// TODO: should we add RLock and RUnlock to the lock map for GetAttr?
	flock.RLock()

	// To cover case 1, get attributes from storage
	var exists bool
	attrs, err := fc.NextComponent().GetAttr(options)
	if err != nil {
		if err == syscall.ENOENT || os.IsNotExist(err) {
			log.Debug("FileCache::GetAttr : %s does not exist in cloud storage", options.Name)
			exists = false
		} else {
			log.Err("FileCache::GetAttr : Failed to get attr of %s [%s]", options.Name, err.Error())
			return nil, err
		}
	} else {
		exists = true
	}

	// To cover cases 2 and 3, grab the attributes from the local cache
	localPath := filepath.Join(fc.tmpPath, options.Name)
	info, err := os.Stat(localPath)
	flock.RUnlock()
	// All directory operations are guaranteed to be synced with storage so they cannot be in a case 2 or 3 state.
	if err == nil && !info.IsDir() {
		if exists { // Case 3 (file in cloud storage and in local cache) so update the relevant attributes
			// attrs is a pointer returned by NextComponent
			// modifying attrs could corrupt cached directory listings
			// to update properties, we need to make a deep copy first
			newAttr := *attrs
			newAttr.Mtime = info.ModTime()
			newAttr.Size = info.Size()
			attrs = &newAttr
		} else { // Case 2 (file only in local cache) so create a new attributes and add them to the storage attributes
			log.Debug("FileCache::GetAttr : serving %s attr from local cache", options.Name)
			exists = true
			attrs = newObjAttr(options.Name, info)
		}
	}

	if !exists {
		return nil, syscall.ENOENT
	}

	return attrs, nil
}

// RenameFile: Invalidate the file in local cache.
func (fc *FileCache) RenameFile(options internal.RenameFileOptions) error {
	log.Trace("FileCache::RenameFile : src=%s, dst=%s", options.Src, options.Dst)

	// acquire file locks
	sflock := fc.fileLocks.Get(options.Src)
	dflock := fc.fileLocks.Get(options.Dst)
	// always lock files in lexical order to prevent deadlock
	if options.Src < options.Dst {
		sflock.Lock()
		dflock.Lock()
	} else {
		dflock.Lock()
		sflock.Lock()
	}
	defer sflock.Unlock()
	defer dflock.Unlock()

	err := fc.NextComponent().RenameFile(options)
	localOnly := os.IsNotExist(err)
	err = fc.validateStorageError(options.Src, err, "RenameFile", true)
	if err != nil {
		log.Err("FileCache::RenameFile : %s failed to rename file [%s]", options.Src, err.Error())
		return err
	}

	return fc.renameLocalFile(options.Src, options.Dst, sflock, dflock, localOnly)
}

// source and destination files should already be locked before calling this function
func (fc *FileCache) renameLocalFile(
	srcName, dstName string,
	sflock, dflock *common.LockMapItem,
	localOnly bool,
) error {
	localSrcPath := filepath.Join(fc.tmpPath, srcName)
	localDstPath := filepath.Join(fc.tmpPath, dstName)

	err := os.Rename(localSrcPath, localDstPath)
	switch {
	case err == nil:
		log.Debug(
			"FileCache::renameLocalFile : %s -> %s Successfully renamed local file",
			localSrcPath,
			localDstPath,
		)
		fc.policy.CacheValid(localDstPath)

		// Transfer entry from scheduleOps if it exists
		if _, found := fc.scheduleOps.Load(srcName); found {
			fc.scheduleOps.Store(dstName, struct{}{})
			fc.scheduleOps.Delete(srcName)

			// Ensure SyncPending flag is set on destination
			dflock.SyncPending = true
		}
	case os.IsNotExist(err):
		if localOnly {
			// neither cloud nor file cache has this file, so return ENOENT
			log.Err("FileCache::renameLocalFile : %s source file not found", srcName)
			return syscall.ENOENT
		} else {
			// Case 1
			log.Info("FileCache::renameLocalFile : %s source file not cached", localSrcPath)
		}
	default:
		// unexpected error from os.Rename
		log.Err(
			"FileCache::renameLocalFile : os.Rename(%s -> %s) failed. Here's why: %v",
			localSrcPath,
			localDstPath,
			err,
		)
		// check if the file is open
		if sflock.Count() > 0 {
			log.Warn(
				"FileCache::renameLocalFile : open local file (%s) will be uploaded as %s on close.",
				localSrcPath,
				dstName,
			)
		}
	}

	// delete the source from our cache policy
	// this will also delete the source file from local storage (if rename failed)
	fc.policy.CachePurge(localSrcPath)

	// rename open handles
	fc.renameOpenHandles(srcName, dstName, sflock, dflock)

	return nil
}

// files should already be locked before calling this function
func (fc *FileCache) renameOpenHandles(
	srcName, dstName string,
	sflock, dflock *common.LockMapItem,
) {
	// update open handles
	if sflock.Count() > 0 {
		// update any open handles to the file with its new name
		handlemap.GetHandles().Range(func(key, value any) bool {
			handle := value.(*handlemap.Handle)
			if handle.Path == srcName {
				handle.Path = dstName
			}
			return true
		})
		// copy the number of open handles to the new name
		for sflock.Count() > 0 {
			sflock.Dec()
			dflock.Inc()
		}
	}
}

// TruncateFile: Update the file with its new size.
func (fc *FileCache) TruncateFile(options internal.TruncateFileOptions) error {
	log.Trace("FileCache::TruncateFile : name=%s, size=%d", options.Name, options.Size)

	if fc.diskHighWaterMark != 0 {
		currSize, err := common.GetUsage(fc.tmpPath)
		if err != nil {
			log.Err(
				"FileCache::TruncateFile : error getting current usage of cache [%s]",
				err.Error(),
			)
		} else {
			if (currSize + float64(options.Size)) > fc.diskHighWaterMark {
				log.Err("FileCache::TruncateFile : cache size limit reached [%f] failed to open %s", fc.maxCacheSize, options.Name)
				return syscall.ENOSPC
			}
		}
	}

	flock := fc.fileLocks.Get(options.Name)
	flock.Lock()
	defer flock.Unlock()

	err := fc.NextComponent().TruncateFile(options)
	err = fc.validateStorageError(options.Name, err, "TruncateFile", true)
	if err != nil {
		log.Err("FileCache::TruncateFile : %s failed to truncate [%s]", options.Name, err.Error())
		return err
	}

	// Update the size of the file in the local cache
	localPath := filepath.Join(fc.tmpPath, options.Name)
	info, err := os.Stat(localPath)
	if err == nil || os.IsExist(err) {
		fc.policy.CacheValid(localPath)

		if info.Size() != options.Size {
			err = os.Truncate(localPath, options.Size)
			if err != nil {
				log.Err(
					"FileCache::TruncateFile : error truncating cached file %s [%s]",
					localPath,
					err.Error(),
				)
				return err
			}
		}
	}

	return nil
}

// Chmod : Update the file with its new permissions
func (fc *FileCache) Chmod(options internal.ChmodOptions) error {
	log.Trace("FileCache::Chmod : Change mode of path %s", options.Name)

	flock := fc.fileLocks.Get(options.Name)
	flock.Lock()
	defer flock.Unlock()

	return fc.chmodInternal(options)
}

// file must be locked before calling this function
func (fc *FileCache) chmodInternal(options internal.ChmodOptions) error {
	log.Trace("FileCache::Chmod : Change mode of path %s", options.Name)

	// Update the file in cloud storage
	err := fc.NextComponent().Chmod(options)
	err = fc.validateStorageError(options.Name, err, "Chmod", false)
	if err != nil {
		if err != syscall.EIO {
			log.Err("FileCache::Chmod : %s failed to change mode [%s]", options.Name, err.Error())
			return err
		} else {
			fc.missedChmodList.LoadOrStore(options.Name, true)
		}
	}

	// Update the mode of the file in the local cache
	localPath := filepath.Join(fc.tmpPath, options.Name)
	info, err := os.Stat(localPath)
	if err == nil {
		fc.policy.CacheValid(localPath)

		if info.Mode() != options.Mode {
			err = os.Chmod(localPath, options.Mode)
			if err != nil {
				log.Err(
					"FileCache::Chmod : error changing mode on the cached path %s [%s]",
					localPath,
					err.Error(),
				)
				return err
			}
		}
	}

	return nil
}

// Chown : Update the file with its new owner and group
func (fc *FileCache) Chown(options internal.ChownOptions) error {
	log.Trace("FileCache::Chown : Change owner of path %s", options.Name)

	flock := fc.fileLocks.Get(options.Name)
	flock.Lock()
	defer flock.Unlock()

	// Update the file in cloud storage
	err := fc.NextComponent().Chown(options)
	err = fc.validateStorageError(options.Name, err, "Chown", false)
	if err != nil {
		log.Err("FileCache::Chown : %s failed to change owner [%s]", options.Name, err.Error())
		return err
	}

	// Update the owner and group of the file in the local cache
	localPath := filepath.Join(fc.tmpPath, options.Name)
	_, err = os.Stat(localPath)
	if err == nil {
		fc.policy.CacheValid(localPath)

		if runtime.GOOS != "windows" {
			err = os.Chown(localPath, options.Owner, options.Group)
			if err != nil {
				log.Err(
					"FileCache::Chown : error changing owner on the cached path %s [%s]",
					localPath,
					err.Error(),
				)
				return err
			}
		}
	}

	return nil
}

func (fc *FileCache) FileUsed(name string) error {
	// Update the owner and group of the file in the local cache
	localPath := filepath.Join(fc.tmpPath, name)
	fc.policy.CacheValid(localPath)
	return nil
}

// ------------------------- Factory -------------------------------------------

// Pipeline will call this method to create your object, initialize your variables here
// << DO NOT DELETE ANY AUTO GENERATED CODE HERE >>
func NewFileCacheComponent() internal.Component {
	comp := &FileCache{
		fileLocks:          common.NewLockMap(),
		activeWindowsMutex: &sync.Mutex{},
	}
	comp.SetName(compName)
	config.AddConfigChangeEventListener(comp)
	return comp
}

// On init register this component to pipeline and supply your constructor
func init() {
	internal.AddComponent(compName, NewFileCacheComponent)

	tmpPathFlag := config.AddStringFlag(
		"tmp-path",
		"",
		"configures the tmp location for the cache. Configure the fastest disk (SSD or ramdisk) for best performance.",
	)
	config.BindPFlag(compName+".path", tmpPathFlag)

	fileCacheTimeout := config.AddUint32Flag(
		"file-cache-timeout",
		defaultFileCacheTimeout,
		"file cache timeout",
	)
	config.BindPFlag(compName+".timeout-sec", fileCacheTimeout)

	fileCacheTimeoutSec := config.AddUint32Flag(
		"file-cache-timeout-in-seconds",
		defaultFileCacheTimeout,
		"file cache timeout",
	)
	config.BindPFlag(compName+".file-cache-timeout-in-seconds", fileCacheTimeoutSec)
	fileCacheTimeoutSec.Hidden = true

	cacheSizeMB := config.AddUint32Flag(
		"cache-size-mb",
		0,
		"max size in MB that file-cache can occupy on local disk for caching",
	)
	config.BindPFlag(compName+".max-size-mb", cacheSizeMB)

	highThreshold := config.AddUint32Flag(
		"high-disk-threshold",
		90,
		"percentage of cache utilization which kicks in early eviction",
	)
	config.BindPFlag(compName+".high-threshold", highThreshold)

	lowThreshold := config.AddUint32Flag(
		"low-disk-threshold",
		80,
		"percentage of cache utilization which stops early eviction started by high-disk-threshold",
	)
	config.BindPFlag(compName+".low-threshold", lowThreshold)

	maxEviction := config.AddUint32Flag(
		"max-eviction",
		0,
		"Number of files to be evicted from cache at once.",
	)
	config.BindPFlag(compName+".max-eviction", maxEviction)
	maxEviction.Hidden = true

	emptyDirCheck := config.AddBoolFlag(
		"empty-dir-check",
		false,
		"Disallows remounting using a non-empty tmp-path.",
	)
	config.BindPFlag(compName+".empty-dir-check", emptyDirCheck)
	emptyDirCheck.Hidden = true

	backgroundDownload := config.AddBoolFlag(
		"background-download",
		false,
		"File download to run in the background on open call.",
	)
	config.BindPFlag(compName+".background-download", backgroundDownload)
	backgroundDownload.Hidden = true

	cachePollTimeout := config.AddUint64Flag(
		"cache-poll-timeout-msec",
		0,
		"Time in milliseconds in order to poll for possible expired files awaiting cache eviction.",
	)
	config.BindPFlag(compName+".cache-poll-timeout-msec", cachePollTimeout)
	cachePollTimeout.Hidden = true

	uploadModifiedOnly := config.AddBoolFlag(
		"upload-modified-only",
		false,
		"Flag to turn off unnecessary uploads to storage.",
	)
	config.BindPFlag(compName+".upload-modified-only", uploadModifiedOnly)
	uploadModifiedOnly.Hidden = true

	cachePolicy := config.AddStringFlag("file-cache-policy", "lru", "Cache eviction policy.")
	config.BindPFlag(compName+".policy", cachePolicy)
	cachePolicy.Hidden = true

	syncToFlush := config.AddBoolFlag(
		"sync-to-flush",
		true,
		"Sync call on file will force a upload of the file.",
	)
	config.BindPFlag(compName+".sync-to-flush", syncToFlush)

	ignoreSync := config.AddBoolFlag(
		"ignore-sync",
		false,
		"Just ignore sync call and do not invalidate locally cached file.",
	)
	config.BindPFlag(compName+".ignore-sync", ignoreSync)

	hardLimit := config.AddBoolFlag(
		"hard-limit",
		false,
		"File cache limits are hard limits or not.",
	)
	config.BindPFlag(compName+".hard-limit", hardLimit)

	config.RegisterFlagCompletionFunc(
		"tmp-path",
		func(cmd *cobra.Command, args []string, toComplete string) ([]string, cobra.ShellCompDirective) {
			return nil, cobra.ShellCompDirectiveDefault
		},
	)
}<|MERGE_RESOLUTION|>--- conflicted
+++ resolved
@@ -1730,25 +1730,7 @@
 		}
 
 		// Flush all data to disk that has been buffered by the kernel.
-<<<<<<< HEAD
 		err := fc.syncFile(f, options.Handle.Path)
-=======
-		// We cannot close the incoming handle since the user called flush, note close and flush can be called on the same handle multiple times.
-		// To ensure the data is flushed to disk before writing to storage, we duplicate the handle and close that handle.
-		// f.fsync() is another option but dup+close does it quickly compared to sync
-		// dupFd, err := syscall.Dup(int(f.Fd()))
-		// if err != nil {
-		// 	log.Err("FileCache::FlushFile : error [couldn't duplicate the fd] %s", options.Handle.Path)
-		// 	return syscall.EIO
-		// }
-		// err = syscall.Close(dupFd)
-		// if err != nil {
-		// 	log.Err("FileCache::FlushFile : error [unable to close duplicate fd] %s", options.Handle.Path)
-		// 	return syscall.EIO
-		// }
-		// Replace above with Sync since Dup is not supported on Windows
-		err := f.Sync()
->>>>>>> 5a79750a
 		if err != nil {
 			log.Err("FileCache::FlushFile : error [unable to sync file] %s", options.Handle.Path)
 			return syscall.EIO
