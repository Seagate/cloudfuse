--- conflicted
+++ resolved
@@ -437,7 +437,6 @@
 	return err == io.EOF
 }
 
-<<<<<<< HEAD
 func (fc *FileCache) CreateDir(options internal.CreateDirOptions) error {
 	log.Trace("FileCache::CreateDir : %s", options.Name)
 	localPath := filepath.Join(fc.tmpPath, options.Name)
@@ -504,11 +503,6 @@
 
 	return err
 }
-=======
-// Note: The primary purpose of the file cache is to keep track of files that are opened by the user.
-// So we do not need to support some APIs like Create Directory since the file cache will manage
-// creating local directories as needed.
->>>>>>> 20c8368e
 
 // DeleteDir: Recursively invalidate the directory and its children
 func (fc *FileCache) DeleteDir(options internal.DeleteDirOptions) error {
@@ -517,16 +511,11 @@
 	// The libfuse component only calls DeleteDir on empty directories, so this directory must be empty
 	err := fc.NextComponent().DeleteDir(options)
 	if err != nil {
-<<<<<<< HEAD
 		log.Err("FileCache::DeleteDir : %s failed. Here's why: %v", options.Name, err)
-=======
-		log.Err("FileCache::DeleteDir : %s failed", options.Name)
->>>>>>> 20c8368e
 		// There is a chance that meta file for directory was not created in which case
 		// rest api delete will fail while we still need to cleanup the local cache for the same
 	} else {
 		fc.policy.CachePurge(filepath.Join(fc.tmpPath, options.Name), nil)
-<<<<<<< HEAD
 	}
 	// is the cloud connection down?
 	if errors.Is(err, &common.CloudUnreachableError{}) {
@@ -555,129 +544,6 @@
 	}
 
 	return err
-}
-
-func (fc *FileCache) listAllObjects(prefix string) (objectNames []string, err error) {
-	// get cloud objects
-	var cloudObjects []string
-	cloudObjects, err = fc.listCloudObjects(prefix)
-	if err != nil {
-		return
-	}
-	// get local / cached objects
-	var localObjects []string
-	localObjects, err = fc.listCachedObjects(prefix)
-	if err != nil {
-		return
-	}
-	// combine the lists
-	objectNames = combineLists(cloudObjects, localObjects)
-
-	return
-}
-
-// recursively list all objects in the container at the given prefix / directory
-func (fc *FileCache) listCloudObjects(prefix string) (objectNames []string, err error) {
-	var done bool
-	var token string
-	for !done {
-		var attrSlice []*internal.ObjAttr
-		attrSlice, token, err = fc.NextComponent().StreamDir(internal.StreamDirOptions{Name: prefix, Token: token})
-		if err != nil {
-			return
-		}
-		for i := len(attrSlice) - 1; i >= 0; i-- {
-			attr := attrSlice[i]
-			if !attr.IsDir() {
-				objectNames = append(objectNames, attr.Path)
-			} else {
-				// recurse!
-				var subdirObjectNames []string
-				subdirObjectNames, err = fc.listCloudObjects(attr.Path)
-				if err != nil {
-					return
-				}
-				objectNames = append(objectNames, subdirObjectNames...)
-			}
-		}
-		done = token == ""
-	}
-	sort.Strings(objectNames)
-	return
-}
-
-// recursively list all files in the directory
-func (fc *FileCache) listCachedObjects(directory string) (objectNames []string, err error) {
-	localDirPath := filepath.Join(fc.tmpPath, directory)
-	walkDirErr := filepath.WalkDir(localDirPath, func(path string, d fs.DirEntry, err error) error {
-		if err == nil && d != nil {
-			if !d.IsDir() {
-				objectName := fc.getObjectName(path)
-				objectNames = append(objectNames, objectName)
-			}
-		} else {
-			// stat(localPath) failed. err is the one returned by stat
-			// documentation: https://pkg.go.dev/io/fs#WalkDirFunc
-			if os.IsNotExist(err) {
-				// none of the files that were moved actually exist in local storage
-				log.Info("FileCache::listObjects : %s does not exist in local cache.", directory)
-			} else if err != nil {
-				log.Warn("FileCache::listObjects : %s stat err [%v].", directory, err)
-			}
-		}
-		return nil
-	})
-	if walkDirErr != nil && !os.IsNotExist(walkDirErr) {
-		err = walkDirErr
-	}
-	sort.Strings(objectNames)
-	return
-}
-
-func (fc *FileCache) getObjectName(localPath string) string {
-	relPath, err := filepath.Rel(fc.tmpPath, localPath)
-	if err != nil {
-		relPath = strings.TrimPrefix(localPath, fc.tmpPath+string(filepath.Separator))
-		log.Warn("FileCache::getObjectName : filepath.Rel failed on path %s [%v]. Using TrimPrefix: %s", localPath, err, relPath)
-	}
-	return common.NormalizeObjectName(relPath)
-}
-
-func combineLists(listA, listB []string) []string {
-	// since both lists are sorted, we can combine the two lists using a double-indexed for loop
-	combinedList := listA
-	i := 0 // Index for listA
-	j := 0 // Index for listB
-	// Iterate through both lists, adding entries from B that are missing from A
-	for i < len(listA) && j < len(listB) {
-		itemA := listA[i]
-		itemB := listB[j]
-		if itemA < itemB {
-			i++
-		} else if itemA > itemB {
-			// we could insert here, but it's probably better to just sort later
-			combinedList = append(combinedList, itemB)
-			j++
-		} else {
-			i++
-			j++
-		}
-=======
->>>>>>> 20c8368e
-	}
-	// sort and return
-	sort.Strings(combinedList)
-	return combinedList
-}
-
-<<<<<<< HEAD
-func unlockAll(flocks []*common.LockMapItem) {
-	for _, flock := range flocks {
-		flock.Unlock()
-	}
-=======
-	return err
->>>>>>> 20c8368e
 }
 
 // StreamDir : Add local files to the list retrieved from storage container
@@ -855,14 +721,6 @@
 			newPath := strings.Replace(path, localSrcPath, localDstPath, 1)
 			if !d.IsDir() {
 				log.Debug("FileCache::RenameDir : Renaming local file %s -> %s", path, newPath)
-<<<<<<< HEAD
-				// update the file state
-				srcObjName := fc.getObjectName(path)
-				dstObjName := strings.Replace(srcObjName, options.Src, options.Dst, 1)
-				sflock := fc.fileLocks.Get(srcObjName)
-				dflock := fc.fileLocks.Get(dstObjName)
-				fc.renameCachedFile(path, newPath, sflock, dflock)
-=======
 				// get locks
 				sflock := fc.fileLocks.Get(fc.getObjectName(path))
 				dflock := fc.fileLocks.Get(fc.getObjectName(newPath))
@@ -872,7 +730,6 @@
 					// there's really not much we can do to handle the error, so just log it
 					log.Err("FileCache::RenameDir : %s file rename failed. Directory state is inconsistent!", path)
 				}
->>>>>>> 20c8368e
 			} else {
 				log.Debug("FileCache::RenameDir : Creating local destination directory %s", newPath)
 				// create the new directory
@@ -1403,21 +1260,9 @@
 
 	flock.Dec()
 
-<<<<<<< HEAD
-	// unnecessary but tidy bookkeeping
-	if noCachedHandle {
-		//set boolean in isDownloadNeeded value to signal that the file has been downloaded
-		options.Handle.RemoveValue("openFileOptions")
-		// was this the only handle?
-		if flock.Count() == 0 {
-			// update file state
-			flock.LazyOpen = false
-		}
-=======
 	// if this is the last lazy handle, clear the lazy flag
 	if noCachedHandle && flock.Count() == 0 {
 		flock.LazyOpen = false
->>>>>>> 20c8368e
 	}
 
 	// If it is an fsync op then purge the file
@@ -1821,11 +1666,7 @@
 	if localRenameErr != nil {
 		// renameCachedFile only returns an error when we are at risk for data loss
 		if !localOnly {
-<<<<<<< HEAD
-			// we must reverse the rename operation to prevent data loss
-=======
 			// we must reverse the cloud rename operation to prevent data loss
->>>>>>> 20c8368e
 			err := fc.NextComponent().RenameFile(internal.RenameFileOptions{
 				Src: options.Dst,
 				Dst: options.Src,
@@ -1839,13 +1680,8 @@
 		return localRenameErr
 	}
 
-<<<<<<< HEAD
-	// update any open handles to the file with its new name
-	if sflock.Count() > 0 {
-=======
 	if sflock.Count() > 0 {
 		// update any open handles to the file with its new name
->>>>>>> 20c8368e
 		handlemap.GetHandles().Range(func(key, value any) bool {
 			handle := value.(*handlemap.Handle)
 			if handle.Path == options.Src {
@@ -1853,14 +1689,11 @@
 			}
 			return true
 		})
-<<<<<<< HEAD
-=======
 		// copy the number of open handles to the new name
 		for sflock.Count() > 0 {
 			sflock.Dec()
 			dflock.Inc()
 		}
->>>>>>> 20c8368e
 	}
 
 	return nil
@@ -1876,7 +1709,6 @@
 			log.Warn("FileCache::renameCachedFile : %s -> %s Failed to rename local file. Here's why: %v", localSrcPath, localDstPath, err)
 			// if the file is not open, it should be backed up already
 			if sflock.Count() > 0 {
-<<<<<<< HEAD
 				if sflock.LazyOpen {
 					log.Err("FileCache::renameCachedFile : %s Failed rename src is in lazy open state. Source file will be deleted.", localSrcPath)
 				} else {
@@ -1885,11 +1717,6 @@
 					log.Err("FileCache::renameCachedFile : %s Failed rename and src is open! Aborting rename...", localSrcPath)
 					return err
 				}
-=======
-				// abort rename to prevent data loss!
-				log.Err("FileCache::renameCachedFile : %s Failed rename and src is open! Rename should be aborted...", localSrcPath)
-				return err
->>>>>>> 20c8368e
 			}
 		}
 	} else if err == nil {
