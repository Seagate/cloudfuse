/*
   Licensed under the MIT License <http://opensource.org/licenses/MIT>.

   Copyright © 2023-2025 Seagate Technology LLC and/or its Affiliates
   Copyright © 2020-2025 Microsoft Corporation. All rights reserved.

   Permission is hereby granted, free of charge, to any person obtaining a copy
   of this software and associated documentation files (the "Software"), to deal
   in the Software without restriction, including without limitation the rights
   to use, copy, modify, merge, publish, distribute, sublicense, and/or sell
   copies of the Software, and to permit persons to whom the Software is
   furnished to do so, subject to the following conditions:

   The above copyright notice and this permission notice shall be included in all
   copies or substantial portions of the Software.

   THE SOFTWARE IS PROVIDED "AS IS", WITHOUT WARRANTY OF ANY KIND, EXPRESS OR
   IMPLIED, INCLUDING BUT NOT LIMITED TO THE WARRANTIES OF MERCHANTABILITY,
   FITNESS FOR A PARTICULAR PURPOSE AND NONINFRINGEMENT. IN NO EVENT SHALL THE
   AUTHORS OR COPYRIGHT HOLDERS BE LIABLE FOR ANY CLAIM, DAMAGES OR OTHER
   LIABILITY, WHETHER IN AN ACTION OF CONTRACT, TORT OR OTHERWISE, ARISING FROM,
   OUT OF OR IN CONNECTION WITH THE SOFTWARE OR THE USE OR OTHER DEALINGS IN THE
   SOFTWARE
*/

package file_cache

import (
	"context"
	"fmt"
	"io"
	"io/fs"
	"os"
	"path/filepath"
	"runtime"
	"sort"
	"strings"
	"sync"
	"syscall"
	"time"

	"github.com/Seagate/cloudfuse/common"
	"github.com/Seagate/cloudfuse/common/config"
	"github.com/Seagate/cloudfuse/common/log"
	"github.com/Seagate/cloudfuse/internal"
	"github.com/Seagate/cloudfuse/internal/handlemap"
	"github.com/Seagate/cloudfuse/internal/stats_manager"
)

// Common structure for Component
type FileCache struct {
	internal.BaseComponent

	tmpPath   string          // uses os.Separator (filepath.Join)
	fileLocks *common.LockMap // uses object name (common.JoinUnixFilepath)
	policy    cachePolicy

	createEmptyFile bool
	allowNonEmpty   bool
	cacheTimeout    float64
	policyTrace     bool
	missedChmodList sync.Map // uses object name (common.JoinUnixFilepath)
	mountPath       string   // uses os.Separator (filepath.Join)
	scheduleOps     sync.Map // uses object name (common.JoinUnixFilepath)
	allowOther      bool
	offloadIO       bool
	syncToFlush     bool
	syncToDelete    bool
	maxCacheSize    float64

	defaultPermission os.FileMode

	refreshSec        uint32
	hardLimit         bool
	diskHighWaterMark float64

	lazyWrite    bool
	fileCloseOpt sync.WaitGroup

	stopAsyncUpload    chan struct{}
	schedule           WeeklySchedule
	uploadNotifyCh     chan struct{}
	alwaysOn           bool
	activeWindows      int
	activeWindowsMutex *sync.Mutex
	closeWindowCh      chan struct{}
}

// Structure defining your config parameters
type FileCacheOptions struct {
	// e.g. var1 uint32 `config:"var1"`
	TmpPath string `config:"path"   yaml:"path,omitempty"`
	Policy  string `config:"policy" yaml:"policy,omitempty"`

	Timeout     uint32 `config:"timeout-sec"  yaml:"timeout-sec,omitempty"`
	MaxEviction uint32 `config:"max-eviction" yaml:"max-eviction,omitempty"`

	MaxSizeMB     float64 `config:"max-size-mb"    yaml:"max-size-mb,omitempty"`
	HighThreshold uint32  `config:"high-threshold" yaml:"high-threshold,omitempty"`
	LowThreshold  uint32  `config:"low-threshold"  yaml:"low-threshold,omitempty"`

	CreateEmptyFile bool `config:"create-empty-file"    yaml:"create-empty-file,omitempty"`
	AllowNonEmpty   bool `config:"allow-non-empty-temp" yaml:"allow-non-empty-temp,omitempty"`
	CleanupOnStart  bool `config:"cleanup-on-start"     yaml:"cleanup-on-start,omitempty"`

	EnablePolicyTrace bool `config:"policy-trace" yaml:"policy-trace,omitempty"`
	OffloadIO         bool `config:"offload-io"   yaml:"offload-io,omitempty"`

	SyncToFlush bool `config:"sync-to-flush" yaml:"sync-to-flush"`
	SyncNoOp    bool `config:"ignore-sync"   yaml:"ignore-sync,omitempty"`

	RefreshSec uint32 `config:"refresh-sec" yaml:"refresh-sec,omitempty"`
	HardLimit  bool   `config:"hard-limit"  yaml:"hard-limit,omitempty"`
}

type openFileOptions struct {
	flags int
	fMode fs.FileMode
}

const (
	compName                = "file_cache"
	defaultMaxEviction      = 5000
	defaultMaxThreshold     = 80
	defaultMinThreshold     = 60
	defaultFileCacheTimeout = 216000
	minimumFileCacheTimeout = 1
	defaultCacheUpdateCount = 100
	MB                      = 1024 * 1024
)

/*
	In file cache, all calls to Open or OpenFile are done by the implementation in common,
	rather than by calling os.Open or os.OpenFile. This is due to an issue on Windows, where
	the implementation in os is not correct.

	If we are on Windows, we need to use our custom OpenFile or Open function which allows a file
	in the file cache to be deleted and renamed when open, which our codebase relies on.
	See the following issue to see why we need to do this ourselves
	https://github.com/golang/go/issues/32088
*/

// Verification to check satisfaction criteria with Component Interface
var _ internal.Component = &FileCache{}

var fileCacheStatsCollector *stats_manager.StatsCollector

func (fc *FileCache) Name() string {
	return compName
}

func (fc *FileCache) SetName(name string) {
	fc.BaseComponent.SetName(name)
}

func (fc *FileCache) SetNextComponent(nc internal.Component) {
	fc.BaseComponent.SetNextComponent(nc)
}

func (fc *FileCache) Priority() internal.ComponentPriority {
	return internal.EComponentPriority.LevelMid()
}

// Start : Pipeline calls this method to start the component functionality
//
//	this shall not block the call otherwise pipeline will not start
func (fc *FileCache) Start(ctx context.Context) error {
	log.Trace("Starting component : %s", fc.Name())

	if fc.policy == nil {
		return fmt.Errorf("config error in %s error [cache policy missing]", fc.Name())
	}

	err := fc.policy.StartPolicy()
	if err != nil {
		return fmt.Errorf("config error in %s error [fail to start policy]", fc.Name())
	}

	// create stats collector for file cache
	fileCacheStatsCollector = stats_manager.NewStatsCollector(fc.Name())
<<<<<<< HEAD
	log.Debug("Starting file cache stats collector")

	fc.uploadNotifyCh = make(chan struct{}, 1)
	err = fc.SetupScheduler()
	if err != nil {
		log.Warn("FileCache::Start : Failed to setup scheduler [%s]", err.Error())
	}
=======
>>>>>>> c09d35af

	return nil
}

// Stop : Stop the component functionality and kill all threads started
func (fc *FileCache) Stop() error {
	log.Trace("Stopping component : %s", fc.Name())

	// Wait for all async upload to complete if any
	if fc.lazyWrite {
		log.Info("FileCache::Stop : Waiting for async close to complete")
		fc.fileCloseOpt.Wait()
	}

	_ = fc.policy.ShutdownPolicy()
<<<<<<< HEAD
	if !fc.allowNonEmpty {
		_ = common.TempCacheCleanup(fc.tmpPath)
	}
=======
	_ = common.TempCacheCleanup(fc.tmpPath)
>>>>>>> c09d35af

	fileCacheStatsCollector.Destroy()

	return nil
}

// GenConfig : Generate default config for the component
func (fc *FileCache) GenConfig() string {
	log.Info("FileCache::Configure : config generation started")

	var sb strings.Builder
	sb.WriteString(fmt.Sprintf("\n%s:", fc.Name()))

	tmpPath := ""
	_ = config.UnmarshalKey("tmp-path", &tmpPath)

	directIO := false
	_ = config.UnmarshalKey("direct-io", &directIO)

	timeout := defaultFileCacheTimeout
	if directIO {
		timeout = 0
	}

	sb.WriteString(fmt.Sprintf("\n  path: %v", common.ExpandPath(tmpPath)))
	sb.WriteString(fmt.Sprintf("\n  timeout-sec: %v", timeout))

	return sb.String()
}

// Configure : Pipeline will call this method after constructor so that you can read config and initialize yourself
//
//	Return failure if any config is not valid to exit the process
func (fc *FileCache) Configure(_ bool) error {
	log.Trace("FileCache::Configure : %s", fc.Name())

	conf := FileCacheOptions{}
	conf.SyncToFlush = true
	err := config.UnmarshalKey(compName, &conf)
	if err != nil {
		log.Err("FileCache: config error [invalid config attributes]")
		return fmt.Errorf("config error in %s [%s]", fc.Name(), err.Error())
	}

	fc.createEmptyFile = conf.CreateEmptyFile
<<<<<<< HEAD
	if config.IsSet(compName + ".timeout-sec") {
		fc.cacheTimeout = max(float64(conf.Timeout), minimumFileCacheTimeout)
=======
	if config.IsSet(compName + ".file-cache-timeout-in-seconds") {
		fc.cacheTimeout = float64(conf.V1Timeout)
	} else if config.IsSet(compName + ".timeout-sec") {
		fc.cacheTimeout = float64(conf.Timeout)
>>>>>>> c09d35af
	} else {
		fc.cacheTimeout = float64(defaultFileCacheTimeout)
	}

	directIO := false
	_ = config.UnmarshalKey("direct-io", &directIO)

	if directIO {
		fc.cacheTimeout = 0
		log.Crit("FileCache::Configure : Direct IO mode enabled, cache timeout is set to 0")
	}

<<<<<<< HEAD
	fc.allowNonEmpty = conf.AllowNonEmpty
=======
	if config.IsSet(compName + ".empty-dir-check") {
		fc.allowNonEmpty = !conf.EmptyDirCheck
	} else {
		fc.allowNonEmpty = conf.AllowNonEmpty
	}
>>>>>>> c09d35af
	fc.policyTrace = conf.EnablePolicyTrace
	fc.offloadIO = conf.OffloadIO
	fc.syncToFlush = conf.SyncToFlush
	fc.syncToDelete = !conf.SyncNoOp
	fc.refreshSec = conf.RefreshSec
	fc.hardLimit = true

	err = config.UnmarshalKey("lazy-write", &fc.lazyWrite)
	if err != nil {
		log.Err("FileCache: config error [unable to obtain lazy-write]")
		return fmt.Errorf("config error in %s [%s]", fc.Name(), err.Error())
	}

<<<<<<< HEAD
	fc.tmpPath = filepath.Clean(common.ExpandPath(conf.TmpPath))
	if fc.tmpPath == "" || fc.tmpPath == "." {
		homeDir, err := os.UserHomeDir()
		if err != nil {
			log.Err("FileCache: Failed to get user home directory [%s]", err.Error())
		}
		log.Warn(
			"FileCache: tmp-path not set in config file, defaulting to $HOME/.cloudfuse/file_cache",
		)
		fc.tmpPath = filepath.Join(homeDir, ".cloudfuse", "file_cache")
=======
	fc.tmpPath = common.ExpandPath(conf.TmpPath)
	if fc.tmpPath == "" {
		log.Err("FileCache: config error [tmp-path not set]")
		return fmt.Errorf("config error in %s error [tmp-path not set]", fc.Name())
>>>>>>> c09d35af
	}

	err = config.UnmarshalKey("mount-path", &fc.mountPath)
	if err != nil {
		log.Err("FileCache: config error [unable to obtain Mount Path]")
		return fmt.Errorf("config error in %s [%s]", fc.Name(), err.Error())
	}
<<<<<<< HEAD
	if filepath.Clean(fc.mountPath) == filepath.Clean(fc.tmpPath) {
=======
	if fc.mountPath == fc.tmpPath {
>>>>>>> c09d35af
		log.Err("FileCache: config error [tmp-path is same as mount path]")
		return fmt.Errorf("config error in %s error [tmp-path is same as mount path]", fc.Name())
	}

	// Extract values from 'conf' and store them as you wish here
	_, err = os.Stat(fc.tmpPath)
	if os.IsNotExist(err) {
		log.Err("FileCache: config error [tmp-path does not exist. attempting to create tmp-path.]")
		err := os.MkdirAll(fc.tmpPath, os.FileMode(0755))
		if err != nil {
			log.Err("FileCache: config error creating directory after clean [%s]", err.Error())
			return fmt.Errorf("config error in %s [%s]", fc.Name(), err.Error())
		}
	}

<<<<<<< HEAD
	avail, err := fc.getAvailableSize()
	if err != nil {
		log.Err(
			"FileCache::Configure : config error %s [%s]. Assigning a default value of 4GB or if any value is assigned to .disk-size-mb in config.",
			fc.Name(),
			err.Error(),
		)
		fc.maxCacheSize = 4192
	} else {
		fc.maxCacheSize = 0.8 * float64(avail) / (MB)
=======
	var stat syscall.Statfs_t
	err = syscall.Statfs(fc.tmpPath, &stat)
	if err != nil {
		log.Err("FileCache::Configure : config error %s [%s]. Assigning a default value of 4GB or if any value is assigned to .disk-size-mb in config.", fc.Name(), err.Error())
		fc.maxCacheSize = 4192
	} else {
		fc.maxCacheSize = (0.8 * float64(stat.Bavail) * float64(stat.Bsize)) / (MB)
>>>>>>> c09d35af
	}

	if config.IsSet(compName+".max-size-mb") && conf.MaxSizeMB != 0 {
		fc.maxCacheSize = conf.MaxSizeMB
	}

	if !isLocalDirEmpty(fc.tmpPath) && !fc.allowNonEmpty {
		log.Err("FileCache: config error %s directory is not empty", fc.tmpPath)
		return fmt.Errorf("config error in %s [%s]", fc.Name(), "temp directory not empty")
	}

	err = config.UnmarshalKey("allow-other", &fc.allowOther)
	if err != nil {
		log.Err("FileCache::Configure : config error [unable to obtain allow-other]")
		return fmt.Errorf("config error in %s [%s]", fc.Name(), err.Error())
	}

	if fc.allowOther {
		fc.defaultPermission = common.DefaultAllowOtherPermissionBits
	} else {
		fc.defaultPermission = common.DefaultFilePermissionBits
	}

	cacheConfig := fc.GetPolicyConfig(conf)
	fc.policy = NewLRUPolicy(cacheConfig)
<<<<<<< HEAD
=======

>>>>>>> c09d35af
	if fc.policy == nil {
		log.Err("FileCache::Configure : failed to create cache eviction policy")
		return fmt.Errorf("config error in %s [%s]", fc.Name(), "failed to create cache policy")
	}

	if config.IsSet(compName + ".sync-to-flush") {
		log.Warn("Sync will upload current contents of file.")
	}
	if config.IsSet(compName + ".hard-limit") {
		fc.hardLimit = conf.HardLimit
<<<<<<< HEAD
	}

	fc.diskHighWaterMark = 0
	if fc.hardLimit && fc.maxCacheSize != 0 {
		fc.diskHighWaterMark = (((fc.maxCacheSize * MB) * float64(cacheConfig.highThreshold)) / 100)
	}

	if config.IsSet(compName + ".schedule") {
		var rawSchedule []map[string]any
		err := config.UnmarshalKey(compName+".schedule", &rawSchedule)
		if err != nil {
			log.Err(
				"FileCache::Configure : Failed to parse schedule configuration [%s]",
				err.Error(),
			)
		} else {
			// Convert raw schedule to WeeklySchedule
			fc.schedule = make(WeeklySchedule, 0, len(rawSchedule))
			for _, rawWindow := range rawSchedule {
				window := UploadWindow{}
				if name, ok := rawWindow["name"].(string); ok {
					window.Name = name
				}
				if cronStr, ok := rawWindow["cron"].(string); ok {
					window.CronExpr = cronStr
				}
				if durStr, ok := rawWindow["duration"].(string); ok {
					window.Duration = durStr
				}
				if !isValidCronExpression(window.CronExpr) {
					log.Err("FileCache::Configure : Invalid cron expression '%s' for schedule window '%s', skipping",
						window.CronExpr, window.Name)
					continue
				}

				// Validate duration
				_, err := time.ParseDuration(window.Duration)
				if err != nil {
					log.Err("FileCache::Configure : Invalid duration '%s' for schedule window '%s': %v, skipping",
						window.Duration, window.Name, err)
					continue
				}

				fc.schedule = append(fc.schedule, window)
				log.Info("FileCache::Configure : Parsed schedule %s: cron=%s, duration=%s",
					window.Name, window.CronExpr, window.Duration)
			}
		}
	}

	log.Crit(
		"FileCache::Configure : create-empty %t, cache-timeout %d, tmp-path %s, max-size-mb %d, high-mark %d, low-mark %d, refresh-sec %v, max-eviction %v, hard-limit %v, policy %s, allow-non-empty-temp %t, cleanup-on-start %t, policy-trace %t, offload-io %t, sync-to-flush %t, ignore-sync %t, defaultPermission %v, diskHighWaterMark %v, maxCacheSize %v, mountPath %v",
		fc.createEmptyFile,
		int(fc.cacheTimeout),
		fc.tmpPath,
		int(cacheConfig.maxSizeMB),
		int(cacheConfig.highThreshold),
		int(cacheConfig.lowThreshold),
		fc.refreshSec,
		cacheConfig.maxEviction,
		fc.hardLimit,
		conf.Policy,
		fc.allowNonEmpty,
		conf.CleanupOnStart,
		fc.policyTrace,
		fc.offloadIO,
		fc.syncToFlush,
		fc.syncToDelete,
		fc.defaultPermission,
		fc.diskHighWaterMark,
		fc.maxCacheSize,
		fc.mountPath,
		len(fc.schedule),
	)
=======
	}

	fc.diskHighWaterMark = 0
	if fc.hardLimit && fc.maxCacheSize != 0 {
		fc.diskHighWaterMark = (((fc.maxCacheSize * MB) * float64(cacheConfig.highThreshold)) / 100)
	}

	log.Crit("FileCache::Configure : create-empty %t, cache-timeout %d, tmp-path %s, max-size-mb %d, high-mark %d, low-mark %d, refresh-sec %v, max-eviction %v, hard-limit %v, policy %s, allow-non-empty-temp %t, cleanup-on-start %t, policy-trace %t, offload-io %t, sync-to-flush %t, ignore-sync %t, defaultPermission %v, diskHighWaterMark %v, maxCacheSize %v, mountPath %v",
		fc.createEmptyFile, int(fc.cacheTimeout), fc.tmpPath, int(fc.maxCacheSize), int(cacheConfig.highThreshold), int(cacheConfig.lowThreshold), fc.refreshSec, cacheConfig.maxEviction, fc.hardLimit, conf.Policy, fc.allowNonEmpty, conf.CleanupOnStart, fc.policyTrace, fc.offloadIO, fc.syncToFlush, fc.syncToDelete, fc.defaultPermission, fc.diskHighWaterMark, fc.maxCacheSize, fc.mountPath)
>>>>>>> c09d35af

	return nil
}

// OnConfigChange : If component has registered, on config file change this method is called
func (fc *FileCache) OnConfigChange() {
	log.Trace("FileCache::OnConfigChange : %s", fc.Name())

	conf := FileCacheOptions{}
	conf.SyncToFlush = true
	err := config.UnmarshalKey(compName, &conf)
	if err != nil {
		log.Err("FileCache: config error [invalid config attributes]")
	}

	fc.createEmptyFile = conf.CreateEmptyFile
<<<<<<< HEAD
	fc.cacheTimeout = max(float64(conf.Timeout), minimumFileCacheTimeout)
=======
	fc.cacheTimeout = float64(conf.Timeout)
>>>>>>> c09d35af
	fc.policyTrace = conf.EnablePolicyTrace
	fc.offloadIO = conf.OffloadIO
	fc.maxCacheSize = conf.MaxSizeMB
	fc.syncToFlush = conf.SyncToFlush
	fc.syncToDelete = !conf.SyncNoOp
	_ = fc.policy.UpdateConfig(fc.GetPolicyConfig(conf))
}

<<<<<<< HEAD
=======
func (fc *FileCache) StatFs() (*syscall.Statfs_t, bool, error) {
	// cache_size = f_blocks * f_frsize/1024
	// cache_size - used = f_frsize * f_bavail/1024
	// cache_size - used = vfs.f_bfree * vfs.f_frsize / 1024
	// if cache size is set to 0 then we have the root mount usage
	maxCacheSize := fc.maxCacheSize * MB
	if maxCacheSize == 0 {
		return nil, false, nil
	}

	usage, _ := common.GetUsage(fc.tmpPath)
	usage = usage * MB

	available := maxCacheSize - usage
	statfs := &syscall.Statfs_t{}
	err := syscall.Statfs("/", statfs)
	if err != nil {
		log.Debug("FileCache::StatFs : statfs err [%s].", err.Error())
		return nil, false, err
	}
	statfs.Blocks = uint64(maxCacheSize) / uint64(statfs.Frsize)
	statfs.Bavail = uint64(math.Max(0, available)) / uint64(statfs.Frsize)
	statfs.Bfree = statfs.Bavail

	return statfs, true, nil
}

>>>>>>> c09d35af
func (fc *FileCache) GetPolicyConfig(conf FileCacheOptions) cachePolicyConfig {
	// A user provided value of 0 doesn't make sense for MaxEviction, HighThreshold or LowThreshold.
	if conf.MaxEviction == 0 {
		conf.MaxEviction = defaultMaxEviction
	}
	if conf.HighThreshold == 0 {
		conf.HighThreshold = defaultMaxThreshold
	}
	if conf.LowThreshold == 0 {
		conf.LowThreshold = defaultMinThreshold
	}

	cacheConfig := cachePolicyConfig{
		tmpPath:       fc.tmpPath,
		maxEviction:   conf.MaxEviction,
		highThreshold: float64(conf.HighThreshold),
		lowThreshold:  float64(conf.LowThreshold),
		cacheTimeout:  uint32(fc.cacheTimeout),
		maxSizeMB:     fc.maxCacheSize,
		fileLocks:     fc.fileLocks,
		policyTrace:   conf.EnablePolicyTrace,
	}

	return cacheConfig
}

func (fc *FileCache) StatFs() (*common.Statfs_t, bool, error) {

	statfs, populated, err := fc.NextComponent().StatFs()
	if populated {
		return statfs, populated, err
	}

	log.Trace("FileCache::StatFs")

	// cache_size = f_blocks * f_frsize/1024
	// cache_size - used = f_frsize * f_bavail/1024
	// cache_size - used = vfs.f_bfree * vfs.f_frsize / 1024
	// if cache size is set to 0 then we have the root mount usage
	maxCacheSize := fc.maxCacheSize * MB
	if maxCacheSize == 0 {
		log.Err("FileCache::StatFs : Not responding to StatFs because max cache size is zero")
		return nil, false, nil
	}
	usage, _ := common.GetUsage(fc.tmpPath)
	available := maxCacheSize - usage*MB

	// how much space is available on the underlying file system?
	availableOnCacheFS, err := fc.getAvailableSize()
	if err != nil {
		log.Err(
			"FileCache::StatFs : Not responding to StatFs because getAvailableSize failed. Here's why: %v",
			err,
		)
		return nil, false, err
	}

	const blockSize = 4096

	stat := common.Statfs_t{
		Blocks:  uint64(maxCacheSize) / uint64(blockSize),
		Bavail:  uint64(max(0, available)) / uint64(blockSize),
		Bfree:   availableOnCacheFS / uint64(blockSize),
		Bsize:   blockSize,
		Ffree:   1e9,
		Files:   1e9,
		Frsize:  blockSize,
		Namemax: 255,
	}

	log.Debug(
		"FileCache::StatFs : responding with free=%d avail=%d blocks=%d (bsize=%d)",
		stat.Bfree,
		stat.Bavail,
		stat.Blocks,
		stat.Bsize,
	)
	return &stat, true, nil
}

// isLocalDirEmpty: Whether or not the local directory is empty.
func isLocalDirEmpty(path string) bool {
	f, _ := common.Open(path)
	defer f.Close()

	_, err := f.Readdirnames(1)
	return err == io.EOF
}

// Note: The primary purpose of the file cache is to keep track of files that are opened by the user.
// So we do not need to support some APIs like Create Directory since the file cache will manage
// creating local directories as needed.

// DeleteDir: Recursively invalidate the directory and its children
func (fc *FileCache) DeleteDir(options internal.DeleteDirOptions) error {
	log.Trace("FileCache::DeleteDir : %s", options.Name)

	// The libfuse component only calls DeleteDir on empty directories, so this directory must be empty
	err := fc.NextComponent().DeleteDir(options)
	if err != nil {
		log.Err("FileCache::DeleteDir : %s failed", options.Name)
		// There is a chance that meta file for directory was not created in which case
		// rest api delete will fail while we still need to cleanup the local cache for the same
	} else {
		fc.policy.CachePurge(filepath.Join(fc.tmpPath, options.Name))
	}

	return err
}

// StreamDir : Add local files to the list retrieved from storage container
func (fc *FileCache) StreamDir(
	options internal.StreamDirOptions,
) ([]*internal.ObjAttr, string, error) {
	// For stream directory, there are three different child path situations we have to potentially handle.
	// 1. Path in storage but not in local cache
	// 2. Path not in storage but in local cache (this could happen if we recently created the file [and are currently writing to it]) (also supports immutable containers)
	// 3. Path in storage and in local cache (this could result in dirty properties on the service if we recently wrote to the file)

	// To cover case 1, grab all entries from storage
	attrs, token, err := fc.NextComponent().StreamDir(options)
	if err != nil {
		return attrs, token, err
	}

	// Get files from local cache
	localPath := filepath.Join(fc.tmpPath, options.Name)
	dirents, err := os.ReadDir(localPath)
	if err != nil {
		return attrs, token, nil
	}

	i := 0 // Index for cloud
	j := 0 // Index for local cache

	// Iterate through attributes from cloud and local cache, adding the elements in order alphabetically
	for i < len(attrs) && j < len(dirents) {
		attr := attrs[i]
		dirent := dirents[j]

		if attr.Name < dirent.Name() {
			i++
		} else if attr.Name > dirent.Name() {
			j++
		} else {
			// Case 3: Item is in both local cache and cloud
			if !attr.IsDir() {
				flock := fc.fileLocks.Get(attr.Path)
				flock.RLock()
				// use os.Stat instead of entry.Info() to be sure we get good info (with flock locked)
				info, err := os.Stat(filepath.Join(localPath, dirent.Name())) // Grab local cache attributes
				flock.RUnlock()
				if err == nil {
					// attr is a pointer returned by NextComponent
					// modifying attr could corrupt cached directory listings
					// to update properties, we need to make a deep copy first
					newAttr := *attr
					newAttr.Mtime = info.ModTime()
					newAttr.Size = info.Size()
					attrs[i] = &newAttr
				}
			}
			i++
			j++
		}
	}

	// Case 2: file is only in local cache
	if token == "" {
		for _, entry := range dirents {
			entryPath := common.JoinUnixFilepath(options.Name, entry.Name())
			if !entry.IsDir() {
				// This is an overhead for streamdir for now
				// As list is paginated we have no way to know whether this particular item exists both in local cache
				// and container or not. So we rely on getAttr to tell if entry was cached then it exists in cloud storage too
				// If entry does not exists on storage then only return a local item here.
				_, err := fc.NextComponent().GetAttr(internal.GetAttrOptions{Name: entryPath})
				if err != nil && (err == syscall.ENOENT || os.IsNotExist(err)) {
					// get the lock on the file, to allow any pending operation to complete
					flock := fc.fileLocks.Get(entryPath)
					flock.RLock()
					// use os.Stat instead of entry.Info() to be sure we get good info (with flock locked)
					info, err := os.Stat(
						filepath.Join(localPath, entry.Name()),
					) // Grab local cache attributes
					flock.RUnlock()
					// If local file is not locked then only use its attributes otherwise rely on container attributes
					if err == nil {
						// Case 2 (file only in local cache) so create a new attributes and add them to the storage attributes
						log.Debug("FileCache::StreamDir : serving %s from local cache", entryPath)
						attr := newObjAttr(entryPath, info)
						attrs = append(attrs, attr)
					}
				}
			}
		}
	}

	return attrs, token, err
}

// IsDirEmpty: Whether or not the directory is empty
func (fc *FileCache) IsDirEmpty(options internal.IsDirEmptyOptions) bool {
	log.Trace("FileCache::IsDirEmpty : %s", options.Name)

	// Check if directory is empty at remote or not, if container is not empty then return false
	emptyAtRemote := fc.NextComponent().IsDirEmpty(options)
	if !emptyAtRemote {
		log.Debug("FileCache::IsDirEmpty : %s is not empty at remote", options.Name)
		return emptyAtRemote
	}

	// Remote is empty so we need to check for the local directory
	// While checking local directory we need to ensure that we delete all empty directories and then
	// return the result.
	cleanup, err := fc.deleteEmptyDirs(internal.DeleteDirOptions(options))
	if err != nil {
		log.Debug(
			"FileCache::IsDirEmpty : %s failed to delete empty directories [%s]",
			options.Name,
			err.Error(),
		)
		return false
	}

	return cleanup
}

// DeleteEmptyDirs: delete empty directories in local cache, return error if directory is not empty
func (fc *FileCache) deleteEmptyDirs(options internal.DeleteDirOptions) (bool, error) {
	localPath := options.Name
	if !strings.Contains(options.Name, fc.tmpPath) {
		localPath = filepath.Join(fc.tmpPath, options.Name)
	}

	log.Trace("FileCache::DeleteEmptyDirs : %s", localPath)

	entries, err := os.ReadDir(localPath)
	if err != nil {
		if err == syscall.ENOENT || os.IsNotExist(err) {
			return true, nil
		}

		log.Debug(
			"FileCache::DeleteEmptyDirs : Unable to read directory %s [%s]",
			localPath,
			err.Error(),
		)
		return false, err
	}

	for _, entry := range entries {
		if entry.IsDir() {
			val, err := fc.deleteEmptyDirs(internal.DeleteDirOptions{
				Name: filepath.Join(localPath, entry.Name()),
			})
			if err != nil {
				log.Err(
					"FileCache::deleteEmptyDirs : Unable to delete directory %s [%s]",
					localPath,
					err.Error(),
				)
				return val, err
			}
		} else {
			log.Err("FileCache::deleteEmptyDirs : Directory %s is not empty, contains file %s", localPath, entry.Name())
			return false, fmt.Errorf("unable to delete directory %s, contains file %s", localPath, entry.Name())
		}
	}

	if !strings.EqualFold(fc.tmpPath, localPath) {
		err = os.Remove(localPath)
		if err != nil {
			return false, err
		}
	}

	return true, nil
}

// RenameDir: Recursively move the source directory
func (fc *FileCache) RenameDir(options internal.RenameDirOptions) error {
	log.Trace("FileCache::RenameDir : src=%s, dst=%s", options.Src, options.Dst)

	// get a list of source objects form both cloud and cache
	// cloud
	var cloudObjects []string
	cloudObjects, err := fc.listCloudObjects(options.Src)
	if err != nil {
		log.Err(
			"FileCache::RenameDir : %s listCloudObjects failed. Here's why: %v",
			options.Src,
			err,
		)
		return err
	}
	// cache
	var localObjects []string
	localObjects, err = fc.listCachedObjects(options.Src)
	if err != nil {
		log.Err(
			"FileCache::RenameDir : %s listCachedObjects failed. Here's why: %v",
			options.Src,
			err,
		)
		return err
	}
	// combine the lists
	objectNames := combineLists(cloudObjects, localObjects)

	// add object destinations, and sort the result
	for _, srcName := range objectNames {
		dstName := strings.Replace(srcName, options.Src, options.Dst, 1)
		objectNames = append(objectNames, dstName)
	}
	sort.Strings(objectNames)

	// acquire a file lock on each entry (and defer unlock)
	flocks := make([]*common.LockMapItem, 0, len(objectNames))
	for _, objectName := range objectNames {
		flock := fc.fileLocks.Get(objectName)
		flocks = append(flocks, flock)
		flock.Lock()
	}
	defer unlockAll(flocks)

	// rename the directory in the cloud
	err = fc.NextComponent().RenameDir(options)
	if err != nil {
		log.Err("FileCache::RenameDir : error %s [%s]", options.Src, err.Error())
		return err
	}

	// move the files in local storage
	localSrcPath := filepath.Join(fc.tmpPath, options.Src)
	localDstPath := filepath.Join(fc.tmpPath, options.Dst)
	// WalkDir goes through the tree in lexical order so 'dir' always comes before 'dir/file'
	var directoriesToPurge []string
	_ = filepath.WalkDir(localSrcPath, func(path string, d fs.DirEntry, err error) error {
		if err == nil && d != nil {
			newPath := strings.Replace(path, localSrcPath, localDstPath, 1)
			if !d.IsDir() {
				log.Debug("FileCache::RenameDir : Renaming local file %s -> %s", path, newPath)
				// get object names and locks
				srcName := fc.getObjectName(path)
				dstName := fc.getObjectName(newPath)
				sflock := fc.fileLocks.Get(srcName)
				dflock := fc.fileLocks.Get(dstName)
				_ = fc.renameLocalFile(srcName, dstName, sflock, dflock, false)
			} else {
				log.Debug("FileCache::RenameDir : Creating local destination directory %s", newPath)
				// create the new directory
				mkdirErr := os.MkdirAll(newPath, fc.defaultPermission)
				if mkdirErr != nil {
					// log any error but do nothing about it
					log.Warn("FileCache::RenameDir : Failed to created directory %s. Here's why: %v", newPath, mkdirErr)
				}
				// remember to delete the src directory later (after its contents are deleted)
				directoriesToPurge = append(directoriesToPurge, path)
			}
		} else {
			// stat(localPath) failed. err is the one returned by stat
			// documentation: https://pkg.go.dev/io/fs#WalkDirFunc
			if os.IsNotExist(err) {
				// none of the files that were moved actually exist in local storage
				log.Info("FileCache::RenameDir : %s does not exist in local cache.", options.Src)
			} else if err != nil {
				log.Warn("FileCache::RenameDir : %s stat err [%v].", options.Src, err)
			}
		}
		return nil
	})

	// clean up leftover source directories in reverse order
	for i := len(directoriesToPurge) - 1; i >= 0; i-- {
		log.Debug("FileCache::RenameDir : Removing local directory %s", directoriesToPurge[i])
		fc.policy.CachePurge(directoriesToPurge[i])
	}

	// update any lazy open handles (which are not in the local listing)
	for _, srcName := range cloudObjects {
		dstName := strings.Replace(srcName, options.Src, options.Dst, 1)
		// get locks
		sflock := fc.fileLocks.Get(srcName)
		dflock := fc.fileLocks.Get(dstName)
		// update any remaining open handles
		fc.renameOpenHandles(srcName, dstName, sflock, dflock)
	}

	return nil
}

// recursively list all objects in the container at the given prefix / directory
func (fc *FileCache) listCloudObjects(prefix string) (objectNames []string, err error) {
	var done bool
	var token string
	for !done {
		var attrSlice []*internal.ObjAttr
		attrSlice, token, err = fc.NextComponent().
			StreamDir(internal.StreamDirOptions{Name: prefix, Token: token})
		if err != nil {
			return
		}
		for i := len(attrSlice) - 1; i >= 0; i-- {
			attr := attrSlice[i]
			if !attr.IsDir() {
				objectNames = append(objectNames, attr.Path)
			} else {
				// recurse!
				var subdirObjectNames []string
				subdirObjectNames, err = fc.listCloudObjects(attr.Path)
				if err != nil {
					return
				}
				objectNames = append(objectNames, subdirObjectNames...)
			}
		}
		done = token == ""
	}
	sort.Strings(objectNames)
	return
}

// recursively list all files in the directory
func (fc *FileCache) listCachedObjects(directory string) (objectNames []string, err error) {
	localDirPath := filepath.Join(fc.tmpPath, directory)
	walkDirErr := filepath.WalkDir(localDirPath, func(path string, d fs.DirEntry, err error) error {
		if err == nil && d != nil {
			if !d.IsDir() {
				objectName := fc.getObjectName(path)
				objectNames = append(objectNames, objectName)
			}
		} else {
			// stat(localPath) failed. err is the one returned by stat
			// documentation: https://pkg.go.dev/io/fs#WalkDirFunc
			if os.IsNotExist(err) {
				// none of the files that were moved actually exist in local storage
				log.Info("FileCache::listObjects : %s does not exist in local cache.", directory)
			} else if err != nil {
				log.Warn("FileCache::listObjects : %s stat err [%v].", directory, err)
			}
		}
		return nil
	})
	if walkDirErr != nil && !os.IsNotExist(walkDirErr) {
		err = walkDirErr
	}
	sort.Strings(objectNames)
	return
}

func combineLists(listA, listB []string) []string {
	// since both lists are sorted, we can combine the two lists using a double-indexed for loop
	combinedList := listA
	i := 0 // Index for listA
	j := 0 // Index for listB
	// Iterate through both lists, adding entries from B that are missing from A
	for i < len(listA) && j < len(listB) {
		itemA := listA[i]
		itemB := listB[j]
		if itemA < itemB {
			i++
		} else if itemA > itemB {
			// we could insert here, but it's probably better to just sort later
			combinedList = append(combinedList, itemB)
			j++
		} else {
			i++
			j++
		}
	}
	// sort and return
	sort.Strings(combinedList)
	return combinedList
}

func (fc *FileCache) getObjectName(localPath string) string {
	relPath, err := filepath.Rel(fc.tmpPath, localPath)
	if err != nil {
		relPath = strings.TrimPrefix(localPath, fc.tmpPath+string(filepath.Separator))
		log.Warn(
			"FileCache::getObjectName : filepath.Rel failed on path %s [%v]. Using TrimPrefix: %s",
			localPath,
			err,
			relPath,
		)
	}
	return common.NormalizeObjectName(relPath)
}

func unlockAll(flocks []*common.LockMapItem) {
	for _, flock := range flocks {
		flock.Unlock()
	}
}

// CreateFile: Create the file in local cache.
func (fc *FileCache) CreateFile(options internal.CreateFileOptions) (*handlemap.Handle, error) {
	//defer exectime.StatTimeCurrentBlock("FileCache::CreateFile")()
	log.Trace("FileCache::CreateFile : name=%s, mode=%d", options.Name, options.Mode)

	flock := fc.fileLocks.Get(options.Name)
	flock.Lock()
	defer flock.Unlock()

	// createEmptyFile was added to optionally support immutable containers. If customers do not care about immutability they can set this to true.
	if fc.createEmptyFile {
		newF, err := fc.NextComponent().CreateFile(options)
		if err != nil {
			log.Err("FileCache::CreateFile : Failed to create file %s", options.Name)
			return nil, err
		}
		newF.GetFileObject().Close()
	}

	// Create the file in local cache
	localPath := filepath.Join(fc.tmpPath, options.Name)
	fc.policy.CacheValid(localPath)

	err := os.MkdirAll(filepath.Dir(localPath), fc.defaultPermission)
	if err != nil {
		log.Err(
			"FileCache::CreateFile : unable to create local directory %s [%s]",
			options.Name,
			err.Error(),
		)
		return nil, err
	}

	// Open the file and grab a shared lock to prevent deletion by the cache policy.
	f, err := common.OpenFile(localPath, os.O_RDWR|os.O_CREATE|os.O_TRUNC, options.Mode)
	if err != nil {
		log.Err(
			"FileCache::CreateFile : error opening local file %s [%s]",
			options.Name,
			err.Error(),
		)
		return nil, err
	}
	// The user might change permissions WHILE creating the file therefore we need to account for that
	if options.Mode != common.DefaultFilePermissionBits {
		fc.missedChmodList.LoadOrStore(options.Name, true)
	}

	// Increment the handle count in this lock item as there is one handle open for this now
	flock.Inc()

	handle := handlemap.NewHandle(options.Name)
	handle.UnixFD = uint64(f.Fd())

	if !fc.offloadIO {
		handle.Flags.Set(handlemap.HandleFlagCached)
	}
	log.Info("FileCache::CreateFile : file=%s, fd=%d", options.Name, f.Fd())

	handle.SetFileObject(f)

	// If an empty file is created in cloud storage then there is no need to upload if FlushFile is called immediately after CreateFile.
	if !fc.createEmptyFile {
		handle.Flags.Set(handlemap.HandleFlagDirty)
	}

	// update state
	flock.LazyOpen = false

	return handle, nil
}

// Validate that storage 404 errors truly correspond to Does Not Exist.
// path: the storage path
// err: the storage error
// method: the caller method name
// recoverable: whether or not case 2 is recoverable on flush/close of the file
func (fc *FileCache) validateStorageError(
	path string,
	err error,
	method string,
	recoverable bool,
) error {
	// For methods that take in file name, the goal is to update the path in cloud storage and the local cache.
	// See comments in GetAttr for the different situations we can run into. This specifically handles case 2.
	if os.IsNotExist(err) {
		log.Debug("FileCache::%s : %s does not exist in cloud storage", method, path)
		if !fc.createEmptyFile {
			// Check if the file exists in the local cache
			// (policy might not think the file exists if the file is merely marked for eviction and not actually evicted yet)
			localPath := filepath.Join(fc.tmpPath, path)
			if _, err := os.Stat(localPath); os.IsNotExist(err) {
				// If the file is not in the local cache, then the file does not exist.
				log.Err("FileCache::%s : %s does not exist in local cache", method, path)
				return syscall.ENOENT
			} else {
				if !recoverable {
					log.Err("FileCache::%s : %s has not been closed/flushed yet, unable to recover this operation on close", method, path)
					return syscall.EIO
				} else {
					log.Info("FileCache::%s : %s has not been closed/flushed yet, we can recover this operation on close", method, path)
					return nil
				}
			}
		}
	}
	return err
}

func (fc *FileCache) DeleteFile(options internal.DeleteFileOptions) error {
	log.Trace("FileCache::DeleteFile : name=%s", options.Name)

	flock := fc.fileLocks.Get(options.Name)
	flock.Lock()
	defer flock.Unlock()

	err := fc.NextComponent().DeleteFile(options)
	err = fc.validateStorageError(options.Name, err, "DeleteFile", true)
	if err != nil {
		log.Err("FileCache::DeleteFile : error  %s [%s]", options.Name, err.Error())
		return err
	}

	localPath := filepath.Join(fc.tmpPath, options.Name)
	fc.policy.CachePurge(localPath)

	// Delete from scheduleOps if it exists
	fc.scheduleOps.Delete(options.Name)

	// update file state
	flock.LazyOpen = false

	return nil
}

func openCompleted(handle *handlemap.Handle) bool {
	handle.Lock()
	defer handle.Unlock()
	_, found := handle.GetValue("openFileOptions")
	return !found
}

// flock must already be locked before calling this function
func (fc *FileCache) openFileInternal(handle *handlemap.Handle, flock *common.LockMapItem) error {
	log.Trace("FileCache::openFileInternal : name=%s", handle.Path)

	handle.Lock()
	defer handle.Unlock()

	//extract flags and mode out of the value from handle
	var flags int
	var fMode fs.FileMode
	val, found := handle.GetValue("openFileOptions")
	if !found {
		return nil
	}
	fileOptions := val.(openFileOptions)
	flags = fileOptions.flags
	fMode = fileOptions.fMode

	localPath := filepath.Join(fc.tmpPath, handle.Path)
	var f *os.File

	fc.policy.CacheValid(localPath)
	downloadRequired, fileExists, attr, err := fc.isDownloadRequired(localPath, handle.Path, flock)
	if err != nil && !os.IsNotExist(err) {
		log.Err(
			"FileCache::openFileInternal : Failed to check if download is required for %s [%s]",
			handle.Path,
			err.Error(),
		)
	}

	fileMode := fc.defaultPermission
	if downloadRequired {
		log.Debug("FileCache::openFileInternal : Need to download %s", handle.Path)

		fileSize := int64(0)
		if attr != nil {
			fileSize = int64(attr.Size)
		}

		if fileExists {
			log.Debug("FileCache::openFileInternal : Delete cached file %s", handle.Path)

			err := deleteFile(localPath)
			if err != nil && !os.IsNotExist(err) {
				log.Err("FileCache::openFileInternal : Failed to delete old file %s", handle.Path)
			}
		} else {
			// Create the file if if doesn't already exist.
			err := os.MkdirAll(filepath.Dir(localPath), fc.defaultPermission)
			if err != nil {
				log.Err("FileCache::openFileInternal : error creating directory structure for file %s [%s]", handle.Path, err.Error())
				return err
			}
		}

		// Open the file in write mode.
		f, err = common.OpenFile(localPath, os.O_CREATE|os.O_RDWR, fMode)
		if err != nil {
			log.Err(
				"FileCache::openFileInternal : error creating new file %s [%s]",
				handle.Path,
				err.Error(),
			)
			return err
		}

		if flags&os.O_TRUNC != 0 {
			fileSize = 0
		}

		if fileSize > 0 {
			// Download/Copy the file from storage to the local file.
			// We pass a count of 0 to get the entire object
			err = fc.NextComponent().CopyToFile(
				internal.CopyToFileOptions{
					Name:   handle.Path,
					Offset: 0,
					Count:  0,
					File:   f,
				})
			if err != nil {
				// File was created locally and now download has failed so we need to delete it back from local cache
				log.Err(
					"FileCache::openFileInternal : error downloading file from storage %s [%s]",
					handle.Path,
					err.Error(),
				)
				_ = f.Close()
				err = os.Remove(localPath)
				if err != nil {
					log.Err(
						"FileCache::openFileInternal : Failed to remove file %s [%s]",
						localPath,
						err.Error(),
					)
				}
				return err
			}
		}

		// Update the last download time of this file
		flock.SetDownloadTime()
		// update file state
		flock.LazyOpen = false

		log.Debug("FileCache::openFileInternal : Download of %s is complete", handle.Path)
		f.Close()

		// After downloading the file, update the modified times and mode of the file.
		if attr != nil && !attr.IsModeDefault() {
			fileMode = attr.Mode
		}
	}

	// If user has selected some non default mode in config then every local file shall be created with that mode only
	err = os.Chmod(localPath, fileMode)
	if err != nil {
		log.Err(
			"FileCache::openFileInternal : Failed to change mode of file %s [%s]",
			handle.Path,
			err.Error(),
		)
	}
	// TODO: When chown is supported should we update that?

	if attr != nil {
		// chtimes shall be the last api otherwise calling chmod/chown will update the last change time
		err = os.Chtimes(localPath, attr.Atime, attr.Mtime)
		if err != nil {
			log.Err(
				"FileCache::openFileInternal : Failed to change times of file %s [%s]",
				handle.Path,
				err.Error(),
			)
		}
	}

	fileCacheStatsCollector.UpdateStats(stats_manager.Increment, dlFiles, (int64)(1))

	// Open the file and grab a shared lock to prevent deletion by the cache policy.
	f, err = common.OpenFile(localPath, flags, fMode)
	if err != nil {
		log.Err(
			"FileCache::openFileInternal : error opening cached file %s [%s]",
			handle.Path,
			err.Error(),
		)
		return err
	}

	if flags&os.O_TRUNC != 0 {
		handle.Flags.Set(handlemap.HandleFlagDirty)
	}

	inf, err := f.Stat()
	if err == nil {
		handle.Size = inf.Size()
	}

	handle.UnixFD = uint64(f.Fd())
	if !fc.offloadIO {
		handle.Flags.Set(handlemap.HandleFlagCached)
	}

	log.Info("FileCache::openFileInternal : file=%s, fd=%d", handle.Path, f.Fd())
	handle.SetFileObject(f)

	//set boolean in isDownloadNeeded value to signal that the file has been downloaded
	handle.RemoveValue("openFileOptions")
	// update file state
	flock.LazyOpen = false

	return nil
}

// OpenFile: Makes the file available in the local cache for further file operations.
func (fc *FileCache) OpenFile(options internal.OpenFileOptions) (*handlemap.Handle, error) {
	log.Trace(
		"FileCache::OpenFile : name=%s, flags=%d, mode=%s",
		options.Name,
		options.Flags,
		options.Mode,
	)

	// get the file lock
	flock := fc.fileLocks.Get(options.Name)
	flock.Lock()
	defer flock.Unlock()

	localPath := filepath.Join(fc.tmpPath, options.Name)
	downloadRequired, _, cloudAttr, err := fc.isDownloadRequired(localPath, options.Name, flock)

	// return err in case of authorization permission mismatch
	if err != nil && err == syscall.EACCES {
		return nil, err
	}

	// check if we are running out of space
	if cloudAttr != nil {
		fileSize := int64(cloudAttr.Size)
		if fc.diskHighWaterMark != 0 {
			currSize, err := common.GetUsage(fc.tmpPath)
			if err != nil {
				log.Err(
					"FileCache::OpenFile : error getting current usage of cache [%s]",
					err.Error(),
				)
			} else {
				if (currSize + float64(fileSize)) > fc.diskHighWaterMark {
					log.Err("FileCache::OpenFile : cache size limit reached [%f] failed to open %s", fc.maxCacheSize, options.Name)
					return nil, syscall.ENOSPC
				}
			}
		}
	}

	// create handle and record openFileOptions for later
	handle := handlemap.NewHandle(options.Name)
	handle.SetValue("openFileOptions", openFileOptions{flags: options.Flags, fMode: options.Mode})
	if options.Flags&os.O_APPEND != 0 {
		handle.Flags.Set(handlemap.HandleOpenedAppend)
	}

	// Increment the handle count
	flock.Inc()

	// will opening the file require downloading it?
	var openErr error
	if !downloadRequired {
		// use the local file to complete the open operation now
		// flock is already locked, as required by openFileInternal
		openErr = fc.openFileInternal(handle, flock)
	} else {
		// use a lazy open algorithm to avoid downloading unnecessarily (do nothing for now)
		// update file state
		flock.LazyOpen = true
	}

	return handle, openErr
}

// flock must already be locked before calling this function
func (fc *FileCache) isDownloadRequired(
	localPath string,
	objectPath string,
	flock *common.LockMapItem,
) (bool, bool, *internal.ObjAttr, error) {
	cached := false
	downloadRequired := false
	lmt := time.Time{}

	// check if the file exists locally
	finfo, statErr := os.Stat(localPath)
	if statErr == nil {
		// The file does not need to be downloaded as long as it is in the cache policy
		fileInPolicyCache := fc.policy.IsCached(localPath)
		if fileInPolicyCache {
			cached = true
		} else {
			log.Warn("FileCache::isDownloadRequired : %s exists but is not present in local cache policy", localPath)
		}
		// gather stat details
		lmt = finfo.ModTime()
	} else if os.IsNotExist(statErr) {
		// The file does not exist in the local cache so it needs to be downloaded
		log.Debug("FileCache::isDownloadRequired : %s not present in local cache", localPath)
	} else {
		// Catch all, the file needs to be downloaded
		log.Debug("FileCache::isDownloadRequired : error calling stat %s [%s]", localPath, statErr.Error())
	}

	// check if the file is due for a refresh from cloud storage
	refreshTimerExpired := fc.refreshSec != 0 &&
		time.Since(flock.DownloadTime()) > time.Duration(fc.refreshSec)*time.Second

	// get cloud attributes
	cloudAttr, err := fc.NextComponent().GetAttr(internal.GetAttrOptions{Name: objectPath})
	if err != nil && !os.IsNotExist(err) {
		log.Err(
			"FileCache::isDownloadRequired : Failed to get attr of %s [%s]",
			objectPath,
			err.Error(),
		)
	}

	if !cached && cloudAttr != nil {
		downloadRequired = true
	}

	if cached && refreshTimerExpired && cloudAttr != nil {
		// File is not expired, but the user has configured a refresh timer, which has expired.
		// Does the cloud have a newer copy?
		cloudHasLatestData := cloudAttr.Mtime.After(lmt) || finfo.Size() != cloudAttr.Size
		// Is the local file open?
		fileIsOpen := flock.Count() > 0 && !flock.LazyOpen
		if cloudHasLatestData && !fileIsOpen {
			log.Info(
				"FileCache::isDownloadRequired : File is modified in container, so forcing redownload %s [A-%v : L-%v] [A-%v : L-%v]",
				objectPath,
				cloudAttr.Mtime,
				lmt,
				cloudAttr.Size,
				finfo.Size(),
			)
			downloadRequired = true
		} else {
			// log why we decided not to refresh
			if !cloudHasLatestData {
				log.Info("FileCache::isDownloadRequired : File in container is not latest, skip redownload %s [A-%v : L-%v]", objectPath, cloudAttr.Mtime, lmt)
			} else if fileIsOpen {
				log.Info("FileCache::isDownloadRequired : Need to re-download %s, but skipping as handle is already open", objectPath)
			}
			// As we have decided to continue using old file, we reset the timer to check again after refresh time interval
			flock.SetDownloadTime()
		}
	}

	return downloadRequired, cached, cloudAttr, err
}

// CloseFile: Flush the file and invalidate it from the cache.
func (fc *FileCache) CloseFile(options internal.CloseFileOptions) error {
	// Lock the file so that while close is in progress no one can open the file again
	flock := fc.fileLocks.Get(options.Handle.Path)
	flock.Lock()

	// Async close is called so schedule the upload and return here
	fc.fileCloseOpt.Add(1)

	if !fc.lazyWrite {
		// Sync close is called so wait till the upload completes
		return fc.closeFileInternal(options, flock)
	}

	go fc.closeFileInternal(options, flock) //nolint
	return nil
}

// flock must already be locked before calling this function
func (fc *FileCache) closeFileInternal(
	options internal.CloseFileOptions,
	flock *common.LockMapItem,
) error {
	log.Trace(
		"FileCache::closeFileInternal : name=%s, handle=%d",
		options.Handle.Path,
		options.Handle.ID,
	)

	// Lock is acquired by CloseFile, at end of this method we need to unlock
	// If its async call file shall be locked till the upload completes.
	defer flock.Unlock()
	defer fc.fileCloseOpt.Done()

	// if file has not been interactively read or written to by end user, then there is no cached file to close.
	_, noCachedHandle := options.Handle.GetValue("openFileOptions")

	if !noCachedHandle {
		// flock is already locked, as required by flushFileInternal
		err := fc.flushFileInternal(
			internal.FlushFileOptions{Handle: options.Handle, CloseInProgress: true},
		) //nolint
		if err != nil {
			log.Err("FileCache::closeFileInternal : failed to flush file %s", options.Handle.Path)
			return err
		}

		f := options.Handle.GetFileObject()
		if f == nil {
			log.Err(
				"FileCache::closeFileInternal : error [missing fd in handle object] %s",
				options.Handle.Path,
			)
			return syscall.EBADF
		}

		err = f.Close()
		if err != nil {
			log.Err(
				"FileCache::closeFileInternal : error closing file %s(%d) [%s]",
				options.Handle.Path,
				int(f.Fd()),
				err.Error(),
			)
			return err
		}
	}

	flock.Dec()

	// if this is the last lazy handle, clear the lazy flag
	if noCachedHandle && flock.Count() == 0 {
		flock.LazyOpen = false
	}

	// If it is an fsync op then purge the file
	if options.Handle.Fsynced() {
		log.Trace("FileCache::closeFileInternal : fsync/sync op, purging %s", options.Handle.Path)
		localPath := filepath.Join(fc.tmpPath, options.Handle.Path)
		fc.policy.CachePurge(localPath)
		return nil
	}

	return nil
}

// ReadInBuffer: Read the local file into a buffer
func (fc *FileCache) ReadInBuffer(options *internal.ReadInBufferOptions) (int, error) {
	//defer exectime.StatTimeCurrentBlock("FileCache::ReadInBuffer")()
	// The file should already be in the cache since CreateFile/OpenFile was called before and a shared lock was acquired.
	// log.Debug("FileCache::ReadInBuffer : Reading %v bytes from %s", len(options.Data), options.Handle.Path)

	if !openCompleted(options.Handle) {
		flock := fc.fileLocks.Get(options.Handle.Path)
		// openFileInternal requires flock be locked before it's called
		flock.Lock()
		err := fc.openFileInternal(options.Handle, flock)
		flock.Unlock()
		if err != nil {
			return 0, fmt.Errorf("error downloading file %s [%s]", options.Handle.Path, err)
		}
	}

	f := options.Handle.GetFileObject()
	if f == nil {
		log.Err(
			"FileCache::ReadInBuffer : error [couldn't find fd in handle] %s",
			options.Handle.Path,
		)
		return 0, syscall.EBADF
	}

	// Read and write operations are very frequent so updating cache policy for every read is a costly operation
	// Update cache policy every 1K operations (includes both read and write) instead
	options.Handle.Lock()
	options.Handle.OptCnt++
	options.Handle.Unlock()
	if (options.Handle.OptCnt % defaultCacheUpdateCount) == 0 {
		localPath := filepath.Join(fc.tmpPath, options.Handle.Path)
		fc.policy.CacheValid(localPath)
	}

	// Removing Pread as it is not supported on Windows
	// return syscall.Pread(options.Handle.FD(), options.Data, options.Offset)
	n, err := f.ReadAt(options.Data, options.Offset)
	// ReadAt gives an error if it reads fewer bytes than the byte array. We discard that error.
	if n < len(options.Data) && err == io.EOF {
		return n, nil
	}
	return n, err
}

// WriteFile: Write to the local file
func (fc *FileCache) WriteFile(options *internal.WriteFileOptions) (int, error) {
	//defer exectime.StatTimeCurrentBlock("FileCache::WriteFile")()
	// The file should already be in the cache since CreateFile/OpenFile was called before and a shared lock was acquired.
	//log.Debug("FileCache::WriteFile : Writing %v bytes from %s", len(options.Data), options.Handle.Path)

	if !openCompleted(options.Handle) {
		flock := fc.fileLocks.Get(options.Handle.Path)
		// openFileInternal requires flock be locked before it's called
		flock.Lock()
		err := fc.openFileInternal(options.Handle, flock)
		flock.Unlock()
		if err != nil {
			return 0, fmt.Errorf("error downloading file for %s [%s]", options.Handle.Path, err)
		}
	}

	var err error

	f := options.Handle.GetFileObject()
	if f == nil {
		log.Err("FileCache::WriteFile : error [couldn't find fd in handle] %s", options.Handle.Path)
		return 0, syscall.EBADF
	}

	if fc.diskHighWaterMark != 0 {
		currSize, err := common.GetUsage(fc.tmpPath)
		if err != nil {
			log.Err("FileCache::WriteFile : error getting current usage of cache [%s]", err.Error())
		} else {
			if (currSize + float64(len(options.Data))) > fc.diskHighWaterMark {
				log.Err("FileCache::WriteFile : cache size limit reached [%f] failed to open %s", fc.maxCacheSize, options.Handle.Path)
				return 0, syscall.ENOSPC
			}
		}
	}

	// Read and write operations are very frequent so updating cache policy for every read is a costly operation
	// Update cache policy every 1K operations (includes both read and write) instead
	options.Handle.Lock()
	options.Handle.OptCnt++
	options.Handle.Unlock()
	if (options.Handle.OptCnt % defaultCacheUpdateCount) == 0 {
		localPath := filepath.Join(fc.tmpPath, options.Handle.Path)
		fc.policy.CacheValid(localPath)
	}

	// Removing Pwrite as it is not supported on Windows
	// bytesWritten, err := syscall.Pwrite(options.Handle.FD(), options.Data, options.Offset)

	var bytesWritten int
	if options.Handle.Flags.IsSet(handlemap.HandleOpenedAppend) {
		bytesWritten, err = f.Write(options.Data)
	} else {
		bytesWritten, err = f.WriteAt(options.Data, options.Offset)
	}

	if err == nil {
		// Mark the handle dirty so the file is written back to storage on FlushFile.
		options.Handle.Flags.Set(handlemap.HandleFlagDirty)
	} else {
		log.Err("FileCache::WriteFile : failed to write %s [%s]", options.Handle.Path, err.Error())
	}

	return bytesWritten, err
}

func (fc *FileCache) SyncFile(options internal.SyncFileOptions) error {
	log.Trace("FileCache::SyncFile : handle=%d, path=%s", options.Handle.ID, options.Handle.Path)
	if fc.syncToFlush {
		err := fc.FlushFile(
			internal.FlushFileOptions{Handle: options.Handle, CloseInProgress: true},
		) //nolint
		if err != nil {
			log.Err("FileCache::SyncFile : failed to flush file %s", options.Handle.Path)
			return err
		}
	} else if fc.syncToDelete {
		err := fc.NextComponent().SyncFile(options)
		if err != nil {
			log.Err("FileCache::SyncFile : %s failed", options.Handle.Path)
			return err
		}

		options.Handle.Flags.Set(handlemap.HandleFlagFSynced)
	}

	return nil
}

// in SyncDir we're not going to clear the file cache for now
// on regular linux its fs responsibility
// func (fc *FileCache) SyncDir(options internal.SyncDirOptions) error {
// 	log.Trace("FileCache::SyncDir : %s", options.Name)

// 	err := fc.NextComponent().SyncDir(options)
// 	if err != nil {
// 		log.Err("FileCache::SyncDir : %s failed", options.Name)
// 		return err
// 	}
// 	// TODO: we can decide here if we want to flush all the files in the directory first or not. Currently I'm just invalidating files
// 	// within the dir
// 	go fc.invalidateDirectory(options.Name)
// 	return nil
// }

// FlushFile: Flush the local file to storage
func (fc *FileCache) FlushFile(options internal.FlushFileOptions) error {
	var flock *common.LockMapItem

	// if flush will upload the file, then acquire the file lock
	if options.Handle.Dirty() && (!fc.lazyWrite || options.CloseInProgress) {
		flock = fc.fileLocks.Get(options.Handle.Path)
		flock.Lock()
		defer flock.Unlock()
	}

	// flock is locked, as required by flushFileInternal
	return fc.flushFileInternal(options)
}

// file must be locked before calling this function
func (fc *FileCache) flushFileInternal(options internal.FlushFileOptions) error {
	//defer exectime.StatTimeCurrentBlock("FileCache::FlushFile")()
	log.Trace("FileCache::FlushFile : handle=%d, path=%s", options.Handle.ID, options.Handle.Path)

	// The file should already be in the cache since CreateFile/OpenFile was called before and a shared lock was acquired.
	localPath := filepath.Join(fc.tmpPath, options.Handle.Path)
	fc.policy.CacheValid(localPath)
	// if our handle is dirty then that means we wrote to the file
	if options.Handle.Dirty() {
		if fc.lazyWrite && !options.CloseInProgress {
			// As lazy-write is enable, upload will be scheduled when file is closed.
			log.Info(
				"FileCache::FlushFile : %s will be flushed when handle %d is closed",
				options.Handle.Path,
				options.Handle.ID,
			)
			return nil
		}

		f := options.Handle.GetFileObject()
		if f == nil {
			log.Err(
				"FileCache::FlushFile : error [couldn't find fd in handle] %s",
				options.Handle.Path,
			)
			return syscall.EBADF
		}

		// Flush all data to disk that has been buffered by the kernel.
		// for scheduled uploads, we use a read-only file handle
		if !options.AsyncUpload {
			err := fc.syncFile(f, options.Handle.Path)
			if err != nil {
				log.Err(
					"FileCache::FlushFile : error [unable to sync file] %s",
					options.Handle.Path,
				)
				return syscall.EIO
			}
		}

		// Write to storage
		// Create a new handle for the SDK to use to upload (read local file)
		// The local handle can still be used for read and write.
		var orgMode fs.FileMode
		modeChanged := false
		notInCloud := fc.notInCloud(
			options.Handle.Path,
		)
		// Figure out if we should upload immediately or append to pending OPS
		if options.AsyncUpload || !notInCloud || fc.alwaysOn {
			uploadHandle, err := common.Open(localPath)
			if err != nil {
				if os.IsPermission(err) {
					info, _ := os.Stat(localPath)
					orgMode = info.Mode()
					newMode := orgMode | 0444
					err = os.Chmod(localPath, newMode)
					if err == nil {
						modeChanged = true
						uploadHandle, err = common.Open(localPath)
						log.Info(
							"FileCache::FlushFile : read mode added to file %s",
							options.Handle.Path,
						)
					}
				}

				if err != nil {
					log.Err(
						"FileCache::FlushFile : error [unable to open upload handle] %s [%s]",
						options.Handle.Path,
						err.Error(),
					)
					return err
				}
			}
			err = fc.NextComponent().CopyFromFile(
				internal.CopyFromFileOptions{
					Name: options.Handle.Path,
					File: uploadHandle,
				})

			uploadHandle.Close()
			if err == nil {
				// Clear dirty flag since file was successfully uploaded
				options.Handle.Flags.Clear(handlemap.HandleFlagDirty)
			}

			if err != nil {
				log.Err(
					"FileCache::FlushFile : %s upload failed [%s]",
					options.Handle.Path,
					err.Error(),
				)
				return err
			}

			if modeChanged {
				err1 := os.Chmod(localPath, orgMode)
				if err1 != nil {
					log.Err(
						"FileCache::FlushFile : Failed to remove read mode from file %s [%s]",
						options.Handle.Path,
						err1.Error(),
					)
				}
			}
		} else {
			//push to scheduleOps as default since we don't want to upload to the cloud
			log.Info(
				"FileCache::FlushFile : %s upload deferred (Scheduled for upload)",
				options.Handle.Path,
			)
			_, statErr := os.Stat(localPath)
			if statErr == nil {
				fc.markFileForUpload(options.Handle.Path)
				flock := fc.fileLocks.Get(options.Handle.Path)
				flock.SyncPending = true
			}
			options.Handle.Flags.Clear(handlemap.HandleFlagDirty)

		}

		// If chmod was done on the file before it was uploaded to container then setting up mode would have been missed
		// Such file names are added to this map and here post upload we try to set the mode correctly
		// Delete the entry from map so that any further flush do not try to update the mode again
		_, found := fc.missedChmodList.LoadAndDelete(options.Handle.Path)
		if found {
			// If file is found in map it means last chmod was missed on this

			// When chmod on container was missed, local file was updated with correct mode
			// Here take the mode from local cache and update the container accordingly
			localPath := filepath.Join(fc.tmpPath, options.Handle.Path)
			info, err := os.Stat(localPath)
			if err == nil {
				err = fc.chmodInternal(
					internal.ChmodOptions{Name: options.Handle.Path, Mode: info.Mode()},
				)
				if err != nil {
					// chmod was missed earlier for this file and doing it now also
					// resulted in error so ignore this one and proceed for flush handling
					log.Err(
						"FileCache::FlushFile : %s chmod failed [%s]",
						options.Handle.Path,
						err.Error(),
					)
				}
			}
		}
	}

	return nil
}

// GetAttr: Consolidate attributes from storage and local cache
func (fc *FileCache) GetAttr(options internal.GetAttrOptions) (*internal.ObjAttr, error) {
	// Don't log these by default, as it noticeably affects performance
	// log.Trace("FileCache::GetAttr : %s", options.Name)

	// For get attr, there are three different path situations we have to potentially handle.
	// 1. Path in cloud storage but not in local cache
	// 2. Path not in cloud storage but in local cache (this could happen if we recently created the file [and are currently writing to it]) (also supports immutable containers)
	// 3. Path in cloud storage and in local cache (this could result in dirty properties on the service if we recently wrote to the file)

	// If the file is being downloaded or deleted, the size and mod time will be incorrect
	// wait for download or deletion to complete before getting local file info
	flock := fc.fileLocks.Get(options.Name)
	// TODO: should we add RLock and RUnlock to the lock map for GetAttr?
	flock.RLock()

	// To cover case 1, get attributes from storage
	var exists bool
	attrs, err := fc.NextComponent().GetAttr(options)
	if err != nil {
		if err == syscall.ENOENT || os.IsNotExist(err) {
			log.Debug("FileCache::GetAttr : %s does not exist in cloud storage", options.Name)
			exists = false
		} else {
			log.Err("FileCache::GetAttr : Failed to get attr of %s [%s]", options.Name, err.Error())
			return nil, err
		}
	} else {
		exists = true
	}

	// To cover cases 2 and 3, grab the attributes from the local cache
	localPath := filepath.Join(fc.tmpPath, options.Name)
	info, err := os.Stat(localPath)
	flock.RUnlock()
	// All directory operations are guaranteed to be synced with storage so they cannot be in a case 2 or 3 state.
	if err == nil && !info.IsDir() {
		if exists { // Case 3 (file in cloud storage and in local cache) so update the relevant attributes
			// attrs is a pointer returned by NextComponent
			// modifying attrs could corrupt cached directory listings
			// to update properties, we need to make a deep copy first
			newAttr := *attrs
			newAttr.Mtime = info.ModTime()
			newAttr.Size = info.Size()
			attrs = &newAttr
		} else { // Case 2 (file only in local cache) so create a new attributes and add them to the storage attributes
			log.Debug("FileCache::GetAttr : serving %s attr from local cache", options.Name)
			exists = true
			attrs = newObjAttr(options.Name, info)
		}
	}

	if !exists {
		return nil, syscall.ENOENT
	}

	return attrs, nil
}

// RenameFile: Invalidate the file in local cache.
func (fc *FileCache) RenameFile(options internal.RenameFileOptions) error {
	log.Trace("FileCache::RenameFile : src=%s, dst=%s", options.Src, options.Dst)

	// acquire file locks
	sflock := fc.fileLocks.Get(options.Src)
	dflock := fc.fileLocks.Get(options.Dst)
	// always lock files in lexical order to prevent deadlock
	if options.Src < options.Dst {
		sflock.Lock()
		dflock.Lock()
	} else {
		dflock.Lock()
		sflock.Lock()
	}
	defer sflock.Unlock()
	defer dflock.Unlock()

	err := fc.NextComponent().RenameFile(options)
	localOnly := os.IsNotExist(err)
	err = fc.validateStorageError(options.Src, err, "RenameFile", true)
	if err != nil {
		log.Err("FileCache::RenameFile : %s failed to rename file [%s]", options.Src, err.Error())
		return err
	}

	return fc.renameLocalFile(options.Src, options.Dst, sflock, dflock, localOnly)
}

// source and destination files should already be locked before calling this function
func (fc *FileCache) renameLocalFile(
	srcName, dstName string,
	sflock, dflock *common.LockMapItem,
	localOnly bool,
) error {
	localSrcPath := filepath.Join(fc.tmpPath, srcName)
	localDstPath := filepath.Join(fc.tmpPath, dstName)

	err := os.Rename(localSrcPath, localDstPath)
	switch {
	case err == nil:
		log.Debug(
			"FileCache::renameLocalFile : %s -> %s Successfully renamed local file",
			localSrcPath,
			localDstPath,
		)
		fc.policy.CacheValid(localDstPath)

		// Transfer entry from scheduleOps if it exists
		if _, found := fc.scheduleOps.Load(srcName); found {
			fc.scheduleOps.Store(dstName, struct{}{})
			fc.scheduleOps.Delete(srcName)

			// Ensure SyncPending flag is set on destination
			dflock.SyncPending = true
		}
	case os.IsNotExist(err):
		if localOnly {
			// neither cloud nor file cache has this file, so return ENOENT
			log.Err("FileCache::renameLocalFile : %s source file not found", srcName)
			return syscall.ENOENT
		} else {
			// Case 1
			log.Info("FileCache::renameLocalFile : %s source file not cached", localSrcPath)
		}
	default:
		// unexpected error from os.Rename
		log.Err(
			"FileCache::renameLocalFile : os.Rename(%s -> %s) failed. Here's why: %v",
			localSrcPath,
			localDstPath,
			err,
		)
		// check if the file is open
		if sflock.Count() > 0 {
			log.Warn(
				"FileCache::renameLocalFile : open local file (%s) will be uploaded as %s on close.",
				localSrcPath,
				dstName,
			)
		}
	}

	// delete the source from our cache policy
	// this will also delete the source file from local storage (if rename failed)
	fc.policy.CachePurge(localSrcPath)

	// rename open handles
	fc.renameOpenHandles(srcName, dstName, sflock, dflock)

	return nil
}

// files should already be locked before calling this function
func (fc *FileCache) renameOpenHandles(
	srcName, dstName string,
	sflock, dflock *common.LockMapItem,
) {
	// update open handles
	if sflock.Count() > 0 {
		// update any open handles to the file with its new name
		handlemap.GetHandles().Range(func(key, value any) bool {
			handle := value.(*handlemap.Handle)
			if handle.Path == srcName {
				handle.Path = dstName
			}
			return true
		})
		// copy the number of open handles to the new name
		for sflock.Count() > 0 {
			sflock.Dec()
			dflock.Inc()
		}
	}
}

// TruncateFile: Update the file with its new size.
func (fc *FileCache) TruncateFile(options internal.TruncateFileOptions) error {
	log.Trace("FileCache::TruncateFile : name=%s, size=%d", options.Name, options.NewSize)

	if fc.diskHighWaterMark != 0 {
		currSize, err := common.GetUsage(fc.tmpPath)
		if err != nil {
			log.Err(
				"FileCache::TruncateFile : error getting current usage of cache [%s]",
				err.Error(),
			)
		} else {
			if (currSize + float64(options.NewSize)) > fc.diskHighWaterMark {
				log.Err("FileCache::TruncateFile : cache size limit reached [%f] failed to open %s", fc.maxCacheSize, options.Name)
				return syscall.ENOSPC
			}
		}
	}

	if options.Handle != nil {
		// The call is coming from an open handle, so we can just truncate the local file, and the change will be
		// flushed to storage on close.
		f := options.Handle.GetFileObject()
		if f == nil {
			log.Err("FileCache::TruncateFile : error [couldn't find fd in handle] %s", options.Handle.Path)
			return syscall.EBADF
		}

		err := f.Truncate(options.NewSize)
		if err != nil {
			log.Err("FileCache::TruncateFile : error truncating file %s [%s]", options.Handle.Path, err.Error())
			return err
		}

		options.Handle.Flags.Set(handlemap.HandleFlagDirty)

		return nil
	}

	flock := fc.fileLocks.Get(options.Name)
	flock.Lock()
	defer flock.Unlock()

	err := fc.NextComponent().TruncateFile(options)
	err = fc.validateStorageError(options.Name, err, "TruncateFile", true)
	if err != nil {
		log.Err("FileCache::TruncateFile : %s failed to truncate [%s]", options.Name, err.Error())
		return err
	}

	// Update the size of the file in the local cache
	localPath := filepath.Join(fc.tmpPath, options.Name)
	info, err := os.Stat(localPath)
	if err == nil || os.IsExist(err) {
		fc.policy.CacheValid(localPath)

		if info.Size() != options.NewSize {
			err = os.Truncate(localPath, options.NewSize)
			if err != nil {
				log.Err(
					"FileCache::TruncateFile : error truncating cached file %s [%s]",
					localPath,
					err.Error(),
				)
				return err
			}
		}
	}

	return nil
}

// Chmod : Update the file with its new permissions
func (fc *FileCache) Chmod(options internal.ChmodOptions) error {
	log.Trace("FileCache::Chmod : Change mode of path %s", options.Name)

	flock := fc.fileLocks.Get(options.Name)
	flock.Lock()
	defer flock.Unlock()

	return fc.chmodInternal(options)
}

// file must be locked before calling this function
func (fc *FileCache) chmodInternal(options internal.ChmodOptions) error {
	log.Trace("FileCache::Chmod : Change mode of path %s", options.Name)

	// Update the file in cloud storage
	err := fc.NextComponent().Chmod(options)
	err = fc.validateStorageError(options.Name, err, "Chmod", false)
	if err != nil {
		if err != syscall.EIO {
			log.Err("FileCache::Chmod : %s failed to change mode [%s]", options.Name, err.Error())
			return err
		} else {
			fc.missedChmodList.LoadOrStore(options.Name, true)
		}
	}

	// Update the mode of the file in the local cache
	localPath := filepath.Join(fc.tmpPath, options.Name)
	info, err := os.Stat(localPath)
	if err == nil {
		fc.policy.CacheValid(localPath)

		if info.Mode() != options.Mode {
			err = os.Chmod(localPath, options.Mode)
			if err != nil {
				log.Err(
					"FileCache::Chmod : error changing mode on the cached path %s [%s]",
					localPath,
					err.Error(),
				)
				return err
			}
		}
	}

	return nil
}

// Chown : Update the file with its new owner and group
func (fc *FileCache) Chown(options internal.ChownOptions) error {
	log.Trace("FileCache::Chown : Change owner of path %s", options.Name)

	flock := fc.fileLocks.Get(options.Name)
	flock.Lock()
	defer flock.Unlock()

	// Update the file in cloud storage
	err := fc.NextComponent().Chown(options)
	err = fc.validateStorageError(options.Name, err, "Chown", false)
	if err != nil {
		log.Err("FileCache::Chown : %s failed to change owner [%s]", options.Name, err.Error())
		return err
	}

	// Update the owner and group of the file in the local cache
	localPath := filepath.Join(fc.tmpPath, options.Name)
	_, err = os.Stat(localPath)
	if err == nil {
		fc.policy.CacheValid(localPath)

		if runtime.GOOS != "windows" {
			err = os.Chown(localPath, options.Owner, options.Group)
			if err != nil {
				log.Err(
					"FileCache::Chown : error changing owner on the cached path %s [%s]",
					localPath,
					err.Error(),
				)
				return err
			}
		}
	}

	return nil
}

func (fc *FileCache) FileUsed(name string) error {
	// Update the owner and group of the file in the local cache
	localPath := filepath.Join(fc.tmpPath, name)
	fc.policy.CacheValid(localPath)
	return nil
}

// ------------------------- Factory -------------------------------------------

// Pipeline will call this method to create your object, initialize your variables here
// << DO NOT DELETE ANY AUTO GENERATED CODE HERE >>
func NewFileCacheComponent() internal.Component {
	comp := &FileCache{
		fileLocks:          common.NewLockMap(),
		activeWindowsMutex: &sync.Mutex{},
	}
	comp.SetName(compName)
	config.AddConfigChangeEventListener(comp)
	return comp
}

// On init register this component to pipeline and supply your constructor
func init() {
	internal.AddComponent(compName, NewFileCacheComponent)
}<|MERGE_RESOLUTION|>--- conflicted
+++ resolved
@@ -178,7 +178,6 @@
 
 	// create stats collector for file cache
 	fileCacheStatsCollector = stats_manager.NewStatsCollector(fc.Name())
-<<<<<<< HEAD
 	log.Debug("Starting file cache stats collector")
 
 	fc.uploadNotifyCh = make(chan struct{}, 1)
@@ -186,8 +185,6 @@
 	if err != nil {
 		log.Warn("FileCache::Start : Failed to setup scheduler [%s]", err.Error())
 	}
-=======
->>>>>>> c09d35af
 
 	return nil
 }
@@ -203,13 +200,9 @@
 	}
 
 	_ = fc.policy.ShutdownPolicy()
-<<<<<<< HEAD
 	if !fc.allowNonEmpty {
 		_ = common.TempCacheCleanup(fc.tmpPath)
 	}
-=======
-	_ = common.TempCacheCleanup(fc.tmpPath)
->>>>>>> c09d35af
 
 	fileCacheStatsCollector.Destroy()
 
@@ -255,15 +248,8 @@
 	}
 
 	fc.createEmptyFile = conf.CreateEmptyFile
-<<<<<<< HEAD
 	if config.IsSet(compName + ".timeout-sec") {
 		fc.cacheTimeout = max(float64(conf.Timeout), minimumFileCacheTimeout)
-=======
-	if config.IsSet(compName + ".file-cache-timeout-in-seconds") {
-		fc.cacheTimeout = float64(conf.V1Timeout)
-	} else if config.IsSet(compName + ".timeout-sec") {
-		fc.cacheTimeout = float64(conf.Timeout)
->>>>>>> c09d35af
 	} else {
 		fc.cacheTimeout = float64(defaultFileCacheTimeout)
 	}
@@ -276,15 +262,7 @@
 		log.Crit("FileCache::Configure : Direct IO mode enabled, cache timeout is set to 0")
 	}
 
-<<<<<<< HEAD
 	fc.allowNonEmpty = conf.AllowNonEmpty
-=======
-	if config.IsSet(compName + ".empty-dir-check") {
-		fc.allowNonEmpty = !conf.EmptyDirCheck
-	} else {
-		fc.allowNonEmpty = conf.AllowNonEmpty
-	}
->>>>>>> c09d35af
 	fc.policyTrace = conf.EnablePolicyTrace
 	fc.offloadIO = conf.OffloadIO
 	fc.syncToFlush = conf.SyncToFlush
@@ -298,7 +276,6 @@
 		return fmt.Errorf("config error in %s [%s]", fc.Name(), err.Error())
 	}
 
-<<<<<<< HEAD
 	fc.tmpPath = filepath.Clean(common.ExpandPath(conf.TmpPath))
 	if fc.tmpPath == "" || fc.tmpPath == "." {
 		homeDir, err := os.UserHomeDir()
@@ -309,12 +286,6 @@
 			"FileCache: tmp-path not set in config file, defaulting to $HOME/.cloudfuse/file_cache",
 		)
 		fc.tmpPath = filepath.Join(homeDir, ".cloudfuse", "file_cache")
-=======
-	fc.tmpPath = common.ExpandPath(conf.TmpPath)
-	if fc.tmpPath == "" {
-		log.Err("FileCache: config error [tmp-path not set]")
-		return fmt.Errorf("config error in %s error [tmp-path not set]", fc.Name())
->>>>>>> c09d35af
 	}
 
 	err = config.UnmarshalKey("mount-path", &fc.mountPath)
@@ -322,11 +293,7 @@
 		log.Err("FileCache: config error [unable to obtain Mount Path]")
 		return fmt.Errorf("config error in %s [%s]", fc.Name(), err.Error())
 	}
-<<<<<<< HEAD
 	if filepath.Clean(fc.mountPath) == filepath.Clean(fc.tmpPath) {
-=======
-	if fc.mountPath == fc.tmpPath {
->>>>>>> c09d35af
 		log.Err("FileCache: config error [tmp-path is same as mount path]")
 		return fmt.Errorf("config error in %s error [tmp-path is same as mount path]", fc.Name())
 	}
@@ -342,7 +309,6 @@
 		}
 	}
 
-<<<<<<< HEAD
 	avail, err := fc.getAvailableSize()
 	if err != nil {
 		log.Err(
@@ -353,15 +319,6 @@
 		fc.maxCacheSize = 4192
 	} else {
 		fc.maxCacheSize = 0.8 * float64(avail) / (MB)
-=======
-	var stat syscall.Statfs_t
-	err = syscall.Statfs(fc.tmpPath, &stat)
-	if err != nil {
-		log.Err("FileCache::Configure : config error %s [%s]. Assigning a default value of 4GB or if any value is assigned to .disk-size-mb in config.", fc.Name(), err.Error())
-		fc.maxCacheSize = 4192
-	} else {
-		fc.maxCacheSize = (0.8 * float64(stat.Bavail) * float64(stat.Bsize)) / (MB)
->>>>>>> c09d35af
 	}
 
 	if config.IsSet(compName+".max-size-mb") && conf.MaxSizeMB != 0 {
@@ -387,10 +344,6 @@
 
 	cacheConfig := fc.GetPolicyConfig(conf)
 	fc.policy = NewLRUPolicy(cacheConfig)
-<<<<<<< HEAD
-=======
-
->>>>>>> c09d35af
 	if fc.policy == nil {
 		log.Err("FileCache::Configure : failed to create cache eviction policy")
 		return fmt.Errorf("config error in %s [%s]", fc.Name(), "failed to create cache policy")
@@ -401,7 +354,6 @@
 	}
 	if config.IsSet(compName + ".hard-limit") {
 		fc.hardLimit = conf.HardLimit
-<<<<<<< HEAD
 	}
 
 	fc.diskHighWaterMark = 0
@@ -476,17 +428,6 @@
 		fc.mountPath,
 		len(fc.schedule),
 	)
-=======
-	}
-
-	fc.diskHighWaterMark = 0
-	if fc.hardLimit && fc.maxCacheSize != 0 {
-		fc.diskHighWaterMark = (((fc.maxCacheSize * MB) * float64(cacheConfig.highThreshold)) / 100)
-	}
-
-	log.Crit("FileCache::Configure : create-empty %t, cache-timeout %d, tmp-path %s, max-size-mb %d, high-mark %d, low-mark %d, refresh-sec %v, max-eviction %v, hard-limit %v, policy %s, allow-non-empty-temp %t, cleanup-on-start %t, policy-trace %t, offload-io %t, sync-to-flush %t, ignore-sync %t, defaultPermission %v, diskHighWaterMark %v, maxCacheSize %v, mountPath %v",
-		fc.createEmptyFile, int(fc.cacheTimeout), fc.tmpPath, int(fc.maxCacheSize), int(cacheConfig.highThreshold), int(cacheConfig.lowThreshold), fc.refreshSec, cacheConfig.maxEviction, fc.hardLimit, conf.Policy, fc.allowNonEmpty, conf.CleanupOnStart, fc.policyTrace, fc.offloadIO, fc.syncToFlush, fc.syncToDelete, fc.defaultPermission, fc.diskHighWaterMark, fc.maxCacheSize, fc.mountPath)
->>>>>>> c09d35af
 
 	return nil
 }
@@ -503,11 +444,7 @@
 	}
 
 	fc.createEmptyFile = conf.CreateEmptyFile
-<<<<<<< HEAD
 	fc.cacheTimeout = max(float64(conf.Timeout), minimumFileCacheTimeout)
-=======
-	fc.cacheTimeout = float64(conf.Timeout)
->>>>>>> c09d35af
 	fc.policyTrace = conf.EnablePolicyTrace
 	fc.offloadIO = conf.OffloadIO
 	fc.maxCacheSize = conf.MaxSizeMB
@@ -516,36 +453,6 @@
 	_ = fc.policy.UpdateConfig(fc.GetPolicyConfig(conf))
 }
 
-<<<<<<< HEAD
-=======
-func (fc *FileCache) StatFs() (*syscall.Statfs_t, bool, error) {
-	// cache_size = f_blocks * f_frsize/1024
-	// cache_size - used = f_frsize * f_bavail/1024
-	// cache_size - used = vfs.f_bfree * vfs.f_frsize / 1024
-	// if cache size is set to 0 then we have the root mount usage
-	maxCacheSize := fc.maxCacheSize * MB
-	if maxCacheSize == 0 {
-		return nil, false, nil
-	}
-
-	usage, _ := common.GetUsage(fc.tmpPath)
-	usage = usage * MB
-
-	available := maxCacheSize - usage
-	statfs := &syscall.Statfs_t{}
-	err := syscall.Statfs("/", statfs)
-	if err != nil {
-		log.Debug("FileCache::StatFs : statfs err [%s].", err.Error())
-		return nil, false, err
-	}
-	statfs.Blocks = uint64(maxCacheSize) / uint64(statfs.Frsize)
-	statfs.Bavail = uint64(math.Max(0, available)) / uint64(statfs.Frsize)
-	statfs.Bfree = statfs.Bavail
-
-	return statfs, true, nil
-}
-
->>>>>>> c09d35af
 func (fc *FileCache) GetPolicyConfig(conf FileCacheOptions) cachePolicyConfig {
 	// A user provided value of 0 doesn't make sense for MaxEviction, HighThreshold or LowThreshold.
 	if conf.MaxEviction == 0 {
