/*
   Licensed under the MIT License <http://opensource.org/licenses/MIT>.

   Copyright © 2023-2025 Seagate Technology LLC and/or its Affiliates
   Copyright © 2020-2024 Microsoft Corporation. All rights reserved.

   Permission is hereby granted, free of charge, to any person obtaining a copy
   of this software and associated documentation files (the "Software"), to deal
   in the Software without restriction, including without limitation the rights
   to use, copy, modify, merge, publish, distribute, sublicense, and/or sell
   copies of the Software, and to permit persons to whom the Software is
   furnished to do so, subject to the following conditions:

   The above copyright notice and this permission notice shall be included in all
   copies or substantial portions of the Software.

   THE SOFTWARE IS PROVIDED "AS IS", WITHOUT WARRANTY OF ANY KIND, EXPRESS OR
   IMPLIED, INCLUDING BUT NOT LIMITED TO THE WARRANTIES OF MERCHANTABILITY,
   FITNESS FOR A PARTICULAR PURPOSE AND NONINFRINGEMENT. IN NO EVENT SHALL THE
   AUTHORS OR COPYRIGHT HOLDERS BE LIABLE FOR ANY CLAIM, DAMAGES OR OTHER
   LIABILITY, WHETHER IN AN ACTION OF CONTRACT, TORT OR OTHERWISE, ARISING FROM,
   OUT OF OR IN CONNECTION WITH THE SOFTWARE OR THE USE OR OTHER DEALINGS IN THE
   SOFTWARE
*/

package file_cache

import (
	"context"
	"errors"
	"fmt"
	"io"
	"io/fs"
	"os"
	"path/filepath"
	"runtime"
	"sort"
	"strings"
	"sync"
	"syscall"
	"time"

	"github.com/Seagate/cloudfuse/common"
	"github.com/Seagate/cloudfuse/common/config"
	"github.com/Seagate/cloudfuse/common/log"
	"github.com/Seagate/cloudfuse/internal"
	"github.com/Seagate/cloudfuse/internal/handlemap"
	"github.com/Seagate/cloudfuse/internal/stats_manager"

	"github.com/spf13/cobra"
)

// Common structure for Component
type FileCache struct {
	internal.BaseComponent

	tmpPath   string          // uses os.Separator (filepath.Join)
	fileLocks *common.LockMap // uses object name (common.JoinUnixFilepath)
	policy    cachePolicy

	createEmptyFile bool
	allowNonEmpty   bool
	cacheTimeout    float64
	cleanupOnStart  bool
	policyTrace     bool
	missedChmodList sync.Map // uses object name (common.JoinUnixFilepath)
	mountPath       string   // uses os.Separator (filepath.Join)
	allowOther      bool
	offloadIO       bool
	syncToFlush     bool
	syncToDelete    bool
	maxCacheSize    float64

	defaultPermission os.FileMode

	refreshSec        uint32
	hardLimit         bool
	diskHighWaterMark float64

	lazyWrite    bool
	fileCloseOpt sync.WaitGroup
}

// Structure defining your config parameters
type FileCacheOptions struct {
	// e.g. var1 uint32 `config:"var1"`
	TmpPath string `config:"path"   yaml:"path,omitempty"`
	Policy  string `config:"policy" yaml:"policy,omitempty"`

	Timeout     uint32 `config:"timeout-sec"  yaml:"timeout-sec,omitempty"`
	MaxEviction uint32 `config:"max-eviction" yaml:"max-eviction,omitempty"`

	MaxSizeMB     float64 `config:"max-size-mb"    yaml:"max-size-mb,omitempty"`
	HighThreshold uint32  `config:"high-threshold" yaml:"high-threshold,omitempty"`
	LowThreshold  uint32  `config:"low-threshold"  yaml:"low-threshold,omitempty"`

	CreateEmptyFile bool `config:"create-empty-file"    yaml:"create-empty-file,omitempty"`
	AllowNonEmpty   bool `config:"allow-non-empty-temp" yaml:"allow-non-empty-temp,omitempty"`
	CleanupOnStart  bool `config:"cleanup-on-start"     yaml:"cleanup-on-start,omitempty"`

	EnablePolicyTrace bool `config:"policy-trace" yaml:"policy-trace,omitempty"`
	OffloadIO         bool `config:"offload-io"   yaml:"offload-io,omitempty"`

	// v1 support
	V1Timeout     uint32 `config:"file-cache-timeout-in-seconds" yaml:"-"`
	EmptyDirCheck bool   `config:"empty-dir-check"               yaml:"-"`
	SyncToFlush   bool   `config:"sync-to-flush"                 yaml:"sync-to-flush"`
	SyncNoOp      bool   `config:"ignore-sync"                   yaml:"ignore-sync,omitempty"`

	RefreshSec uint32 `config:"refresh-sec" yaml:"refresh-sec,omitempty"`
	HardLimit  bool   `config:"hard-limit"  yaml:"hard-limit,omitempty"`
}

type openFileOptions struct {
	flags int
	fMode fs.FileMode
}

const (
	compName                = "file_cache"
	defaultMaxEviction      = 5000
	defaultMaxThreshold     = 80
	defaultMinThreshold     = 60
	defaultFileCacheTimeout = 216000
	minimumFileCacheTimeout = 1
	defaultCacheUpdateCount = 100
	MB                      = 1024 * 1024
)

/*
	In file cache, all calls to Open or OpenFile are done by the implementation in common,
	rather than by calling os.Open or os.OpenFile. This is due to an issue on Windows, where
	the implementation in os is not correct.

	If we are on Windows, we need to use our custom OpenFile or Open function which allows a file
	in the file cache to be deleted and renamed when open, which our codebase relies on.
	See the following issue to see why we need to do this ourselves
	https://github.com/golang/go/issues/32088
*/

// Verification to check satisfaction criteria with Component Interface
var _ internal.Component = &FileCache{}

var fileCacheStatsCollector *stats_manager.StatsCollector

func (fc *FileCache) Name() string {
	return compName
}

func (fc *FileCache) SetName(name string) {
	fc.BaseComponent.SetName(name)
}

func (fc *FileCache) SetNextComponent(nc internal.Component) {
	fc.BaseComponent.SetNextComponent(nc)
}

func (fc *FileCache) Priority() internal.ComponentPriority {
	return internal.EComponentPriority.LevelMid()
}

// Start : Pipeline calls this method to start the component functionality
//
//	this shall not block the call otherwise pipeline will not start
func (fc *FileCache) Start(ctx context.Context) error {
	log.Trace("Starting component : %s", fc.Name())

	if fc.cleanupOnStart {
		err := common.TempCacheCleanup(fc.tmpPath)
		if err != nil {
			return fmt.Errorf("error in %s error [fail to cleanup temp cache]", fc.Name())
		}
	}

	if fc.policy == nil {
		return fmt.Errorf("config error in %s error [cache policy missing]", fc.Name())
	}

	err := fc.policy.StartPolicy()
	if err != nil {
		return fmt.Errorf("config error in %s error [fail to start policy]", fc.Name())
	}

	// create stats collector for file cache
	fileCacheStatsCollector = stats_manager.NewStatsCollector(fc.Name())
	log.Debug("Starting file cache stats collector")

	return nil
}

// Stop : Stop the component functionality and kill all threads started
func (fc *FileCache) Stop() error {
	log.Trace("Stopping component : %s", fc.Name())

	// Wait for all async upload to complete if any
	if fc.lazyWrite {
		log.Info("FileCache::Stop : Waiting for async close to complete")
		fc.fileCloseOpt.Wait()
	}

	_ = fc.policy.ShutdownPolicy()
	if !fc.allowNonEmpty {
		_ = common.TempCacheCleanup(fc.tmpPath)
	}

	fileCacheStatsCollector.Destroy()

	return nil
}

// GenConfig : Generate default config for the component
func (c *FileCache) GenConfig() string {
	log.Info("FileCache::Configure : config generation started")

	var sb strings.Builder
	sb.WriteString(fmt.Sprintf("\n%s:", c.Name()))

	tmpPath := ""
	_ = config.UnmarshalKey("tmp-path", &tmpPath)

	directIO := false
	_ = config.UnmarshalKey("direct-io", &directIO)

	timeout := defaultFileCacheTimeout
	if directIO {
		timeout = 0
	}

	sb.WriteString(fmt.Sprintf("\n  path: %v", common.ExpandPath(tmpPath)))
	sb.WriteString(fmt.Sprintf("\n  timeout-sec: %v", timeout))

	return sb.String()
}

// Configure : Pipeline will call this method after constructor so that you can read config and initialize yourself
//
//	Return failure if any config is not valid to exit the process
func (fc *FileCache) Configure(_ bool) error {
	log.Trace("FileCache::Configure : %s", fc.Name())

	conf := FileCacheOptions{}
	conf.SyncToFlush = true
	err := config.UnmarshalKey(compName, &conf)
	if err != nil {
		log.Err("FileCache: config error [invalid config attributes]")
		return fmt.Errorf("config error in %s [%s]", fc.Name(), err.Error())
	}

	fc.createEmptyFile = conf.CreateEmptyFile
	if config.IsSet(compName + ".file-cache-timeout-in-seconds") {
		fc.cacheTimeout = max(float64(conf.V1Timeout), minimumFileCacheTimeout)
	} else if config.IsSet(compName + ".timeout-sec") {
		fc.cacheTimeout = max(float64(conf.Timeout), minimumFileCacheTimeout)
	} else {
		fc.cacheTimeout = float64(defaultFileCacheTimeout)
	}

	directIO := false
	_ = config.UnmarshalKey("direct-io", &directIO)

	if directIO {
		c.cacheTimeout = 0
		log.Crit("FileCache::Configure : Direct IO mode enabled, cache timeout is set to 0")
	}

	if config.IsSet(compName + ".empty-dir-check") {
		fc.allowNonEmpty = !conf.EmptyDirCheck
	} else {
		fc.allowNonEmpty = conf.AllowNonEmpty
	}
	fc.cleanupOnStart = conf.CleanupOnStart
	fc.policyTrace = conf.EnablePolicyTrace
	fc.offloadIO = conf.OffloadIO
	fc.syncToFlush = conf.SyncToFlush
	fc.syncToDelete = !conf.SyncNoOp
	fc.refreshSec = conf.RefreshSec
	fc.hardLimit = conf.HardLimit

	err = config.UnmarshalKey("lazy-write", &fc.lazyWrite)
	if err != nil {
		log.Err("FileCache: config error [unable to obtain lazy-write]")
		return fmt.Errorf("config error in %s [%s]", fc.Name(), err.Error())
	}

	fc.tmpPath = filepath.Clean(common.ExpandPath(conf.TmpPath))
	if fc.tmpPath == "" {
		log.Err("FileCache: config error [tmp-path not set]")
		return fmt.Errorf("config error in %s error [tmp-path not set]", fc.Name())
	}

<<<<<<< HEAD
	err = config.UnmarshalKey("mount-path", &fc.mountPath)
	if err == nil && filepath.Clean(fc.mountPath) == filepath.Clean(fc.tmpPath) {
=======
	err = config.UnmarshalKey("mount-path", &c.mountPath)
	if err != nil {
		log.Err("FileCache: config error [unable to obtain Mount Path]")
		return fmt.Errorf("config error in %s [%s]", c.Name(), err.Error())
	}
	if filepath.Clean(c.mountPath) == filepath.Clean(c.tmpPath) {
>>>>>>> 51d6e4ca
		log.Err("FileCache: config error [tmp-path is same as mount path]")
		return fmt.Errorf("config error in %s error [tmp-path is same as mount path]", fc.Name())
	}

	// Extract values from 'conf' and store them as you wish here
	_, err = os.Stat(fc.tmpPath)
	if os.IsNotExist(err) {
		log.Err("FileCache: config error [tmp-path does not exist. attempting to create tmp-path.]")
		err := os.MkdirAll(fc.tmpPath, os.FileMode(0755))
		if err != nil {
			log.Err("FileCache: config error creating directory after clean [%s]", err.Error())
			return fmt.Errorf("config error in %s [%s]", fc.Name(), err.Error())
		}
	}

	avail, err := fc.getAvailableSize()
	if err != nil {
		log.Err(
			"FileCache::Configure : config error %s [%s]. Assigning a default value of 4GB or if any value is assigned to .disk-size-mb in config.",
			fc.Name(),
			err.Error(),
		)
		fc.maxCacheSize = 4192 * MB
	} else {
		fc.maxCacheSize = 0.8 * float64(avail)
	}

	if config.IsSet(compName+".max-size-mb") && conf.MaxSizeMB != 0 {
		fc.maxCacheSize = conf.MaxSizeMB
	}

	if !isLocalDirEmpty(fc.tmpPath) && !fc.allowNonEmpty {
		log.Err("FileCache: config error %s directory is not empty", fc.tmpPath)
		return fmt.Errorf("config error in %s [%s]", fc.Name(), "temp directory not empty")
	}

	err = config.UnmarshalKey("allow-other", &fc.allowOther)
	if err != nil {
		log.Err("FileCache::Configure : config error [unable to obtain allow-other]")
		return fmt.Errorf("config error in %s [%s]", fc.Name(), err.Error())
	}

	if fc.allowOther {
		fc.defaultPermission = common.DefaultAllowOtherPermissionBits
	} else {
		fc.defaultPermission = common.DefaultFilePermissionBits
	}

	cacheConfig := fc.GetPolicyConfig(conf)
	fc.policy = NewLRUPolicy(cacheConfig)

	if fc.policy == nil {
		log.Err("FileCache::Configure : failed to create cache eviction policy")
		return fmt.Errorf("config error in %s [%s]", fc.Name(), "failed to create cache policy")
	}

	if config.IsSet(compName + ".background-download") {
		log.Warn(
			"unsupported v1 CLI parameter: background-download is not supported in cloudfuse. Consider using the streaming component.",
		)
	}
	if config.IsSet(compName + ".cache-poll-timeout-msec") {
		log.Warn(
			"unsupported v1 CLI parameter: cache-poll-timeout-msec is not supported in cloudfuse. Polling occurs every timeout interval.",
		)
	}
	if config.IsSet(compName + ".upload-modified-only") {
		log.Warn("unsupported v1 CLI parameter: upload-modified-only is always true in cloudfuse.")
	}
	if config.IsSet(compName + ".sync-to-flush") {
		log.Warn("Sync will upload current contents of file.")
	}

	fc.diskHighWaterMark = 0
	if conf.HardLimit && conf.MaxSizeMB != 0 {
<<<<<<< HEAD
		fc.diskHighWaterMark = (((conf.MaxSizeMB * MB) * float64(cacheConfig.highThreshold)) / 100)
	}

	log.Info(
		"FileCache::Configure : create-empty %t, cache-timeout %d, tmp-path %s, max-size-mb %d, high-mark %d, low-mark %d, refresh-sec %v, max-eviction %v, hard-limit %v, policy %s, allow-non-empty-temp %t, cleanup-on-start %t, policy-trace %t, offload-io %t, sync-to-flush %t, ignore-sync %t, defaultPermission %v, diskHighWaterMark %v, maxCacheSize %v, mountPath %v",
		fc.createEmptyFile,
		int(fc.cacheTimeout),
		fc.tmpPath,
		int(cacheConfig.maxSizeMB),
		int(cacheConfig.highThreshold),
		int(cacheConfig.lowThreshold),
		fc.refreshSec,
		cacheConfig.maxEviction,
		fc.hardLimit,
		conf.Policy,
		fc.allowNonEmpty,
		fc.cleanupOnStart,
		fc.policyTrace,
		fc.offloadIO,
		fc.syncToFlush,
		fc.syncToDelete,
		fc.defaultPermission,
		fc.diskHighWaterMark,
		fc.maxCacheSize,
		fc.mountPath,
	)
=======
		c.diskHighWaterMark = (((conf.MaxSizeMB * MB) * float64(cacheConfig.highThreshold)) / 100)
	}

	log.Crit("FileCache::Configure : create-empty %t, cache-timeout %d, tmp-path %s, max-size-mb %d, high-mark %d, low-mark %d, refresh-sec %v, max-eviction %v, hard-limit %v, policy %s, allow-non-empty-temp %t, cleanup-on-start %t, policy-trace %t, offload-io %t, sync-to-flush %t, ignore-sync %t, defaultPermission %v, diskHighWaterMark %v, maxCacheSize %v, mountPath %v",
		c.createEmptyFile, int(c.cacheTimeout), c.tmpPath, int(cacheConfig.maxSizeMB), int(cacheConfig.highThreshold), int(cacheConfig.lowThreshold), c.refreshSec, cacheConfig.maxEviction, c.hardLimit, conf.Policy, c.allowNonEmpty, c.cleanupOnStart, c.policyTrace, c.offloadIO, c.syncToFlush, c.syncToDelete, c.defaultPermission, c.diskHighWaterMark, c.maxCacheSize, c.mountPath)
>>>>>>> 51d6e4ca

	return nil
}

// OnConfigChange : If component has registered, on config file change this method is called
func (fc *FileCache) OnConfigChange() {
	log.Trace("FileCache::OnConfigChange : %s", fc.Name())

	conf := FileCacheOptions{}
	conf.SyncToFlush = true
	err := config.UnmarshalKey(compName, &conf)
	if err != nil {
		log.Err("FileCache: config error [invalid config attributes]")
	}

	fc.createEmptyFile = conf.CreateEmptyFile
	fc.cacheTimeout = max(float64(conf.Timeout), minimumFileCacheTimeout)
	fc.policyTrace = conf.EnablePolicyTrace
	fc.offloadIO = conf.OffloadIO
	fc.maxCacheSize = conf.MaxSizeMB
	fc.syncToFlush = conf.SyncToFlush
	fc.syncToDelete = !conf.SyncNoOp
	_ = fc.policy.UpdateConfig(fc.GetPolicyConfig(conf))
}

func (fc *FileCache) GetPolicyConfig(conf FileCacheOptions) cachePolicyConfig {
	// A user provided value of 0 doesn't make sense for MaxEviction, HighThreshold or LowThreshold.
	if conf.MaxEviction == 0 {
		conf.MaxEviction = defaultMaxEviction
	}
	if conf.HighThreshold == 0 {
		conf.HighThreshold = defaultMaxThreshold
	}
	if conf.LowThreshold == 0 {
		conf.LowThreshold = defaultMinThreshold
	}

	cacheConfig := cachePolicyConfig{
		tmpPath:       fc.tmpPath,
		maxEviction:   conf.MaxEviction,
		highThreshold: float64(conf.HighThreshold),
		lowThreshold:  float64(conf.LowThreshold),
		cacheTimeout:  uint32(fc.cacheTimeout),
		maxSizeMB:     conf.MaxSizeMB,
		fileLocks:     fc.fileLocks,
		policyTrace:   conf.EnablePolicyTrace,
	}

	return cacheConfig
}

func (fc *FileCache) StatFs() (*common.Statfs_t, bool, error) {

	statfs, populated, err := fc.NextComponent().StatFs()
	if populated {
		return statfs, populated, err
	}

	log.Trace("FileCache::StatFs")

	// cache_size = f_blocks * f_frsize/1024
	// cache_size - used = f_frsize * f_bavail/1024
	// cache_size - used = vfs.f_bfree * vfs.f_frsize / 1024
	// if cache size is set to 0 then we have the root mount usage
	maxCacheSize := fc.maxCacheSize * MB
	if maxCacheSize == 0 {
		log.Err("FileCache::StatFs : Not responding to StatFs because max cache size is zero")
		return nil, false, nil
	}
	usage, _ := common.GetUsage(fc.tmpPath)
	available := maxCacheSize - usage*MB

	// how much space is available on the underlying file system?
	availableOnCacheFS, err := fc.getAvailableSize()
	if err != nil {
		log.Err(
			"FileCache::StatFs : Not responding to StatFs because getAvailableSize failed. Here's why: %v",
			err,
		)
		return nil, false, err
	}

	const blockSize = 4096

	stat := common.Statfs_t{
		Blocks:  uint64(maxCacheSize) / uint64(blockSize),
		Bavail:  uint64(max(0, available)) / uint64(blockSize),
		Bfree:   availableOnCacheFS / uint64(blockSize),
		Bsize:   blockSize,
		Ffree:   1e9,
		Files:   1e9,
		Frsize:  blockSize,
		Namemax: 255,
	}

	log.Debug(
		"FileCache::StatFs : responding with free=%d avail=%d blocks=%d (bsize=%d)",
		stat.Bfree,
		stat.Bavail,
		stat.Blocks,
		stat.Bsize,
	)
	return &stat, true, nil
}

// isLocalDirEmpty: Whether or not the local directory is empty.
func isLocalDirEmpty(path string) bool {
	f, _ := common.Open(path)
	defer f.Close()

	_, err := f.Readdirnames(1)
	return err == io.EOF
}

// Note: The primary purpose of the file cache is to keep track of files that are opened by the user.
// So we do not need to support some APIs like Create Directory since the file cache will manage
// creating local directories as needed.

// DeleteDir: Recursively invalidate the directory and its children
func (fc *FileCache) DeleteDir(options internal.DeleteDirOptions) error {
	log.Trace("FileCache::DeleteDir : %s", options.Name)

	// The libfuse component only calls DeleteDir on empty directories, so this directory must be empty
	err := fc.NextComponent().DeleteDir(options)
	if err != nil {
		log.Err("FileCache::DeleteDir : %s failed", options.Name)
		// There is a chance that meta file for directory was not created in which case
		// rest api delete will fail while we still need to cleanup the local cache for the same
	} else {
		fc.policy.CachePurge(filepath.Join(fc.tmpPath, options.Name), nil)
	}

	return err
}

// StreamDir : Add local files to the list retrieved from storage container
func (fc *FileCache) StreamDir(
	options internal.StreamDirOptions,
) ([]*internal.ObjAttr, string, error) {
	// For stream directory, there are three different child path situations we have to potentially handle.
	// 1. Path in storage but not in local cache
	// 2. Path not in storage but in local cache (this could happen if we recently created the file [and are currently writing to it]) (also supports immutable containers)
	// 3. Path in storage and in local cache (this could result in dirty properties on the service if we recently wrote to the file)

	// To cover case 1, grab all entries from storage
	attrs, token, err := fc.NextComponent().StreamDir(options)
	if err != nil {
		return attrs, token, err
	}

	// Get files from local cache
	localPath := filepath.Join(fc.tmpPath, options.Name)
	dirents, err := os.ReadDir(localPath)
	if err != nil {
		return attrs, token, nil
	}

	i := 0 // Index for cloud
	j := 0 // Index for local cache

	// Iterate through attributes from cloud and local cache, adding the elements in order alphabetically
	for i < len(attrs) && j < len(dirents) {
		attr := attrs[i]
		dirent := dirents[j]

		if attr.Name < dirent.Name() {
			i++
		} else if attr.Name > dirent.Name() {
			j++
		} else {
			// Case 3: Item is in both local cache and cloud
			if !attr.IsDir() {
				flock := fc.fileLocks.Get(attr.Path)
				flock.Lock()
				// use os.Stat instead of entry.Info() to be sure we get good info (with flock locked)
				info, err := os.Stat(filepath.Join(localPath, dirent.Name())) // Grab local cache attributes
				flock.Unlock()
				if err == nil {
					// attr is a pointer returned by NextComponent
					// modifying attr could corrupt cached directory listings
					// to update properties, we need to make a deep copy first
					newAttr := *attr
					newAttr.Mtime = info.ModTime()
					newAttr.Size = info.Size()
					attrs[i] = &newAttr
				}
			}
			i++
			j++
		}
	}

	// Case 2: file is only in local cache
	if token == "" {
		for _, entry := range dirents {
			entryPath := common.JoinUnixFilepath(options.Name, entry.Name())
			if !entry.IsDir() {
				// This is an overhead for streamdir for now
				// As list is paginated we have no way to know whether this particular item exists both in local cache
				// and container or not. So we rely on getAttr to tell if entry was cached then it exists in cloud storage too
				// If entry does not exists on storage then only return a local item here.
				_, err := fc.NextComponent().GetAttr(internal.GetAttrOptions{Name: entryPath})
				if err != nil && (err == syscall.ENOENT || os.IsNotExist(err)) {
					// get the lock on the file, to allow any pending operation to complete
					flock := fc.fileLocks.Get(entryPath)
					flock.Lock()
					// use os.Stat instead of entry.Info() to be sure we get good info (with flock locked)
					info, err := os.Stat(
						filepath.Join(localPath, entry.Name()),
					) // Grab local cache attributes
					flock.Unlock()
					// If local file is not locked then only use its attributes otherwise rely on container attributes
					if err == nil {
						// Case 2 (file only in local cache) so create a new attributes and add them to the storage attributes
						log.Debug("FileCache::StreamDir : serving %s from local cache", entryPath)
						attr := newObjAttr(entryPath, info)
						attrs = append(attrs, attr)
					}
				}
			}
		}
	}

	return attrs, token, err
}

// IsDirEmpty: Whether or not the directory is empty
func (fc *FileCache) IsDirEmpty(options internal.IsDirEmptyOptions) bool {
	log.Trace("FileCache::IsDirEmpty : %s", options.Name)

	// If the directory does not exist locally then call the next component
	localPath := filepath.Join(fc.tmpPath, options.Name)
	f, err := common.Open(localPath)
	if err == nil {
		log.Debug("FileCache::IsDirEmpty : %s found in local cache", options.Name)

		// Check local cache directory is empty or not
		path, err := f.Readdirnames(1)

		// If the local directory has a path in it, it is likely due to !createEmptyFile.
		if err == nil && !fc.createEmptyFile && len(path) > 0 {
			log.Debug(
				"FileCache::IsDirEmpty : %s had a subpath in the local cache (%s)",
				options.Name,
				path[0],
			)
			return false
		}

		// If there are files in local cache then don't allow deletion of directory
		if err != io.EOF {
			// Local directory is not empty fail the call
			log.Debug("FileCache::IsDirEmpty : %s was not empty in local cache", options.Name)
			return false
		}
	} else if os.IsNotExist(err) {
		// Not found in local cache so check with container
		log.Debug("FileCache::IsDirEmpty : %s not found in local cache", options.Name)
	} else {
		// Unknown error, check with container
		log.Err("FileCache::IsDirEmpty : %s failed while checking local cache [%s]", options.Name, err.Error())
	}

	log.Debug("FileCache::IsDirEmpty : %s checking with container", options.Name)
	return fc.NextComponent().IsDirEmpty(options)
}

// DeleteEmptyDirs: delete empty directories in local cache, return error if directory is not empty
func (fc *FileCache) DeleteEmptyDirs(options internal.DeleteDirOptions) (bool, error) {
	localPath := options.Name
	if !strings.Contains(options.Name, fc.tmpPath) {
		localPath = filepath.Join(fc.tmpPath, options.Name)
	}

	log.Trace("FileCache::DeleteEmptyDirs : %s", localPath)

	entries, err := os.ReadDir(localPath)
	if err != nil {
		log.Debug("FileCache::DeleteEmptyDirs : Unable to read directory %s [%s]", localPath, err.Error())
		return false, err
	}

	for _, entry := range entries {
		if entry.IsDir() {
			val, err := fc.DeleteEmptyDirs(internal.DeleteDirOptions{
				Name: filepath.Join(localPath, entry.Name()),
			})
			if err != nil {
				log.Err("FileCache::DeleteEmptyDirs : Unable to delete directory %s [%s]", localPath, err.Error())
				return val, err
			}
		} else {
			log.Err("FileCache::DeleteEmptyDirs : Directory %s is not empty, contains file %s", localPath, entry.Name())
			return false, fmt.Errorf("unable to delete directory %s, contains file %s", localPath, entry.Name())
		}
	}

	if !strings.EqualFold(fc.tmpPath, localPath) {
		err = os.Remove(localPath)
		if err != nil {
			return false, err
		}
	}

	return true, nil
}

// RenameDir: Recursively move the source directory
func (fc *FileCache) RenameDir(options internal.RenameDirOptions) error {
	log.Trace("FileCache::RenameDir : src=%s, dst=%s", options.Src, options.Dst)

	// get a list of source objects form both cloud and cache
	// cloud
	var cloudObjects []string
	cloudObjects, err := fc.listCloudObjects(options.Src)
	if err != nil {
		log.Err(
			"FileCache::RenameDir : %s listCloudObjects failed. Here's why: %v",
			options.Src,
			err,
		)
		return err
	}
	// cache
	var localObjects []string
	localObjects, err = fc.listCachedObjects(options.Src)
	if err != nil {
		log.Err(
			"FileCache::RenameDir : %s listCachedObjects failed. Here's why: %v",
			options.Src,
			err,
		)
		return err
	}
	// combine the lists
	objectNames := combineLists(cloudObjects, localObjects)

	// add object destinations, and sort the result
	for _, srcName := range objectNames {
		dstName := strings.Replace(srcName, options.Src, options.Dst, 1)
		objectNames = append(objectNames, dstName)
	}
	sort.Strings(objectNames)

	// acquire a file lock on each entry (and defer unlock)
	var flocks []*common.LockMapItem
	for _, objectName := range objectNames {
		flock := fc.fileLocks.Get(objectName)
		flocks = append(flocks, flock)
		flock.Lock()
	}
	defer unlockAll(flocks)

	// rename the directory in the cloud
	err = fc.NextComponent().RenameDir(options)
	if err != nil {
		log.Err("FileCache::RenameDir : error %s [%s]", options.Src, err.Error())
		return err
	}

	// move the files in local storage
	localSrcPath := filepath.Join(fc.tmpPath, options.Src)
	localDstPath := filepath.Join(fc.tmpPath, options.Dst)
	// WalkDir goes through the tree in lexical order so 'dir' always comes before 'dir/file'
	var directoriesToPurge []string
	_ = filepath.WalkDir(localSrcPath, func(path string, d fs.DirEntry, err error) error {
		if err == nil && d != nil {
			newPath := strings.Replace(path, localSrcPath, localDstPath, 1)
			if !d.IsDir() {
				log.Debug("FileCache::RenameDir : Renaming local file %s -> %s", path, newPath)
				// get object names
				srcName := fc.getObjectName(path)
				dstName := fc.getObjectName(newPath)
				// get locks
				sflock := fc.fileLocks.Get(srcName)
				dflock := fc.fileLocks.Get(dstName)
				// complete local rename
				err := fc.renameCachedFile(path, newPath, sflock, dflock)
				if err != nil {
					// there's really not much we can do to handle the error, so just log it
					log.Err(
						"FileCache::RenameDir : %s file rename failed. Directory state is inconsistent!",
						path,
					)
				}
				// handle should be updated regardless, for consistency on upload
				fc.renameOpenHandles(srcName, dstName, sflock, dflock)
			} else {
				log.Debug("FileCache::RenameDir : Creating local destination directory %s", newPath)
				// create the new directory
				mkdirErr := os.MkdirAll(newPath, fc.defaultPermission)
				if mkdirErr != nil {
					// log any error but do nothing about it
					log.Warn("FileCache::RenameDir : Failed to created directory %s. Here's why: %v", newPath, mkdirErr)
				}
				// remember to delete the src directory later (after its contents are deleted)
				directoriesToPurge = append(directoriesToPurge, path)
			}
		} else {
			// stat(localPath) failed. err is the one returned by stat
			// documentation: https://pkg.go.dev/io/fs#WalkDirFunc
			if os.IsNotExist(err) {
				// none of the files that were moved actually exist in local storage
				log.Info("FileCache::RenameDir : %s does not exist in local cache.", options.Src)
			} else if err != nil {
				log.Warn("FileCache::RenameDir : %s stat err [%v].", options.Src, err)
			}
		}
		return nil
	})

	// clean up leftover source directories in reverse order
	for i := len(directoriesToPurge) - 1; i >= 0; i-- {
		log.Debug("FileCache::RenameDir : Removing local directory %s", directoriesToPurge[i])
		fc.policy.CachePurge(directoriesToPurge[i], nil)
	}

	// update any lazy open handles (which are not in the local listing)
	for _, srcName := range cloudObjects {
		dstName := strings.Replace(srcName, options.Src, options.Dst, 1)
		// get locks
		sflock := fc.fileLocks.Get(srcName)
		dflock := fc.fileLocks.Get(dstName)
		// update any remaining open handles
		fc.renameOpenHandles(srcName, dstName, sflock, dflock)
	}

	return nil
}

// recursively list all objects in the container at the given prefix / directory
func (fc *FileCache) listCloudObjects(prefix string) (objectNames []string, err error) {
	var done bool
	var token string
	for !done {
		var attrSlice []*internal.ObjAttr
		attrSlice, token, err = fc.NextComponent().
			StreamDir(internal.StreamDirOptions{Name: prefix, Token: token})
		if err != nil {
			return
		}
		for i := len(attrSlice) - 1; i >= 0; i-- {
			attr := attrSlice[i]
			if !attr.IsDir() {
				objectNames = append(objectNames, attr.Path)
			} else {
				// recurse!
				var subdirObjectNames []string
				subdirObjectNames, err = fc.listCloudObjects(attr.Path)
				if err != nil {
					return
				}
				objectNames = append(objectNames, subdirObjectNames...)
			}
		}
		done = token == ""
	}
	sort.Strings(objectNames)
	return
}

// recursively list all files in the directory
func (fc *FileCache) listCachedObjects(directory string) (objectNames []string, err error) {
	localDirPath := filepath.Join(fc.tmpPath, directory)
	walkDirErr := filepath.WalkDir(localDirPath, func(path string, d fs.DirEntry, err error) error {
		if err == nil && d != nil {
			if !d.IsDir() {
				objectName := fc.getObjectName(path)
				objectNames = append(objectNames, objectName)
			}
		} else {
			// stat(localPath) failed. err is the one returned by stat
			// documentation: https://pkg.go.dev/io/fs#WalkDirFunc
			if os.IsNotExist(err) {
				// none of the files that were moved actually exist in local storage
				log.Info("FileCache::listObjects : %s does not exist in local cache.", directory)
			} else if err != nil {
				log.Warn("FileCache::listObjects : %s stat err [%v].", directory, err)
			}
		}
		return nil
	})
	if walkDirErr != nil && !os.IsNotExist(walkDirErr) {
		err = walkDirErr
	}
	sort.Strings(objectNames)
	return
}

func combineLists(listA, listB []string) []string {
	// since both lists are sorted, we can combine the two lists using a double-indexed for loop
	combinedList := listA
	i := 0 // Index for listA
	j := 0 // Index for listB
	// Iterate through both lists, adding entries from B that are missing from A
	for i < len(listA) && j < len(listB) {
		itemA := listA[i]
		itemB := listB[j]
		if itemA < itemB {
			i++
		} else if itemA > itemB {
			// we could insert here, but it's probably better to just sort later
			combinedList = append(combinedList, itemB)
			j++
		} else {
			i++
			j++
		}
	}
	// sort and return
	sort.Strings(combinedList)
	return combinedList
}

func (fc *FileCache) getObjectName(localPath string) string {
	relPath, err := filepath.Rel(fc.tmpPath, localPath)
	if err != nil {
		relPath = strings.TrimPrefix(localPath, fc.tmpPath+string(filepath.Separator))
		log.Warn(
			"FileCache::getObjectName : filepath.Rel failed on path %s [%v]. Using TrimPrefix: %s",
			localPath,
			err,
			relPath,
		)
	}
	return common.NormalizeObjectName(relPath)
}

func unlockAll(flocks []*common.LockMapItem) {
	for _, flock := range flocks {
		flock.Unlock()
	}
}

// CreateFile: Create the file in local cache.
func (fc *FileCache) CreateFile(options internal.CreateFileOptions) (*handlemap.Handle, error) {
	//defer exectime.StatTimeCurrentBlock("FileCache::CreateFile")()
	log.Trace("FileCache::CreateFile : name=%s, mode=%d", options.Name, options.Mode)

	flock := fc.fileLocks.Get(options.Name)
	flock.Lock()
	defer flock.Unlock()

	// createEmptyFile was added to optionally support immutable containers. If customers do not care about immutability they can set this to true.
	if fc.createEmptyFile {
		newF, err := fc.NextComponent().CreateFile(options)
		if err != nil {
			log.Err("FileCache::CreateFile : Failed to create file %s", options.Name)
			return nil, err
		}
		newF.GetFileObject().Close()
	}

	// Create the file in local cache
	localPath := filepath.Join(fc.tmpPath, options.Name)
	fc.policy.CacheValid(localPath)

	err := os.MkdirAll(filepath.Dir(localPath), fc.defaultPermission)
	if err != nil {
		log.Err(
			"FileCache::CreateFile : unable to create local directory %s [%s]",
			options.Name,
			err.Error(),
		)
		return nil, err
	}

	// Open the file and grab a shared lock to prevent deletion by the cache policy.
	f, err := common.OpenFile(localPath, os.O_RDWR|os.O_CREATE|os.O_TRUNC, options.Mode)
	if err != nil {
		log.Err(
			"FileCache::CreateFile : error opening local file %s [%s]",
			options.Name,
			err.Error(),
		)
		return nil, err
	}
	// The user might change permissions WHILE creating the file therefore we need to account for that
	if options.Mode != common.DefaultFilePermissionBits {
		fc.missedChmodList.LoadOrStore(options.Name, true)
	}

	// Increment the handle count in this lock item as there is one handle open for this now
	flock.Inc()

	handle := handlemap.NewHandle(options.Name)
	handle.UnixFD = uint64(f.Fd())

	if !fc.offloadIO {
		handle.Flags.Set(handlemap.HandleFlagCached)
	}
	log.Info("FileCache::CreateFile : file=%s, fd=%d", options.Name, f.Fd())

	handle.SetFileObject(f)

	// If an empty file is created in cloud storage then there is no need to upload if FlushFile is called immediately after CreateFile.
	if !fc.createEmptyFile {
		handle.Flags.Set(handlemap.HandleFlagDirty)
	}

	// update state
	flock.LazyOpen = false

	return handle, nil
}

// Validate that storage 404 errors truly correspond to Does Not Exist.
// path: the storage path
// err: the storage error
// method: the caller method name
// recoverable: whether or not case 2 is recoverable on flush/close of the file
func (fc *FileCache) validateStorageError(
	path string,
	err error,
	method string,
	recoverable bool,
) error {
	// For methods that take in file name, the goal is to update the path in cloud storage and the local cache.
	// See comments in GetAttr for the different situations we can run into. This specifically handles case 2.
	if err != nil {
		if err == syscall.ENOENT || os.IsNotExist(err) {
			log.Debug("FileCache::%s : %s does not exist in cloud storage", method, path)
			if !fc.createEmptyFile {
				// Check if the file exists in the local cache
				// (policy might not think the file exists if the file is merely marked for eviction and not actually evicted yet)
				localPath := filepath.Join(fc.tmpPath, path)
				_, err := os.Stat(localPath)
				if os.IsNotExist(
					err,
				) { // If the file is not in the local cache, then the file does not exist.
					log.Err("FileCache::%s : %s does not exist in local cache", method, path)
					return syscall.ENOENT
				} else {
					if !recoverable {
						log.Err("FileCache::%s : %s has not been closed/flushed yet, unable to recover this operation on close", method, path)
						return syscall.EIO
					} else {
						log.Info("FileCache::%s : %s has not been closed/flushed yet, we can recover this operation on close", method, path)
						return nil
					}
				}
			}
		} else {
			return err
		}
	}
	return nil
}

func (fc *FileCache) DeleteFile(options internal.DeleteFileOptions) error {
	log.Trace("FileCache::DeleteFile : name=%s", options.Name)

	flock := fc.fileLocks.Get(options.Name)
	flock.Lock()
	defer flock.Unlock()

	err := fc.NextComponent().DeleteFile(options)
	err = fc.validateStorageError(options.Name, err, "DeleteFile", false)
	if err != nil {
		log.Err("FileCache::DeleteFile : error  %s [%s]", options.Name, err.Error())
		return err
	}

	localPath := filepath.Join(fc.tmpPath, options.Name)
	fc.policy.CachePurge(localPath, flock)

	// update file state
	flock.LazyOpen = false

	return nil
}

func openCompleted(handle *handlemap.Handle) bool {
	handle.Lock()
	defer handle.Unlock()
	_, found := handle.GetValue("openFileOptions")
	return !found
}

// the file lock must be acquired before calling this
func (fc *FileCache) openFileInternal(handle *handlemap.Handle, flock *common.LockMapItem) error {
	log.Trace("FileCache::openFileInternal : name=%s", handle.Path)

	handle.Lock()
	defer handle.Unlock()

	//extract flags and mode out of the value from handle
	var flags int
	var fMode fs.FileMode
	val, found := handle.GetValue("openFileOptions")
	if !found {
		return nil
	}
	fileOptions := val.(openFileOptions)
	flags = fileOptions.flags
	fMode = fileOptions.fMode

	localPath := filepath.Join(fc.tmpPath, handle.Path)
	var f *os.File

	fc.policy.CacheValid(localPath)
	downloadRequired, fileExists, attr, err := fc.isDownloadRequired(localPath, handle.Path, flock)
	if err != nil && !os.IsNotExist(err) {
		log.Err(
			"FileCache::openFileInternal : Failed to check if download is required for %s [%s]",
			handle.Path,
			err.Error(),
		)
	}

	fileMode := fc.defaultPermission
	if downloadRequired {
		log.Debug("FileCache::openFileInternal : Need to download %s", handle.Path)

		fileSize := int64(0)
		if attr != nil {
			fileSize = int64(attr.Size)
		}

		if fileExists {
			log.Debug("FileCache::openFileInternal : Delete cached file %s", handle.Path)

			err := deleteFile(localPath)
			if err != nil && !os.IsNotExist(err) {
				log.Err("FileCache::openFileInternal : Failed to delete old file %s", handle.Path)
			}
		} else {
			// Create the file if if doesn't already exist.
			err := os.MkdirAll(filepath.Dir(localPath), fc.defaultPermission)
			if err != nil {
				log.Err("FileCache::openFileInternal : error creating directory structure for file %s [%s]", handle.Path, err.Error())
				return err
			}
		}

		// Open the file in write mode.
		f, err = common.OpenFile(localPath, os.O_CREATE|os.O_RDWR, fMode)
		if err != nil {
			log.Err(
				"FileCache::openFileInternal : error creating new file %s [%s]",
				handle.Path,
				err.Error(),
			)
			return err
		}

		if flags&os.O_TRUNC != 0 {
			fileSize = 0
		}

		if fileSize > 0 {
			// Download/Copy the file from storage to the local file.
			// We pass a count of 0 to get the entire object
			err = fc.NextComponent().CopyToFile(
				internal.CopyToFileOptions{
					Name:   handle.Path,
					Offset: 0,
					Count:  0,
					File:   f,
				})
			if err != nil {
				// File was created locally and now download has failed so we need to delete it back from local cache
				log.Err(
					"FileCache::openFileInternal : error downloading file from storage %s [%s]",
					handle.Path,
					err.Error(),
				)
				_ = f.Close()
				_ = os.Remove(localPath)
				return err
			}
		}

		// Update the last download time of this file
		flock.SetDownloadTime()
		// update file state
		flock.LazyOpen = false

		log.Debug("FileCache::openFileInternal : Download of %s is complete", handle.Path)
		f.Close()

		// After downloading the file, update the modified times and mode of the file.
		if attr != nil && !attr.IsModeDefault() {
			fileMode = attr.Mode
		}
	}

	// If user has selected some non default mode in config then every local file shall be created with that mode only
	err = os.Chmod(localPath, fileMode)
	if err != nil {
		log.Err(
			"FileCache::openFileInternal : Failed to change mode of file %s [%s]",
			handle.Path,
			err.Error(),
		)
	}
	// TODO: When chown is supported should we update that?

	if attr != nil {
		// chtimes shall be the last api otherwise calling chmod/chown will update the last change time
		err = os.Chtimes(localPath, attr.Atime, attr.Mtime)
		if err != nil {
			log.Err(
				"FileCache::openFileInternal : Failed to change times of file %s [%s]",
				handle.Path,
				err.Error(),
			)
		}
	}

	fileCacheStatsCollector.UpdateStats(stats_manager.Increment, dlFiles, (int64)(1))

	// Open the file and grab a shared lock to prevent deletion by the cache policy.
	f, err = common.OpenFile(localPath, flags, fMode)
	if err != nil {
		log.Err(
			"FileCache::openFileInternal : error opening cached file %s [%s]",
			handle.Path,
			err.Error(),
		)
		return err
	}

	inf, err := f.Stat()
	if err == nil {
		handle.Size = inf.Size()
	}

	handle.UnixFD = uint64(f.Fd())
	if !fc.offloadIO {
		handle.Flags.Set(handlemap.HandleFlagCached)
	}

	log.Info("FileCache::openFileInternal : file=%s, fd=%d", handle.Path, f.Fd())
	handle.SetFileObject(f)

	//set boolean in isDownloadNeeded value to signal that the file has been downloaded
	handle.RemoveValue("openFileOptions")
	// update file state
	flock.LazyOpen = false

	return nil
}

// OpenFile: Makes the file available in the local cache for further file operations.
func (fc *FileCache) OpenFile(options internal.OpenFileOptions) (*handlemap.Handle, error) {
	log.Trace(
		"FileCache::OpenFile : name=%s, flags=%d, mode=%s",
		options.Name,
		options.Flags,
		options.Mode,
	)

	// get the file lock
	flock := fc.fileLocks.Get(options.Name)
	flock.Lock()
	defer flock.Unlock()

	localPath := filepath.Join(fc.tmpPath, options.Name)
	downloadRequired, _, cloudAttr, err := fc.isDownloadRequired(localPath, options.Name, flock)

	// return err in case of authorization permission mismatch
	if err != nil && err == syscall.EACCES {
		return nil, err
	}

	// check if we are running out of space
	if downloadRequired && cloudAttr != nil {
		fileSize := int64(cloudAttr.Size)
		if fc.diskHighWaterMark != 0 {
			currSize, err := common.GetUsage(fc.tmpPath)
			if err != nil {
				log.Err(
					"FileCache::OpenFile : error getting current usage of cache [%s]",
					err.Error(),
				)
			} else {
				if (currSize + float64(fileSize)) > fc.diskHighWaterMark {
					log.Err("FileCache::OpenFile : cache size limit reached [%f] failed to open %s", fc.maxCacheSize, options.Name)
					return nil, syscall.ENOSPC
				}
			}
		}
	}

	// create handle and record openFileOptions for later
	handle := handlemap.NewHandle(options.Name)
	handle.SetValue("openFileOptions", openFileOptions{flags: options.Flags, fMode: options.Mode})
	if options.Flags&os.O_APPEND != 0 {
		handle.Flags.Set(handlemap.HandleOpenedAppend)
	}

	// Increment the handle count
	flock.Inc()

	// will opening the file require downloading it?
	var openErr error
	if !downloadRequired {
		// use the local file to complete the open operation now
		openErr = fc.openFileInternal(handle, flock)
	} else {
		// use a lazy open algorithm to avoid downloading unnecessarily (do nothing for now)
		// update file state
		flock.LazyOpen = true
	}

	return handle, openErr
}

// isDownloadRequired: Whether or not the file needs to be downloaded to local cache.
func (fc *FileCache) isDownloadRequired(
	localPath string,
	objectPath string,
	flock *common.LockMapItem,
) (bool, bool, *internal.ObjAttr, error) {
	cached := false
	downloadRequired := false
	lmt := time.Time{}

	// check if the file exists locally
	finfo, statErr := os.Stat(localPath)
	if statErr == nil {
		// The file does not need to be downloaded as long as it is in the cache policy
		fileInPolicyCache := fc.policy.IsCached(localPath)
		if fileInPolicyCache {
			cached = true
		} else {
			log.Warn("FileCache::isDownloadRequired : %s exists but is not present in local cache policy", localPath)
		}
		// gather stat details
		lmt = finfo.ModTime()
	} else if os.IsNotExist(statErr) {
		// The file does not exist in the local cache so it needs to be downloaded
		log.Debug("FileCache::isDownloadRequired : %s not present in local cache", localPath)
	} else {
		// Catch all, the file needs to be downloaded
		log.Debug("FileCache::isDownloadRequired : error calling stat %s [%s]", localPath, statErr.Error())
	}

	// check if the file is due for a refresh from cloud storage
	refreshTimerExpired := fc.refreshSec != 0 &&
		time.Since(flock.DownloadTime()).Seconds() > float64(fc.refreshSec)

	// get cloud attributes
	cloudAttr, err := fc.NextComponent().GetAttr(internal.GetAttrOptions{Name: objectPath})
	if err != nil && !os.IsNotExist(err) {
		log.Err(
			"FileCache::isDownloadRequired : Failed to get attr of %s [%s]",
			objectPath,
			err.Error(),
		)
	}

	if !cached && cloudAttr != nil {
		downloadRequired = true
	}

	if cached && refreshTimerExpired && cloudAttr != nil {
		// File is not expired, but the user has configured a refresh timer, which has expired.
		// Does the cloud have a newer copy?
		cloudHasLatestData := cloudAttr.Mtime.After(lmt) || finfo.Size() != cloudAttr.Size
		// Is the local file open?
		fileIsOpen := flock.Count() > 0 && !flock.LazyOpen
		if cloudHasLatestData && !fileIsOpen {
			log.Info(
				"FileCache::isDownloadRequired : File is modified in container, so forcing redownload %s [A-%v : L-%v] [A-%v : L-%v]",
				objectPath,
				cloudAttr.Mtime,
				lmt,
				cloudAttr.Size,
				finfo.Size(),
			)
			downloadRequired = true
		} else {
			// log why we decided not to refresh
			if !cloudHasLatestData {
				log.Info("FileCache::isDownloadRequired : File in container is not latest, skip redownload %s [A-%v : L-%v]", objectPath, cloudAttr.Mtime, lmt)
			} else if fileIsOpen {
				log.Info("FileCache::isDownloadRequired : Need to re-download %s, but skipping as handle is already open", objectPath)
			}
			// As we have decided to continue using old file, we reset the timer to check again after refresh time interval
			flock.SetDownloadTime()
		}
	}

	return downloadRequired, cached, cloudAttr, err
}

// CloseFile: Flush the file and invalidate it from the cache.
func (fc *FileCache) CloseFile(options internal.CloseFileOptions) error {
	// Lock the file so that while close is in progress no one can open the file again
	flock := fc.fileLocks.Get(options.Handle.Path)
	flock.Lock()

	// Async close is called so schedule the upload and return here
	fc.fileCloseOpt.Add(1)

	if !fc.lazyWrite {
		// Sync close is called so wait till the upload completes
		return fc.closeFileInternal(options, flock)
	}

	go fc.closeFileInternal(options, flock) //nolint
	return nil
}

// closeFileInternal: Actual handling of the close file goes here
func (fc *FileCache) closeFileInternal(
	options internal.CloseFileOptions,
	flock *common.LockMapItem,
) error {
	log.Trace(
		"FileCache::closeFileInternal : name=%s, handle=%d",
		options.Handle.Path,
		options.Handle.ID,
	)

	// Lock is acquired by CloseFile, at end of this method we need to unlock
	// If its async call file shall be locked till the upload completes.
	defer flock.Unlock()
	defer fc.fileCloseOpt.Done()

	// if file has not been interactively read or written to by end user, then there is no cached file to close.
	_, noCachedHandle := options.Handle.GetValue("openFileOptions")

	if !noCachedHandle {
		err := fc.flushFileInternal(
			internal.FlushFileOptions{Handle: options.Handle, CloseInProgress: true},
			flock,
		) //nolint
		if err != nil {
			log.Err("FileCache::closeFileInternal : failed to flush file %s", options.Handle.Path)
			return err
		}

		f := options.Handle.GetFileObject()
		if f == nil {
			log.Err(
				"FileCache::closeFileInternal : error [missing fd in handle object] %s",
				options.Handle.Path,
			)
			return syscall.EBADF
		}

		err = f.Close()
		if err != nil {
			log.Err(
				"FileCache::closeFileInternal : error closing file %s(%d) [%s]",
				options.Handle.Path,
				int(f.Fd()),
				err.Error(),
			)
			return err
		}
	}

	flock.Dec()

	// if this is the last lazy handle, clear the lazy flag
	if noCachedHandle && flock.Count() == 0 {
		flock.LazyOpen = false
	}

	// If it is an fsync op then purge the file
	if options.Handle.Fsynced() {
		log.Trace("FileCache::closeFileInternal : fsync/sync op, purging %s", options.Handle.Path)
		localPath := filepath.Join(fc.tmpPath, options.Handle.Path)
		fc.policy.CachePurge(localPath, flock)
		return nil
	}

	return nil
}

// ReadInBuffer: Read the local file into a buffer
func (fc *FileCache) ReadInBuffer(options internal.ReadInBufferOptions) (int, error) {
	//defer exectime.StatTimeCurrentBlock("FileCache::ReadInBuffer")()
	// The file should already be in the cache since CreateFile/OpenFile was called before and a shared lock was acquired.
	// log.Debug("FileCache::ReadInBuffer : Reading %v bytes from %s", len(options.Data), options.Handle.Path)

	if !openCompleted(options.Handle) {
		flock := fc.fileLocks.Get(options.Handle.Path)
		flock.Lock()
		err := fc.openFileInternal(options.Handle, flock)
		flock.Unlock()
		if err != nil {
			return 0, fmt.Errorf("error downloading file %s [%s]", options.Handle.Path, err)
		}
	}

	f := options.Handle.GetFileObject()
	if f == nil {
		log.Err(
			"FileCache::ReadInBuffer : error [couldn't find fd in handle] %s",
			options.Handle.Path,
		)
		return 0, syscall.EBADF
	}

	// Read and write operations are very frequent so updating cache policy for every read is a costly operation
	// Update cache policy every 1K operations (includes both read and write) instead
	options.Handle.Lock()
	options.Handle.OptCnt++
	options.Handle.Unlock()
	if (options.Handle.OptCnt % defaultCacheUpdateCount) == 0 {
		localPath := filepath.Join(fc.tmpPath, options.Handle.Path)
		fc.policy.CacheValid(localPath)
	}

	// Removing Pread as it is not supported on Windows
	// return syscall.Pread(options.Handle.FD(), options.Data, options.Offset)
	n, err := f.ReadAt(options.Data, options.Offset)
	// ReadAt gives an error if it reads fewer bytes than the byte array. We discard that error.
	if n < len(options.Data) && err == io.EOF {
		return n, nil
	}
	return n, err
}

// WriteFile: Write to the local file
func (fc *FileCache) WriteFile(options internal.WriteFileOptions) (int, error) {
	//defer exectime.StatTimeCurrentBlock("FileCache::WriteFile")()
	// The file should already be in the cache since CreateFile/OpenFile was called before and a shared lock was acquired.
	//log.Debug("FileCache::WriteFile : Writing %v bytes from %s", len(options.Data), options.Handle.Path)

	if !openCompleted(options.Handle) {
		flock := fc.fileLocks.Get(options.Handle.Path)
		flock.Lock()
		err := fc.openFileInternal(options.Handle, flock)
		flock.Unlock()
		if err != nil {
			return 0, fmt.Errorf("error downloading file for %s [%s]", options.Handle.Path, err)
		}
	}

	var err error

	f := options.Handle.GetFileObject()
	if f == nil {
		log.Err("FileCache::WriteFile : error [couldn't find fd in handle] %s", options.Handle.Path)
		return 0, syscall.EBADF
	}

	if fc.diskHighWaterMark != 0 {
		currSize, err := common.GetUsage(fc.tmpPath)
		if err != nil {
			log.Err("FileCache::WriteFile : error getting current usage of cache [%s]", err.Error())
		} else {
			if (currSize + float64(len(options.Data))) > fc.diskHighWaterMark {
				log.Err("FileCache::WriteFile : cache size limit reached [%f] failed to open %s", fc.maxCacheSize, options.Handle.Path)
				return 0, syscall.ENOSPC
			}
		}
	}

	// Read and write operations are very frequent so updating cache policy for every read is a costly operation
	// Update cache policy every 1K operations (includes both read and write) instead
	options.Handle.Lock()
	options.Handle.OptCnt++
	options.Handle.Unlock()
	if (options.Handle.OptCnt % defaultCacheUpdateCount) == 0 {
		localPath := filepath.Join(fc.tmpPath, options.Handle.Path)
		fc.policy.CacheValid(localPath)
	}

	// Removing Pwrite as it is not supported on Windows
	// bytesWritten, err := syscall.Pwrite(options.Handle.FD(), options.Data, options.Offset)

	var bytesWritten int
	if options.Handle.Flags.IsSet(handlemap.HandleOpenedAppend) {
		bytesWritten, err = f.Write(options.Data)
	} else {
		bytesWritten, err = f.WriteAt(options.Data, options.Offset)
	}

	if err == nil {
		// Mark the handle dirty so the file is written back to storage on FlushFile.
		options.Handle.Flags.Set(handlemap.HandleFlagDirty)
	} else {
		log.Err("FileCache::WriteFile : failed to write %s [%s]", options.Handle.Path, err.Error())
	}

	return bytesWritten, err
}

func (fc *FileCache) SyncFile(options internal.SyncFileOptions) error {
	log.Trace("FileCache::SyncFile : handle=%d, path=%s", options.Handle.ID, options.Handle.Path)
	if fc.syncToFlush {
		err := fc.FlushFile(
			internal.FlushFileOptions{Handle: options.Handle, CloseInProgress: true},
		) //nolint
		if err != nil {
			log.Err("FileCache::SyncFile : failed to flush file %s", options.Handle.Path)
			return err
		}
	} else if fc.syncToDelete {
		err := fc.NextComponent().SyncFile(options)
		if err != nil {
			log.Err("FileCache::SyncFile : %s failed", options.Handle.Path)
			return err
		}

		options.Handle.Flags.Set(handlemap.HandleFlagFSynced)
	}

	return nil
}

// in SyncDir we're not going to clear the file cache for now
// on regular linux its fs responsibility
// func (fc *FileCache) SyncDir(options internal.SyncDirOptions) error {
// 	log.Trace("FileCache::SyncDir : %s", options.Name)

// 	err := fc.NextComponent().SyncDir(options)
// 	if err != nil {
// 		log.Err("FileCache::SyncDir : %s failed", options.Name)
// 		return err
// 	}
// 	// TODO: we can decide here if we want to flush all the files in the directory first or not. Currently I'm just invalidating files
// 	// within the dir
// 	go fc.invalidateDirectory(options.Name)
// 	return nil
// }

// FlushFile: Flush the local file to storage
func (fc *FileCache) FlushFile(options internal.FlushFileOptions) error {
	var flock *common.LockMapItem

	// if flush will upload the file, then acquire the file lock
	if options.Handle.Dirty() && (!fc.lazyWrite || options.CloseInProgress) {
		flock = fc.fileLocks.Get(options.Handle.Path)
		flock.Lock()
		defer flock.Unlock()
	}

	return fc.flushFileInternal(options, flock)
}

func (fc *FileCache) flushFileInternal(
	options internal.FlushFileOptions,
	flock *common.LockMapItem,
) error {
	//defer exectime.StatTimeCurrentBlock("FileCache::FlushFile")()
	log.Trace("FileCache::FlushFile : handle=%d, path=%s", options.Handle.ID, options.Handle.Path)

	// The file should already be in the cache since CreateFile/OpenFile was called before and a shared lock was acquired.
	localPath := filepath.Join(fc.tmpPath, options.Handle.Path)
	fc.policy.CacheValid(localPath)
	// if our handle is dirty then that means we wrote to the file
	if options.Handle.Dirty() {
		if fc.lazyWrite && !options.CloseInProgress {
			// As lazy-write is enable, upload will be scheduled when file is closed.
			log.Info(
				"FileCache::FlushFile : %s will be flushed when handle %d is closed",
				options.Handle.Path,
				options.Handle.ID,
			)
			return nil
		}

		f := options.Handle.GetFileObject()
		if f == nil {
			log.Err(
				"FileCache::FlushFile : error [couldn't find fd in handle] %s",
				options.Handle.Path,
			)
			return syscall.EBADF
		}

		// Flush all data to disk that has been buffered by the kernel.
		// We cannot close the incoming handle since the user called flush, note close and flush can be called on the same handle multiple times.
		// To ensure the data is flushed to disk before writing to storage, we duplicate the handle and close that handle.
		// f.fsync() is another option but dup+close does it quickly compared to sync
		// dupFd, err := syscall.Dup(int(f.Fd()))
		// if err != nil {
		// 	log.Err("FileCache::FlushFile : error [couldn't duplicate the fd] %s", options.Handle.Path)
		// 	return syscall.EIO
		// }

		// err = syscall.Close(dupFd)
		// if err != nil {
		// 	log.Err("FileCache::FlushFile : error [unable to close duplicate fd] %s", options.Handle.Path)
		// 	return syscall.EIO
		// }

		// Replace above with Sync since Dup is not supported on Windows
		err := f.Sync()
		if err != nil {
			log.Err("FileCache::FlushFile : error [unable to sync file] %s", options.Handle.Path)
			return syscall.EIO
		}

		// Write to storage
		// Create a new handle for the SDK to use to upload (read local file)
		// The local handle can still be used for read and write.
		var orgMode fs.FileMode
		modeChanged := false

		uploadHandle, err := common.Open(localPath)
		if err != nil {
			if os.IsPermission(err) {
				info, _ := os.Stat(localPath)
				orgMode = info.Mode()
				newMode := orgMode | 0444
				err = os.Chmod(localPath, newMode)
				if err == nil {
					modeChanged = true
					uploadHandle, err = common.Open(localPath)
					log.Info(
						"FileCache::FlushFile : read mode added to file %s",
						options.Handle.Path,
					)
				}
			}

			if err != nil {
				log.Err(
					"FileCache::FlushFile : error [unable to open upload handle] %s [%s]",
					options.Handle.Path,
					err.Error(),
				)
				return err
			}
		}
		err = fc.NextComponent().CopyFromFile(
			internal.CopyFromFileOptions{
				Name: options.Handle.Path,
				File: uploadHandle,
			})

		uploadHandle.Close()

		if modeChanged {
			err1 := os.Chmod(localPath, orgMode)
			if err1 != nil {
				log.Err(
					"FileCache::FlushFile : Failed to remove read mode from file %s [%s]",
					options.Handle.Path,
					err1.Error(),
				)
			}
		}

		if err != nil {
			log.Err(
				"FileCache::FlushFile : %s upload failed [%s]",
				options.Handle.Path,
				err.Error(),
			)
			return err
		}

		options.Handle.Flags.Clear(handlemap.HandleFlagDirty)

		// If chmod was done on the file before it was uploaded to container then setting up mode would have been missed
		// Such file names are added to this map and here post upload we try to set the mode correctly
		// Delete the entry from map so that any further flush do not try to update the mode again
		_, found := fc.missedChmodList.LoadAndDelete(options.Handle.Path)
		if found {
			// If file is found in map it means last chmod was missed on this

			// When chmod on container was missed, local file was updated with correct mode
			// Here take the mode from local cache and update the container accordingly
			localPath := filepath.Join(fc.tmpPath, options.Handle.Path)
			info, err := os.Stat(localPath)
			if err == nil {
				err = fc.chmodInternal(
					internal.ChmodOptions{Name: options.Handle.Path, Mode: info.Mode()},
					flock,
				)
				if err != nil {
					// chmod was missed earlier for this file and doing it now also
					// resulted in error so ignore this one and proceed for flush handling
					log.Err(
						"FileCache::FlushFile : %s chmod failed [%s]",
						options.Handle.Path,
						err.Error(),
					)
				}
			}
		}
	}

	return nil
}

// GetAttr: Consolidate attributes from storage and local cache
func (fc *FileCache) GetAttr(options internal.GetAttrOptions) (*internal.ObjAttr, error) {
	// Don't log these by default, as it noticeably affects performance
	// log.Trace("FileCache::GetAttr : %s", options.Name)

	// For get attr, there are three different path situations we have to potentially handle.
	// 1. Path in cloud storage but not in local cache
	// 2. Path not in cloud storage but in local cache (this could happen if we recently created the file [and are currently writing to it]) (also supports immutable containers)
	// 3. Path in cloud storage and in local cache (this could result in dirty properties on the service if we recently wrote to the file)

	// If the file is being downloaded or deleted, the size and mod time will be incorrect
	// wait for download or deletion to complete before getting local file info
	flock := fc.fileLocks.Get(options.Name)
	// TODO: should we add RLock and RUnlock to the lock map for GetAttr?
	flock.Lock()
	defer flock.Unlock()

	// To cover case 1, get attributes from storage
	var exists bool
	attrs, err := fc.NextComponent().GetAttr(options)
	if err != nil {
		if err == syscall.ENOENT || os.IsNotExist(err) {
			log.Debug("FileCache::GetAttr : %s does not exist in cloud storage", options.Name)
			exists = false
		} else {
			log.Err("FileCache::GetAttr : Failed to get attr of %s [%s]", options.Name, err.Error())
			return nil, err
		}
	} else {
		exists = true
	}

	// To cover cases 2 and 3, grab the attributes from the local cache
	localPath := filepath.Join(fc.tmpPath, options.Name)
	info, err := os.Stat(localPath)
	// All directory operations are guaranteed to be synced with storage so they cannot be in a case 2 or 3 state.
	if err == nil && !info.IsDir() {
		if exists { // Case 3 (file in cloud storage and in local cache) so update the relevant attributes
			log.Debug("FileCache::GetAttr : updating %s from local cache", options.Name)
			// attrs is a pointer returned by NextComponent
			// modifying attrs could corrupt cached directory listings
			// to update properties, we need to make a deep copy first
			newAttr := *attrs
			newAttr.Mtime = info.ModTime()
			newAttr.Size = info.Size()
			attrs = &newAttr
		} else { // Case 2 (file only in local cache) so create a new attributes and add them to the storage attributes
			log.Debug("FileCache::GetAttr : serving %s attr from local cache", options.Name)
			exists = true
			attrs = newObjAttr(options.Name, info)
		}
	}

	if !exists {
		return nil, syscall.ENOENT
	}

	return attrs, nil
}

// RenameFile: Invalidate the file in local cache.
func (fc *FileCache) RenameFile(options internal.RenameFileOptions) error {
	log.Trace("FileCache::RenameFile : src=%s, dst=%s", options.Src, options.Dst)

	// acquire file locks
	sflock := fc.fileLocks.Get(options.Src)
	dflock := fc.fileLocks.Get(options.Dst)
	// always lock files in lexical order to prevent deadlock
	if options.Src < options.Dst {
		sflock.Lock()
		dflock.Lock()
	} else {
		dflock.Lock()
		sflock.Lock()
	}
	defer sflock.Unlock()
	defer dflock.Unlock()

	err := fc.NextComponent().RenameFile(options)
	localOnly := os.IsNotExist(err)
	err = fc.validateStorageError(options.Src, err, "RenameFile", true)
	if err != nil {
		log.Err("FileCache::RenameFile : %s failed to rename file [%s]", options.Src, err.Error())
		return err
	}

	localSrcPath := filepath.Join(fc.tmpPath, options.Src)
	localDstPath := filepath.Join(fc.tmpPath, options.Dst)

	// in case of git clone multiple rename requests come for which destination files already exists in system
	// if we do not perform rename operation locally and those destination files are cached then next time they are read
	// we will be serving the wrong content (as we did not rename locally, we still be having older destination files with
	// stale content). We either need to remove dest file as well from cache or just run rename to replace the content.
	localRenameErr := fc.renameCachedFile(localSrcPath, localDstPath, sflock, dflock)
	if localRenameErr != nil {
		// renameCachedFile only returns an error when we are at risk for data loss
		if !localOnly {
			// we must reverse the cloud rename operation to prevent data loss
			err := fc.NextComponent().RenameFile(internal.RenameFileOptions{
				Src: options.Dst,
				Dst: options.Src,
			})
			err = fc.validateStorageError(options.Src, err, "RenameFile", false)
			if err != nil {
				log.Err(
					"FileCache::RenameFile : %s failed to reverse cloud rename to avoid data loss! [%v]",
					options.Src,
					err,
				)
			}
			localRenameErr = errors.Join(localRenameErr, err)
		}
		return localRenameErr
	}

	// rename open handles
	fc.renameOpenHandles(options.Src, options.Dst, sflock, dflock)

	return nil
}

func (fc *FileCache) renameCachedFile(
	localSrcPath, localDstPath string,
	sflock, dflock *common.LockMapItem,
) error {
	err := os.Rename(localSrcPath, localDstPath)
	if err != nil {
		if os.IsNotExist(err) {
			// Case 1
			log.Info("FileCache::renameCachedFile : %s source file not cached", localSrcPath)
		} else {
			log.Warn("FileCache::renameCachedFile : %s -> %s Failed to rename local file. Here's why: %v", localSrcPath, localDstPath, err)
			// if the file is not open, it should be backed up already
			if sflock.Count() > 0 {
				// abort rename to prevent data loss!
				log.Err("FileCache::renameCachedFile : %s Failed rename and src is open! Rename should be aborted...", localSrcPath)
				return err
			}
		}
	} else if err == nil {
		log.Debug("FileCache::renameCachedFile : %s -> %s Successfully renamed local file", localSrcPath, localDstPath)
		fc.policy.CacheValid(localDstPath)
	}
	// delete the source from our cache policy
	// this will also delete the source file from local storage (if rename failed)
	fc.policy.CachePurge(localSrcPath, sflock)

	return nil
}

func (fc *FileCache) renameOpenHandles(
	srcName, dstName string,
	sflock, dflock *common.LockMapItem,
) {
	// update open handles
	if sflock.Count() > 0 {
		// update any open handles to the file with its new name
		handlemap.GetHandles().Range(func(key, value any) bool {
			handle := value.(*handlemap.Handle)
			if handle.Path == srcName {
				handle.Path = dstName
			}
			return true
		})
		// copy the number of open handles to the new name
		for sflock.Count() > 0 {
			sflock.Dec()
			dflock.Inc()
		}
	}
}

// TruncateFile: Update the file with its new size.
func (fc *FileCache) TruncateFile(options internal.TruncateFileOptions) error {
	log.Trace("FileCache::TruncateFile : name=%s, size=%d", options.Name, options.Size)

	if fc.diskHighWaterMark != 0 {
		currSize, err := common.GetUsage(fc.tmpPath)
		if err != nil {
			log.Err(
				"FileCache::TruncateFile : error getting current usage of cache [%s]",
				err.Error(),
			)
		} else {
			if (currSize + float64(options.Size)) > fc.diskHighWaterMark {
				log.Err("FileCache::TruncateFile : cache size limit reached [%f] failed to open %s", fc.maxCacheSize, options.Name)
				return syscall.ENOSPC
			}
		}
	}

<<<<<<< HEAD
	var h *handlemap.Handle
	var err error
	if options.Size == 0 {
		// If size is 0 then no need to download any file we can just create an empty file
		h, err = fc.CreateFile(
			internal.CreateFileOptions{Name: options.Name, Mode: fc.defaultPermission},
		)
		if err != nil {
			log.Err(
				"FileCache::TruncateFile : Error creating file %s [%s]",
				options.Name,
				err.Error(),
			)
			return err
		}
	} else {
		// If size is not 0 then we need to open the file and then truncate it
		h, err = fc.OpenFile(internal.OpenFileOptions{Name: options.Name, Flags: os.O_RDWR, Mode: fc.defaultPermission})
		if err != nil {
			log.Err("FileCache::TruncateFile : Error calling OpenFile with %s [%s]", options.Name, err.Error())
		}
		// openFileInternal will download if file was not present in local system
		if !openCompleted(h) {
			flock := fc.fileLocks.Get(options.Name)
			flock.Lock()
			err = fc.openFileInternal(h, flock)
			flock.Unlock()
			if err != nil {
				log.Err("FileCache::TruncateFile : Error calling openFileInternal with %s [%s]", options.Name, err.Error())
				return err
			}
		}
=======
	flock := fc.fileLocks.Get(options.Name)
	flock.Lock()
	defer flock.Unlock()

	err := fc.NextComponent().TruncateFile(options)
	err = fc.validateStorageError(options.Name, err, "TruncateFile", true)
	if err != nil {
		log.Err("FileCache::TruncateFile : %s failed to truncate [%s]", options.Name, err.Error())
		return err
>>>>>>> 51d6e4ca
	}

	// Update the size of the file in the local cache
	localPath := filepath.Join(fc.tmpPath, options.Name)
	info, err := os.Stat(localPath)
	if err == nil || os.IsExist(err) {
		fc.policy.CacheValid(localPath)

<<<<<<< HEAD
	// Truncate the file created in local system
	err = os.Truncate(localPath, options.Size)
	if err != nil {
		log.Err(
			"FileCache::TruncateFile : error truncating cached file %s [%s]",
			localPath,
			err.Error(),
		)
		_ = fc.CloseFile(internal.CloseFileOptions{Handle: h})
		return err
=======
		if info.Size() != options.Size {
			err = os.Truncate(localPath, options.Size)
			if err != nil {
				log.Err("FileCache::TruncateFile : error truncating cached file %s [%s]", localPath, err.Error())
				return err
			}
		}
>>>>>>> 51d6e4ca
	}

	return nil
}

// Chmod : Update the file with its new permissions
func (fc *FileCache) Chmod(options internal.ChmodOptions) error {
	log.Trace("FileCache::Chmod : Change mode of path %s", options.Name)

	flock := fc.fileLocks.Get(options.Name)
	flock.Lock()
	defer flock.Unlock()

	return fc.chmodInternal(options, flock)
}

// Chmod : Update the file with its new permissions
func (fc *FileCache) chmodInternal(options internal.ChmodOptions, flock *common.LockMapItem) error {
	log.Trace("FileCache::Chmod : Change mode of path %s", options.Name)

	// Update the file in cloud storage
	err := fc.NextComponent().Chmod(options)
	err = fc.validateStorageError(options.Name, err, "Chmod", false)
	if err != nil {
		if err != syscall.EIO {
			log.Err("FileCache::Chmod : %s failed to change mode [%s]", options.Name, err.Error())
			return err
		} else {
			fc.missedChmodList.LoadOrStore(options.Name, true)
		}
	}

	// Update the mode of the file in the local cache
	localPath := filepath.Join(fc.tmpPath, options.Name)
	info, err := os.Stat(localPath)
	if err == nil {
		fc.policy.CacheValid(localPath)

		if info.Mode() != options.Mode {
			err = os.Chmod(localPath, options.Mode)
			if err != nil {
				log.Err(
					"FileCache::Chmod : error changing mode on the cached path %s [%s]",
					localPath,
					err.Error(),
				)
				return err
			}
		}
	}

	return nil
}

// Chown : Update the file with its new owner and group
func (fc *FileCache) Chown(options internal.ChownOptions) error {
	log.Trace("FileCache::Chown : Change owner of path %s", options.Name)

	flock := fc.fileLocks.Get(options.Name)
	flock.Lock()
	defer flock.Unlock()

	// Update the file in cloud storage
	err := fc.NextComponent().Chown(options)
	err = fc.validateStorageError(options.Name, err, "Chown", false)
	if err != nil {
		log.Err("FileCache::Chown : %s failed to change owner [%s]", options.Name, err.Error())
		return err
	}

	// Update the owner and group of the file in the local cache
	localPath := filepath.Join(fc.tmpPath, options.Name)
	_, err = os.Stat(localPath)
	if err == nil {
		fc.policy.CacheValid(localPath)

		if runtime.GOOS != "windows" {
			err = os.Chown(localPath, options.Owner, options.Group)
			if err != nil {
				log.Err(
					"FileCache::Chown : error changing owner on the cached path %s [%s]",
					localPath,
					err.Error(),
				)
				return err
			}
		}
	}

	return nil
}

func (fc *FileCache) FileUsed(name string) error {
	// Update the owner and group of the file in the local cache
	localPath := filepath.Join(fc.tmpPath, name)
	fc.policy.CacheValid(localPath)
	return nil
}

// ------------------------- Factory -------------------------------------------

// Pipeline will call this method to create your object, initialize your variables here
// << DO NOT DELETE ANY AUTO GENERATED CODE HERE >>
func NewFileCacheComponent() internal.Component {
	comp := &FileCache{
		fileLocks: common.NewLockMap(),
	}
	comp.SetName(compName)
	config.AddConfigChangeEventListener(comp)
	return comp
}

// On init register this component to pipeline and supply your constructor
func init() {
	internal.AddComponent(compName, NewFileCacheComponent)

	tmpPathFlag := config.AddStringFlag(
		"tmp-path",
		"",
		"configures the tmp location for the cache. Configure the fastest disk (SSD or ramdisk) for best performance.",
	)
	config.BindPFlag(compName+".path", tmpPathFlag)

	fileCacheTimeout := config.AddUint32Flag(
		"file-cache-timeout",
		defaultFileCacheTimeout,
		"file cache timeout",
	)
	config.BindPFlag(compName+".timeout-sec", fileCacheTimeout)

	fileCacheTimeoutSec := config.AddUint32Flag(
		"file-cache-timeout-in-seconds",
		defaultFileCacheTimeout,
		"file cache timeout",
	)
	config.BindPFlag(compName+".file-cache-timeout-in-seconds", fileCacheTimeoutSec)
	fileCacheTimeoutSec.Hidden = true

	cacheSizeMB := config.AddUint32Flag(
		"cache-size-mb",
		0,
		"max size in MB that file-cache can occupy on local disk for caching",
	)
	config.BindPFlag(compName+".max-size-mb", cacheSizeMB)

	highThreshold := config.AddUint32Flag(
		"high-disk-threshold",
		90,
		"percentage of cache utilization which kicks in early eviction",
	)
	config.BindPFlag(compName+".high-threshold", highThreshold)

	lowThreshold := config.AddUint32Flag(
		"low-disk-threshold",
		80,
		"percentage of cache utilization which stops early eviction started by high-disk-threshold",
	)
	config.BindPFlag(compName+".low-threshold", lowThreshold)

	maxEviction := config.AddUint32Flag(
		"max-eviction",
		0,
		"Number of files to be evicted from cache at once.",
	)
	config.BindPFlag(compName+".max-eviction", maxEviction)
	maxEviction.Hidden = true

	emptyDirCheck := config.AddBoolFlag(
		"empty-dir-check",
		false,
		"Disallows remounting using a non-empty tmp-path.",
	)
	config.BindPFlag(compName+".empty-dir-check", emptyDirCheck)
	emptyDirCheck.Hidden = true

	backgroundDownload := config.AddBoolFlag(
		"background-download",
		false,
		"File download to run in the background on open call.",
	)
	config.BindPFlag(compName+".background-download", backgroundDownload)
	backgroundDownload.Hidden = true

	cachePollTimeout := config.AddUint64Flag(
		"cache-poll-timeout-msec",
		0,
		"Time in milliseconds in order to poll for possible expired files awaiting cache eviction.",
	)
	config.BindPFlag(compName+".cache-poll-timeout-msec", cachePollTimeout)
	cachePollTimeout.Hidden = true

	uploadModifiedOnly := config.AddBoolFlag(
		"upload-modified-only",
		false,
		"Flag to turn off unnecessary uploads to storage.",
	)
	config.BindPFlag(compName+".upload-modified-only", uploadModifiedOnly)
	uploadModifiedOnly.Hidden = true

	cachePolicy := config.AddStringFlag("file-cache-policy", "lru", "Cache eviction policy.")
	config.BindPFlag(compName+".policy", cachePolicy)
	cachePolicy.Hidden = true

	syncToFlush := config.AddBoolFlag(
		"sync-to-flush",
		true,
		"Sync call on file will force a upload of the file.",
	)
	config.BindPFlag(compName+".sync-to-flush", syncToFlush)

	ignoreSync := config.AddBoolFlag(
		"ignore-sync",
		false,
		"Just ignore sync call and do not invalidate locally cached file.",
	)
	config.BindPFlag(compName+".ignore-sync", ignoreSync)

	hardLimit := config.AddBoolFlag(
		"hard-limit",
		false,
		"File cache limits are hard limits or not.",
	)
	config.BindPFlag(compName+".hard-limit", hardLimit)

	config.RegisterFlagCompletionFunc(
		"tmp-path",
		func(cmd *cobra.Command, args []string, toComplete string) ([]string, cobra.ShellCompDirective) {
			return nil, cobra.ShellCompDirectiveDefault
		},
	)
}<|MERGE_RESOLUTION|>--- conflicted
+++ resolved
@@ -209,11 +209,11 @@
 }
 
 // GenConfig : Generate default config for the component
-func (c *FileCache) GenConfig() string {
+func (fc *FileCache) GenConfig() string {
 	log.Info("FileCache::Configure : config generation started")
 
 	var sb strings.Builder
-	sb.WriteString(fmt.Sprintf("\n%s:", c.Name()))
+	sb.WriteString(fmt.Sprintf("\n%s:", fc.Name()))
 
 	tmpPath := ""
 	_ = config.UnmarshalKey("tmp-path", &tmpPath)
@@ -259,7 +259,7 @@
 	_ = config.UnmarshalKey("direct-io", &directIO)
 
 	if directIO {
-		c.cacheTimeout = 0
+		fc.cacheTimeout = 0
 		log.Crit("FileCache::Configure : Direct IO mode enabled, cache timeout is set to 0")
 	}
 
@@ -288,17 +288,12 @@
 		return fmt.Errorf("config error in %s error [tmp-path not set]", fc.Name())
 	}
 
-<<<<<<< HEAD
 	err = config.UnmarshalKey("mount-path", &fc.mountPath)
-	if err == nil && filepath.Clean(fc.mountPath) == filepath.Clean(fc.tmpPath) {
-=======
-	err = config.UnmarshalKey("mount-path", &c.mountPath)
 	if err != nil {
 		log.Err("FileCache: config error [unable to obtain Mount Path]")
-		return fmt.Errorf("config error in %s [%s]", c.Name(), err.Error())
-	}
-	if filepath.Clean(c.mountPath) == filepath.Clean(c.tmpPath) {
->>>>>>> 51d6e4ca
+		return fmt.Errorf("config error in %s [%s]", fc.Name(), err.Error())
+	}
+	if filepath.Clean(fc.mountPath) == filepath.Clean(fc.tmpPath) {
 		log.Err("FileCache: config error [tmp-path is same as mount path]")
 		return fmt.Errorf("config error in %s error [tmp-path is same as mount path]", fc.Name())
 	}
@@ -374,11 +369,10 @@
 
 	fc.diskHighWaterMark = 0
 	if conf.HardLimit && conf.MaxSizeMB != 0 {
-<<<<<<< HEAD
 		fc.diskHighWaterMark = (((conf.MaxSizeMB * MB) * float64(cacheConfig.highThreshold)) / 100)
 	}
 
-	log.Info(
+	log.Crit(
 		"FileCache::Configure : create-empty %t, cache-timeout %d, tmp-path %s, max-size-mb %d, high-mark %d, low-mark %d, refresh-sec %v, max-eviction %v, hard-limit %v, policy %s, allow-non-empty-temp %t, cleanup-on-start %t, policy-trace %t, offload-io %t, sync-to-flush %t, ignore-sync %t, defaultPermission %v, diskHighWaterMark %v, maxCacheSize %v, mountPath %v",
 		fc.createEmptyFile,
 		int(fc.cacheTimeout),
@@ -401,13 +395,6 @@
 		fc.maxCacheSize,
 		fc.mountPath,
 	)
-=======
-		c.diskHighWaterMark = (((conf.MaxSizeMB * MB) * float64(cacheConfig.highThreshold)) / 100)
-	}
-
-	log.Crit("FileCache::Configure : create-empty %t, cache-timeout %d, tmp-path %s, max-size-mb %d, high-mark %d, low-mark %d, refresh-sec %v, max-eviction %v, hard-limit %v, policy %s, allow-non-empty-temp %t, cleanup-on-start %t, policy-trace %t, offload-io %t, sync-to-flush %t, ignore-sync %t, defaultPermission %v, diskHighWaterMark %v, maxCacheSize %v, mountPath %v",
-		c.createEmptyFile, int(c.cacheTimeout), c.tmpPath, int(cacheConfig.maxSizeMB), int(cacheConfig.highThreshold), int(cacheConfig.lowThreshold), c.refreshSec, cacheConfig.maxEviction, c.hardLimit, conf.Policy, c.allowNonEmpty, c.cleanupOnStart, c.policyTrace, c.offloadIO, c.syncToFlush, c.syncToDelete, c.defaultPermission, c.diskHighWaterMark, c.maxCacheSize, c.mountPath)
->>>>>>> 51d6e4ca
 
 	return nil
 }
@@ -686,7 +673,11 @@
 
 	entries, err := os.ReadDir(localPath)
 	if err != nil {
-		log.Debug("FileCache::DeleteEmptyDirs : Unable to read directory %s [%s]", localPath, err.Error())
+		log.Debug(
+			"FileCache::DeleteEmptyDirs : Unable to read directory %s [%s]",
+			localPath,
+			err.Error(),
+		)
 		return false, err
 	}
 
@@ -696,7 +687,11 @@
 				Name: filepath.Join(localPath, entry.Name()),
 			})
 			if err != nil {
-				log.Err("FileCache::DeleteEmptyDirs : Unable to delete directory %s [%s]", localPath, err.Error())
+				log.Err(
+					"FileCache::DeleteEmptyDirs : Unable to delete directory %s [%s]",
+					localPath,
+					err.Error(),
+				)
 				return val, err
 			}
 		} else {
@@ -1985,40 +1980,6 @@
 		}
 	}
 
-<<<<<<< HEAD
-	var h *handlemap.Handle
-	var err error
-	if options.Size == 0 {
-		// If size is 0 then no need to download any file we can just create an empty file
-		h, err = fc.CreateFile(
-			internal.CreateFileOptions{Name: options.Name, Mode: fc.defaultPermission},
-		)
-		if err != nil {
-			log.Err(
-				"FileCache::TruncateFile : Error creating file %s [%s]",
-				options.Name,
-				err.Error(),
-			)
-			return err
-		}
-	} else {
-		// If size is not 0 then we need to open the file and then truncate it
-		h, err = fc.OpenFile(internal.OpenFileOptions{Name: options.Name, Flags: os.O_RDWR, Mode: fc.defaultPermission})
-		if err != nil {
-			log.Err("FileCache::TruncateFile : Error calling OpenFile with %s [%s]", options.Name, err.Error())
-		}
-		// openFileInternal will download if file was not present in local system
-		if !openCompleted(h) {
-			flock := fc.fileLocks.Get(options.Name)
-			flock.Lock()
-			err = fc.openFileInternal(h, flock)
-			flock.Unlock()
-			if err != nil {
-				log.Err("FileCache::TruncateFile : Error calling openFileInternal with %s [%s]", options.Name, err.Error())
-				return err
-			}
-		}
-=======
 	flock := fc.fileLocks.Get(options.Name)
 	flock.Lock()
 	defer flock.Unlock()
@@ -2028,7 +1989,6 @@
 	if err != nil {
 		log.Err("FileCache::TruncateFile : %s failed to truncate [%s]", options.Name, err.Error())
 		return err
->>>>>>> 51d6e4ca
 	}
 
 	// Update the size of the file in the local cache
@@ -2037,26 +1997,17 @@
 	if err == nil || os.IsExist(err) {
 		fc.policy.CacheValid(localPath)
 
-<<<<<<< HEAD
-	// Truncate the file created in local system
-	err = os.Truncate(localPath, options.Size)
-	if err != nil {
-		log.Err(
-			"FileCache::TruncateFile : error truncating cached file %s [%s]",
-			localPath,
-			err.Error(),
-		)
-		_ = fc.CloseFile(internal.CloseFileOptions{Handle: h})
-		return err
-=======
 		if info.Size() != options.Size {
 			err = os.Truncate(localPath, options.Size)
 			if err != nil {
-				log.Err("FileCache::TruncateFile : error truncating cached file %s [%s]", localPath, err.Error())
+				log.Err(
+					"FileCache::TruncateFile : error truncating cached file %s [%s]",
+					localPath,
+					err.Error(),
+				)
 				return err
 			}
 		}
->>>>>>> 51d6e4ca
 	}
 
 	return nil
