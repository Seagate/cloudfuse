/*
   Licensed under the MIT License <http://opensource.org/licenses/MIT>.

   Copyright © 2023-2024 Seagate Technology LLC and/or its Affiliates
   Copyright © 2020-2024 Microsoft Corporation. All rights reserved.

   Permission is hereby granted, free of charge, to any person obtaining a copy
   of this software and associated documentation files (the "Software"), to deal
   in the Software without restriction, including without limitation the rights
   to use, copy, modify, merge, publish, distribute, sublicense, and/or sell
   copies of the Software, and to permit persons to whom the Software is
   furnished to do so, subject to the following conditions:

   The above copyright notice and this permission notice shall be included in all
   copies or substantial portions of the Software.

   THE SOFTWARE IS PROVIDED "AS IS", WITHOUT WARRANTY OF ANY KIND, EXPRESS OR
   IMPLIED, INCLUDING BUT NOT LIMITED TO THE WARRANTIES OF MERCHANTABILITY,
   FITNESS FOR A PARTICULAR PURPOSE AND NONINFRINGEMENT. IN NO EVENT SHALL THE
   AUTHORS OR COPYRIGHT HOLDERS BE LIABLE FOR ANY CLAIM, DAMAGES OR OTHER
   LIABILITY, WHETHER IN AN ACTION OF CONTRACT, TORT OR OTHERWISE, ARISING FROM,
   OUT OF OR IN CONNECTION WITH THE SOFTWARE OR THE USE OR OTHER DEALINGS IN THE
   SOFTWARE
*/

package file_cache

import (
	"context"
	"errors"
	"fmt"
	"io"
	"io/fs"
	"os"
	"path/filepath"
	"runtime"
	"strings"
	"sync"
	"syscall"

	"github.com/Seagate/cloudfuse/common"
	"github.com/Seagate/cloudfuse/common/config"
	"github.com/Seagate/cloudfuse/common/log"
	"github.com/Seagate/cloudfuse/internal"
	"github.com/Seagate/cloudfuse/internal/handlemap"
	"github.com/Seagate/cloudfuse/internal/stats_manager"
	"github.com/aws/aws-sdk-go-v2/aws/retry"

	"github.com/spf13/cobra"
)

// Common structure for Component
type FileCache struct {
	internal.BaseComponent

	tmpPath   string
	fileLocks *common.LockMap
	policy    cachePolicy

	createEmptyFile bool
	allowNonEmpty   bool
	cacheTimeout    float64
	cleanupOnStart  bool
	policyTrace     bool
	missedChmodList sync.Map
	mountPath       string
	allowOther      bool
	offloadIO       bool
	syncToFlush     bool
	syncToDelete    bool
	maxCacheSize    float64

	defaultPermission os.FileMode

	refreshSec        uint32
	hardLimit         bool
	diskHighWaterMark float64

<<<<<<< HEAD
	fileOps     sync.Map //we want fileOps to store the operations to preform on the file if the cloud is down. Key is file name, value is operation to do
	asyncSignal sync.Mutex
}

type FileAttributes struct {
	operation string
	options   interface{}
}

// we use this struct to avoid passing in the entire handle object, and only pass the data we need to the async thread
type FlushFileAbstraction struct {
	Name string
	//blockList *common.BlockOffsetList //idk if it's actually needed. Just leave it for now
=======
	lazyWrite    bool
	fileCloseOpt sync.WaitGroup
>>>>>>> b701d5c2
}

// Structure defining your config parameters
type FileCacheOptions struct {
	// e.g. var1 uint32 `config:"var1"`
	TmpPath string `config:"path" yaml:"path,omitempty"`
	Policy  string `config:"policy" yaml:"policy,omitempty"`

	Timeout     uint32 `config:"timeout-sec" yaml:"timeout-sec,omitempty"`
	MaxEviction uint32 `config:"max-eviction" yaml:"max-eviction,omitempty"`

	MaxSizeMB     float64 `config:"max-size-mb" yaml:"max-size-mb,omitempty"`
	HighThreshold uint32  `config:"high-threshold" yaml:"high-threshold,omitempty"`
	LowThreshold  uint32  `config:"low-threshold" yaml:"low-threshold,omitempty"`

	CreateEmptyFile bool `config:"create-empty-file" yaml:"create-empty-file,omitempty"`
	AllowNonEmpty   bool `config:"allow-non-empty-temp" yaml:"allow-non-empty-temp,omitempty"`
	CleanupOnStart  bool `config:"cleanup-on-start" yaml:"cleanup-on-start,omitempty"`

	EnablePolicyTrace bool `config:"policy-trace" yaml:"policy-trace,omitempty"`
	OffloadIO         bool `config:"offload-io" yaml:"offload-io,omitempty"`

	// v1 support
	V1Timeout     uint32 `config:"file-cache-timeout-in-seconds" yaml:"-"`
	EmptyDirCheck bool   `config:"empty-dir-check" yaml:"-"`
	SyncToFlush   bool   `config:"sync-to-flush" yaml:"sync-to-flush"`
	SyncNoOp      bool   `config:"ignore-sync" yaml:"ignore-sync,omitempty"`

	RefreshSec uint32 `config:"refresh-sec" yaml:"refresh-sec,omitempty"`
	HardLimit  bool   `config:"hard-limit" yaml:"hard-limit,omitempty"`
}

type openFileOptions struct {
	flags int
	fMode fs.FileMode
}

const (
	compName                = "file_cache"
	defaultMaxEviction      = 5000
	defaultMaxThreshold     = 80
	defaultMinThreshold     = 60
	defaultFileCacheTimeout = 120
	defaultCacheUpdateCount = 100
	MB                      = 1024 * 1024
)

/*
	In file cache, all calls to Open or OpenFile are done by the implementation in common,
	rather than by calling os.Open or os.OpenFile. This is due to an issue on Windows, where
	the implementation in os is not correct.

	If we are on Windows, we need to use our custom OpenFile or Open function which allows a file
	in the file cache to be deleted and renamed when open, which our codebase relies on.
	See the following issue to see why we need to do this ourselves
	https://github.com/golang/go/issues/32088
*/

// Verification to check satisfaction criteria with Component Interface
var _ internal.Component = &FileCache{}

var fileCacheStatsCollector *stats_manager.StatsCollector

func (c *FileCache) Name() string {
	return compName
}

func (c *FileCache) SetName(name string) {
	c.BaseComponent.SetName(name)
}

func (c *FileCache) SetNextComponent(nc internal.Component) {
	c.BaseComponent.SetNextComponent(nc)
}

func (c *FileCache) Priority() internal.ComponentPriority {
	return internal.EComponentPriority.LevelMid()
}

// Start : Pipeline calls this method to start the component functionality
//
//	this shall not block the call otherwise pipeline will not start
func (c *FileCache) Start(ctx context.Context) error {
	log.Trace("Starting component : %s", c.Name())

	if c.cleanupOnStart {
		err := c.TempCacheCleanup()
		if err != nil {
			return fmt.Errorf("error in %s error [fail to cleanup temp cache]", c.Name())
		}
	}

	if c.policy == nil {
		return fmt.Errorf("config error in %s error [cache policy missing]", c.Name())
	}

	err := c.policy.StartPolicy()
	if err != nil {
		return fmt.Errorf("config error in %s error [fail to start policy]", c.Name())
	}

	// create stats collector for file cache
	fileCacheStatsCollector = stats_manager.NewStatsCollector(c.Name())
	log.Debug("Starting file cache stats collector")
	go c.async_cloud_handler() //async cloud thread

	return nil
}

// Stop : Stop the component functionality and kill all threads started
func (c *FileCache) Stop() error {
	log.Trace("Stopping component : %s", c.Name())

	// Wait for all async upload to complete if any
	if c.lazyWrite {
		log.Info("FileCache::Stop : Waiting for async close to complete")
		c.fileCloseOpt.Wait()
	}

	_ = c.policy.ShutdownPolicy()
	if !c.allowNonEmpty {
		_ = c.TempCacheCleanup()
	}

	fileCacheStatsCollector.Destroy()

	return nil
}

func (c *FileCache) TempCacheCleanup() error {
	// TODO : Cleanup temp cache dir before exit
	if !isLocalDirEmpty(c.tmpPath) {
		log.Err("FileCache::TempCacheCleanup : Cleaning up temp directory %s", c.tmpPath)

		dirents, err := os.ReadDir(c.tmpPath)
		if err != nil {
			return nil
		}

		for _, entry := range dirents {
			localPath := common.JoinUnixFilepath(c.tmpPath, entry.Name())
			err = os.RemoveAll(localPath)
			if err != nil {
				log.Warn("FileCache::TempCacheCleanup : os.RemoveAll(%s) failed [%v]", localPath, err)
			}
		}
	}

	return nil
}

// Configure : Pipeline will call this method after constructor so that you can read config and initialize yourself
//
//	Return failure if any config is not valid to exit the process
func (c *FileCache) Configure(_ bool) error {
	log.Trace("FileCache::Configure : %s", c.Name())

	conf := FileCacheOptions{}
	conf.SyncToFlush = true
	err := config.UnmarshalKey(compName, &conf)
	if err != nil {
		log.Err("FileCache: config error [invalid config attributes]")
		return fmt.Errorf("config error in %s [%s]", c.Name(), err.Error())
	}

	c.createEmptyFile = conf.CreateEmptyFile
	if config.IsSet(compName + ".file-cache-timeout-in-seconds") {
		c.cacheTimeout = float64(conf.V1Timeout)
	} else if config.IsSet(compName + ".timeout-sec") {
		c.cacheTimeout = float64(conf.Timeout)
	} else {
		c.cacheTimeout = float64(defaultFileCacheTimeout)
	}
	if config.IsSet(compName + ".empty-dir-check") {
		c.allowNonEmpty = !conf.EmptyDirCheck
	} else {
		c.allowNonEmpty = conf.AllowNonEmpty
	}
	c.cleanupOnStart = conf.CleanupOnStart
	c.policyTrace = conf.EnablePolicyTrace
	c.offloadIO = conf.OffloadIO
	c.maxCacheSize = conf.MaxSizeMB
	c.syncToFlush = conf.SyncToFlush
	c.syncToDelete = !conf.SyncNoOp
	c.refreshSec = conf.RefreshSec
	c.hardLimit = conf.HardLimit

	err = config.UnmarshalKey("lazy-write", &c.lazyWrite)
	if err != nil {
		log.Err("FileCache: config error [unable to obtain lazy-write]")
		return fmt.Errorf("config error in %s [%s]", c.Name(), err.Error())
	}

	c.tmpPath = common.ExpandPath(conf.TmpPath)
	if c.tmpPath == "" {
		log.Err("FileCache: config error [tmp-path not set]")
		return fmt.Errorf("config error in %s error [tmp-path not set]", c.Name())
	}

	err = config.UnmarshalKey("mount-path", &c.mountPath)
	if err == nil && c.mountPath == c.tmpPath {
		log.Err("FileCache: config error [tmp-path is same as mount path]")
		return fmt.Errorf("config error in %s error [tmp-path is same as mount path]", c.Name())
	}

	// Extract values from 'conf' and store them as you wish here
	_, err = os.Stat(c.tmpPath)
	if os.IsNotExist(err) {
		log.Err("FileCache: config error [tmp-path does not exist. attempting to create tmp-path.]")
		err := os.MkdirAll(c.tmpPath, os.FileMode(0755))
		if err != nil {
			log.Err("FileCache: config error creating directory after clean [%s]", err.Error())
			return fmt.Errorf("config error in %s [%s]", c.Name(), err.Error())
		}
	}

	if !isLocalDirEmpty(c.tmpPath) && !c.allowNonEmpty {
		log.Err("FileCache: config error %s directory is not empty", c.tmpPath)
		return fmt.Errorf("config error in %s [%s]", c.Name(), "temp directory not empty")
	}

	err = config.UnmarshalKey("allow-other", &c.allowOther)
	if err != nil {
		log.Err("FileCache::Configure : config error [unable to obtain allow-other]")
		return fmt.Errorf("config error in %s [%s]", c.Name(), err.Error())
	}

	if c.allowOther {
		c.defaultPermission = common.DefaultAllowOtherPermissionBits
	} else {
		c.defaultPermission = common.DefaultFilePermissionBits
	}

	cacheConfig := c.GetPolicyConfig(conf)

	switch strings.ToLower(conf.Policy) {
	case "lru":
		c.policy = NewLRUPolicy(cacheConfig)
	case "lfu":
		c.policy = NewLFUPolicy(cacheConfig)
	default:
		log.Info("FileCache::Configure : Using default eviction policy")
		c.policy = NewLRUPolicy(cacheConfig)
	}

	if c.policy == nil {
		log.Err("FileCache::Configure : failed to create cache eviction policy")
		return fmt.Errorf("config error in %s [%s]", c.Name(), "failed to create cache policy")
	}

	if config.IsSet(compName + ".background-download") {
		log.Warn("unsupported v1 CLI parameter: background-download is not supported in cloudfuse. Consider using the streaming component.")
	}
	if config.IsSet(compName + ".cache-poll-timeout-msec") {
		log.Warn("unsupported v1 CLI parameter: cache-poll-timeout-msec is not supported in cloudfuse. Polling occurs every timeout interval.")
	}
	if config.IsSet(compName + ".upload-modified-only") {
		log.Warn("unsupported v1 CLI parameter: upload-modified-only is always true in cloudfuse.")
	}
	if config.IsSet(compName + ".sync-to-flush") {
		log.Warn("Sync will upload current contents of file.")
	}

	c.diskHighWaterMark = 0
	if conf.HardLimit && conf.MaxSizeMB != 0 {
		c.diskHighWaterMark = (((conf.MaxSizeMB * MB) * float64(cacheConfig.highThreshold)) / 100)
	}

	log.Info("FileCache::Configure : create-empty %t, cache-timeout %d, tmp-path %s, max-size-mb %d, high-mark %d, low-mark %d, refresh-sec %v, max-eviction %v, hard-limit %v, policy %s, allow-non-empty-temp %t, cleanup-on-start %t, policy-trace %t, offload-io %t, sync-to-flush %t, ignore-sync %t, defaultPermission %v, diskHighWaterMark %v, maxCacheSize %v, mountPath %v",
		c.createEmptyFile, int(c.cacheTimeout), c.tmpPath, int(cacheConfig.maxSizeMB), int(cacheConfig.highThreshold), int(cacheConfig.lowThreshold), c.refreshSec, cacheConfig.maxEviction, c.hardLimit, conf.Policy, c.allowNonEmpty, c.cleanupOnStart, c.policyTrace, c.offloadIO, c.syncToFlush, c.syncToDelete, c.defaultPermission, c.diskHighWaterMark, c.maxCacheSize, c.mountPath)

	return nil
}

// OnConfigChange : If component has registered, on config file change this method is called
func (c *FileCache) OnConfigChange() {
	log.Trace("FileCache::OnConfigChange : %s", c.Name())

	conf := FileCacheOptions{}
	conf.SyncToFlush = true
	err := config.UnmarshalKey(compName, &conf)
	if err != nil {
		log.Err("FileCache: config error [invalid config attributes]")
	}

	c.createEmptyFile = conf.CreateEmptyFile
	c.cacheTimeout = float64(conf.Timeout)
	c.policyTrace = conf.EnablePolicyTrace
	c.offloadIO = conf.OffloadIO
	c.maxCacheSize = conf.MaxSizeMB
	c.syncToFlush = conf.SyncToFlush
	c.syncToDelete = !conf.SyncNoOp
	_ = c.policy.UpdateConfig(c.GetPolicyConfig(conf))
}

func (c *FileCache) GetPolicyConfig(conf FileCacheOptions) cachePolicyConfig {
	// A user provided value of 0 doesn't make sense for MaxEviction, HighThreshold or LowThreshold.
	if conf.MaxEviction == 0 {
		conf.MaxEviction = defaultMaxEviction
	}
	if conf.HighThreshold == 0 {
		conf.HighThreshold = defaultMaxThreshold
	}
	if conf.LowThreshold == 0 {
		conf.LowThreshold = defaultMinThreshold
	}

	cacheConfig := cachePolicyConfig{
		tmpPath:       c.tmpPath,
		maxEviction:   conf.MaxEviction,
		highThreshold: float64(conf.HighThreshold),
		lowThreshold:  float64(conf.LowThreshold),
		cacheTimeout:  uint32(c.cacheTimeout),
		maxSizeMB:     conf.MaxSizeMB,
		fileLocks:     c.fileLocks,
		policyTrace:   conf.EnablePolicyTrace,
		fileOps:       &c.fileOps,
	}

	return cacheConfig
}

// isLocalDirEmpty: Whether or not the local directory is empty.
func isLocalDirEmpty(path string) bool {
	f, _ := common.Open(path)
	defer f.Close()

	_, err := f.Readdirnames(1)
	return err == io.EOF
}

// invalidateDirectory: Recursively invalidates a directory in the file cache.
func (fc *FileCache) invalidateDirectory(name string) {
	log.Trace("FileCache::invalidateDirectory : %s", name)

	localPath := filepath.Join(fc.tmpPath, name)
	_, err := os.Stat(localPath)
	if os.IsNotExist(err) {
		log.Info("FileCache::invalidateDirectory : %s does not exist in local cache.", name)
		return
	} else if err != nil {
		log.Debug("FileCache::invalidateDirectory : %s stat err [%s].", name, err.Error())
		return
	}
	// TODO : wouldn't this cause a race condition? a thread might get the lock before we purge - and the file would be non-existent
	// WalkDir goes through the tree in lexical order so 'dir' always comes before 'dir/file'
	// Save the paths in lexical order and delete them in reverse order so folders are deleted after their children
	var pathsToPurge []string
	err = filepath.WalkDir(localPath, func(path string, d fs.DirEntry, err error) error {
		if err == nil && d != nil {
			pathsToPurge = append(pathsToPurge, path)
		}
		return nil
	})
	for i := len(pathsToPurge) - 1; i >= 0; i-- {
		log.Debug("FileCache::invalidateDirectory : %s getting removed from cache", pathsToPurge[i])
		fc.policy.CachePurge(pathsToPurge[i])
	}

	if err != nil {
		log.Debug("FileCache::invalidateDirectory : Failed to iterate directory %s [%s].", localPath, err.Error())
		return
	}
}

// Note: The primary purpose of the file cache is to keep track of files that are opened by the user.
// So we do not need to support some APIs like Create Directory since the file cache will manage
// creating local directories as needed.

// DeleteDir: Recursively invalidate the directory and its children
func (fc *FileCache) DeleteDir(options internal.DeleteDirOptions) error {
	log.Trace("FileCache::DeleteDir : %s", options.Name)

	// err := fc.NextComponent().DeleteDir(options)
	// if err != nil {
	// 	log.Err("FileCache::DeleteDir : %s failed", options.Name)
	// 	// There is a chance that meta file for directory was not created in which case
	// 	// rest api delete will fail while we still need to cleanup the local cache for the same
	// }

	newAttr := FileAttributes{}
	newAttr.operation = "DeleteDir"
	newAttr.options = options
	_, loaded := fc.fileOps.LoadOrStore(options.Name, newAttr) //LoadOrStore will add newAttr as the key value if there does not exist a value

	if loaded { //If there is already a value for the given key, we must overwrite it

		fc.fileOps.Delete(options.Name)         //Remove old value for key
		fc.fileOps.Store(options.Name, newAttr) //Replace with new one
	}
	fc.asyncSignal.TryLock() // Make sure we don't unlock a mutex that is not locked
	fc.asyncSignal.Unlock()  // Signal to async thread to do work
	//Ok because this is invalidating locally
	go fc.invalidateDirectory(options.Name)
	return nil
}

// StreamDir : Add local files to the list retrieved from storage container
func (fc *FileCache) StreamDir(options internal.StreamDirOptions) ([]*internal.ObjAttr, string, error) {
	// For stream directory, there are three different child path situations we have to potentially handle.
	// 1. Path in storage but not in local cache
	// 2. Path not in storage but in local cache (this could happen if we recently created the file [and are currently writing to it]) (also supports immutable containers)
	// 3. Path in storage and in local cache (this could result in dirty properties on the service if we recently wrote to the file)

	// To cover case 1, grab all entries from storage

	// If the cloud is down, we get stale data back from the attribute cache
	log.Debug("FileCache::StreamDir : the currFile name is %s", options.Name)
	attrs, token, err := fc.NextComponent().StreamDir(options)
	if err != nil {
		token = ""
		var maxAttempts *retry.MaxAttemptsError
		cloudIsDown := errors.As(err, &maxAttempts)
		if cloudIsDown {
			err = nil
		}
	}

	//after getting the stale cache listing, compare it with async map so that it's correct
	//this is at a high performance cost, but can be optimized later
	i := 0
	for i < len(attrs) {

		fc.fileOps.Range(func(key, value interface{}) bool {
			val := value.(FileAttributes)
			keyString := key.(string)
			attr := attrs[i]

			if val.operation == "RenameFile" || val.operation == "RenameDir" { //for rename operations, only grab the src file/dir to compare

				keyString = keyString[:strings.IndexByte(keyString, ',')]

			}

			if attr.Name == keyString {
				//remove file listing if there is a deleteFile operation
				if val.operation == "DeleteFile" {
					attrs = append(attrs[:i], attrs[i+1:]...)
				}
				//Change source file name to dst file name
				if val.operation == "RenameFile" {
					renameOptions := val.options.(internal.RenameFileOptions)
					attrs[i].Name = renameOptions.Dst //this just does a rename but we need to make sure file contents are also transferred
				}
				//remove directory listing from attrs if there is a deletedir operation
				if val.operation == "DeleteDir" {
					attrs = append(attrs[:i], attrs[i+1:]...)
				}
				//TODO: Add support for rename directory
				if val.operation == "RenameDir" {
					renameOptions := val.options.(internal.RenameDirOptions)
					attrs[i].Name = renameOptions.Dst //this just does a rename but we need to make sure file contents are also transferred

				}
			}
			return true
		})
		i++
	}

	// Get files from local cache
	localPath := common.JoinUnixFilepath(fc.tmpPath, options.Name)
	dirents, _ := os.ReadDir(localPath)
	// if err != nil {
	// 	log.Debug("FileCache::StreamDir Unable to read local cache")
	// 	return attrs, token, err
	// }

	i = 0  // Index for cloud
	j := 0 // Index for local cache

	// Iterate through attributes from cloud and local cache, adding the elements in order alphabetically
	for i < len(attrs) && j < len(dirents) {
		attr := attrs[i]
		dirent := dirents[j]

		if attr.Name < dirent.Name() {
			i++
		} else if attr.Name > dirent.Name() {
			j++
		} else {
			// Case 3: Item is in both local cache and cloud
			if !attr.IsDir() && !fc.fileLocks.Locked(attr.Path) {
				info, err := dirent.Info()

				if err == nil {
					attr.Mtime = info.ModTime()
					attr.Size = info.Size()
				}
			}
			i++
			j++
		}
	}

	// Case 2: file is only in local cache
	if token == "" {
		log.Debug("FileCache::StreamDir Empty token")
		for _, entry := range dirents {
			entryPath := common.JoinUnixFilepath(options.Name, entry.Name())
			if !entry.IsDir() && !fc.fileLocks.Locked(entryPath) {
				// This is an overhead for streamdir for now
				// As list is paginated we have no way to know whether this particular item exists both in local cache
				// and container or not. So we rely on getAttr to tell if entry was cached then it exists in cloud storage too
				// If entry does not exists on storage then only return a local item here.
				_, attrErr := fc.NextComponent().GetAttr(internal.GetAttrOptions{Name: entryPath}) //parse the error generated here when cloud is down
				// if err != nil && (err == syscall.ENOENT || os.IsNotExist(err)) { //without the cloud, getAttr will return an error
				// 	info, err := entry.Info() // Grab local cache attributes
				// 	// If local file is not locked then only use its attributes otherwise rely on container attributes
				// 	if err == nil {
				// 		// Case 2 (file only in local cache) so create a new attributes and add them to the storage attributes
				// 		log.Debug("FileCache::StreamDir : serving %s from local cache", entryPath)
				// 		attr := newObjAttr(entryPath, info)
				// 		attrs = append(attrs, attr)
				// 	}
				// }
				if attrErr != nil { //without the cloud, getAttr will return an error
					log.Debug("FileCache::StreamDir : getAttr error is %s", attrErr.Error())
					info, Infoerr := entry.Info() // Grab local cache attributes
					// If local file is not locked then only use its attributes otherwise rely on container attributes
					if Infoerr == nil {
						// Case 2 (file only in local cache) so create a new attributes and add them to the storage attributes
						log.Debug("FileCache::StreamDir : serving %s from local cache", entryPath)
						attr := newObjAttr(entryPath, info)
						attrs = append(attrs, attr)
						err = nil
					}
				}
			}
		}
	}

	return attrs, token, err
}

// IsDirEmpty: Whether or not the directory is empty
// Add an error to the return to indicate if the file was non retrieveable (Cloud is down and not stored locally)
func (fc *FileCache) IsDirEmpty(options internal.IsDirEmptyOptions) bool {
	log.Trace("FileCache::IsDirEmpty : %s", options.Name)

	// If the directory does not exist locally then call the next component
	localPath := common.JoinUnixFilepath(fc.tmpPath, options.Name)
	f, err := common.Open(localPath)
	if err == nil {
		log.Debug("FileCache::IsDirEmpty : %s found in local cache", options.Name)

		// Check local cache directory is empty or not
		path, err := f.Readdirnames(1)

		// If the local directory has a path in it, it is likely due to !createEmptyFile.
		if err == nil && !fc.createEmptyFile && len(path) > 0 {
			log.Debug("FileCache::IsDirEmpty : %s had a subpath in the local cache (%s)", options.Name, path[0])
			return false
		}

		// If there are files in local cache then don't allow deletion of directory
		if err != io.EOF {
			// Local directory is not empty fail the call
			log.Debug("FileCache::IsDirEmpty : %s was not empty in local cache", options.Name)
			return false
		}
	} else if os.IsNotExist(err) {
		// Not found in local cache so check with container
		log.Debug("FileCache::IsDirEmpty : %s not found in local cache", options.Name)
	} else {
		// Unknown error, check with container
		log.Err("FileCache::IsDirEmpty : %s failed while checking local cache [%s]", options.Name, err.Error())
	}

	//log.Debug("FileCache::IsDirEmpty : %s checking with container", options.Name)

	//seeing if the directory in the cloud is empty I think
	//If cloud is down and it's empty locally, then just return local res
	//return fc.NextComponent().IsDirEmpty(options)
	return true
}

// RenameDir: Recursively invalidate the source directory and its children
func (fc *FileCache) RenameDir(options internal.RenameDirOptions) error {
	log.Trace("FileCache::RenameDir : src=%s, dst=%s", options.Src, options.Dst)

	// err := fc.NextComponent().RenameDir(options)
	// if err != nil {
	// 	log.Err("FileCache::RenameDir : error %s [%s]", options.Src, err.Error())
	// 	return err
	// }

	newAttr := FileAttributes{}
	newAttr.operation = "RenameDir"
	newAttr.options = options
	dKey := strings.Join([]string{options.Src, options.Dst}, ",") //Extract file name to serve as key
	_, loaded := fc.fileOps.LoadOrStore(dKey, newAttr)            //LoadOrStore will add newAttr as the key value if there does not exist a value

	if loaded { //If there is already a value for the given key, we must overwrite it

		fc.fileOps.Delete(dKey)         //Remove old value for key
		fc.fileOps.Store(dKey, newAttr) //Replace with new one
	}
	fc.asyncSignal.TryLock() // Make sure we don't unlock a mutex that is not locked
	fc.asyncSignal.Unlock()  // Signal to async thread to do work

	localSrcPath := common.JoinUnixFilepath(fc.tmpPath, options.Src)
	localDstPath := common.JoinUnixFilepath(fc.tmpPath, options.Dst)

	err := os.Rename(localSrcPath, localDstPath)

	if err != nil {
		log.Err("FileCache::RenameDir : Failed to rename %s to %s due to error %s", localSrcPath, localDstPath, err.Error())
		return err
	}

	obj, err := os.Stat(localDstPath)

	if err != nil && obj == nil {
		log.Err("FileCache::RenameDir : Destination directory [%s] does not exist due to %s", localDstPath, err.Error())
		return err
	}

	fc.policy.CacheValid(localDstPath)

	go fc.invalidateDirectory(options.Src)
	// TLDR: Dst is guaranteed to be non-existent or empty.
	// Note: We do not need to invalidate Dst due to the logic in our FUSE connector, see comments there.
	return nil
}

// CreateFile: Create the file in local cache.
func (fc *FileCache) CreateFile(options internal.CreateFileOptions) (*handlemap.Handle, error) {
	//defer exectime.StatTimeCurrentBlock("FileCache::CreateFile")()
	log.Trace("FileCache::CreateFile : name=%s, mode=%d", options.Name, options.Mode)

	flock := fc.fileLocks.Get(options.Name)
	flock.Lock()
	defer flock.Unlock()

	// createEmptyFile was added to optionally support immutable containers. If customers do not care about immutability they can set this to true.
	if fc.createEmptyFile {
		// We tried moving CreateFile to a separate thread for better perf.
		// However, before it is created in cloud storage, if GetAttr is called, the call will fail since the file
		// does not exist in cloud storage yet, failing the whole CreateFile sequence in FUSE.

		//instead of passing this to cloud, add it to the sync map to be serviced later
		// newF, err := fc.NextComponent().CreateFile(options)
		// if err != nil {
		// 	log.Err("FileCache::CreateFile : Failed to create file %s", options.Name)
		// 	return nil, err
		// }
		// newF.GetFileObject().Close()

		newAttr := FileAttributes{}
		newAttr.operation = "CreateFile"
		newAttr.options = options
		_, loaded := fc.fileOps.LoadOrStore(options.Name, newAttr) //LoadOrStore will add newAttr as the key value if there does not exist a value

		if loaded { //If there is already a value for the given key, we must overwrite it

			fc.fileOps.Delete(options.Name)         //Remove old value for key
			fc.fileOps.Store(options.Name, newAttr) //Replace with new one
		}
		fc.asyncSignal.TryLock() // Make sure we don't unlock a mutex that is not locked
		fc.asyncSignal.Unlock()  // Signal to async thread to do work
	}

	// Create the file in local cache
	localPath := common.JoinUnixFilepath(fc.tmpPath, options.Name)
	fc.policy.CacheValid(localPath)

	err := os.MkdirAll(filepath.Dir(localPath), fc.defaultPermission)
	if err != nil {
		log.Err("FileCache::CreateFile : unable to create local directory %s [%s]", options.Name, err.Error())
		return nil, err
	}

	// Open the file and grab a shared lock to prevent deletion by the cache policy.
	f, err := common.OpenFile(localPath, os.O_RDWR|os.O_CREATE|os.O_TRUNC, options.Mode)
	if err != nil {
		log.Err("FileCache::CreateFile : error opening local file %s [%s]", options.Name, err.Error())
		return nil, err
	}
	// The user might change permissions WHILE creating the file therefore we need to account for that
	if options.Mode != common.DefaultFilePermissionBits {
		fc.missedChmodList.LoadOrStore(options.Name, true)
	}

	// Increment the handle count in this lock item as there is one handle open for this now
	flock.Inc()

	handle := handlemap.NewHandle(options.Name)
	handle.UnixFD = uint64(f.Fd())

	if !fc.offloadIO {
		handle.Flags.Set(handlemap.HandleFlagCached)
	}
	log.Info("FileCache::CreateFile : file=%s, fd=%d", options.Name, f.Fd())

	handle.SetFileObject(f)

	// If an empty file is created in cloud storage then there is no need to upload if FlushFile is called immediately after CreateFile.
	if !fc.createEmptyFile {
		handle.Flags.Set(handlemap.HandleFlagDirty)
	}

	return handle, nil
}

// Validate that storage 404 errors truly correspond to Does Not Exist.
// path: the storage path
// err: the storage error
// method: the caller method name
// recoverable: whether or not case 2 is recoverable on flush/close of the file
func (fc *FileCache) validateStorageError(path string, err error, method string, recoverable bool) error {
	// For methods that take in file name, the goal is to update the path in cloud storage and the local cache.
	// See comments in GetAttr for the different situations we can run into. This specifically handles case 2.
	if err != nil {
		if err == syscall.ENOENT || os.IsNotExist(err) {
			log.Debug("FileCache::%s : %s does not exist in cloud storage", method, path)
			if !fc.createEmptyFile {
				// Check if the file exists in the local cache
				// (policy might not think the file exists if the file is merely marked for eviction and not actually evicted yet)
				localPath := common.JoinUnixFilepath(fc.tmpPath, path)
				_, err := os.Stat(localPath)
				if os.IsNotExist(err) { // If the file is not in the local cache, then the file does not exist.
					log.Err("FileCache::%s : %s does not exist in local cache", method, path)
					return syscall.ENOENT
				} else {
					if !recoverable {
						log.Err("FileCache::%s : %s has not been closed/flushed yet, unable to recover this operation on close", method, path)
						return syscall.EIO
					} else {
						log.Info("FileCache::%s : %s has not been closed/flushed yet, we can recover this operation on close", method, path)
						return nil
					}
				}
			}
		} else {
			return err
		}
	}
	return nil
}

// DeleteFile: Invalidate the file in local cache.
func (fc *FileCache) DeleteFile(options internal.DeleteFileOptions) error {
	log.Trace("FileCache::DeleteFile : name=%s", options.Name)
	flock := fc.fileLocks.Get(options.Name)
	flock.Lock()
	defer flock.Unlock()

	_, err := fc.NextComponent().GetAttr(internal.GetAttrOptions{Name: options.Name, RetrieveMetadata: false})
	//TODO: Add support for azure errors as well so cloud outage can be detected for both
	var maxAttempts *retry.MaxAttemptsError
	cloudisDown := errors.As(err, &maxAttempts)

	if err != nil && !cloudisDown {
		return syscall.ENOENT //no entity if not in cloud error
	}

	nextAttr := FileAttributes{}
	nextAttr.operation = "DeleteFile"
	nextAttr.options = options

	_, loaded := fc.fileOps.LoadOrStore(options.Name, nextAttr)

	if loaded {

		fc.fileOps.Delete(options.Name)
		fc.fileOps.Store(options.Name, nextAttr)
	}
	fc.asyncSignal.TryLock() // Make sure we don't unlock a mutex that is not locked
	fc.asyncSignal.Unlock()  // Signal to async thread to do work

	//local delete
	localPath := common.JoinUnixFilepath(fc.tmpPath, options.Name)
	err = deleteFile(localPath)
	if err != nil && !os.IsNotExist(err) {
		log.Err("FileCache::DeleteFile : failed to delete local file %s [%s]", localPath, err.Error())
	}

	fc.policy.CachePurge(localPath)

	return nil
}

func (fc *FileCache) downloadFile(handle *handlemap.Handle) error {
	log.Trace("FileCache::downloadFile : name=%s", handle.Path)

	handle.Lock()
	defer handle.Unlock()

	//extract flags and mode out of the value from handle
	var flags int
	var fMode fs.FileMode
	val, found := handle.GetValue("openFileOptions")
	if !found {
		return nil
	}
	fileOptions := val.(openFileOptions)
	flags = fileOptions.flags
	fMode = fileOptions.fMode

	localPath := common.JoinUnixFilepath(fc.tmpPath, handle.Path)
	var f *os.File

	flock := fc.fileLocks.Get(handle.Path)
	flock.Lock()
	defer flock.Unlock()

	fc.policy.CacheValid(localPath)
<<<<<<< HEAD
	downloadRequired, fileExists, attr, err := fc.isDownloadRequired(localPath, options.Name, flock)
	var maxAttempts *retry.MaxAttemptsError
	cloudisDown := errors.As(err, &maxAttempts)
	// return err in case of authorization permission mismatch
	if err != nil && err == syscall.EACCES {
		return nil, err
=======
	downloadRequired, fileExists, attr, err := fc.isDownloadRequired(localPath, handle.Path, flock)
	if err != nil {
		log.Err("FileCache::downloadFile : Failed to check if download is required for %s [%s]", handle.Path, err.Error())
>>>>>>> b701d5c2
	}

	fileMode := fc.defaultPermission
	if downloadRequired {
		log.Debug("FileCache::downloadFile : Need to download %s", handle.Path)

		fileSize := int64(0)
		if attr != nil {
			fileSize = int64(attr.Size)
		}

<<<<<<< HEAD
		if !fileExists {
=======
		if fileExists {
			log.Debug("FileCache::downloadFile : Delete cached file %s", handle.Path)

			err := deleteFile(localPath)
			if err != nil && !os.IsNotExist(err) {
				log.Err("FileCache::downloadFile : Failed to delete old file %s", handle.Path)
			}
		} else {
>>>>>>> b701d5c2
			// Create the file if if doesn't already exist.
			err := os.MkdirAll(filepath.Dir(localPath), fc.defaultPermission)
			if err != nil {
				log.Err("FileCache::downloadFile : error creating directory structure for file %s [%s]", handle.Path, err.Error())
				return err
			}
		}

		// Open the file in write mode.
		f, err = common.OpenFile(localPath, os.O_CREATE|os.O_RDWR, fMode)
		if err != nil {
			log.Err("FileCache::downloadFile : error creating new file %s [%s]", handle.Path, err.Error())
			return err
		}

		if flags&os.O_TRUNC != 0 {
			fileSize = 0
		}

		if fileSize > 0 {
<<<<<<< HEAD
			if fc.diskHighWaterMark != 0 {
				currSize, err := common.GetUsage(fc.tmpPath)
				if err != nil {
					log.Err("FileCache::OpenFile : error getting current usage of cache [%s]", err.Error())
				} else {
					if (currSize + float64(fileSize)) > fc.diskHighWaterMark {
						log.Err("FileCache::OpenFile : cache size limit reached [%f] failed to open %s", fc.maxCacheSize, options.Name)
						return nil, syscall.ENOSPC
					}
				}
			}
=======
>>>>>>> b701d5c2
			// Download/Copy the file from storage to the local file.
			// We pass a count of 0 to get the entire object

			//find a way to check for errors later
			//open file doesnt have to do anything in the async cloud thread if the cloud is down, we'd only have local copies of the file
			err = fc.NextComponent().CopyToFile(
				internal.CopyToFileOptions{
					Name:   handle.Path,
					Offset: 0,
					Count:  0,
					File:   f,
				})

			if err != nil {

				// File was created locally and now download has failed so we need to delete it back from local cache
				log.Err("FileCache::downloadFile : error downloading file from storage %s [%s]", handle.Path, err.Error())
				_ = f.Close()
<<<<<<< HEAD
				//if file exists and cloud is down, don't remove because local data is as good as cloud data
				if !fileExists && !cloudisDown {
					_ = os.Remove(localPath)
				}

				return nil, err
=======
				_ = os.Remove(localPath)
				return err
>>>>>>> b701d5c2
			}

		}

		// Update the last download time of this file
		flock.SetDownloadTime()

		log.Debug("FileCache::downloadFile : Download of %s is complete", handle.Path)
		f.Close()

		// After downloading the file, update the modified times and mode of the file.
		if attr != nil && !attr.IsModeDefault() {
			fileMode = attr.Mode
		}
	}

	// If user has selected some non default mode in config then every local file shall be created with that mode only
	err = os.Chmod(localPath, fileMode)
	if err != nil {
		log.Err("FileCache::downloadFile : Failed to change mode of file %s [%s]", handle.Path, err.Error())
	}
	// TODO: When chown is supported should we update that?

	if attr != nil {
		// chtimes shall be the last api otherwise calling chmod/chown will update the last change time
		err = os.Chtimes(localPath, attr.Atime, attr.Mtime)
		if err != nil {
			log.Err("FileCache::downloadFile : Failed to change times of file %s [%s]", handle.Path, err.Error())
		}
	}

	fileCacheStatsCollector.UpdateStats(stats_manager.Increment, dlFiles, (int64)(1))

	// Open the file and grab a shared lock to prevent deletion by the cache policy.
	f, err = common.OpenFile(localPath, flags, fMode)
	if err != nil {
		log.Err("FileCache::downloadFile : error opening cached file %s [%s]", handle.Path, err.Error())
		return err
	}

	// Increment the handle count in this lock item as there is one handle open for this now
	flock.Inc()

	inf, err := f.Stat()
	if err == nil {
		handle.Size = inf.Size()
	}

	handle.UnixFD = uint64(f.Fd())
	if !fc.offloadIO {
		handle.Flags.Set(handlemap.HandleFlagCached)
	}

	log.Info("FileCache::downloadFile : file=%s, fd=%d", handle.Path, f.Fd())
	handle.SetFileObject(f)

	//set boolean in isDownloadNeeded value to signal that the file has been downloaded
	handle.RemoveValue("openFileOptions")

	return nil
}

// OpenFile: Makes the file available in the local cache for further file operations.
func (fc *FileCache) OpenFile(options internal.OpenFileOptions) (*handlemap.Handle, error) {
	log.Trace("FileCache::OpenFile : name=%s, flags=%d, mode=%s", options.Name, options.Flags, options.Mode)

	attr, err := fc.NextComponent().GetAttr(internal.GetAttrOptions{Name: options.Name})

	// return err in case of authorization permission mismatch
	if err != nil && err == syscall.EACCES {
		return nil, err
	}

	fileSize := int64(0)
	if attr != nil {
		fileSize = int64(attr.Size)
	}

	if fileSize > 0 {
		if fc.diskHighWaterMark != 0 {
			currSize, err := common.GetUsage(fc.tmpPath)
			if err != nil {
				log.Err("FileCache::OpenFile : error getting current usage of cache [%s]", err.Error())
			} else {
				if (currSize + float64(fileSize)) > fc.diskHighWaterMark {
					log.Err("FileCache::OpenFile : cache size limit reached [%f] failed to open %s", fc.maxCacheSize, options.Name)
					return nil, syscall.ENOSPC
				}
			}
		}
	}

	// create handle and set value
	handle := handlemap.NewHandle(options.Name)
	handle.SetValue("openFileOptions", openFileOptions{flags: options.Flags, fMode: options.Mode})

	return handle, nil
}

func (fc *FileCache) CreateDir(options internal.CreateDirOptions) error {

	nextAttr := FileAttributes{}
	nextAttr.operation = "CreateDir"
	nextAttr.options = options

	_, loaded := fc.fileOps.LoadOrStore(options.Name, nextAttr)

	if loaded {

		fc.fileOps.Delete(options.Name)
		fc.fileOps.Store(options.Name, nextAttr)
	}
	fc.asyncSignal.TryLock() // Make sure we don't unlock a mutex that is not locked
	fc.asyncSignal.Unlock()  // Signal to async thread to do work

	// Create the directory locally using itss local path
	localpath := common.JoinUnixFilepath(fc.tmpPath, options.Name)
	err := os.MkdirAll(localpath, options.Mode)
	if err != nil {
		log.Err("FileCache::CreateDir : failed to make local directory because %s", err.Error())
		return err
	}
	log.Trace("FileCache::CreateDir : the directory was created successfully locally with path %s", localpath)

	return nil

}

// CloseFile: Flush the file and invalidate it from the cache.
func (fc *FileCache) CloseFile(options internal.CloseFileOptions) error {
	// Lock the file so that while close is in progress no one can open the file again
	flock := fc.fileLocks.Get(options.Handle.Path)
	flock.Lock()

	// Async close is called so schedule the upload and return here
	fc.fileCloseOpt.Add(1)

	if !fc.lazyWrite {
		// Sync close is called so wait till the upload completes
		return fc.closeFileInternal(options, flock)
	}

	go fc.closeFileInternal(options, flock) //nolint
	return nil
}

// closeFileInternal: Actual handling of the close file goes here
func (fc *FileCache) closeFileInternal(options internal.CloseFileOptions, flock *common.LockMapItem) error {
	log.Trace("FileCache::closeFileInternal : name=%s, handle=%d", options.Handle.Path, options.Handle.ID)

	// Lock is acquired by CloseFile, at end of this method we need to unlock
	// If its async call file shall be locked till the upload completes.
	defer flock.Unlock()
	defer fc.fileCloseOpt.Done()

	// if file has not been interactively read or written to by end user, then there is no cached file to close.
	_, found := options.Handle.GetValue("openFileOptions")
	if found {
		return nil
	}

	localPath := common.JoinUnixFilepath(fc.tmpPath, options.Handle.Path)

	err := fc.FlushFile(internal.FlushFileOptions{Handle: options.Handle, CloseInProgress: true}) //nolint
	if err != nil {
		log.Err("FileCache::closeFileInternal : failed to flush file %s", options.Handle.Path)
		return err
	}

	f := options.Handle.GetFileObject()
	if f == nil {
		log.Err("FileCache::closeFileInternal : error [missing fd in handle object] %s", options.Handle.Path)
		return syscall.EBADF
	}

	err = f.Close()
	if err != nil {
		log.Err("FileCache::closeFileInternal : error closing file %s(%d) [%s]", options.Handle.Path, int(f.Fd()), err.Error())
		return err
	}
	flock.Dec()

	// If it is an fsync op then purge the file
	if options.Handle.Fsynced() {
		log.Trace("FileCache::closeFileInternal : fsync/sync op, purging %s", options.Handle.Path)
		localPath := common.JoinUnixFilepath(fc.tmpPath, options.Handle.Path)

		err = deleteFile(localPath)
		if err != nil && !os.IsNotExist(err) {
			log.Err("FileCache::closeFileInternal : failed to delete local file %s [%s]", localPath, err.Error())
		}

		fc.policy.CachePurge(localPath)
		return nil
	}

	fc.policy.CacheInvalidate(localPath) // Invalidate the file from the local cache.
	return nil
}

// ReadInBuffer: Read the local file into a buffer
func (fc *FileCache) ReadInBuffer(options internal.ReadInBufferOptions) (int, error) {
	//defer exectime.StatTimeCurrentBlock("FileCache::ReadInBuffer")()
	// The file should already be in the cache since CreateFile/OpenFile was called before and a shared lock was acquired.
	// log.Debug("FileCache::ReadInBuffer : Reading %v bytes from %s", len(options.Data), options.Handle.Path)

	err := fc.downloadFile(options.Handle)
	if err != nil {
		return 0, fmt.Errorf("error downloading file %s [%s]", options.Handle.Path, err)
	}

	f := options.Handle.GetFileObject()
	if f == nil {
		log.Err("FileCache::ReadInBuffer : error [couldn't find fd in handle] %s", options.Handle.Path)
		return 0, syscall.EBADF
	}

	// Read and write operations are very frequent so updating cache policy for every read is a costly operation
	// Update cache policy every 1K operations (includes both read and write) instead
	options.Handle.OptCnt++
	if (options.Handle.OptCnt % defaultCacheUpdateCount) == 0 {
		localPath := common.JoinUnixFilepath(fc.tmpPath, options.Handle.Path)
		fc.policy.CacheValid(localPath)
	}

	// Removing Pread as it is not supported on Windows
	// return syscall.Pread(options.Handle.FD(), options.Data, options.Offset)
	n, err := f.ReadAt(options.Data, options.Offset)
	// ReadAt gives an error if it reads fewer bytes than the byte array. We discard that error.
	if n < len(options.Data) && err == io.EOF {
		return n, nil
	}
	return n, err
}

// WriteFile: Write to the local file
func (fc *FileCache) WriteFile(options internal.WriteFileOptions) (int, error) {
	//defer exectime.StatTimeCurrentBlock("FileCache::WriteFile")()
	// The file should already be in the cache since CreateFile/OpenFile was called before and a shared lock was acquired.
	//log.Debug("FileCache::WriteFile : Writing %v bytes from %s", len(options.Data), options.Handle.Path)

	err := fc.downloadFile(options.Handle)
	if err != nil {
		return 0, fmt.Errorf("error downloading file for %s [%s]", options.Handle.Path, err)
	}

	f := options.Handle.GetFileObject()
	if f == nil {
		log.Err("FileCache::WriteFile : error [couldn't find fd in handle] %s", options.Handle.Path)
		return 0, syscall.EBADF
	}

	if fc.diskHighWaterMark != 0 {
		currSize, err := common.GetUsage(fc.tmpPath)
		if err != nil {
			log.Err("FileCache::WriteFile : error getting current usage of cache [%s]", err.Error())
		} else {
			if (currSize + float64(len(options.Data))) > fc.diskHighWaterMark {
				log.Err("FileCache::WriteFile : cache size limit reached [%f] failed to open %s", fc.maxCacheSize, options.Handle.Path)
				return 0, syscall.ENOSPC
			}
		}
	}

	// Read and write operations are very frequent so updating cache policy for every read is a costly operation
	// Update cache policy every 1K operations (includes both read and write) instead
	options.Handle.OptCnt++
	if (options.Handle.OptCnt % defaultCacheUpdateCount) == 0 {
		localPath := common.JoinUnixFilepath(fc.tmpPath, options.Handle.Path)
		fc.policy.CacheValid(localPath)
	}

	// Removing Pwrite as it is not supported on Windows
	// bytesWritten, err := syscall.Pwrite(options.Handle.FD(), options.Data, options.Offset)
	bytesWritten, err := f.WriteAt(options.Data, options.Offset)

	if err == nil {
		// Mark the handle dirty so the file is written back to storage on FlushFile.
		options.Handle.Flags.Set(handlemap.HandleFlagDirty)
	} else {
		log.Err("FileCache::WriteFile : failed to write %s [%s]", options.Handle.Path, err.Error())
	}

	return bytesWritten, err
}

func (fc *FileCache) SyncFile(options internal.SyncFileOptions) error {
	log.Trace("FileCache::SyncFile : handle=%d, path=%s", options.Handle.ID, options.Handle.Path)
	if fc.syncToFlush {
		err := fc.FlushFile(internal.FlushFileOptions{Handle: options.Handle, CloseInProgress: true}) //nolint
		if err != nil {
			log.Err("FileCache::SyncFile : failed to flush file %s", options.Handle.Path)
			return err
		}
	} else if fc.syncToDelete {

		// err := fc.NextComponent().SyncFile(options)
		// if err != nil {
		// 	log.Err("FileCache::SyncFile : %s failed", options.Handle.Path)
		// 	return err
		// }

		nextAttr := FileAttributes{}
		nextAttr.operation = "SyncFile"
		nextAttr.options = options

		_, loaded := fc.fileOps.LoadOrStore(options.Handle.FObj.Name(), nextAttr)

		if loaded {

			fc.fileOps.Delete(options.Handle.FObj.Name())
			fc.fileOps.Store(options.Handle.FObj.Name(), nextAttr)
		}
		fc.asyncSignal.TryLock() // Make sure we don't unlock a mutex that is not locked
		fc.asyncSignal.Unlock()  // Signal to async thread to do work
		// options.Handle.Flags.Set(handlemap.HandleFlagFSynced)
	}

	return nil
}

// in SyncDir we're not going to clear the file cache for now
// on regular linux its fs responsibility
// func (fc *FileCache) SyncDir(options internal.SyncDirOptions) error {
// 	log.Trace("FileCache::SyncDir : %s", options.Name)

// 	err := fc.NextComponent().SyncDir(options)
// 	if err != nil {
// 		log.Err("FileCache::SyncDir : %s failed", options.Name)
// 		return err
// 	}
// 	// TODO: we can decide here if we want to flush all the files in the directory first or not. Currently I'm just invalidating files
// 	// within the dir
// 	go fc.invalidateDirectory(options.Name)
// 	return nil
// }

// FlushFile: Flush the local file to storage
func (fc *FileCache) FlushFile(options internal.FlushFileOptions) error {
	//defer exectime.StatTimeCurrentBlock("FileCache::FlushFile")()
	log.Trace("FileCache::FlushFile : handle=%d, path=%s", options.Handle.ID, options.Handle.Path)

	// The file should already be in the cache since CreateFile/OpenFile was called before and a shared lock was acquired.
	localPath := common.JoinUnixFilepath(fc.tmpPath, options.Handle.Path)
	fc.policy.CacheValid(localPath)
	// if our handle is dirty then that means we wrote to the file
	if options.Handle.Dirty() {
		if fc.lazyWrite && !options.CloseInProgress {
			// As lazy-write is enable, upload will be scheduled when file is closed.
			log.Info("FileCache::FlushFile : %s will be flushed when handle %d is closed", options.Handle.Path, options.Handle.ID)
			return nil
		}

		f := options.Handle.GetFileObject()
		if f == nil {
			log.Err("FileCache::FlushFile : error [couldn't find fd in handle] %s", options.Handle.Path)
			return syscall.EBADF
		}

		// Flush all data to disk that has been buffered by the kernel.
		// We cannot close the incoming handle since the user called flush, note close and flush can be called on the same handle multiple times.
		// To ensure the data is flushed to disk before writing to storage, we duplicate the handle and close that handle.
		// f.fsync() is another option but dup+close does it quickly compared to sync
		// dupFd, err := syscall.Dup(int(f.Fd()))
		// if err != nil {
		// 	log.Err("FileCache::FlushFile : error [couldn't duplicate the fd] %s", options.Handle.Path)
		// 	return syscall.EIO
		// }

		// err = syscall.Close(dupFd)
		// if err != nil {
		// 	log.Err("FileCache::FlushFile : error [unable to close duplicate fd] %s", options.Handle.Path)
		// 	return syscall.EIO
		// }

		// Replace above with Sync since Dup is not supported on Windows
		err := f.Sync()
		if err != nil {
			log.Err("FileCache::FlushFile : error [unable to sync file] %s", options.Handle.Path)
			return syscall.EIO
		}

		// Write to storage
		// Create a new handle for the SDK to use to upload (read local file)
		// The local handle can still be used for read and write.

		/* we will be uploading the file at a later time. For now, just add it to the map to be uploaded
		uploadHandle, err := common.Open(localPath)
		if err != nil {
			log.Err("FileCache::FlushFile : error [unable to open upload handle] %s [%s]", options.Handle.Path, err.Error())
			return nil
		}


		err = fc.NextComponent().CopyFromFile(
			internal.CopyFromFileOptions{
				Name: options.Handle.Path,
				File: uploadHandle,
			})

		uploadHandle.Close()
		if err != nil {
			log.Err("FileCache::FlushFile : %s upload failed [%s]", options.Handle.Path, err.Error())
			return err
		}
		*/
		//for async flush file we just need to send the path as the options, because all we need is the file path
		// we wrap that in a struct so that it's still an interface
		newAttr := FileAttributes{}
		fpInst := FlushFileAbstraction{}
		fpInst.Name = options.Handle.Path
		//fpInst.blockList = options.Handle.CacheObj.BlockOffsetList
		newAttr.operation = "FlushFile"
		newAttr.options = fpInst
		fName := f.Name()
		parent := filepath.Base(fName)                       //Extract file name to serve as key
		_, loaded := fc.fileOps.LoadOrStore(parent, newAttr) //LoadOrStore will add newAttr as the key value if there does not exist a value

		if loaded { //If there is already a value for the given key, we must overwrite it

			fc.fileOps.Delete(parent)         //Remove old value for key
			fc.fileOps.Store(parent, newAttr) //Replace with new one
		}
		fc.asyncSignal.TryLock() // Make sure we don't unlock a mutex that is not locked
		fc.asyncSignal.Unlock()  // Signal to async thread to do work
		options.Handle.Flags.Clear(handlemap.HandleFlagDirty)

		// If chmod was done on the file before it was uploaded to container then setting up mode would have been missed
		// Such file names are added to this map and here post upload we try to set the mode correctly
		_, found := fc.missedChmodList.Load(options.Handle.Path)

		if found {
			// If file is found in map it means last chmod was missed on this
			// Delete the entry from map so that any further flush do not try to update the mode again
			fc.missedChmodList.Delete(options.Handle.Path)

			// When chmod on container was missed, local file was updated with correct mode
			// Here take the mode from local cache and update the container accordingly
			localPath := common.JoinUnixFilepath(fc.tmpPath, options.Handle.Path)
			info, err := os.Stat(localPath)
			if err == nil {
				err = fc.Chmod(internal.ChmodOptions{Name: options.Handle.Path, Mode: info.Mode()})
				if err != nil {
					// chmod was missed earlier for this file and doing it now also
					// resulted in error so ignore this one and proceed for flush handling
					log.Err("FileCache::FlushFile : %s chmod failed [%s]", options.Handle.Path, err.Error())
				}
			}
		}
	}

	return nil
}

// GetAttr: Consolidate attributes from storage and local cache
func (fc *FileCache) GetAttr(options internal.GetAttrOptions) (*internal.ObjAttr, error) {
	// Don't log these by default, as it noticeably affects performance
	// log.Trace("FileCache::GetAttr : %s", options.Name)

	// For get attr, there are three different path situations we have to potentially handle.
	// 1. Path in cloud storage but not in local cache
	// 2. Path not in cloud storage but in local cache (this could happen if we recently created the file [and are currently writing to it]) (also supports immutable containers)
	// 3. Path in cloud storage and in local cache (this could result in dirty properties on the service if we recently wrote to the file)

	// To cover case 1, get attributes from storage
	var exists bool
	// var maxAttempts *retry.MaxAttemptsError
	attrs, err := fc.NextComponent().GetAttr(options) //expect this to return err if cloud is down
	// cloudisDown := errors.As(err, &maxAttempts)
	if err != nil {
		if err == syscall.ENOENT || os.IsNotExist(err) { //file not exist error, not related to cloud being down
			log.Debug("FileCache::GetAttr : %s does not exist in cloud storage", options.Name)
			exists = false
		}
	} else {
		exists = true
	}

	// To cover cases 2 and 3, grab the attributes from the local cache
	localPath := common.JoinUnixFilepath(fc.tmpPath, options.Name)
	info, err := os.Stat(localPath)
	// All directory operations are guaranteed to be synced with storage so they cannot be in a case 2 or 3 state.
	if err == nil {
		if exists { // Case 3 (file in cloud storage and in local cache) so update the relevant attributes
			// Return from local cache only if file is not under download or deletion
			// If file is under download then taking size or mod time from it will be incorrect.
			// I believe it's okay to keep this the same for now because we can still update with the data retreieved from Attribute cache
			if !fc.fileLocks.Locked(options.Name) {
				log.Debug("FileCache::GetAttr : updating %s from local cache", options.Name)
				attrs.Size = info.Size()
				attrs.Mtime = info.ModTime()
			} else {
				log.Debug("FileCache::GetAttr : %s is locked, use storage attributes", options.Name)
			}
		} else { // Case 2 (file only in local cache) so create a new attributes and add them to the storage attributes
			if !strings.Contains(localPath, fc.tmpPath) {
				// Here if the path is going out of the temp directory then return ENOENT
				exists = false
			} else {
				log.Debug("FileCache::GetAttr : serving %s attr from local cache", options.Name)
				exists = true
				attrs = newObjAttr(options.Name, info)
			}
		}
	}

	if !exists {
		return nil, syscall.ENOENT
	}

	return attrs, nil
}

// RenameFile: Invalidate the file in local cache.
func (fc *FileCache) RenameFile(options internal.RenameFileOptions) error {
	log.Trace("FileCache::RenameFile : src=%s, dst=%s", options.Src, options.Dst)

	sflock := fc.fileLocks.Get(options.Src)
	sflock.Lock()
	defer sflock.Unlock()

	dflock := fc.fileLocks.Get(options.Dst)
	dflock.Lock()
	defer dflock.Unlock()

	// err := fc.NextComponent().RenameFile(options)
	// err = fc.validateStorageError(options.Src, err, "RenameFile", false)
	// if err != nil {
	// 	log.Err("FileCache::RenameFile : %s failed to rename file [%s]", options.Src, err.Error())
	// 	return err
	// }

	newAttr := FileAttributes{}
	newAttr.operation = "RenameFile"
	newAttr.options = options
	fKey := strings.Join([]string{options.Src, options.Dst}, ",") //Extract file name to serve as key
	log.Trace("FileCache::RenameFile : The key in the async map is %s", fKey)
	_, loaded := fc.fileOps.LoadOrStore(fKey, newAttr) //LoadOrStore will add newAttr as the key value if there does not exist a value

	if loaded { //If there is already a value for the given key, we must overwrite it

		fc.fileOps.Delete(fKey)         //Remove old value for key
		fc.fileOps.Store(fKey, newAttr) //Replace with new one
	}
	fc.asyncSignal.TryLock() // Make sure we don't unlock a mutex that is not locked
	fc.asyncSignal.Unlock()  // Signal to async thread to do work
	localSrcPath := common.JoinUnixFilepath(fc.tmpPath, options.Src)
	localDstPath := common.JoinUnixFilepath(fc.tmpPath, options.Dst)

	// in case of git clone multiple rename requests come for which destination files already exists in system
	// if we do not perform rename operation locally and those destination files are cached then next time they are read
	// we will be serving the wrong content (as we did not rename locally, we still be having older destination files with
	// stale content). We either need to remove dest file as well from cache or just run rename to replace the content.
	err := os.Rename(localSrcPath, localDstPath)
	if err != nil && !os.IsNotExist(err) {
		log.Err("FileCache::RenameFile : %s failed to rename local file %s [%s]", localSrcPath, err.Error())
	}

	if err != nil {
		// If there was a problem in local rename then delete the destination file
		// it might happen that dest file was already there and local rename failed
		// so deleting local dest file ensures next open of that will get the updated file from container
		err = deleteFile(localDstPath)
		if err != nil && !os.IsNotExist(err) {
			log.Err("FileCache::RenameFile : %s failed to delete local file %s [%s]", localDstPath, err.Error())
		}

		fc.policy.CachePurge(localDstPath)
	}

	err = deleteFile(localSrcPath)
	if err != nil && !os.IsNotExist(err) {
		log.Err("FileCache::RenameFile : %s failed to delete local file %s [%s]", localSrcPath, err.Error())
	}

	fc.policy.CachePurge(localSrcPath)
	//TODO: remove cacheTimeout = 0 functionality. Doesn't work well with cloudfuses' intent
	if fc.cacheTimeout == 0 {
		// Destination file needs to be deleted immediately
		fc.policy.CachePurge(localDstPath)
	} else {
		// Add destination file to cache, it will be removed on timeout
		fc.policy.CacheValid(localDstPath)
	}

	return nil
}

// TruncateFile: Update the file with its new size.
func (fc *FileCache) TruncateFile(options internal.TruncateFileOptions) error {
	log.Trace("FileCache::TruncateFile : name=%s, size=%d", options.Name, options.Size)

	// If you call truncate CLI command from shell it always sends an open call first followed by truncate
	// But if you call the truncate method from a C/C++ code then open is not hit and only truncate comes

	if fc.diskHighWaterMark != 0 {
		currSize, err := common.GetUsage(fc.tmpPath)
		if err != nil {
			log.Err("FileCache::TruncateFile : error getting current usage of cache [%s]", err.Error())
		} else {
			if (currSize + float64(options.Size)) > fc.diskHighWaterMark {
				log.Err("FileCache::TruncateFile : cache size limit reached [%f] failed to open %s", fc.maxCacheSize, options.Name)
				return syscall.ENOSPC
			}
		}
	}

	var h *handlemap.Handle
	var err error
	if options.Size == 0 {
		// If size is 0 then no need to download any file we can just create an empty file
		h, err = fc.CreateFile(internal.CreateFileOptions{Name: options.Name, Mode: fc.defaultPermission})
		if err != nil {
			log.Err("FileCache::TruncateFile : Error creating file %s [%s]", options.Name, err.Error())
			return err
		}
	} else {
		// If size is not 0 then we need to open the file and then truncate it
		// downloadFile will download if file was not present in local system
		h, err = fc.OpenFile(internal.OpenFileOptions{Name: options.Name, Flags: os.O_RDWR, Mode: fc.defaultPermission})
		if err != nil {
			log.Err("FileCache::TruncateFile : Error calling OpenFile with %s [%s]", options.Name, err.Error())
		}

		err = fc.downloadFile(h)
		if err != nil {
			log.Err("FileCache::TruncateFile : Error calling downloadFile with %s [%s]", options.Name, err.Error())
			return err
		}
	}

	// Update the size of the file in the local cache
	localPath := common.JoinUnixFilepath(fc.tmpPath, options.Name)
	fc.policy.CacheValid(localPath)

	// Truncate the file created in local system
	err = os.Truncate(localPath, options.Size)
	if err != nil {
		log.Err("FileCache::TruncateFile : error truncating cached file %s [%s]", localPath, err.Error())
		_ = fc.CloseFile(internal.CloseFileOptions{Handle: h})
		return err
	}

	// Mark the handle as dirty so that close of this file will force an upload
	h.Flags.Set(handlemap.HandleFlagDirty)

	return fc.CloseFile(internal.CloseFileOptions{Handle: h})
}

// Chmod : Update the file with its new permissions
func (fc *FileCache) Chmod(options internal.ChmodOptions) error {
	log.Trace("FileCache::Chmod : Change mode of path %s", options.Name)

	// Update the file in cloud storage
	// err := fc.NextComponent().Chmod(options)
	// err = fc.validateStorageError(options.Name, err, "Chmod", false)
	// if err != nil {
	// 	if err != syscall.EIO {
	// 		log.Err("FileCache::Chmod : %s failed to change mode [%s]", options.Name, err.Error())
	// 		return err
	// 	} else {
	// 		fc.missedChmodList.LoadOrStore(options.Name, true)
	// 	}
	// }

	newAttr := FileAttributes{}
	newAttr.operation = "Chmod"
	newAttr.options = options                                  //Extract file name to serve as key
	_, loaded := fc.fileOps.LoadOrStore(options.Name, newAttr) //LoadOrStore will add newAttr as the key value if there does not exist a value

	if loaded { //If there is already a value for the given key, we must overwrite it
		fc.fileOps.Delete(options.Name)         //Remove old value for key
		fc.fileOps.Store(options.Name, newAttr) //Replace with new one
	}
	fc.asyncSignal.TryLock() // Make sure we don't unlock a mutex that is not locked
	fc.asyncSignal.Unlock()  // Signal to async thread to do work
	// Update the mode of the file in the local cache
	localPath := common.JoinUnixFilepath(fc.tmpPath, options.Name)
	info, err := os.Stat(localPath)
	if err == nil {
		fc.policy.CacheValid(localPath)

		if info.Mode() != options.Mode {
			err = os.Chmod(localPath, options.Mode)
			if err != nil {
				log.Err("FileCache::Chmod : error changing mode on the cached path %s [%s]", localPath, err.Error())
				return err
			}
		}
	}

	return nil
}

// Chown : Update the file with its new owner and group
func (fc *FileCache) Chown(options internal.ChownOptions) error {
	log.Trace("FileCache::Chown : Change owner of path %s", options.Name)

	// Update the file in cloud storage
	// err := fc.NextComponent().Chown(options)
	// err = fc.validateStorageError(options.Name, err, "Chown", false)
	// if err != nil {
	// 	log.Err("FileCache::Chown : %s failed to change owner [%s]", options.Name, err.Error())
	// 	return err
	// }

	newAttr := FileAttributes{}
	newAttr.operation = "Chown"
	newAttr.options = options                                  //Extract file name to serve as key
	_, loaded := fc.fileOps.LoadOrStore(options.Name, newAttr) //LoadOrStore will add newAttr as the key value if there does not exist a value

	if loaded { //If there is already a value for the given key, we must overwrite it

		fc.fileOps.Delete(options.Name)         //Remove old value for key
		fc.fileOps.Store(options.Name, newAttr) //Replace with new one
	}
	fc.asyncSignal.TryLock() // Make sure we don't unlock a mutex that is not locked
	fc.asyncSignal.Unlock()  // Signal to async thread to do work
	// Update the owner and group of the file in the local cache
	localPath := common.JoinUnixFilepath(fc.tmpPath, options.Name)
	_, err := os.Stat(localPath)
	if err == nil {
		fc.policy.CacheValid(localPath)

		if runtime.GOOS != "windows" {
			err = os.Chown(localPath, options.Owner, options.Group)
			if err != nil {
				log.Err("FileCache::Chown : error changing owner on the cached path %s [%s]", localPath, err.Error())
				return err
			}
		}
	}

	return nil
}

func (fc *FileCache) FileUsed(name string) error {
	// Update the owner and group of the file in the local cache
	localPath := common.JoinUnixFilepath(fc.tmpPath, name)
	fc.policy.CacheValid(localPath)
	return nil
}

// ------------------------- Factory -------------------------------------------

// Pipeline will call this method to create your object, initialize your variables here
// << DO NOT DELETE ANY AUTO GENERATED CODE HERE >>
func NewFileCacheComponent() internal.Component {
	comp := &FileCache{
		fileLocks: common.NewLockMap(),
	}
	comp.SetName(compName)
	config.AddConfigChangeEventListener(comp)
	return comp
}

// On init register this component to pipeline and supply your constructor
func init() {
	internal.AddComponent(compName, NewFileCacheComponent)

	tmpPathFlag := config.AddStringFlag("tmp-path", "", "configures the tmp location for the cache. Configure the fastest disk (SSD or ramdisk) for best performance.")
	config.BindPFlag(compName+".path", tmpPathFlag)

	fileCacheTimeout := config.AddUint32Flag("file-cache-timeout", defaultFileCacheTimeout, "file cache timeout")
	config.BindPFlag(compName+".timeout-sec", fileCacheTimeout)

	fileCacheTimeoutSec := config.AddUint32Flag("file-cache-timeout-in-seconds", defaultFileCacheTimeout, "file cache timeout")
	config.BindPFlag(compName+".file-cache-timeout-in-seconds", fileCacheTimeoutSec)
	fileCacheTimeoutSec.Hidden = true

	cacheSizeMB := config.AddUint32Flag("cache-size-mb", 0, "max size in MB that file-cache can occupy on local disk for caching")
	config.BindPFlag(compName+".max-size-mb", cacheSizeMB)

	highThreshold := config.AddUint32Flag("high-disk-threshold", 90, "percentage of cache utilization which kicks in early eviction")
	config.BindPFlag(compName+".high-threshold", highThreshold)

	lowThreshold := config.AddUint32Flag("low-disk-threshold", 80, "percentage of cache utilization which stops early eviction started by high-disk-threshold")
	config.BindPFlag(compName+".low-threshold", lowThreshold)

	maxEviction := config.AddUint32Flag("max-eviction", 0, "Number of files to be evicted from cache at once.")
	config.BindPFlag(compName+".max-eviction", maxEviction)
	maxEviction.Hidden = true

	emptyDirCheck := config.AddBoolFlag("empty-dir-check", false, "Disallows remounting using a non-empty tmp-path.")
	config.BindPFlag(compName+".empty-dir-check", emptyDirCheck)
	emptyDirCheck.Hidden = true

	backgroundDownload := config.AddBoolFlag("background-download", false, "File download to run in the background on open call.")
	config.BindPFlag(compName+".background-download", backgroundDownload)
	backgroundDownload.Hidden = true

	cachePollTimeout := config.AddUint64Flag("cache-poll-timeout-msec", 0, "Time in milliseconds in order to poll for possible expired files awaiting cache eviction.")
	config.BindPFlag(compName+".cache-poll-timeout-msec", cachePollTimeout)
	cachePollTimeout.Hidden = true

	uploadModifiedOnly := config.AddBoolFlag("upload-modified-only", false, "Flag to turn off unnecessary uploads to storage.")
	config.BindPFlag(compName+".upload-modified-only", uploadModifiedOnly)
	uploadModifiedOnly.Hidden = true

	cachePolicy := config.AddStringFlag("file-cache-policy", "lru", "Cache eviction policy.")
	config.BindPFlag(compName+".policy", cachePolicy)
	cachePolicy.Hidden = true

	syncToFlush := config.AddBoolFlag("sync-to-flush", true, "Sync call on file will force a upload of the file.")
	config.BindPFlag(compName+".sync-to-flush", syncToFlush)

	ignoreSync := config.AddBoolFlag("ignore-sync", false, "Just ignore sync call and do not invalidate locally cached file.")
	config.BindPFlag(compName+".ignore-sync", ignoreSync)

	hardLimit := config.AddBoolFlag("hard-limit", false, "File cache limits are hard limits or not.")
	config.BindPFlag(compName+".hard-limit", hardLimit)

	config.RegisterFlagCompletionFunc("tmp-path", func(cmd *cobra.Command, args []string, toComplete string) ([]string, cobra.ShellCompDirective) {
		return nil, cobra.ShellCompDirectiveDefault
	})
}<|MERGE_RESOLUTION|>--- conflicted
+++ resolved
@@ -75,8 +75,9 @@
 	refreshSec        uint32
 	hardLimit         bool
 	diskHighWaterMark float64
-
-<<<<<<< HEAD
+	lazyWrite         bool
+	fileCloseOpt      sync.WaitGroup
+
 	fileOps     sync.Map //we want fileOps to store the operations to preform on the file if the cloud is down. Key is file name, value is operation to do
 	asyncSignal sync.Mutex
 }
@@ -89,11 +90,6 @@
 // we use this struct to avoid passing in the entire handle object, and only pass the data we need to the async thread
 type FlushFileAbstraction struct {
 	Name string
-	//blockList *common.BlockOffsetList //idk if it's actually needed. Just leave it for now
-=======
-	lazyWrite    bool
-	fileCloseOpt sync.WaitGroup
->>>>>>> b701d5c2
 }
 
 // Structure defining your config parameters
@@ -902,18 +898,11 @@
 	defer flock.Unlock()
 
 	fc.policy.CacheValid(localPath)
-<<<<<<< HEAD
-	downloadRequired, fileExists, attr, err := fc.isDownloadRequired(localPath, options.Name, flock)
+	downloadRequired, fileExists, attr, err := fc.isDownloadRequired(localPath, handle.Path, flock)
 	var maxAttempts *retry.MaxAttemptsError
 	cloudisDown := errors.As(err, &maxAttempts)
-	// return err in case of authorization permission mismatch
-	if err != nil && err == syscall.EACCES {
-		return nil, err
-=======
-	downloadRequired, fileExists, attr, err := fc.isDownloadRequired(localPath, handle.Path, flock)
 	if err != nil {
 		log.Err("FileCache::downloadFile : Failed to check if download is required for %s [%s]", handle.Path, err.Error())
->>>>>>> b701d5c2
 	}
 
 	fileMode := fc.defaultPermission
@@ -925,18 +914,7 @@
 			fileSize = int64(attr.Size)
 		}
 
-<<<<<<< HEAD
 		if !fileExists {
-=======
-		if fileExists {
-			log.Debug("FileCache::downloadFile : Delete cached file %s", handle.Path)
-
-			err := deleteFile(localPath)
-			if err != nil && !os.IsNotExist(err) {
-				log.Err("FileCache::downloadFile : Failed to delete old file %s", handle.Path)
-			}
-		} else {
->>>>>>> b701d5c2
 			// Create the file if if doesn't already exist.
 			err := os.MkdirAll(filepath.Dir(localPath), fc.defaultPermission)
 			if err != nil {
@@ -957,20 +935,6 @@
 		}
 
 		if fileSize > 0 {
-<<<<<<< HEAD
-			if fc.diskHighWaterMark != 0 {
-				currSize, err := common.GetUsage(fc.tmpPath)
-				if err != nil {
-					log.Err("FileCache::OpenFile : error getting current usage of cache [%s]", err.Error())
-				} else {
-					if (currSize + float64(fileSize)) > fc.diskHighWaterMark {
-						log.Err("FileCache::OpenFile : cache size limit reached [%f] failed to open %s", fc.maxCacheSize, options.Name)
-						return nil, syscall.ENOSPC
-					}
-				}
-			}
-=======
->>>>>>> b701d5c2
 			// Download/Copy the file from storage to the local file.
 			// We pass a count of 0 to get the entire object
 
@@ -989,17 +953,12 @@
 				// File was created locally and now download has failed so we need to delete it back from local cache
 				log.Err("FileCache::downloadFile : error downloading file from storage %s [%s]", handle.Path, err.Error())
 				_ = f.Close()
-<<<<<<< HEAD
 				//if file exists and cloud is down, don't remove because local data is as good as cloud data
 				if !fileExists && !cloudisDown {
 					_ = os.Remove(localPath)
 				}
 
-				return nil, err
-=======
-				_ = os.Remove(localPath)
 				return err
->>>>>>> b701d5c2
 			}
 
 		}
