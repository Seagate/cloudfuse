--- conflicted
+++ resolved
@@ -1704,32 +1704,9 @@
 		}
 
 		// Flush all data to disk that has been buffered by the kernel.
-<<<<<<< HEAD
-		err := fc.syncFile(f, options.Handle.Path)
-		if err != nil {
-			log.Err("FileCache::FlushFile : error [unable to sync file] %s", options.Handle.Path)
-			return syscall.EIO
-=======
-		// We cannot close the incoming handle since the user called flush, note close and flush can be called on the same handle multiple times.
-		// To ensure the data is flushed to disk before writing to storage, we duplicate the handle and close that handle.
-		// f.fsync() is another option but dup+close does it quickly compared to sync
-		// TODO: should we turn the dup+close comment into some platform-specific code?
-		// dupFd, err := syscall.Dup(int(f.Fd()))
-		// if err != nil {
-		// 	log.Err("FileCache::FlushFile : error [couldn't duplicate the fd] %s", options.Handle.Path)
-		// 	return syscall.EIO
-		// }
-
-		// err = syscall.Close(dupFd)
-		// if err != nil {
-		// 	log.Err("FileCache::FlushFile : error [unable to close duplicate fd] %s", options.Handle.Path)
-		// 	return syscall.EIO
-		// }
-
 		// for scheduled uploads, we use a read-only file handle
 		if !options.AsyncUpload {
-			// Use Sync since Dup is not supported on Windows
-			err := f.Sync()
+			err := fc.syncFile(f, options.Handle.Path)
 			if err != nil {
 				log.Err(
 					"FileCache::FlushFile : error [unable to sync file] %s",
@@ -1737,7 +1714,6 @@
 				)
 				return syscall.EIO
 			}
->>>>>>> 7e85229f
 		}
 
 		// Write to storage
