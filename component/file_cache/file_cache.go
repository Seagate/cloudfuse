/*
   Licensed under the MIT License <http://opensource.org/licenses/MIT>.

   Copyright © 2023-2025 Seagate Technology LLC and/or its Affiliates
   Copyright © 2020-2025 Microsoft Corporation. All rights reserved.

   Permission is hereby granted, free of charge, to any person obtaining a copy
   of this software and associated documentation files (the "Software"), to deal
   in the Software without restriction, including without limitation the rights
   to use, copy, modify, merge, publish, distribute, sublicense, and/or sell
   copies of the Software, and to permit persons to whom the Software is
   furnished to do so, subject to the following conditions:

   The above copyright notice and this permission notice shall be included in all
   copies or substantial portions of the Software.

   THE SOFTWARE IS PROVIDED "AS IS", WITHOUT WARRANTY OF ANY KIND, EXPRESS OR
   IMPLIED, INCLUDING BUT NOT LIMITED TO THE WARRANTIES OF MERCHANTABILITY,
   FITNESS FOR A PARTICULAR PURPOSE AND NONINFRINGEMENT. IN NO EVENT SHALL THE
   AUTHORS OR COPYRIGHT HOLDERS BE LIABLE FOR ANY CLAIM, DAMAGES OR OTHER
   LIABILITY, WHETHER IN AN ACTION OF CONTRACT, TORT OR OTHERWISE, ARISING FROM,
   OUT OF OR IN CONNECTION WITH THE SOFTWARE OR THE USE OR OTHER DEALINGS IN THE
   SOFTWARE
*/

package file_cache

import (
	"context"
	"fmt"
	"io"
	"io/fs"
	"os"
	"path/filepath"
	"runtime"
	"sort"
	"strings"
	"sync"
	"syscall"
	"time"

	"github.com/Seagate/cloudfuse/common"
	"github.com/Seagate/cloudfuse/common/config"
	"github.com/Seagate/cloudfuse/common/log"
	"github.com/Seagate/cloudfuse/internal"
	"github.com/Seagate/cloudfuse/internal/handlemap"
	"github.com/Seagate/cloudfuse/internal/stats_manager"
)

// Common structure for Component
type FileCache struct {
	internal.BaseComponent

	tmpPath   string          // uses os.Separator (filepath.Join)
	fileLocks *common.LockMap // uses object name (common.JoinUnixFilepath)
	policy    cachePolicy

	createEmptyFile bool
	allowNonEmpty   bool
	cacheTimeout    float64
	policyTrace     bool
	missedChmodList sync.Map // uses object name (common.JoinUnixFilepath)
	mountPath       string   // uses os.Separator (filepath.Join)
	scheduleOps     sync.Map // uses object name (common.JoinUnixFilepath)
	allowOther      bool
	offloadIO       bool
	syncToFlush     bool
	syncToDelete    bool
	maxCacheSize    float64

	defaultPermission os.FileMode

	refreshSec        uint32
	hardLimit         bool
	diskHighWaterMark float64

	lazyWrite    bool
	fileCloseOpt sync.WaitGroup

	stopAsyncUpload    chan struct{}
	schedule           WeeklySchedule
	uploadNotifyCh     chan struct{}
	alwaysOn           bool
	activeWindows      int
	activeWindowsMutex *sync.Mutex
	closeWindowCh      chan struct{}
}

// Structure defining your config parameters
type FileCacheOptions struct {
	// e.g. var1 uint32 `config:"var1"`
	TmpPath string `config:"path"   yaml:"path,omitempty"`
	Policy  string `config:"policy" yaml:"policy,omitempty"`

	Timeout     uint32 `config:"timeout-sec"  yaml:"timeout-sec,omitempty"`
	MaxEviction uint32 `config:"max-eviction" yaml:"max-eviction,omitempty"`

	MaxSizeMB     float64 `config:"max-size-mb"    yaml:"max-size-mb,omitempty"`
	HighThreshold uint32  `config:"high-threshold" yaml:"high-threshold,omitempty"`
	LowThreshold  uint32  `config:"low-threshold"  yaml:"low-threshold,omitempty"`

	CreateEmptyFile bool `config:"create-empty-file"    yaml:"create-empty-file,omitempty"`
	AllowNonEmpty   bool `config:"allow-non-empty-temp" yaml:"allow-non-empty-temp,omitempty"`
	CleanupOnStart  bool `config:"cleanup-on-start"     yaml:"cleanup-on-start,omitempty"`

	EnablePolicyTrace bool `config:"policy-trace" yaml:"policy-trace,omitempty"`
	OffloadIO         bool `config:"offload-io"   yaml:"offload-io,omitempty"`

	SyncToFlush bool `config:"sync-to-flush" yaml:"sync-to-flush"`
	SyncNoOp    bool `config:"ignore-sync"   yaml:"ignore-sync,omitempty"`

	RefreshSec uint32 `config:"refresh-sec" yaml:"refresh-sec,omitempty"`
	HardLimit  bool   `config:"hard-limit"  yaml:"hard-limit,omitempty"`
}

type openFileOptions struct {
	flags int
	fMode fs.FileMode
}

const (
	compName                = "file_cache"
	defaultMaxEviction      = 5000
	defaultMaxThreshold     = 80
	defaultMinThreshold     = 60
	defaultFileCacheTimeout = 216000
	minimumFileCacheTimeout = 1
	defaultCacheUpdateCount = 100
	MB                      = 1024 * 1024
)

/*
	In file cache, all calls to Open or OpenFile are done by the implementation in common,
	rather than by calling os.Open or os.OpenFile. This is due to an issue on Windows, where
	the implementation in os is not correct.

	If we are on Windows, we need to use our custom OpenFile or Open function which allows a file
	in the file cache to be deleted and renamed when open, which our codebase relies on.
	See the following issue to see why we need to do this ourselves
	https://github.com/golang/go/issues/32088
*/

// Verification to check satisfaction criteria with Component Interface
var _ internal.Component = &FileCache{}

var fileCacheStatsCollector *stats_manager.StatsCollector

func (fc *FileCache) Name() string {
	return compName
}

func (fc *FileCache) SetName(name string) {
	fc.BaseComponent.SetName(name)
}

func (fc *FileCache) SetNextComponent(nc internal.Component) {
	fc.BaseComponent.SetNextComponent(nc)
}

func (fc *FileCache) Priority() internal.ComponentPriority {
	return internal.EComponentPriority.LevelMid()
}

// Start : Pipeline calls this method to start the component functionality
//
//	this shall not block the call otherwise pipeline will not start
func (fc *FileCache) Start(ctx context.Context) error {
	log.Trace("Starting component : %s", fc.Name())

	if fc.policy == nil {
		return fmt.Errorf("config error in %s error [cache policy missing]", fc.Name())
	}

	err := fc.policy.StartPolicy()
	if err != nil {
		return fmt.Errorf("config error in %s error [fail to start policy]", fc.Name())
	}

	// create stats collector for file cache
	fileCacheStatsCollector = stats_manager.NewStatsCollector(fc.Name())
	log.Debug("Starting file cache stats collector")

	fc.uploadNotifyCh = make(chan struct{}, 1)
	err = fc.SetupScheduler()
	if err != nil {
		log.Warn("FileCache::Start : Failed to setup scheduler [%s]", err.Error())
	}

	return nil
}

// Stop : Stop the component functionality and kill all threads started
func (fc *FileCache) Stop() error {
	log.Trace("Stopping component : %s", fc.Name())

	// Wait for all async upload to complete if any
	if fc.lazyWrite {
		log.Info("FileCache::Stop : Waiting for async close to complete")
		fc.fileCloseOpt.Wait()
	}

	_ = fc.policy.ShutdownPolicy()
	if !fc.allowNonEmpty {
		_ = common.TempCacheCleanup(fc.tmpPath)
	}

	fileCacheStatsCollector.Destroy()

	return nil
}

// GenConfig : Generate default config for the component
func (fc *FileCache) GenConfig() string {
	log.Info("FileCache::Configure : config generation started")

	var sb strings.Builder
	sb.WriteString(fmt.Sprintf("\n%s:", fc.Name()))

	tmpPath := ""
	_ = config.UnmarshalKey("tmp-path", &tmpPath)

	directIO := false
	_ = config.UnmarshalKey("direct-io", &directIO)

	timeout := defaultFileCacheTimeout
	if directIO {
		timeout = 0
	}

	sb.WriteString(fmt.Sprintf("\n  path: %v", common.ExpandPath(tmpPath)))
	sb.WriteString(fmt.Sprintf("\n  timeout-sec: %v", timeout))

	return sb.String()
}

// Configure : Pipeline will call this method after constructor so that you can read config and initialize yourself
//
//	Return failure if any config is not valid to exit the process
func (fc *FileCache) Configure(_ bool) error {
	log.Trace("FileCache::Configure : %s", fc.Name())

	conf := FileCacheOptions{}
	conf.SyncToFlush = true
	err := config.UnmarshalKey(compName, &conf)
	if err != nil {
		log.Err("FileCache: config error [invalid config attributes]")
		return fmt.Errorf("config error in %s [%s]", fc.Name(), err.Error())
	}

	fc.createEmptyFile = conf.CreateEmptyFile
	if config.IsSet(compName + ".timeout-sec") {
		fc.cacheTimeout = max(float64(conf.Timeout), minimumFileCacheTimeout)
	} else {
		fc.cacheTimeout = float64(defaultFileCacheTimeout)
	}

	directIO := false
	_ = config.UnmarshalKey("direct-io", &directIO)

	if directIO {
		fc.cacheTimeout = 0
		log.Crit("FileCache::Configure : Direct IO mode enabled, cache timeout is set to 0")
	}

<<<<<<< HEAD
	fc.allowNonEmpty = conf.AllowNonEmpty
	fc.policyTrace = conf.EnablePolicyTrace
	fc.offloadIO = conf.OffloadIO
	fc.syncToFlush = conf.SyncToFlush
	fc.syncToDelete = !conf.SyncNoOp
	fc.refreshSec = conf.RefreshSec
	fc.hardLimit = conf.HardLimit
=======
	if config.IsSet(compName + ".empty-dir-check") {
		c.allowNonEmpty = !conf.EmptyDirCheck
	} else {
		c.allowNonEmpty = conf.AllowNonEmpty
	}
	c.policyTrace = conf.EnablePolicyTrace
	c.offloadIO = conf.OffloadIO
	c.syncToFlush = conf.SyncToFlush
	c.syncToDelete = !conf.SyncNoOp
	c.refreshSec = conf.RefreshSec
	c.hardLimit = true
>>>>>>> 4e933405

	err = config.UnmarshalKey("lazy-write", &fc.lazyWrite)
	if err != nil {
		log.Err("FileCache: config error [unable to obtain lazy-write]")
		return fmt.Errorf("config error in %s [%s]", fc.Name(), err.Error())
	}

	fc.tmpPath = filepath.Clean(common.ExpandPath(conf.TmpPath))
	if fc.tmpPath == "" || fc.tmpPath == "." {
		homeDir, err := os.UserHomeDir()
		if err != nil {
			log.Err("FileCache: Failed to get user home directory [%s]", err.Error())
		}
		log.Warn(
			"FileCache: tmp-path not set in config file, defaulting to $HOME/.cloudfuse/file_cache",
		)
		fc.tmpPath = filepath.Join(homeDir, ".cloudfuse", "file_cache")
	}

	err = config.UnmarshalKey("mount-path", &fc.mountPath)
	if err != nil {
		log.Err("FileCache: config error [unable to obtain Mount Path]")
		return fmt.Errorf("config error in %s [%s]", fc.Name(), err.Error())
	}
	if filepath.Clean(fc.mountPath) == filepath.Clean(fc.tmpPath) {
		log.Err("FileCache: config error [tmp-path is same as mount path]")
		return fmt.Errorf("config error in %s error [tmp-path is same as mount path]", fc.Name())
	}

	// Extract values from 'conf' and store them as you wish here
	_, err = os.Stat(fc.tmpPath)
	if os.IsNotExist(err) {
		log.Err("FileCache: config error [tmp-path does not exist. attempting to create tmp-path.]")
		err := os.MkdirAll(fc.tmpPath, os.FileMode(0755))
		if err != nil {
			log.Err("FileCache: config error creating directory after clean [%s]", err.Error())
			return fmt.Errorf("config error in %s [%s]", fc.Name(), err.Error())
		}
	}

	avail, err := fc.getAvailableSize()
	if err != nil {
		log.Err(
			"FileCache::Configure : config error %s [%s]. Assigning a default value of 4GB or if any value is assigned to .disk-size-mb in config.",
			fc.Name(),
			err.Error(),
		)
		fc.maxCacheSize = 4192
	} else {
		fc.maxCacheSize = 0.8 * float64(avail) / (MB)
	}

	if config.IsSet(compName+".max-size-mb") && conf.MaxSizeMB != 0 {
		fc.maxCacheSize = conf.MaxSizeMB
	}

	if !isLocalDirEmpty(fc.tmpPath) && !fc.allowNonEmpty {
		log.Err("FileCache: config error %s directory is not empty", fc.tmpPath)
		return fmt.Errorf("config error in %s [%s]", fc.Name(), "temp directory not empty")
	}

	err = config.UnmarshalKey("allow-other", &fc.allowOther)
	if err != nil {
		log.Err("FileCache::Configure : config error [unable to obtain allow-other]")
		return fmt.Errorf("config error in %s [%s]", fc.Name(), err.Error())
	}

	if fc.allowOther {
		fc.defaultPermission = common.DefaultAllowOtherPermissionBits
	} else {
		fc.defaultPermission = common.DefaultFilePermissionBits
	}

	cacheConfig := fc.GetPolicyConfig(conf)
	fc.policy = NewLRUPolicy(cacheConfig)
	if fc.policy == nil {
		log.Err("FileCache::Configure : failed to create cache eviction policy")
		return fmt.Errorf("config error in %s [%s]", fc.Name(), "failed to create cache policy")
	}

	if config.IsSet(compName + ".sync-to-flush") {
		log.Warn("Sync will upload current contents of file.")
	}
	if config.IsSet(compName + ".hard-limit") {
		c.hardLimit = conf.HardLimit
	}

<<<<<<< HEAD
	fc.diskHighWaterMark = 0
	if conf.HardLimit && conf.MaxSizeMB != 0 {
		fc.diskHighWaterMark = (((conf.MaxSizeMB * MB) * float64(cacheConfig.highThreshold)) / 100)
	}

	if config.IsSet(compName + ".schedule") {
		var rawSchedule []map[string]interface{}
		err := config.UnmarshalKey(compName+".schedule", &rawSchedule)
		if err != nil {
			log.Err(
				"FileCache::Configure : Failed to parse schedule configuration [%s]",
				err.Error(),
			)
		} else {
			// Convert raw schedule to WeeklySchedule
			fc.schedule = make(WeeklySchedule, 0, len(rawSchedule))
			for _, rawWindow := range rawSchedule {
				window := UploadWindow{}
				if name, ok := rawWindow["name"].(string); ok {
					window.Name = name
				}
				if cronStr, ok := rawWindow["cron"].(string); ok {
					window.CronExpr = cronStr
				}
				if durStr, ok := rawWindow["duration"].(string); ok {
					window.Duration = durStr
				}
				if !isValidCronExpression(window.CronExpr) {
					log.Err("FileCache::Configure : Invalid cron expression '%s' for schedule window '%s', skipping",
						window.CronExpr, window.Name)
					continue
				}

				// Validate duration
				_, err := time.ParseDuration(window.Duration)
				if err != nil {
					log.Err("FileCache::Configure : Invalid duration '%s' for schedule window '%s': %v, skipping",
						window.Duration, window.Name, err)
					continue
				}

				fc.schedule = append(fc.schedule, window)
				log.Info("FileCache::Configure : Parsed schedule %s: cron=%s, duration=%s",
					window.Name, window.CronExpr, window.Duration)
			}
		}
	}

	log.Crit(
		"FileCache::Configure : create-empty %t, cache-timeout %d, tmp-path %s, max-size-mb %d, high-mark %d, low-mark %d, refresh-sec %v, max-eviction %v, hard-limit %v, policy %s, allow-non-empty-temp %t, cleanup-on-start %t, policy-trace %t, offload-io %t, sync-to-flush %t, ignore-sync %t, defaultPermission %v, diskHighWaterMark %v, maxCacheSize %v, mountPath %v",
		fc.createEmptyFile,
		int(fc.cacheTimeout),
		fc.tmpPath,
		int(cacheConfig.maxSizeMB),
		int(cacheConfig.highThreshold),
		int(cacheConfig.lowThreshold),
		fc.refreshSec,
		cacheConfig.maxEviction,
		fc.hardLimit,
		conf.Policy,
		fc.allowNonEmpty,
		conf.CleanupOnStart,
		fc.policyTrace,
		fc.offloadIO,
		fc.syncToFlush,
		fc.syncToDelete,
		fc.defaultPermission,
		fc.diskHighWaterMark,
		fc.maxCacheSize,
		fc.mountPath,
		len(fc.schedule),
	)
=======
	c.diskHighWaterMark = 0
	if c.hardLimit && c.maxCacheSize != 0 {
		c.diskHighWaterMark = (((c.maxCacheSize * MB) * float64(cacheConfig.highThreshold)) / 100)
	}

	log.Crit("FileCache::Configure : create-empty %t, cache-timeout %d, tmp-path %s, max-size-mb %d, high-mark %d, low-mark %d, refresh-sec %v, max-eviction %v, hard-limit %v, policy %s, allow-non-empty-temp %t, cleanup-on-start %t, policy-trace %t, offload-io %t, sync-to-flush %t, ignore-sync %t, defaultPermission %v, diskHighWaterMark %v, maxCacheSize %v, mountPath %v",
		c.createEmptyFile, int(c.cacheTimeout), c.tmpPath, int(c.maxCacheSize), int(cacheConfig.highThreshold), int(cacheConfig.lowThreshold), c.refreshSec, cacheConfig.maxEviction, c.hardLimit, conf.Policy, c.allowNonEmpty, conf.CleanupOnStart, c.policyTrace, c.offloadIO, c.syncToFlush, c.syncToDelete, c.defaultPermission, c.diskHighWaterMark, c.maxCacheSize, c.mountPath)
>>>>>>> 4e933405

	return nil
}

// OnConfigChange : If component has registered, on config file change this method is called
func (fc *FileCache) OnConfigChange() {
	log.Trace("FileCache::OnConfigChange : %s", fc.Name())

	conf := FileCacheOptions{}
	conf.SyncToFlush = true
	err := config.UnmarshalKey(compName, &conf)
	if err != nil {
		log.Err("FileCache: config error [invalid config attributes]")
	}

	fc.createEmptyFile = conf.CreateEmptyFile
	fc.cacheTimeout = max(float64(conf.Timeout), minimumFileCacheTimeout)
	fc.policyTrace = conf.EnablePolicyTrace
	fc.offloadIO = conf.OffloadIO
	fc.maxCacheSize = conf.MaxSizeMB
	fc.syncToFlush = conf.SyncToFlush
	fc.syncToDelete = !conf.SyncNoOp
	_ = fc.policy.UpdateConfig(fc.GetPolicyConfig(conf))
}

func (fc *FileCache) GetPolicyConfig(conf FileCacheOptions) cachePolicyConfig {
	// A user provided value of 0 doesn't make sense for MaxEviction, HighThreshold or LowThreshold.
	if conf.MaxEviction == 0 {
		conf.MaxEviction = defaultMaxEviction
	}
	if conf.HighThreshold == 0 {
		conf.HighThreshold = defaultMaxThreshold
	}
	if conf.LowThreshold == 0 {
		conf.LowThreshold = defaultMinThreshold
	}

	cacheConfig := cachePolicyConfig{
		tmpPath:       fc.tmpPath,
		maxEviction:   conf.MaxEviction,
		highThreshold: float64(conf.HighThreshold),
		lowThreshold:  float64(conf.LowThreshold),
<<<<<<< HEAD
		cacheTimeout:  uint32(fc.cacheTimeout),
		maxSizeMB:     conf.MaxSizeMB,
		fileLocks:     fc.fileLocks,
=======
		cacheTimeout:  uint32(c.cacheTimeout),
		maxSizeMB:     c.maxCacheSize,
		fileLocks:     c.fileLocks,
>>>>>>> 4e933405
		policyTrace:   conf.EnablePolicyTrace,
	}

	return cacheConfig
}

func (fc *FileCache) StatFs() (*common.Statfs_t, bool, error) {

	statfs, populated, err := fc.NextComponent().StatFs()
	if populated {
		return statfs, populated, err
	}

	log.Trace("FileCache::StatFs")

	// cache_size = f_blocks * f_frsize/1024
	// cache_size - used = f_frsize * f_bavail/1024
	// cache_size - used = vfs.f_bfree * vfs.f_frsize / 1024
	// if cache size is set to 0 then we have the root mount usage
	maxCacheSize := fc.maxCacheSize * MB
	if maxCacheSize == 0 {
		log.Err("FileCache::StatFs : Not responding to StatFs because max cache size is zero")
		return nil, false, nil
	}
	usage, _ := common.GetUsage(fc.tmpPath)
	available := maxCacheSize - usage*MB

	// how much space is available on the underlying file system?
	availableOnCacheFS, err := fc.getAvailableSize()
	if err != nil {
		log.Err(
			"FileCache::StatFs : Not responding to StatFs because getAvailableSize failed. Here's why: %v",
			err,
		)
		return nil, false, err
	}

	const blockSize = 4096

	stat := common.Statfs_t{
		Blocks:  uint64(maxCacheSize) / uint64(blockSize),
		Bavail:  uint64(max(0, available)) / uint64(blockSize),
		Bfree:   availableOnCacheFS / uint64(blockSize),
		Bsize:   blockSize,
		Ffree:   1e9,
		Files:   1e9,
		Frsize:  blockSize,
		Namemax: 255,
	}

	log.Debug(
		"FileCache::StatFs : responding with free=%d avail=%d blocks=%d (bsize=%d)",
		stat.Bfree,
		stat.Bavail,
		stat.Blocks,
		stat.Bsize,
	)
	return &stat, true, nil
}

// isLocalDirEmpty: Whether or not the local directory is empty.
func isLocalDirEmpty(path string) bool {
	f, _ := common.Open(path)
	defer f.Close()

	_, err := f.Readdirnames(1)
	return err == io.EOF
}

// Note: The primary purpose of the file cache is to keep track of files that are opened by the user.
// So we do not need to support some APIs like Create Directory since the file cache will manage
// creating local directories as needed.

// DeleteDir: Recursively invalidate the directory and its children
func (fc *FileCache) DeleteDir(options internal.DeleteDirOptions) error {
	log.Trace("FileCache::DeleteDir : %s", options.Name)

	// The libfuse component only calls DeleteDir on empty directories, so this directory must be empty
	err := fc.NextComponent().DeleteDir(options)
	if err != nil {
		log.Err("FileCache::DeleteDir : %s failed", options.Name)
		// There is a chance that meta file for directory was not created in which case
		// rest api delete will fail while we still need to cleanup the local cache for the same
	} else {
		fc.policy.CachePurge(filepath.Join(fc.tmpPath, options.Name))
	}

	return err
}

// StreamDir : Add local files to the list retrieved from storage container
func (fc *FileCache) StreamDir(
	options internal.StreamDirOptions,
) ([]*internal.ObjAttr, string, error) {
	// For stream directory, there are three different child path situations we have to potentially handle.
	// 1. Path in storage but not in local cache
	// 2. Path not in storage but in local cache (this could happen if we recently created the file [and are currently writing to it]) (also supports immutable containers)
	// 3. Path in storage and in local cache (this could result in dirty properties on the service if we recently wrote to the file)

	// To cover case 1, grab all entries from storage
	attrs, token, err := fc.NextComponent().StreamDir(options)
	if err != nil {
		return attrs, token, err
	}

	// Get files from local cache
	localPath := filepath.Join(fc.tmpPath, options.Name)
	dirents, err := os.ReadDir(localPath)
	if err != nil {
		return attrs, token, nil
	}

	i := 0 // Index for cloud
	j := 0 // Index for local cache

	// Iterate through attributes from cloud and local cache, adding the elements in order alphabetically
	for i < len(attrs) && j < len(dirents) {
		attr := attrs[i]
		dirent := dirents[j]

		if attr.Name < dirent.Name() {
			i++
		} else if attr.Name > dirent.Name() {
			j++
		} else {
			// Case 3: Item is in both local cache and cloud
			if !attr.IsDir() {
				flock := fc.fileLocks.Get(attr.Path)
				flock.RLock()
				// use os.Stat instead of entry.Info() to be sure we get good info (with flock locked)
				info, err := os.Stat(filepath.Join(localPath, dirent.Name())) // Grab local cache attributes
				flock.RUnlock()
				if err == nil {
					// attr is a pointer returned by NextComponent
					// modifying attr could corrupt cached directory listings
					// to update properties, we need to make a deep copy first
					newAttr := *attr
					newAttr.Mtime = info.ModTime()
					newAttr.Size = info.Size()
					attrs[i] = &newAttr
				}
			}
			i++
			j++
		}
	}

	// Case 2: file is only in local cache
	if token == "" {
		for _, entry := range dirents {
			entryPath := common.JoinUnixFilepath(options.Name, entry.Name())
			if !entry.IsDir() {
				// This is an overhead for streamdir for now
				// As list is paginated we have no way to know whether this particular item exists both in local cache
				// and container or not. So we rely on getAttr to tell if entry was cached then it exists in cloud storage too
				// If entry does not exists on storage then only return a local item here.
				_, err := fc.NextComponent().GetAttr(internal.GetAttrOptions{Name: entryPath})
				if err != nil && (err == syscall.ENOENT || os.IsNotExist(err)) {
					// get the lock on the file, to allow any pending operation to complete
					flock := fc.fileLocks.Get(entryPath)
					flock.RLock()
					// use os.Stat instead of entry.Info() to be sure we get good info (with flock locked)
					info, err := os.Stat(
						filepath.Join(localPath, entry.Name()),
					) // Grab local cache attributes
					flock.RUnlock()
					// If local file is not locked then only use its attributes otherwise rely on container attributes
					if err == nil {
						// Case 2 (file only in local cache) so create a new attributes and add them to the storage attributes
						log.Debug("FileCache::StreamDir : serving %s from local cache", entryPath)
						attr := newObjAttr(entryPath, info)
						attrs = append(attrs, attr)
					}
				}
			}
		}
	}

	return attrs, token, err
}

// IsDirEmpty: Whether or not the directory is empty
func (fc *FileCache) IsDirEmpty(options internal.IsDirEmptyOptions) bool {
	log.Trace("FileCache::IsDirEmpty : %s", options.Name)

	// Check if directory is empty at remote or not, if container is not empty then return false
	emptyAtRemote := fc.NextComponent().IsDirEmpty(options)
	if !emptyAtRemote {
		log.Debug("FileCache::IsDirEmpty : %s is not empty at remote", options.Name)
		return emptyAtRemote
	}

	// Remote is empty so we need to check for the local directory
	// While checking local directory we need to ensure that we delete all empty directories and then
	// return the result.
	cleanup, err := fc.deleteEmptyDirs(internal.DeleteDirOptions(options))
	if err != nil {
		log.Debug(
			"FileCache::IsDirEmpty : %s failed to delete empty directories [%s]",
			options.Name,
			err.Error(),
		)
		return false
	}

	return cleanup
}

// DeleteEmptyDirs: delete empty directories in local cache, return error if directory is not empty
func (fc *FileCache) deleteEmptyDirs(options internal.DeleteDirOptions) (bool, error) {
	localPath := options.Name
	if !strings.Contains(options.Name, fc.tmpPath) {
		localPath = filepath.Join(fc.tmpPath, options.Name)
	}

	log.Trace("FileCache::DeleteEmptyDirs : %s", localPath)

	entries, err := os.ReadDir(localPath)
	if err != nil {
		if err == syscall.ENOENT || os.IsNotExist(err) {
			return true, nil
		}

		log.Debug(
			"FileCache::DeleteEmptyDirs : Unable to read directory %s [%s]",
			localPath,
			err.Error(),
		)
		return false, err
	}

	for _, entry := range entries {
		if entry.IsDir() {
			val, err := fc.deleteEmptyDirs(internal.DeleteDirOptions{
				Name: filepath.Join(localPath, entry.Name()),
			})
			if err != nil {
				log.Err(
					"FileCache::deleteEmptyDirs : Unable to delete directory %s [%s]",
					localPath,
					err.Error(),
				)
				return val, err
			}
		} else {
			log.Err("FileCache::deleteEmptyDirs : Directory %s is not empty, contains file %s", localPath, entry.Name())
			return false, fmt.Errorf("unable to delete directory %s, contains file %s", localPath, entry.Name())
		}
	}

	if !strings.EqualFold(fc.tmpPath, localPath) {
		err = os.Remove(localPath)
		if err != nil {
			return false, err
		}
	}

	return true, nil
}

// RenameDir: Recursively move the source directory
func (fc *FileCache) RenameDir(options internal.RenameDirOptions) error {
	log.Trace("FileCache::RenameDir : src=%s, dst=%s", options.Src, options.Dst)

	// get a list of source objects form both cloud and cache
	// cloud
	var cloudObjects []string
	cloudObjects, err := fc.listCloudObjects(options.Src)
	if err != nil {
		log.Err(
			"FileCache::RenameDir : %s listCloudObjects failed. Here's why: %v",
			options.Src,
			err,
		)
		return err
	}
	// cache
	var localObjects []string
	localObjects, err = fc.listCachedObjects(options.Src)
	if err != nil {
		log.Err(
			"FileCache::RenameDir : %s listCachedObjects failed. Here's why: %v",
			options.Src,
			err,
		)
		return err
	}
	// combine the lists
	objectNames := combineLists(cloudObjects, localObjects)

	// add object destinations, and sort the result
	for _, srcName := range objectNames {
		dstName := strings.Replace(srcName, options.Src, options.Dst, 1)
		objectNames = append(objectNames, dstName)
	}
	sort.Strings(objectNames)

	// acquire a file lock on each entry (and defer unlock)
	flocks := make([]*common.LockMapItem, 0, len(objectNames))
	for _, objectName := range objectNames {
		flock := fc.fileLocks.Get(objectName)
		flocks = append(flocks, flock)
		flock.Lock()
	}
	defer unlockAll(flocks)

	// rename the directory in the cloud
	err = fc.NextComponent().RenameDir(options)
	if err != nil {
		log.Err("FileCache::RenameDir : error %s [%s]", options.Src, err.Error())
		return err
	}

	// move the files in local storage
	localSrcPath := filepath.Join(fc.tmpPath, options.Src)
	localDstPath := filepath.Join(fc.tmpPath, options.Dst)
	// WalkDir goes through the tree in lexical order so 'dir' always comes before 'dir/file'
	var directoriesToPurge []string
	_ = filepath.WalkDir(localSrcPath, func(path string, d fs.DirEntry, err error) error {
		if err == nil && d != nil {
			newPath := strings.Replace(path, localSrcPath, localDstPath, 1)
			if !d.IsDir() {
				log.Debug("FileCache::RenameDir : Renaming local file %s -> %s", path, newPath)
				// get object names and locks
				srcName := fc.getObjectName(path)
				dstName := fc.getObjectName(newPath)
				sflock := fc.fileLocks.Get(srcName)
				dflock := fc.fileLocks.Get(dstName)
				_ = fc.renameLocalFile(srcName, dstName, sflock, dflock, false)
			} else {
				log.Debug("FileCache::RenameDir : Creating local destination directory %s", newPath)
				// create the new directory
				mkdirErr := os.MkdirAll(newPath, fc.defaultPermission)
				if mkdirErr != nil {
					// log any error but do nothing about it
					log.Warn("FileCache::RenameDir : Failed to created directory %s. Here's why: %v", newPath, mkdirErr)
				}
				// remember to delete the src directory later (after its contents are deleted)
				directoriesToPurge = append(directoriesToPurge, path)
			}
		} else {
			// stat(localPath) failed. err is the one returned by stat
			// documentation: https://pkg.go.dev/io/fs#WalkDirFunc
			if os.IsNotExist(err) {
				// none of the files that were moved actually exist in local storage
				log.Info("FileCache::RenameDir : %s does not exist in local cache.", options.Src)
			} else if err != nil {
				log.Warn("FileCache::RenameDir : %s stat err [%v].", options.Src, err)
			}
		}
		return nil
	})

	// clean up leftover source directories in reverse order
	for i := len(directoriesToPurge) - 1; i >= 0; i-- {
		log.Debug("FileCache::RenameDir : Removing local directory %s", directoriesToPurge[i])
		fc.policy.CachePurge(directoriesToPurge[i])
	}

	// update any lazy open handles (which are not in the local listing)
	for _, srcName := range cloudObjects {
		dstName := strings.Replace(srcName, options.Src, options.Dst, 1)
		// get locks
		sflock := fc.fileLocks.Get(srcName)
		dflock := fc.fileLocks.Get(dstName)
		// update any remaining open handles
		fc.renameOpenHandles(srcName, dstName, sflock, dflock)
	}

	return nil
}

// recursively list all objects in the container at the given prefix / directory
func (fc *FileCache) listCloudObjects(prefix string) (objectNames []string, err error) {
	var done bool
	var token string
	for !done {
		var attrSlice []*internal.ObjAttr
		attrSlice, token, err = fc.NextComponent().
			StreamDir(internal.StreamDirOptions{Name: prefix, Token: token})
		if err != nil {
			return
		}
		for i := len(attrSlice) - 1; i >= 0; i-- {
			attr := attrSlice[i]
			if !attr.IsDir() {
				objectNames = append(objectNames, attr.Path)
			} else {
				// recurse!
				var subdirObjectNames []string
				subdirObjectNames, err = fc.listCloudObjects(attr.Path)
				if err != nil {
					return
				}
				objectNames = append(objectNames, subdirObjectNames...)
			}
		}
		done = token == ""
	}
	sort.Strings(objectNames)
	return
}

// recursively list all files in the directory
func (fc *FileCache) listCachedObjects(directory string) (objectNames []string, err error) {
	localDirPath := filepath.Join(fc.tmpPath, directory)
	walkDirErr := filepath.WalkDir(localDirPath, func(path string, d fs.DirEntry, err error) error {
		if err == nil && d != nil {
			if !d.IsDir() {
				objectName := fc.getObjectName(path)
				objectNames = append(objectNames, objectName)
			}
		} else {
			// stat(localPath) failed. err is the one returned by stat
			// documentation: https://pkg.go.dev/io/fs#WalkDirFunc
			if os.IsNotExist(err) {
				// none of the files that were moved actually exist in local storage
				log.Info("FileCache::listObjects : %s does not exist in local cache.", directory)
			} else if err != nil {
				log.Warn("FileCache::listObjects : %s stat err [%v].", directory, err)
			}
		}
		return nil
	})
	if walkDirErr != nil && !os.IsNotExist(walkDirErr) {
		err = walkDirErr
	}
	sort.Strings(objectNames)
	return
}

func combineLists(listA, listB []string) []string {
	// since both lists are sorted, we can combine the two lists using a double-indexed for loop
	combinedList := listA
	i := 0 // Index for listA
	j := 0 // Index for listB
	// Iterate through both lists, adding entries from B that are missing from A
	for i < len(listA) && j < len(listB) {
		itemA := listA[i]
		itemB := listB[j]
		if itemA < itemB {
			i++
		} else if itemA > itemB {
			// we could insert here, but it's probably better to just sort later
			combinedList = append(combinedList, itemB)
			j++
		} else {
			i++
			j++
		}
	}
	// sort and return
	sort.Strings(combinedList)
	return combinedList
}

func (fc *FileCache) getObjectName(localPath string) string {
	relPath, err := filepath.Rel(fc.tmpPath, localPath)
	if err != nil {
		relPath = strings.TrimPrefix(localPath, fc.tmpPath+string(filepath.Separator))
		log.Warn(
			"FileCache::getObjectName : filepath.Rel failed on path %s [%v]. Using TrimPrefix: %s",
			localPath,
			err,
			relPath,
		)
	}
	return common.NormalizeObjectName(relPath)
}

func unlockAll(flocks []*common.LockMapItem) {
	for _, flock := range flocks {
		flock.Unlock()
	}
}

// CreateFile: Create the file in local cache.
func (fc *FileCache) CreateFile(options internal.CreateFileOptions) (*handlemap.Handle, error) {
	//defer exectime.StatTimeCurrentBlock("FileCache::CreateFile")()
	log.Trace("FileCache::CreateFile : name=%s, mode=%d", options.Name, options.Mode)

	flock := fc.fileLocks.Get(options.Name)
	flock.Lock()
	defer flock.Unlock()

	// createEmptyFile was added to optionally support immutable containers. If customers do not care about immutability they can set this to true.
	if fc.createEmptyFile {
		newF, err := fc.NextComponent().CreateFile(options)
		if err != nil {
			log.Err("FileCache::CreateFile : Failed to create file %s", options.Name)
			return nil, err
		}
		newF.GetFileObject().Close()
	}

	// Create the file in local cache
	localPath := filepath.Join(fc.tmpPath, options.Name)
	fc.policy.CacheValid(localPath)

	err := os.MkdirAll(filepath.Dir(localPath), fc.defaultPermission)
	if err != nil {
		log.Err(
			"FileCache::CreateFile : unable to create local directory %s [%s]",
			options.Name,
			err.Error(),
		)
		return nil, err
	}

	// Open the file and grab a shared lock to prevent deletion by the cache policy.
	f, err := common.OpenFile(localPath, os.O_RDWR|os.O_CREATE|os.O_TRUNC, options.Mode)
	if err != nil {
		log.Err(
			"FileCache::CreateFile : error opening local file %s [%s]",
			options.Name,
			err.Error(),
		)
		return nil, err
	}
	// The user might change permissions WHILE creating the file therefore we need to account for that
	if options.Mode != common.DefaultFilePermissionBits {
		fc.missedChmodList.LoadOrStore(options.Name, true)
	}

	// Increment the handle count in this lock item as there is one handle open for this now
	flock.Inc()

	handle := handlemap.NewHandle(options.Name)
	handle.UnixFD = uint64(f.Fd())

	if !fc.offloadIO {
		handle.Flags.Set(handlemap.HandleFlagCached)
	}
	log.Info("FileCache::CreateFile : file=%s, fd=%d", options.Name, f.Fd())

	handle.SetFileObject(f)

	// If an empty file is created in cloud storage then there is no need to upload if FlushFile is called immediately after CreateFile.
	if !fc.createEmptyFile {
		handle.Flags.Set(handlemap.HandleFlagDirty)
	}

	// update state
	flock.LazyOpen = false

	return handle, nil
}

// Validate that storage 404 errors truly correspond to Does Not Exist.
// path: the storage path
// err: the storage error
// method: the caller method name
// recoverable: whether or not case 2 is recoverable on flush/close of the file
func (fc *FileCache) validateStorageError(
	path string,
	err error,
	method string,
	recoverable bool,
) error {
	// For methods that take in file name, the goal is to update the path in cloud storage and the local cache.
	// See comments in GetAttr for the different situations we can run into. This specifically handles case 2.
	if os.IsNotExist(err) {
		log.Debug("FileCache::%s : %s does not exist in cloud storage", method, path)
		if !fc.createEmptyFile {
			// Check if the file exists in the local cache
			// (policy might not think the file exists if the file is merely marked for eviction and not actually evicted yet)
			localPath := filepath.Join(fc.tmpPath, path)
			if _, err := os.Stat(localPath); os.IsNotExist(err) {
				// If the file is not in the local cache, then the file does not exist.
				log.Err("FileCache::%s : %s does not exist in local cache", method, path)
				return syscall.ENOENT
			} else {
				if !recoverable {
					log.Err("FileCache::%s : %s has not been closed/flushed yet, unable to recover this operation on close", method, path)
					return syscall.EIO
				} else {
					log.Info("FileCache::%s : %s has not been closed/flushed yet, we can recover this operation on close", method, path)
					return nil
				}
			}
		}
	}
	return err
}

func (fc *FileCache) DeleteFile(options internal.DeleteFileOptions) error {
	log.Trace("FileCache::DeleteFile : name=%s", options.Name)

	flock := fc.fileLocks.Get(options.Name)
	flock.Lock()
	defer flock.Unlock()

	err := fc.NextComponent().DeleteFile(options)
	err = fc.validateStorageError(options.Name, err, "DeleteFile", true)
	if err != nil {
		log.Err("FileCache::DeleteFile : error  %s [%s]", options.Name, err.Error())
		return err
	}

	localPath := filepath.Join(fc.tmpPath, options.Name)
	fc.policy.CachePurge(localPath)

	// Delete from scheduleOps if it exists
	fc.scheduleOps.Delete(options.Name)

	// update file state
	flock.LazyOpen = false

	return nil
}

func openCompleted(handle *handlemap.Handle) bool {
	handle.Lock()
	defer handle.Unlock()
	_, found := handle.GetValue("openFileOptions")
	return !found
}

// flock must already be locked before calling this function
func (fc *FileCache) openFileInternal(handle *handlemap.Handle, flock *common.LockMapItem) error {
	log.Trace("FileCache::openFileInternal : name=%s", handle.Path)

	handle.Lock()
	defer handle.Unlock()

	//extract flags and mode out of the value from handle
	var flags int
	var fMode fs.FileMode
	val, found := handle.GetValue("openFileOptions")
	if !found {
		return nil
	}
	fileOptions := val.(openFileOptions)
	flags = fileOptions.flags
	fMode = fileOptions.fMode

	localPath := filepath.Join(fc.tmpPath, handle.Path)
	var f *os.File

	fc.policy.CacheValid(localPath)
	downloadRequired, fileExists, attr, err := fc.isDownloadRequired(localPath, handle.Path, flock)
	if err != nil && !os.IsNotExist(err) {
		log.Err(
			"FileCache::openFileInternal : Failed to check if download is required for %s [%s]",
			handle.Path,
			err.Error(),
		)
	}

	fileMode := fc.defaultPermission
	if downloadRequired {
		log.Debug("FileCache::openFileInternal : Need to download %s", handle.Path)

		fileSize := int64(0)
		if attr != nil {
			fileSize = int64(attr.Size)
		}

		if fileExists {
			log.Debug("FileCache::openFileInternal : Delete cached file %s", handle.Path)

			err := deleteFile(localPath)
			if err != nil && !os.IsNotExist(err) {
				log.Err("FileCache::openFileInternal : Failed to delete old file %s", handle.Path)
			}
		} else {
			// Create the file if if doesn't already exist.
			err := os.MkdirAll(filepath.Dir(localPath), fc.defaultPermission)
			if err != nil {
				log.Err("FileCache::openFileInternal : error creating directory structure for file %s [%s]", handle.Path, err.Error())
				return err
			}
		}

		// Open the file in write mode.
		f, err = common.OpenFile(localPath, os.O_CREATE|os.O_RDWR, fMode)
		if err != nil {
			log.Err(
				"FileCache::openFileInternal : error creating new file %s [%s]",
				handle.Path,
				err.Error(),
			)
			return err
		}

		if flags&os.O_TRUNC != 0 {
			fileSize = 0
		}

		if fileSize > 0 {
<<<<<<< HEAD
=======
			if fc.diskHighWaterMark != 0 {
				currSize, err := common.GetUsage(fc.tmpPath)
				if err != nil {
					log.Err("FileCache::OpenFile : error getting current usage of cache [%s]", err.Error())
				} else {
					if (currSize + float64(fileSize)) > fc.diskHighWaterMark {
						log.Err("FileCache::OpenFile : cache size limit reached [%f] failed to open %s", currSize, options.Name)
						_ = f.Close()
						err = os.Remove(localPath)
						if err != nil {
							log.Err("FileCache::OpenFile : Failed to remove file %s [%s]", localPath, err.Error())
						}
						return nil, syscall.ENOSPC
					}
				}

			}
>>>>>>> 4e933405
			// Download/Copy the file from storage to the local file.
			// We pass a count of 0 to get the entire object
			err = fc.NextComponent().CopyToFile(
				internal.CopyToFileOptions{
					Name:   handle.Path,
					Offset: 0,
					Count:  0,
					File:   f,
				})
			if err != nil {
				// File was created locally and now download has failed so we need to delete it back from local cache
				log.Err(
					"FileCache::openFileInternal : error downloading file from storage %s [%s]",
					handle.Path,
					err.Error(),
				)
				_ = f.Close()
<<<<<<< HEAD
				_ = os.Remove(localPath)
				return err
=======
				err = os.Remove(localPath)
				if err != nil {
					log.Err("FileCache::OpenFile : Failed to remove file %s [%s]", localPath, err.Error())
				}
				return nil, err
>>>>>>> 4e933405
			}
		}

		// Update the last download time of this file
		flock.SetDownloadTime()
		// update file state
		flock.LazyOpen = false

		log.Debug("FileCache::openFileInternal : Download of %s is complete", handle.Path)
		f.Close()

		// After downloading the file, update the modified times and mode of the file.
		if attr != nil && !attr.IsModeDefault() {
			fileMode = attr.Mode
		}
	}

	// If user has selected some non default mode in config then every local file shall be created with that mode only
	err = os.Chmod(localPath, fileMode)
	if err != nil {
		log.Err(
			"FileCache::openFileInternal : Failed to change mode of file %s [%s]",
			handle.Path,
			err.Error(),
		)
	}
	// TODO: When chown is supported should we update that?

	if attr != nil {
		// chtimes shall be the last api otherwise calling chmod/chown will update the last change time
		err = os.Chtimes(localPath, attr.Atime, attr.Mtime)
		if err != nil {
			log.Err(
				"FileCache::openFileInternal : Failed to change times of file %s [%s]",
				handle.Path,
				err.Error(),
			)
		}
	}

	fileCacheStatsCollector.UpdateStats(stats_manager.Increment, dlFiles, (int64)(1))

	// Open the file and grab a shared lock to prevent deletion by the cache policy.
	f, err = common.OpenFile(localPath, flags, fMode)
	if err != nil {
		log.Err(
			"FileCache::openFileInternal : error opening cached file %s [%s]",
			handle.Path,
			err.Error(),
		)
		return err
	}

	if flags&os.O_TRUNC != 0 {
		handle.Flags.Set(handlemap.HandleFlagDirty)
	}

	inf, err := f.Stat()
	if err == nil {
		handle.Size = inf.Size()
	}

	handle.UnixFD = uint64(f.Fd())
	if !fc.offloadIO {
		handle.Flags.Set(handlemap.HandleFlagCached)
	}

	log.Info("FileCache::openFileInternal : file=%s, fd=%d", handle.Path, f.Fd())
	handle.SetFileObject(f)

	//set boolean in isDownloadNeeded value to signal that the file has been downloaded
	handle.RemoveValue("openFileOptions")
	// update file state
	flock.LazyOpen = false

	return nil
}

// OpenFile: Makes the file available in the local cache for further file operations.
func (fc *FileCache) OpenFile(options internal.OpenFileOptions) (*handlemap.Handle, error) {
	log.Trace(
		"FileCache::OpenFile : name=%s, flags=%d, mode=%s",
		options.Name,
		options.Flags,
		options.Mode,
	)

	// get the file lock
	flock := fc.fileLocks.Get(options.Name)
	flock.Lock()
	defer flock.Unlock()

	localPath := filepath.Join(fc.tmpPath, options.Name)
	downloadRequired, _, cloudAttr, err := fc.isDownloadRequired(localPath, options.Name, flock)

	// return err in case of authorization permission mismatch
	if err != nil && err == syscall.EACCES {
		return nil, err
	}

	// check if we are running out of space
	if downloadRequired && cloudAttr != nil {
		fileSize := int64(cloudAttr.Size)
		if fc.diskHighWaterMark != 0 {
			currSize, err := common.GetUsage(fc.tmpPath)
			if err != nil {
				log.Err(
					"FileCache::OpenFile : error getting current usage of cache [%s]",
					err.Error(),
				)
			} else {
				if (currSize + float64(fileSize)) > fc.diskHighWaterMark {
					log.Err("FileCache::OpenFile : cache size limit reached [%f] failed to open %s", fc.maxCacheSize, options.Name)
					return nil, syscall.ENOSPC
				}
			}
		}
	}

	// create handle and record openFileOptions for later
	handle := handlemap.NewHandle(options.Name)
	handle.SetValue("openFileOptions", openFileOptions{flags: options.Flags, fMode: options.Mode})
	if options.Flags&os.O_APPEND != 0 {
		handle.Flags.Set(handlemap.HandleOpenedAppend)
	}

	// Increment the handle count
	flock.Inc()

	// will opening the file require downloading it?
	var openErr error
	if !downloadRequired {
		// use the local file to complete the open operation now
		// flock is already locked, as required by openFileInternal
		openErr = fc.openFileInternal(handle, flock)
	} else {
		// use a lazy open algorithm to avoid downloading unnecessarily (do nothing for now)
		// update file state
		flock.LazyOpen = true
	}

	return handle, openErr
}

// flock must already be locked before calling this function
func (fc *FileCache) isDownloadRequired(
	localPath string,
	objectPath string,
	flock *common.LockMapItem,
) (bool, bool, *internal.ObjAttr, error) {
	cached := false
	downloadRequired := false
	lmt := time.Time{}

	// check if the file exists locally
	finfo, statErr := os.Stat(localPath)
	if statErr == nil {
		// The file does not need to be downloaded as long as it is in the cache policy
		fileInPolicyCache := fc.policy.IsCached(localPath)
		if fileInPolicyCache {
			cached = true
		} else {
			log.Warn("FileCache::isDownloadRequired : %s exists but is not present in local cache policy", localPath)
		}
		// gather stat details
		lmt = finfo.ModTime()
	} else if os.IsNotExist(statErr) {
		// The file does not exist in the local cache so it needs to be downloaded
		log.Debug("FileCache::isDownloadRequired : %s not present in local cache", localPath)
	} else {
		// Catch all, the file needs to be downloaded
		log.Debug("FileCache::isDownloadRequired : error calling stat %s [%s]", localPath, statErr.Error())
	}

	// check if the file is due for a refresh from cloud storage
	refreshTimerExpired := fc.refreshSec != 0 &&
		time.Since(flock.DownloadTime()) > time.Duration(fc.refreshSec)*time.Second

	// get cloud attributes
	cloudAttr, err := fc.NextComponent().GetAttr(internal.GetAttrOptions{Name: objectPath})
	if err != nil && !os.IsNotExist(err) {
		log.Err(
			"FileCache::isDownloadRequired : Failed to get attr of %s [%s]",
			objectPath,
			err.Error(),
		)
	}

	if !cached && cloudAttr != nil {
		downloadRequired = true
	}

	if cached && refreshTimerExpired && cloudAttr != nil {
		// File is not expired, but the user has configured a refresh timer, which has expired.
		// Does the cloud have a newer copy?
		cloudHasLatestData := cloudAttr.Mtime.After(lmt) || finfo.Size() != cloudAttr.Size
		// Is the local file open?
		fileIsOpen := flock.Count() > 0 && !flock.LazyOpen
		if cloudHasLatestData && !fileIsOpen {
			log.Info(
				"FileCache::isDownloadRequired : File is modified in container, so forcing redownload %s [A-%v : L-%v] [A-%v : L-%v]",
				objectPath,
				cloudAttr.Mtime,
				lmt,
				cloudAttr.Size,
				finfo.Size(),
			)
			downloadRequired = true
		} else {
			// log why we decided not to refresh
			if !cloudHasLatestData {
				log.Info("FileCache::isDownloadRequired : File in container is not latest, skip redownload %s [A-%v : L-%v]", objectPath, cloudAttr.Mtime, lmt)
			} else if fileIsOpen {
				log.Info("FileCache::isDownloadRequired : Need to re-download %s, but skipping as handle is already open", objectPath)
			}
			// As we have decided to continue using old file, we reset the timer to check again after refresh time interval
			flock.SetDownloadTime()
		}
	}

	return downloadRequired, cached, cloudAttr, err
}

// CloseFile: Flush the file and invalidate it from the cache.
func (fc *FileCache) CloseFile(options internal.CloseFileOptions) error {
	// Lock the file so that while close is in progress no one can open the file again
	flock := fc.fileLocks.Get(options.Handle.Path)
	flock.Lock()

	// Async close is called so schedule the upload and return here
	fc.fileCloseOpt.Add(1)

	if !fc.lazyWrite {
		// Sync close is called so wait till the upload completes
		return fc.closeFileInternal(options, flock)
	}

	go fc.closeFileInternal(options, flock) //nolint
	return nil
}

// flock must already be locked before calling this function
func (fc *FileCache) closeFileInternal(
	options internal.CloseFileOptions,
	flock *common.LockMapItem,
) error {
	log.Trace(
		"FileCache::closeFileInternal : name=%s, handle=%d",
		options.Handle.Path,
		options.Handle.ID,
	)

	// Lock is acquired by CloseFile, at end of this method we need to unlock
	// If its async call file shall be locked till the upload completes.
	defer flock.Unlock()
	defer fc.fileCloseOpt.Done()

	// if file has not been interactively read or written to by end user, then there is no cached file to close.
	_, noCachedHandle := options.Handle.GetValue("openFileOptions")

	if !noCachedHandle {
		// flock is already locked, as required by flushFileInternal
		err := fc.flushFileInternal(
			internal.FlushFileOptions{Handle: options.Handle, CloseInProgress: true},
		) //nolint
		if err != nil {
			log.Err("FileCache::closeFileInternal : failed to flush file %s", options.Handle.Path)
			return err
		}

		f := options.Handle.GetFileObject()
		if f == nil {
			log.Err(
				"FileCache::closeFileInternal : error [missing fd in handle object] %s",
				options.Handle.Path,
			)
			return syscall.EBADF
		}

		err = f.Close()
		if err != nil {
			log.Err(
				"FileCache::closeFileInternal : error closing file %s(%d) [%s]",
				options.Handle.Path,
				int(f.Fd()),
				err.Error(),
			)
			return err
		}
	}

	flock.Dec()

	// if this is the last lazy handle, clear the lazy flag
	if noCachedHandle && flock.Count() == 0 {
		flock.LazyOpen = false
	}

	// If it is an fsync op then purge the file
	if options.Handle.Fsynced() {
		log.Trace("FileCache::closeFileInternal : fsync/sync op, purging %s", options.Handle.Path)
		localPath := filepath.Join(fc.tmpPath, options.Handle.Path)
		fc.policy.CachePurge(localPath)
		return nil
	}

	return nil
}

// ReadInBuffer: Read the local file into a buffer
func (fc *FileCache) ReadInBuffer(options *internal.ReadInBufferOptions) (int, error) {
	//defer exectime.StatTimeCurrentBlock("FileCache::ReadInBuffer")()
	// The file should already be in the cache since CreateFile/OpenFile was called before and a shared lock was acquired.
	// log.Debug("FileCache::ReadInBuffer : Reading %v bytes from %s", len(options.Data), options.Handle.Path)

	if !openCompleted(options.Handle) {
		flock := fc.fileLocks.Get(options.Handle.Path)
		// openFileInternal requires flock be locked before it's called
		flock.Lock()
		err := fc.openFileInternal(options.Handle, flock)
		flock.Unlock()
		if err != nil {
			return 0, fmt.Errorf("error downloading file %s [%s]", options.Handle.Path, err)
		}
	}

	f := options.Handle.GetFileObject()
	if f == nil {
		log.Err(
			"FileCache::ReadInBuffer : error [couldn't find fd in handle] %s",
			options.Handle.Path,
		)
		return 0, syscall.EBADF
	}

	// Read and write operations are very frequent so updating cache policy for every read is a costly operation
	// Update cache policy every 1K operations (includes both read and write) instead
	options.Handle.Lock()
	options.Handle.OptCnt++
	options.Handle.Unlock()
	if (options.Handle.OptCnt % defaultCacheUpdateCount) == 0 {
		localPath := filepath.Join(fc.tmpPath, options.Handle.Path)
		fc.policy.CacheValid(localPath)
	}

	// Removing Pread as it is not supported on Windows
	// return syscall.Pread(options.Handle.FD(), options.Data, options.Offset)
	n, err := f.ReadAt(options.Data, options.Offset)
	// ReadAt gives an error if it reads fewer bytes than the byte array. We discard that error.
	if n < len(options.Data) && err == io.EOF {
		return n, nil
	}
	return n, err
}

// WriteFile: Write to the local file
func (fc *FileCache) WriteFile(options *internal.WriteFileOptions) (int, error) {
	//defer exectime.StatTimeCurrentBlock("FileCache::WriteFile")()
	// The file should already be in the cache since CreateFile/OpenFile was called before and a shared lock was acquired.
	//log.Debug("FileCache::WriteFile : Writing %v bytes from %s", len(options.Data), options.Handle.Path)

	if !openCompleted(options.Handle) {
		flock := fc.fileLocks.Get(options.Handle.Path)
		// openFileInternal requires flock be locked before it's called
		flock.Lock()
		err := fc.openFileInternal(options.Handle, flock)
		flock.Unlock()
		if err != nil {
			return 0, fmt.Errorf("error downloading file for %s [%s]", options.Handle.Path, err)
		}
	}

	var err error

	f := options.Handle.GetFileObject()
	if f == nil {
		log.Err("FileCache::WriteFile : error [couldn't find fd in handle] %s", options.Handle.Path)
		return 0, syscall.EBADF
	}

	if fc.diskHighWaterMark != 0 {
		currSize, err := common.GetUsage(fc.tmpPath)
		if err != nil {
			log.Err("FileCache::WriteFile : error getting current usage of cache [%s]", err.Error())
		} else {
			if (currSize + float64(len(options.Data))) > fc.diskHighWaterMark {
				log.Err("FileCache::WriteFile : cache size limit reached [%f] failed to open %s", fc.maxCacheSize, options.Handle.Path)
				return 0, syscall.ENOSPC
			}
		}
	}

	// Read and write operations are very frequent so updating cache policy for every read is a costly operation
	// Update cache policy every 1K operations (includes both read and write) instead
	options.Handle.Lock()
	options.Handle.OptCnt++
	options.Handle.Unlock()
	if (options.Handle.OptCnt % defaultCacheUpdateCount) == 0 {
		localPath := filepath.Join(fc.tmpPath, options.Handle.Path)
		fc.policy.CacheValid(localPath)
	}

	// Removing Pwrite as it is not supported on Windows
	// bytesWritten, err := syscall.Pwrite(options.Handle.FD(), options.Data, options.Offset)

	var bytesWritten int
	if options.Handle.Flags.IsSet(handlemap.HandleOpenedAppend) {
		bytesWritten, err = f.Write(options.Data)
	} else {
		bytesWritten, err = f.WriteAt(options.Data, options.Offset)
	}

	if err == nil {
		// Mark the handle dirty so the file is written back to storage on FlushFile.
		options.Handle.Flags.Set(handlemap.HandleFlagDirty)
	} else {
		log.Err("FileCache::WriteFile : failed to write %s [%s]", options.Handle.Path, err.Error())
	}

	return bytesWritten, err
}

func (fc *FileCache) SyncFile(options internal.SyncFileOptions) error {
	log.Trace("FileCache::SyncFile : handle=%d, path=%s", options.Handle.ID, options.Handle.Path)
	if fc.syncToFlush {
		err := fc.FlushFile(
			internal.FlushFileOptions{Handle: options.Handle, CloseInProgress: true},
		) //nolint
		if err != nil {
			log.Err("FileCache::SyncFile : failed to flush file %s", options.Handle.Path)
			return err
		}
	} else if fc.syncToDelete {
		err := fc.NextComponent().SyncFile(options)
		if err != nil {
			log.Err("FileCache::SyncFile : %s failed", options.Handle.Path)
			return err
		}

		options.Handle.Flags.Set(handlemap.HandleFlagFSynced)
	}

	return nil
}

// in SyncDir we're not going to clear the file cache for now
// on regular linux its fs responsibility
// func (fc *FileCache) SyncDir(options internal.SyncDirOptions) error {
// 	log.Trace("FileCache::SyncDir : %s", options.Name)

// 	err := fc.NextComponent().SyncDir(options)
// 	if err != nil {
// 		log.Err("FileCache::SyncDir : %s failed", options.Name)
// 		return err
// 	}
// 	// TODO: we can decide here if we want to flush all the files in the directory first or not. Currently I'm just invalidating files
// 	// within the dir
// 	go fc.invalidateDirectory(options.Name)
// 	return nil
// }

// FlushFile: Flush the local file to storage
func (fc *FileCache) FlushFile(options internal.FlushFileOptions) error {
	var flock *common.LockMapItem

	// if flush will upload the file, then acquire the file lock
	if options.Handle.Dirty() && (!fc.lazyWrite || options.CloseInProgress) {
		flock = fc.fileLocks.Get(options.Handle.Path)
		flock.Lock()
		defer flock.Unlock()
	}

	// flock is locked, as required by flushFileInternal
	return fc.flushFileInternal(options)
}

// file must be locked before calling this function
func (fc *FileCache) flushFileInternal(options internal.FlushFileOptions) error {
	//defer exectime.StatTimeCurrentBlock("FileCache::FlushFile")()
	log.Trace("FileCache::FlushFile : handle=%d, path=%s", options.Handle.ID, options.Handle.Path)

	// The file should already be in the cache since CreateFile/OpenFile was called before and a shared lock was acquired.
	localPath := filepath.Join(fc.tmpPath, options.Handle.Path)
	fc.policy.CacheValid(localPath)
	// if our handle is dirty then that means we wrote to the file
	if options.Handle.Dirty() {
		if fc.lazyWrite && !options.CloseInProgress {
			// As lazy-write is enable, upload will be scheduled when file is closed.
			log.Info(
				"FileCache::FlushFile : %s will be flushed when handle %d is closed",
				options.Handle.Path,
				options.Handle.ID,
			)
			return nil
		}

		f := options.Handle.GetFileObject()
		if f == nil {
			log.Err(
				"FileCache::FlushFile : error [couldn't find fd in handle] %s",
				options.Handle.Path,
			)
			return syscall.EBADF
		}

		// Flush all data to disk that has been buffered by the kernel.
		// for scheduled uploads, we use a read-only file handle
		if !options.AsyncUpload {
			err := fc.syncFile(f, options.Handle.Path)
			if err != nil {
				log.Err(
					"FileCache::FlushFile : error [unable to sync file] %s",
					options.Handle.Path,
				)
				return syscall.EIO
			}
		}

		// Write to storage
		// Create a new handle for the SDK to use to upload (read local file)
		// The local handle can still be used for read and write.
		var orgMode fs.FileMode
		modeChanged := false
		notInCloud := fc.notInCloud(
			options.Handle.Path,
		)
		// Figure out if we should upload immediately or append to pending OPS
		if options.AsyncUpload || !notInCloud || fc.alwaysOn {
			uploadHandle, err := common.Open(localPath)
			if err != nil {
				if os.IsPermission(err) {
					info, _ := os.Stat(localPath)
					orgMode = info.Mode()
					newMode := orgMode | 0444
					err = os.Chmod(localPath, newMode)
					if err == nil {
						modeChanged = true
						uploadHandle, err = common.Open(localPath)
						log.Info(
							"FileCache::FlushFile : read mode added to file %s",
							options.Handle.Path,
						)
					}
				}

				if err != nil {
					log.Err(
						"FileCache::FlushFile : error [unable to open upload handle] %s [%s]",
						options.Handle.Path,
						err.Error(),
					)
					return err
				}
			}
			err = fc.NextComponent().CopyFromFile(
				internal.CopyFromFileOptions{
					Name: options.Handle.Path,
					File: uploadHandle,
				})

			uploadHandle.Close()
			if err == nil {
				// Clear dirty flag since file was successfully uploaded
				options.Handle.Flags.Clear(handlemap.HandleFlagDirty)
			}

			if err != nil {
				log.Err(
					"FileCache::FlushFile : %s upload failed [%s]",
					options.Handle.Path,
					err.Error(),
				)
				return err
			}

			if modeChanged {
				err1 := os.Chmod(localPath, orgMode)
				if err1 != nil {
					log.Err(
						"FileCache::FlushFile : Failed to remove read mode from file %s [%s]",
						options.Handle.Path,
						err1.Error(),
					)
				}
			}
		} else {
			//push to scheduleOps as default since we don't want to upload to the cloud
			log.Info(
				"FileCache::FlushFile : %s upload deferred (Scheduled for upload)",
				options.Handle.Path,
			)
			_, statErr := os.Stat(localPath)
			if statErr == nil {
				fc.markFileForUpload(options.Handle.Path)
				flock := fc.fileLocks.Get(options.Handle.Path)
				flock.SyncPending = true
			}
			options.Handle.Flags.Clear(handlemap.HandleFlagDirty)

		}

		// If chmod was done on the file before it was uploaded to container then setting up mode would have been missed
		// Such file names are added to this map and here post upload we try to set the mode correctly
		// Delete the entry from map so that any further flush do not try to update the mode again
		_, found := fc.missedChmodList.LoadAndDelete(options.Handle.Path)
		if found {
			// If file is found in map it means last chmod was missed on this

			// When chmod on container was missed, local file was updated with correct mode
			// Here take the mode from local cache and update the container accordingly
			localPath := filepath.Join(fc.tmpPath, options.Handle.Path)
			info, err := os.Stat(localPath)
			if err == nil {
				err = fc.chmodInternal(
					internal.ChmodOptions{Name: options.Handle.Path, Mode: info.Mode()},
				)
				if err != nil {
					// chmod was missed earlier for this file and doing it now also
					// resulted in error so ignore this one and proceed for flush handling
					log.Err(
						"FileCache::FlushFile : %s chmod failed [%s]",
						options.Handle.Path,
						err.Error(),
					)
				}
			}
		}
	}

	return nil
}

// GetAttr: Consolidate attributes from storage and local cache
func (fc *FileCache) GetAttr(options internal.GetAttrOptions) (*internal.ObjAttr, error) {
	// Don't log these by default, as it noticeably affects performance
	// log.Trace("FileCache::GetAttr : %s", options.Name)

	// For get attr, there are three different path situations we have to potentially handle.
	// 1. Path in cloud storage but not in local cache
	// 2. Path not in cloud storage but in local cache (this could happen if we recently created the file [and are currently writing to it]) (also supports immutable containers)
	// 3. Path in cloud storage and in local cache (this could result in dirty properties on the service if we recently wrote to the file)

	// If the file is being downloaded or deleted, the size and mod time will be incorrect
	// wait for download or deletion to complete before getting local file info
	flock := fc.fileLocks.Get(options.Name)
	// TODO: should we add RLock and RUnlock to the lock map for GetAttr?
	flock.RLock()

	// To cover case 1, get attributes from storage
	var exists bool
	attrs, err := fc.NextComponent().GetAttr(options)
	if err != nil {
		if err == syscall.ENOENT || os.IsNotExist(err) {
			log.Debug("FileCache::GetAttr : %s does not exist in cloud storage", options.Name)
			exists = false
		} else {
			log.Err("FileCache::GetAttr : Failed to get attr of %s [%s]", options.Name, err.Error())
			return nil, err
		}
	} else {
		exists = true
	}

	// To cover cases 2 and 3, grab the attributes from the local cache
	localPath := filepath.Join(fc.tmpPath, options.Name)
	info, err := os.Stat(localPath)
	flock.RUnlock()
	// All directory operations are guaranteed to be synced with storage so they cannot be in a case 2 or 3 state.
	if err == nil && !info.IsDir() {
		if exists { // Case 3 (file in cloud storage and in local cache) so update the relevant attributes
			// attrs is a pointer returned by NextComponent
			// modifying attrs could corrupt cached directory listings
			// to update properties, we need to make a deep copy first
			newAttr := *attrs
			newAttr.Mtime = info.ModTime()
			newAttr.Size = info.Size()
			attrs = &newAttr
		} else { // Case 2 (file only in local cache) so create a new attributes and add them to the storage attributes
			log.Debug("FileCache::GetAttr : serving %s attr from local cache", options.Name)
			exists = true
			attrs = newObjAttr(options.Name, info)
		}
	}

	if !exists {
		return nil, syscall.ENOENT
	}

	return attrs, nil
}

// RenameFile: Invalidate the file in local cache.
func (fc *FileCache) RenameFile(options internal.RenameFileOptions) error {
	log.Trace("FileCache::RenameFile : src=%s, dst=%s", options.Src, options.Dst)

	// acquire file locks
	sflock := fc.fileLocks.Get(options.Src)
	dflock := fc.fileLocks.Get(options.Dst)
	// always lock files in lexical order to prevent deadlock
	if options.Src < options.Dst {
		sflock.Lock()
		dflock.Lock()
	} else {
		dflock.Lock()
		sflock.Lock()
	}
	defer sflock.Unlock()
	defer dflock.Unlock()

	err := fc.NextComponent().RenameFile(options)
	localOnly := os.IsNotExist(err)
	err = fc.validateStorageError(options.Src, err, "RenameFile", true)
	if err != nil {
		log.Err("FileCache::RenameFile : %s failed to rename file [%s]", options.Src, err.Error())
		return err
	}

	return fc.renameLocalFile(options.Src, options.Dst, sflock, dflock, localOnly)
}

// source and destination files should already be locked before calling this function
func (fc *FileCache) renameLocalFile(
	srcName, dstName string,
	sflock, dflock *common.LockMapItem,
	localOnly bool,
) error {
	localSrcPath := filepath.Join(fc.tmpPath, srcName)
	localDstPath := filepath.Join(fc.tmpPath, dstName)

	err := os.Rename(localSrcPath, localDstPath)
	switch {
	case err == nil:
		log.Debug(
			"FileCache::renameLocalFile : %s -> %s Successfully renamed local file",
			localSrcPath,
			localDstPath,
		)
		fc.policy.CacheValid(localDstPath)

		// Transfer entry from scheduleOps if it exists
		if _, found := fc.scheduleOps.Load(srcName); found {
			fc.scheduleOps.Store(dstName, struct{}{})
			fc.scheduleOps.Delete(srcName)

			// Ensure SyncPending flag is set on destination
			dflock.SyncPending = true
		}
	case os.IsNotExist(err):
		if localOnly {
			// neither cloud nor file cache has this file, so return ENOENT
			log.Err("FileCache::renameLocalFile : %s source file not found", srcName)
			return syscall.ENOENT
		} else {
			// Case 1
			log.Info("FileCache::renameLocalFile : %s source file not cached", localSrcPath)
		}
	default:
		// unexpected error from os.Rename
		log.Err(
			"FileCache::renameLocalFile : os.Rename(%s -> %s) failed. Here's why: %v",
			localSrcPath,
			localDstPath,
			err,
		)
		// check if the file is open
		if sflock.Count() > 0 {
			log.Warn(
				"FileCache::renameLocalFile : open local file (%s) will be uploaded as %s on close.",
				localSrcPath,
				dstName,
			)
		}
	}

	// delete the source from our cache policy
	// this will also delete the source file from local storage (if rename failed)
	fc.policy.CachePurge(localSrcPath)

	// rename open handles
	fc.renameOpenHandles(srcName, dstName, sflock, dflock)

	return nil
}

// files should already be locked before calling this function
func (fc *FileCache) renameOpenHandles(
	srcName, dstName string,
	sflock, dflock *common.LockMapItem,
) {
	// update open handles
	if sflock.Count() > 0 {
		// update any open handles to the file with its new name
		handlemap.GetHandles().Range(func(key, value any) bool {
			handle := value.(*handlemap.Handle)
			if handle.Path == srcName {
				handle.Path = dstName
			}
			return true
		})
		// copy the number of open handles to the new name
		for sflock.Count() > 0 {
			sflock.Dec()
			dflock.Inc()
		}
	}
}

// TruncateFile: Update the file with its new size.
func (fc *FileCache) TruncateFile(options internal.TruncateFileOptions) error {
	log.Trace("FileCache::TruncateFile : name=%s, size=%d", options.Name, options.Size)

	if fc.diskHighWaterMark != 0 {
		currSize, err := common.GetUsage(fc.tmpPath)
		if err != nil {
			log.Err(
				"FileCache::TruncateFile : error getting current usage of cache [%s]",
				err.Error(),
			)
		} else {
			if (currSize + float64(options.Size)) > fc.diskHighWaterMark {
				log.Err("FileCache::TruncateFile : cache size limit reached [%f] failed to open %s", fc.maxCacheSize, options.Name)
				return syscall.ENOSPC
			}
		}
	}

	flock := fc.fileLocks.Get(options.Name)
	flock.Lock()
	defer flock.Unlock()

	err := fc.NextComponent().TruncateFile(options)
	err = fc.validateStorageError(options.Name, err, "TruncateFile", true)
	if err != nil {
		log.Err("FileCache::TruncateFile : %s failed to truncate [%s]", options.Name, err.Error())
		return err
	}

	// Update the size of the file in the local cache
	localPath := filepath.Join(fc.tmpPath, options.Name)
	info, err := os.Stat(localPath)
	if err == nil || os.IsExist(err) {
		fc.policy.CacheValid(localPath)

		if info.Size() != options.Size {
			err = os.Truncate(localPath, options.Size)
			if err != nil {
				log.Err(
					"FileCache::TruncateFile : error truncating cached file %s [%s]",
					localPath,
					err.Error(),
				)
				return err
			}
		}
	}

	return nil
}

// Chmod : Update the file with its new permissions
func (fc *FileCache) Chmod(options internal.ChmodOptions) error {
	log.Trace("FileCache::Chmod : Change mode of path %s", options.Name)

	flock := fc.fileLocks.Get(options.Name)
	flock.Lock()
	defer flock.Unlock()

	return fc.chmodInternal(options)
}

// file must be locked before calling this function
func (fc *FileCache) chmodInternal(options internal.ChmodOptions) error {
	log.Trace("FileCache::Chmod : Change mode of path %s", options.Name)

	// Update the file in cloud storage
	err := fc.NextComponent().Chmod(options)
	err = fc.validateStorageError(options.Name, err, "Chmod", false)
	if err != nil {
		if err != syscall.EIO {
			log.Err("FileCache::Chmod : %s failed to change mode [%s]", options.Name, err.Error())
			return err
		} else {
			fc.missedChmodList.LoadOrStore(options.Name, true)
		}
	}

	// Update the mode of the file in the local cache
	localPath := filepath.Join(fc.tmpPath, options.Name)
	info, err := os.Stat(localPath)
	if err == nil {
		fc.policy.CacheValid(localPath)

		if info.Mode() != options.Mode {
			err = os.Chmod(localPath, options.Mode)
			if err != nil {
				log.Err(
					"FileCache::Chmod : error changing mode on the cached path %s [%s]",
					localPath,
					err.Error(),
				)
				return err
			}
		}
	}

	return nil
}

// Chown : Update the file with its new owner and group
func (fc *FileCache) Chown(options internal.ChownOptions) error {
	log.Trace("FileCache::Chown : Change owner of path %s", options.Name)

	flock := fc.fileLocks.Get(options.Name)
	flock.Lock()
	defer flock.Unlock()

	// Update the file in cloud storage
	err := fc.NextComponent().Chown(options)
	err = fc.validateStorageError(options.Name, err, "Chown", false)
	if err != nil {
		log.Err("FileCache::Chown : %s failed to change owner [%s]", options.Name, err.Error())
		return err
	}

	// Update the owner and group of the file in the local cache
	localPath := filepath.Join(fc.tmpPath, options.Name)
	_, err = os.Stat(localPath)
	if err == nil {
		fc.policy.CacheValid(localPath)

		if runtime.GOOS != "windows" {
			err = os.Chown(localPath, options.Owner, options.Group)
			if err != nil {
				log.Err(
					"FileCache::Chown : error changing owner on the cached path %s [%s]",
					localPath,
					err.Error(),
				)
				return err
			}
		}
	}

	return nil
}

func (fc *FileCache) FileUsed(name string) error {
	// Update the owner and group of the file in the local cache
	localPath := filepath.Join(fc.tmpPath, name)
	fc.policy.CacheValid(localPath)
	return nil
}

// ------------------------- Factory -------------------------------------------

// Pipeline will call this method to create your object, initialize your variables here
// << DO NOT DELETE ANY AUTO GENERATED CODE HERE >>
func NewFileCacheComponent() internal.Component {
	comp := &FileCache{
		fileLocks:          common.NewLockMap(),
		activeWindowsMutex: &sync.Mutex{},
	}
	comp.SetName(compName)
	config.AddConfigChangeEventListener(comp)
	return comp
}

// On init register this component to pipeline and supply your constructor
func init() {
	internal.AddComponent(compName, NewFileCacheComponent)
}<|MERGE_RESOLUTION|>--- conflicted
+++ resolved
@@ -262,27 +262,13 @@
 		log.Crit("FileCache::Configure : Direct IO mode enabled, cache timeout is set to 0")
 	}
 
-<<<<<<< HEAD
 	fc.allowNonEmpty = conf.AllowNonEmpty
 	fc.policyTrace = conf.EnablePolicyTrace
 	fc.offloadIO = conf.OffloadIO
 	fc.syncToFlush = conf.SyncToFlush
 	fc.syncToDelete = !conf.SyncNoOp
 	fc.refreshSec = conf.RefreshSec
-	fc.hardLimit = conf.HardLimit
-=======
-	if config.IsSet(compName + ".empty-dir-check") {
-		c.allowNonEmpty = !conf.EmptyDirCheck
-	} else {
-		c.allowNonEmpty = conf.AllowNonEmpty
-	}
-	c.policyTrace = conf.EnablePolicyTrace
-	c.offloadIO = conf.OffloadIO
-	c.syncToFlush = conf.SyncToFlush
-	c.syncToDelete = !conf.SyncNoOp
-	c.refreshSec = conf.RefreshSec
-	c.hardLimit = true
->>>>>>> 4e933405
+	fc.hardLimit = true
 
 	err = config.UnmarshalKey("lazy-write", &fc.lazyWrite)
 	if err != nil {
@@ -367,12 +353,11 @@
 		log.Warn("Sync will upload current contents of file.")
 	}
 	if config.IsSet(compName + ".hard-limit") {
-		c.hardLimit = conf.HardLimit
-	}
-
-<<<<<<< HEAD
+		fc.hardLimit = conf.HardLimit
+	}
+
 	fc.diskHighWaterMark = 0
-	if conf.HardLimit && conf.MaxSizeMB != 0 {
+	if fc.hardLimit && conf.MaxSizeMB != 0 {
 		fc.diskHighWaterMark = (((conf.MaxSizeMB * MB) * float64(cacheConfig.highThreshold)) / 100)
 	}
 
@@ -443,15 +428,6 @@
 		fc.mountPath,
 		len(fc.schedule),
 	)
-=======
-	c.diskHighWaterMark = 0
-	if c.hardLimit && c.maxCacheSize != 0 {
-		c.diskHighWaterMark = (((c.maxCacheSize * MB) * float64(cacheConfig.highThreshold)) / 100)
-	}
-
-	log.Crit("FileCache::Configure : create-empty %t, cache-timeout %d, tmp-path %s, max-size-mb %d, high-mark %d, low-mark %d, refresh-sec %v, max-eviction %v, hard-limit %v, policy %s, allow-non-empty-temp %t, cleanup-on-start %t, policy-trace %t, offload-io %t, sync-to-flush %t, ignore-sync %t, defaultPermission %v, diskHighWaterMark %v, maxCacheSize %v, mountPath %v",
-		c.createEmptyFile, int(c.cacheTimeout), c.tmpPath, int(c.maxCacheSize), int(cacheConfig.highThreshold), int(cacheConfig.lowThreshold), c.refreshSec, cacheConfig.maxEviction, c.hardLimit, conf.Policy, c.allowNonEmpty, conf.CleanupOnStart, c.policyTrace, c.offloadIO, c.syncToFlush, c.syncToDelete, c.defaultPermission, c.diskHighWaterMark, c.maxCacheSize, c.mountPath)
->>>>>>> 4e933405
 
 	return nil
 }
@@ -494,15 +470,9 @@
 		maxEviction:   conf.MaxEviction,
 		highThreshold: float64(conf.HighThreshold),
 		lowThreshold:  float64(conf.LowThreshold),
-<<<<<<< HEAD
 		cacheTimeout:  uint32(fc.cacheTimeout),
 		maxSizeMB:     conf.MaxSizeMB,
 		fileLocks:     fc.fileLocks,
-=======
-		cacheTimeout:  uint32(c.cacheTimeout),
-		maxSizeMB:     c.maxCacheSize,
-		fileLocks:     c.fileLocks,
->>>>>>> 4e933405
 		policyTrace:   conf.EnablePolicyTrace,
 	}
 
@@ -1193,26 +1163,6 @@
 		}
 
 		if fileSize > 0 {
-<<<<<<< HEAD
-=======
-			if fc.diskHighWaterMark != 0 {
-				currSize, err := common.GetUsage(fc.tmpPath)
-				if err != nil {
-					log.Err("FileCache::OpenFile : error getting current usage of cache [%s]", err.Error())
-				} else {
-					if (currSize + float64(fileSize)) > fc.diskHighWaterMark {
-						log.Err("FileCache::OpenFile : cache size limit reached [%f] failed to open %s", currSize, options.Name)
-						_ = f.Close()
-						err = os.Remove(localPath)
-						if err != nil {
-							log.Err("FileCache::OpenFile : Failed to remove file %s [%s]", localPath, err.Error())
-						}
-						return nil, syscall.ENOSPC
-					}
-				}
-
-			}
->>>>>>> 4e933405
 			// Download/Copy the file from storage to the local file.
 			// We pass a count of 0 to get the entire object
 			err = fc.NextComponent().CopyToFile(
@@ -1230,16 +1180,15 @@
 					err.Error(),
 				)
 				_ = f.Close()
-<<<<<<< HEAD
-				_ = os.Remove(localPath)
-				return err
-=======
 				err = os.Remove(localPath)
 				if err != nil {
-					log.Err("FileCache::OpenFile : Failed to remove file %s [%s]", localPath, err.Error())
+					log.Err(
+						"FileCache::OpenFile : Failed to remove file %s [%s]",
+						localPath,
+						err.Error(),
+					)
 				}
-				return nil, err
->>>>>>> 4e933405
+				return err
 			}
 		}
 
