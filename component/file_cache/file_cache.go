/*
   Licensed under the MIT License <http://opensource.org/licenses/MIT>.

   Copyright © 2023-2024 Seagate Technology LLC and/or its Affiliates
   Copyright © 2020-2024 Microsoft Corporation. All rights reserved.

   Permission is hereby granted, free of charge, to any person obtaining a copy
   of this software and associated documentation files (the "Software"), to deal
   in the Software without restriction, including without limitation the rights
   to use, copy, modify, merge, publish, distribute, sublicense, and/or sell
   copies of the Software, and to permit persons to whom the Software is
   furnished to do so, subject to the following conditions:

   The above copyright notice and this permission notice shall be included in all
   copies or substantial portions of the Software.

   THE SOFTWARE IS PROVIDED "AS IS", WITHOUT WARRANTY OF ANY KIND, EXPRESS OR
   IMPLIED, INCLUDING BUT NOT LIMITED TO THE WARRANTIES OF MERCHANTABILITY,
   FITNESS FOR A PARTICULAR PURPOSE AND NONINFRINGEMENT. IN NO EVENT SHALL THE
   AUTHORS OR COPYRIGHT HOLDERS BE LIABLE FOR ANY CLAIM, DAMAGES OR OTHER
   LIABILITY, WHETHER IN AN ACTION OF CONTRACT, TORT OR OTHERWISE, ARISING FROM,
   OUT OF OR IN CONNECTION WITH THE SOFTWARE OR THE USE OR OTHER DEALINGS IN THE
   SOFTWARE
*/

package file_cache

import (
	"context"
	"fmt"
	"io"
	"io/fs"
	"os"
	"path/filepath"
	"runtime"
	"strings"
	"sync"
	"syscall"

	"github.com/Seagate/cloudfuse/common"
	"github.com/Seagate/cloudfuse/common/config"
	"github.com/Seagate/cloudfuse/common/log"
	"github.com/Seagate/cloudfuse/internal"
	"github.com/Seagate/cloudfuse/internal/handlemap"
	"github.com/Seagate/cloudfuse/internal/stats_manager"

	"github.com/spf13/cobra"
)

// Common structure for Component
type FileCache struct {
	internal.BaseComponent

	tmpPath   string
	fileLocks *common.LockMap
	policy    cachePolicy

	createEmptyFile bool
	allowNonEmpty   bool
	cacheTimeout    float64
	cleanupOnStart  bool
	policyTrace     bool
	missedChmodList sync.Map
	mountPath       string
	allowOther      bool
	offloadIO       bool
	syncToFlush     bool
	syncToDelete    bool
	maxCacheSize    float64

	defaultPermission os.FileMode

	refreshSec        uint32
	hardLimit         bool
	diskHighWaterMark float64

	lazyWrite    bool
	fileCloseOpt sync.WaitGroup
}

// Structure defining your config parameters
type FileCacheOptions struct {
	// e.g. var1 uint32 `config:"var1"`
	TmpPath string `config:"path" yaml:"path,omitempty"`
	Policy  string `config:"policy" yaml:"policy,omitempty"`

	Timeout     uint32 `config:"timeout-sec" yaml:"timeout-sec,omitempty"`
	MaxEviction uint32 `config:"max-eviction" yaml:"max-eviction,omitempty"`

	MaxSizeMB     float64 `config:"max-size-mb" yaml:"max-size-mb,omitempty"`
	HighThreshold uint32  `config:"high-threshold" yaml:"high-threshold,omitempty"`
	LowThreshold  uint32  `config:"low-threshold" yaml:"low-threshold,omitempty"`

	CreateEmptyFile bool `config:"create-empty-file" yaml:"create-empty-file,omitempty"`
	AllowNonEmpty   bool `config:"allow-non-empty-temp" yaml:"allow-non-empty-temp,omitempty"`
	CleanupOnStart  bool `config:"cleanup-on-start" yaml:"cleanup-on-start,omitempty"`

	EnablePolicyTrace bool `config:"policy-trace" yaml:"policy-trace,omitempty"`
	OffloadIO         bool `config:"offload-io" yaml:"offload-io,omitempty"`

	// v1 support
	V1Timeout     uint32 `config:"file-cache-timeout-in-seconds" yaml:"-"`
	EmptyDirCheck bool   `config:"empty-dir-check" yaml:"-"`
	SyncToFlush   bool   `config:"sync-to-flush" yaml:"sync-to-flush"`
	SyncNoOp      bool   `config:"ignore-sync" yaml:"ignore-sync,omitempty"`

	RefreshSec uint32 `config:"refresh-sec" yaml:"refresh-sec,omitempty"`
	HardLimit  bool   `config:"hard-limit" yaml:"hard-limit,omitempty"`
}

const (
	compName                = "file_cache"
	defaultMaxEviction      = 5000
	defaultMaxThreshold     = 80
	defaultMinThreshold     = 60
	defaultFileCacheTimeout = 120
	defaultCacheUpdateCount = 100
	MB                      = 1024 * 1024
)

/*
	In file cache, all calls to Open or OpenFile are done by the implementation in common,
	rather than by calling os.Open or os.OpenFile. This is due to an issue on Windows, where
	the implementation in os is not correct.

	If we are on Windows, we need to use our custom OpenFile or Open function which allows a file
	in the file cache to be deleted and renamed when open, which our codebase relies on.
	See the following issue to see why we need to do this ourselves
	https://github.com/golang/go/issues/32088
*/

// Verification to check satisfaction criteria with Component Interface
var _ internal.Component = &FileCache{}

var fileCacheStatsCollector *stats_manager.StatsCollector

func (c *FileCache) Name() string {
	return compName
}

func (c *FileCache) SetName(name string) {
	c.BaseComponent.SetName(name)
}

func (c *FileCache) SetNextComponent(nc internal.Component) {
	c.BaseComponent.SetNextComponent(nc)
}

func (c *FileCache) Priority() internal.ComponentPriority {
	return internal.EComponentPriority.LevelMid()
}

// Start : Pipeline calls this method to start the component functionality
//
//	this shall not block the call otherwise pipeline will not start
func (c *FileCache) Start(ctx context.Context) error {
	log.Trace("Starting component : %s", c.Name())

	if c.cleanupOnStart {
		err := c.TempCacheCleanup()
		if err != nil {
			return fmt.Errorf("error in %s error [fail to cleanup temp cache]", c.Name())
		}
	}

	if c.policy == nil {
		return fmt.Errorf("config error in %s error [cache policy missing]", c.Name())
	}

	err := c.policy.StartPolicy()
	if err != nil {
		return fmt.Errorf("config error in %s error [fail to start policy]", c.Name())
	}

	// create stats collector for file cache
	fileCacheStatsCollector = stats_manager.NewStatsCollector(c.Name())
	log.Debug("Starting file cache stats collector")

	return nil
}

// Stop : Stop the component functionality and kill all threads started
func (c *FileCache) Stop() error {
	log.Trace("Stopping component : %s", c.Name())

	// Wait for all async upload to complete if any
	if c.lazyWrite {
		log.Info("FileCache::Stop : Waiting for async close to complete")
		c.fileCloseOpt.Wait()
	}

	_ = c.policy.ShutdownPolicy()
	if !c.allowNonEmpty {
		_ = c.TempCacheCleanup()
	}

	fileCacheStatsCollector.Destroy()

	return nil
}

func (c *FileCache) TempCacheCleanup() error {
	// TODO : Cleanup temp cache dir before exit
	if !isLocalDirEmpty(c.tmpPath) {
		log.Err("FileCache::TempCacheCleanup : Cleaning up temp directory %s", c.tmpPath)

		dirents, err := os.ReadDir(c.tmpPath)
		if err != nil {
			return nil
		}

		for _, entry := range dirents {
			localPath := common.JoinUnixFilepath(c.tmpPath, entry.Name())
			err = os.RemoveAll(localPath)
			if err != nil {
				log.Warn("FileCache::TempCacheCleanup : os.RemoveAll(%s) failed [%v]", localPath, err)
			}
		}
	}

	return nil
}

// Configure : Pipeline will call this method after constructor so that you can read config and initialize yourself
//
//	Return failure if any config is not valid to exit the process
func (c *FileCache) Configure(_ bool) error {
	log.Trace("FileCache::Configure : %s", c.Name())

	conf := FileCacheOptions{}
	conf.SyncToFlush = true
	err := config.UnmarshalKey(compName, &conf)
	if err != nil {
		log.Err("FileCache: config error [invalid config attributes]")
		return fmt.Errorf("config error in %s [%s]", c.Name(), err.Error())
	}

	c.createEmptyFile = conf.CreateEmptyFile
	if config.IsSet(compName + ".file-cache-timeout-in-seconds") {
		c.cacheTimeout = float64(conf.V1Timeout)
	} else if config.IsSet(compName + ".timeout-sec") {
		c.cacheTimeout = float64(conf.Timeout)
	} else {
		c.cacheTimeout = float64(defaultFileCacheTimeout)
	}
	if config.IsSet(compName + ".empty-dir-check") {
		c.allowNonEmpty = !conf.EmptyDirCheck
	} else {
		c.allowNonEmpty = conf.AllowNonEmpty
	}
	c.cleanupOnStart = conf.CleanupOnStart
	c.policyTrace = conf.EnablePolicyTrace
	c.offloadIO = conf.OffloadIO
	c.maxCacheSize = conf.MaxSizeMB
	c.syncToFlush = conf.SyncToFlush
	c.syncToDelete = !conf.SyncNoOp
	c.refreshSec = conf.RefreshSec
	c.hardLimit = conf.HardLimit

	err = config.UnmarshalKey("lazy-write", &c.lazyWrite)
	if err != nil {
		log.Err("FileCache: config error [unable to obtain lazy-write]")
		return fmt.Errorf("config error in %s [%s]", c.Name(), err.Error())
	}

	c.tmpPath = common.ExpandPath(conf.TmpPath)
	if c.tmpPath == "" {
		log.Err("FileCache: config error [tmp-path not set]")
		return fmt.Errorf("config error in %s error [tmp-path not set]", c.Name())
	}

	err = config.UnmarshalKey("mount-path", &c.mountPath)
	if err == nil && c.mountPath == c.tmpPath {
		log.Err("FileCache: config error [tmp-path is same as mount path]")
		return fmt.Errorf("config error in %s error [tmp-path is same as mount path]", c.Name())
	}

	// Extract values from 'conf' and store them as you wish here
	_, err = os.Stat(c.tmpPath)
	if os.IsNotExist(err) {
		log.Err("FileCache: config error [tmp-path does not exist. attempting to create tmp-path.]")
		err := os.MkdirAll(c.tmpPath, os.FileMode(0755))
		if err != nil {
			log.Err("FileCache: config error creating directory after clean [%s]", err.Error())
			return fmt.Errorf("config error in %s [%s]", c.Name(), err.Error())
		}
	}

	if !isLocalDirEmpty(c.tmpPath) && !c.allowNonEmpty {
		log.Err("FileCache: config error %s directory is not empty", c.tmpPath)
		return fmt.Errorf("config error in %s [%s]", c.Name(), "temp directory not empty")
	}

	err = config.UnmarshalKey("allow-other", &c.allowOther)
	if err != nil {
		log.Err("FileCache::Configure : config error [unable to obtain allow-other]")
		return fmt.Errorf("config error in %s [%s]", c.Name(), err.Error())
	}

	if c.allowOther {
		c.defaultPermission = common.DefaultAllowOtherPermissionBits
	} else {
		c.defaultPermission = common.DefaultFilePermissionBits
	}

	cacheConfig := c.GetPolicyConfig(conf)

	switch strings.ToLower(conf.Policy) {
	case "lru":
		c.policy = NewLRUPolicy(cacheConfig)
	case "lfu":
		c.policy = NewLFUPolicy(cacheConfig)
	default:
		log.Info("FileCache::Configure : Using default eviction policy")
		c.policy = NewLRUPolicy(cacheConfig)
	}

	if c.policy == nil {
		log.Err("FileCache::Configure : failed to create cache eviction policy")
		return fmt.Errorf("config error in %s [%s]", c.Name(), "failed to create cache policy")
	}

	if config.IsSet(compName + ".background-download") {
		log.Warn("unsupported v1 CLI parameter: background-download is not supported in cloudfuse. Consider using the streaming component.")
	}
	if config.IsSet(compName + ".cache-poll-timeout-msec") {
		log.Warn("unsupported v1 CLI parameter: cache-poll-timeout-msec is not supported in cloudfuse. Polling occurs every timeout interval.")
	}
	if config.IsSet(compName + ".upload-modified-only") {
		log.Warn("unsupported v1 CLI parameter: upload-modified-only is always true in cloudfuse.")
	}
	if config.IsSet(compName + ".sync-to-flush") {
		log.Warn("Sync will upload current contents of file.")
	}

	c.diskHighWaterMark = 0
	if conf.HardLimit && conf.MaxSizeMB != 0 {
		c.diskHighWaterMark = (((conf.MaxSizeMB * MB) * float64(cacheConfig.highThreshold)) / 100)
	}

	log.Info("FileCache::Configure : create-empty %t, cache-timeout %d, tmp-path %s, max-size-mb %d, high-mark %d, low-mark %d, refresh-sec %v, max-eviction %v, hard-limit %v, policy %s, allow-non-empty-temp %t, cleanup-on-start %t, policy-trace %t, offload-io %t, sync-to-flush %t, ignore-sync %t, defaultPermission %v, diskHighWaterMark %v, maxCacheSize %v, mountPath %v",
		c.createEmptyFile, int(c.cacheTimeout), c.tmpPath, int(cacheConfig.maxSizeMB), int(cacheConfig.highThreshold), int(cacheConfig.lowThreshold), c.refreshSec, cacheConfig.maxEviction, c.hardLimit, conf.Policy, c.allowNonEmpty, c.cleanupOnStart, c.policyTrace, c.offloadIO, c.syncToFlush, c.syncToDelete, c.defaultPermission, c.diskHighWaterMark, c.maxCacheSize, c.mountPath)

	return nil
}

// OnConfigChange : If component has registered, on config file change this method is called
func (c *FileCache) OnConfigChange() {
	log.Trace("FileCache::OnConfigChange : %s", c.Name())

	conf := FileCacheOptions{}
	conf.SyncToFlush = true
	err := config.UnmarshalKey(compName, &conf)
	if err != nil {
		log.Err("FileCache: config error [invalid config attributes]")
	}

	c.createEmptyFile = conf.CreateEmptyFile
	c.cacheTimeout = float64(conf.Timeout)
	c.policyTrace = conf.EnablePolicyTrace
	c.offloadIO = conf.OffloadIO
	c.maxCacheSize = conf.MaxSizeMB
	c.syncToFlush = conf.SyncToFlush
	c.syncToDelete = !conf.SyncNoOp
	_ = c.policy.UpdateConfig(c.GetPolicyConfig(conf))
}

func (c *FileCache) GetPolicyConfig(conf FileCacheOptions) cachePolicyConfig {
	// A user provided value of 0 doesn't make sense for MaxEviction, HighThreshold or LowThreshold.
	if conf.MaxEviction == 0 {
		conf.MaxEviction = defaultMaxEviction
	}
	if conf.HighThreshold == 0 {
		conf.HighThreshold = defaultMaxThreshold
	}
	if conf.LowThreshold == 0 {
		conf.LowThreshold = defaultMinThreshold
	}

	cacheConfig := cachePolicyConfig{
		tmpPath:       c.tmpPath,
		maxEviction:   conf.MaxEviction,
		highThreshold: float64(conf.HighThreshold),
		lowThreshold:  float64(conf.LowThreshold),
		cacheTimeout:  uint32(c.cacheTimeout),
		maxSizeMB:     conf.MaxSizeMB,
		fileLocks:     c.fileLocks,
		policyTrace:   conf.EnablePolicyTrace,
	}

	return cacheConfig
}

// isLocalDirEmpty: Whether or not the local directory is empty.
func isLocalDirEmpty(path string) bool {
	f, _ := common.Open(path)
	defer f.Close()

	_, err := f.Readdirnames(1)
	return err == io.EOF
}

// invalidateDirectory: Recursively invalidates a directory in the file cache.
func (fc *FileCache) invalidateDirectory(name string) {
	log.Trace("FileCache::invalidateDirectory : %s", name)

	localPath := filepath.Join(fc.tmpPath, name)
	_, err := os.Stat(localPath)
	if os.IsNotExist(err) {
		log.Info("FileCache::invalidateDirectory : %s does not exist in local cache.", name)
		return
	} else if err != nil {
		log.Debug("FileCache::invalidateDirectory : %s stat err [%s].", name, err.Error())
		return
	}
	// TODO : wouldn't this cause a race condition? a thread might get the lock before we purge - and the file would be non-existent
	// WalkDir goes through the tree in lexical order so 'dir' always comes before 'dir/file'
	// Save the paths in lexical order and delete them in reverse order so folders are deleted after their children
	var pathsToPurge []string
	err = filepath.WalkDir(localPath, func(path string, d fs.DirEntry, err error) error {
		if err == nil && d != nil {
			pathsToPurge = append(pathsToPurge, path)
		}
		return nil
	})
	for i := len(pathsToPurge) - 1; i >= 0; i-- {
		log.Debug("FileCache::invalidateDirectory : %s getting removed from cache", pathsToPurge[i])
		fc.policy.CachePurge(pathsToPurge[i])
	}

	if err != nil {
		log.Debug("FileCache::invalidateDirectory : Failed to iterate directory %s [%s].", localPath, err.Error())
		return
	}
}

// Note: The primary purpose of the file cache is to keep track of files that are opened by the user.
// So we do not need to support some APIs like Create Directory since the file cache will manage
// creating local directories as needed.

// DeleteDir: Recursively invalidate the directory and its children
func (fc *FileCache) DeleteDir(options internal.DeleteDirOptions) error {
	log.Trace("FileCache::DeleteDir : %s", options.Name)

	err := fc.NextComponent().DeleteDir(options)
	if err != nil {
		log.Err("FileCache::DeleteDir : %s failed", options.Name)
		// There is a chance that meta file for directory was not created in which case
		// rest api delete will fail while we still need to cleanup the local cache for the same
	}

	go fc.invalidateDirectory(options.Name)
	return err
}

// StreamDir : Add local files to the list retrieved from storage container
func (fc *FileCache) StreamDir(options internal.StreamDirOptions) ([]*internal.ObjAttr, string, error) {
	// For stream directory, there are three different child path situations we have to potentially handle.
	// 1. Path in storage but not in local cache
	// 2. Path not in storage but in local cache (this could happen if we recently created the file [and are currently writing to it]) (also supports immutable containers)
	// 3. Path in storage and in local cache (this could result in dirty properties on the service if we recently wrote to the file)

	// To cover case 1, grab all entries from storage
	attrs, token, err := fc.NextComponent().StreamDir(options)
	if err != nil {
		return attrs, token, err
	}

	// Get files from local cache
	localPath := common.JoinUnixFilepath(fc.tmpPath, options.Name)
	dirents, err := os.ReadDir(localPath)
	if err != nil {
		return attrs, token, nil
	}

	i := 0 // Index for cloud
	j := 0 // Index for local cache

	// Iterate through attributes from cloud and local cache, adding the elements in order alphabetically
	for i < len(attrs) && j < len(dirents) {
		attr := attrs[i]
		dirent := dirents[j]

		if attr.Name < dirent.Name() {
			i++
		} else if attr.Name > dirent.Name() {
			j++
		} else {
			// Case 3: Item is in both local cache and cloud
			if !attr.IsDir() && !fc.fileLocks.Locked(attr.Path) {
				info, err := dirent.Info()

				if err == nil {
					attr.Mtime = info.ModTime()
					attr.Size = info.Size()
				}
			}
			i++
			j++
		}
	}

	// Case 2: file is only in local cache
	if token == "" {
		for _, entry := range dirents {
			entryPath := common.JoinUnixFilepath(options.Name, entry.Name())
			if !entry.IsDir() && !fc.fileLocks.Locked(entryPath) {
				// This is an overhead for streamdir for now
				// As list is paginated we have no way to know whether this particular item exists both in local cache
				// and container or not. So we rely on getAttr to tell if entry was cached then it exists in cloud storage too
				// If entry does not exists on storage then only return a local item here.
				_, err := fc.NextComponent().GetAttr(internal.GetAttrOptions{Name: entryPath})
				if err != nil && (err == syscall.ENOENT || os.IsNotExist(err)) {
					info, err := entry.Info() // Grab local cache attributes
					// If local file is not locked then only use its attributes otherwise rely on container attributes
					if err == nil {
						// Case 2 (file only in local cache) so create a new attributes and add them to the storage attributes
						log.Debug("FileCache::StreamDir : serving %s from local cache", entryPath)
						attr := newObjAttr(entryPath, info)
						attrs = append(attrs, attr)
					}
				}
			}
		}
	}

	return attrs, token, err
}

// IsDirEmpty: Whether or not the directory is empty
func (fc *FileCache) IsDirEmpty(options internal.IsDirEmptyOptions) bool {
	log.Trace("FileCache::IsDirEmpty : %s", options.Name)

	// If the directory does not exist locally then call the next component
	localPath := common.JoinUnixFilepath(fc.tmpPath, options.Name)
	f, err := common.Open(localPath)
	if err == nil {
		log.Debug("FileCache::IsDirEmpty : %s found in local cache", options.Name)

		// Check local cache directory is empty or not
		path, err := f.Readdirnames(1)

		// If the local directory has a path in it, it is likely due to !createEmptyFile.
		if err == nil && !fc.createEmptyFile && len(path) > 0 {
			log.Debug("FileCache::IsDirEmpty : %s had a subpath in the local cache (%s)", options.Name, path[0])
			return false
		}

		// If there are files in local cache then don't allow deletion of directory
		if err != io.EOF {
			// Local directory is not empty fail the call
			log.Debug("FileCache::IsDirEmpty : %s was not empty in local cache", options.Name)
			return false
		}
	} else if os.IsNotExist(err) {
		// Not found in local cache so check with container
		log.Debug("FileCache::IsDirEmpty : %s not found in local cache", options.Name)
	} else {
		// Unknown error, check with container
		log.Err("FileCache::IsDirEmpty : %s failed while checking local cache [%s]", options.Name, err.Error())
	}

	log.Debug("FileCache::IsDirEmpty : %s checking with container", options.Name)
	return fc.NextComponent().IsDirEmpty(options)
}

// RenameDir: Recursively invalidate the source directory and its children
func (fc *FileCache) RenameDir(options internal.RenameDirOptions) error {
	log.Trace("FileCache::RenameDir : src=%s, dst=%s", options.Src, options.Dst)

	err := fc.NextComponent().RenameDir(options)
	if err != nil {
		log.Err("FileCache::RenameDir : error %s [%s]", options.Src, err.Error())
		return err
	}

	go fc.invalidateDirectory(options.Src)
	// TLDR: Dst is guaranteed to be non-existent or empty.
	// Note: We do not need to invalidate Dst due to the logic in our FUSE connector, see comments there.
	return nil
}

// CreateFile: Create the file in local cache.
func (fc *FileCache) CreateFile(options internal.CreateFileOptions) (*handlemap.Handle, error) {
	//defer exectime.StatTimeCurrentBlock("FileCache::CreateFile")()
	log.Trace("FileCache::CreateFile : name=%s, mode=%d", options.Name, options.Mode)

	flock := fc.fileLocks.Get(options.Name)
	flock.Lock()
	defer flock.Unlock()

	// createEmptyFile was added to optionally support immutable containers. If customers do not care about immutability they can set this to true.
	if fc.createEmptyFile {
		// We tried moving CreateFile to a separate thread for better perf.
		// However, before it is created in cloud storage, if GetAttr is called, the call will fail since the file
		// does not exist in cloud storage yet, failing the whole CreateFile sequence in FUSE.
		newF, err := fc.NextComponent().CreateFile(options)
		if err != nil {
			log.Err("FileCache::CreateFile : Failed to create file %s", options.Name)
			return nil, err
		}
		newF.GetFileObject().Close()
	}

	// Create the file in local cache
	localPath := common.JoinUnixFilepath(fc.tmpPath, options.Name)
	fc.policy.CacheValid(localPath)

	err := os.MkdirAll(filepath.Dir(localPath), fc.defaultPermission)
	if err != nil {
		log.Err("FileCache::CreateFile : unable to create local directory %s [%s]", options.Name, err.Error())
		return nil, err
	}

	// Open the file and grab a shared lock to prevent deletion by the cache policy.
	f, err := common.OpenFile(localPath, os.O_RDWR|os.O_CREATE|os.O_TRUNC, options.Mode)
	if err != nil {
		log.Err("FileCache::CreateFile : error opening local file %s [%s]", options.Name, err.Error())
		return nil, err
	}
	// The user might change permissions WHILE creating the file therefore we need to account for that
	if options.Mode != common.DefaultFilePermissionBits {
		fc.missedChmodList.LoadOrStore(options.Name, true)
	}

	// Increment the handle count in this lock item as there is one handle open for this now
	flock.Inc()

	handle := handlemap.NewHandle(options.Name)
	handle.UnixFD = uint64(f.Fd())

	if !fc.offloadIO {
		handle.Flags.Set(handlemap.HandleFlagCached)
	}
	log.Info("FileCache::CreateFile : file=%s, fd=%d", options.Name, f.Fd())

	handle.SetFileObject(f)

	// If an empty file is created in cloud storage then there is no need to upload if FlushFile is called immediately after CreateFile.
	if !fc.createEmptyFile {
		handle.Flags.Set(handlemap.HandleFlagDirty)
	}

	return handle, nil
}

// Validate that storage 404 errors truly correspond to Does Not Exist.
// path: the storage path
// err: the storage error
// method: the caller method name
// recoverable: whether or not case 2 is recoverable on flush/close of the file
func (fc *FileCache) validateStorageError(path string, err error, method string, recoverable bool) error {
	// For methods that take in file name, the goal is to update the path in cloud storage and the local cache.
	// See comments in GetAttr for the different situations we can run into. This specifically handles case 2.
	if err != nil {
		if err == syscall.ENOENT || os.IsNotExist(err) {
			log.Debug("FileCache::%s : %s does not exist in cloud storage", method, path)
			if !fc.createEmptyFile {
				// Check if the file exists in the local cache
				// (policy might not think the file exists if the file is merely marked for eviction and not actually evicted yet)
				localPath := common.JoinUnixFilepath(fc.tmpPath, path)
				_, err := os.Stat(localPath)
				if os.IsNotExist(err) { // If the file is not in the local cache, then the file does not exist.
					log.Err("FileCache::%s : %s does not exist in local cache", method, path)
					return syscall.ENOENT
				} else {
					if !recoverable {
						log.Err("FileCache::%s : %s has not been closed/flushed yet, unable to recover this operation on close", method, path)
						return syscall.EIO
					} else {
						log.Info("FileCache::%s : %s has not been closed/flushed yet, we can recover this operation on close", method, path)
						return nil
					}
				}
			}
		} else {
			return err
		}
	}
	return nil
}

// DeleteFile: Invalidate the file in local cache.
func (fc *FileCache) DeleteFile(options internal.DeleteFileOptions) error {
	log.Trace("FileCache::DeleteFile : name=%s", options.Name)

	flock := fc.fileLocks.Get(options.Name)
	flock.Lock()
	defer flock.Unlock()

	err := fc.NextComponent().DeleteFile(options)
	err = fc.validateStorageError(options.Name, err, "DeleteFile", false)
	if err != nil {
		log.Err("FileCache::DeleteFile : error  %s [%s]", options.Name, err.Error())
		return err
	}

	localPath := common.JoinUnixFilepath(fc.tmpPath, options.Name)
	err = deleteFile(localPath)
	if err != nil && !os.IsNotExist(err) {
		log.Err("FileCache::DeleteFile : failed to delete local file %s [%s]", localPath, err.Error())
	}

	fc.policy.CachePurge(localPath)

	return nil
}

// OpenFile: Makes the file available in the local cache for further file operations.
func (fc *FileCache) OpenFile(options internal.OpenFileOptions) (*handlemap.Handle, error) {
	log.Trace("FileCache::OpenFile : name=%s, flags=%d, mode=%s", options.Name, options.Flags, options.Mode)

	localPath := common.JoinUnixFilepath(fc.tmpPath, options.Name)
	var f *os.File
	var err error

	flock := fc.fileLocks.Get(options.Name)
	flock.Lock()
	defer flock.Unlock()

	fc.policy.CacheValid(localPath)
	downloadRequired, fileExists, attr, err := fc.isDownloadRequired(localPath, options.Name, flock)

	// return err in case of authorization permission mismatch
	if err != nil && err == syscall.EACCES {
		return nil, err
	}

	if downloadRequired {
		log.Debug("FileCache::OpenFile : Need to download %s", options.Name)

		fileSize := int64(0)
		if attr != nil {
			fileSize = int64(attr.Size)
		}

		if fileExists {
			log.Debug("FileCache::OpenFile : Delete cached file %s", options.Name)

			err := deleteFile(localPath)
			if err != nil && !os.IsNotExist(err) {
				log.Err("FileCache::OpenFile : Failed to delete old file %s", options.Name)
			}
		} else {
			// Create the file if if doesn't already exist.
			err := os.MkdirAll(filepath.Dir(localPath), fc.defaultPermission)
			if err != nil {
				log.Err("FileCache::OpenFile : error creating directory structure for file %s [%s]", options.Name, err.Error())
				return nil, err
			}
		}

		// Open the file in write mode.
		f, err = common.OpenFile(localPath, os.O_CREATE|os.O_RDWR, options.Mode)
		if err != nil {
			log.Err("FileCache::OpenFile : error creating new file %s [%s]", options.Name, err.Error())
			return nil, err
		}

		if options.Flags&os.O_TRUNC != 0 {
			fileSize = 0
		}

		if fileSize > 0 {
			if fc.diskHighWaterMark != 0 {
				currSize, err := common.GetUsage(fc.tmpPath)
				if err != nil {
					log.Err("FileCache::OpenFile : error getting current usage of cache [%s]", err.Error())
				} else {
					if (currSize + float64(fileSize)) > fc.diskHighWaterMark {
						log.Err("FileCache::OpenFile : cache size limit reached [%f] failed to open %s", fc.maxCacheSize, options.Name)
						return nil, syscall.ENOSPC
					}
				}

			}
			// Download/Copy the file from storage to the local file.
			// We pass a count of 0 to get the entire object
			err = fc.NextComponent().CopyToFile(
				internal.CopyToFileOptions{
					Name:   options.Name,
					Offset: 0,
					Count:  0,
					File:   f,
				})
			if err != nil {
				// File was created locally and now download has failed so we need to delete it back from local cache
				log.Err("FileCache::OpenFile : error downloading file from storage %s [%s]", options.Name, err.Error())
				_ = f.Close()
				_ = os.Remove(localPath)
				return nil, err
			}
		}

		// Update the last download time of this file
		flock.SetDownloadTime()

		log.Debug("FileCache::OpenFile : Download of %s is complete", options.Name)
		f.Close()

		// After downloading the file, update the modified times and mode of the file.
		fileMode := fc.defaultPermission
		if attr != nil && !attr.IsModeDefault() {
			fileMode = attr.Mode
		}

		// If user has selected some non default mode in config then every local file shall be created with that mode only
		err = os.Chmod(localPath, fileMode)
		if err != nil {
			log.Err("FileCache::OpenFile : Failed to change mode of file %s [%s]", options.Name, err.Error())
		}
		// TODO: When chown is supported should we update that?

		if attr != nil {
			// chtimes shall be the last api otherwise calling chmod/chown will update the last change time
			err = os.Chtimes(localPath, attr.Atime, attr.Mtime)
			if err != nil {
				log.Err("FileCache::OpenFile : Failed to change times of file %s [%s]", options.Name, err.Error())
			}
		}

		fileCacheStatsCollector.UpdateStats(stats_manager.Increment, dlFiles, (int64)(1))
	} else {
		log.Debug("FileCache::OpenFile : %s will be served from cache", options.Name)
		fileCacheStatsCollector.UpdateStats(stats_manager.Increment, cacheServed, (int64)(1))
	}

	// Open the file and grab a shared lock to prevent deletion by the cache policy.
	f, err = common.OpenFile(localPath, options.Flags, options.Mode)
	if err != nil {
		log.Err("FileCache::OpenFile : error opening cached file %s [%s]", options.Name, err.Error())
		return nil, err
	}

	// Increment the handle count in this lock item as there is one handle open for this now
	flock.Inc()

	handle := handlemap.NewHandle(options.Name)
	inf, err := f.Stat()
	if err == nil {
		handle.Size = inf.Size()
	}

	handle.UnixFD = uint64(f.Fd())
	if !fc.offloadIO {
		handle.Flags.Set(handlemap.HandleFlagCached)
	}

	log.Info("FileCache::OpenFile : file=%s, fd=%d", options.Name, f.Fd())
	handle.SetFileObject(f)

	return handle, nil
}

// CloseFile: Flush the file and invalidate it from the cache.
func (fc *FileCache) CloseFile(options internal.CloseFileOptions) error {
	// Lock the file so that while close is in progress no one can open the file again
	flock := fc.fileLocks.Get(options.Handle.Path)
	flock.Lock()

	// Async close is called so schedule the upload and return here
	fc.fileCloseOpt.Add(1)

	if !fc.lazyWrite {
		// Sync close is called so wait till the upload completes
		return fc.closeFileInternal(options, flock)
	}

	go fc.closeFileInternal(options, flock) //nolint
	return nil
}

// closeFileInternal: Actual handling of the close file goes here
func (fc *FileCache) closeFileInternal(options internal.CloseFileOptions, flock *common.LockMapItem) error {
	log.Trace("FileCache::closeFileInternal : name=%s, handle=%d", options.Handle.Path, options.Handle.ID)

	// Lock is acquired by CloseFile, at end of this method we need to unlock
	// If its async call file shall be locked till the upload completes.
	defer flock.Unlock()
	defer fc.fileCloseOpt.Done()

	localPath := common.JoinUnixFilepath(fc.tmpPath, options.Handle.Path)

	err := fc.FlushFile(internal.FlushFileOptions{Handle: options.Handle, CloseInProgress: true}) //nolint
	if err != nil {
		log.Err("FileCache::closeFileInternal : failed to flush file %s", options.Handle.Path)
		return err
	}

	f := options.Handle.GetFileObject()
	if f == nil {
		log.Err("FileCache::closeFileInternal : error [missing fd in handle object] %s", options.Handle.Path)
		return syscall.EBADF
	}

	err = f.Close()
	if err != nil {
		log.Err("FileCache::closeFileInternal : error closing file %s(%d) [%s]", options.Handle.Path, int(f.Fd()), err.Error())
		return err
	}
	flock.Dec()

	// If it is an fsync op then purge the file
	if options.Handle.Fsynced() {
<<<<<<< HEAD
		log.Trace("FileCache::CloseFile : fsync/sync op, purging %s", options.Handle.Path)
		localPath := common.JoinUnixFilepath(fc.tmpPath, options.Handle.Path)
=======
		log.Trace("FileCache::closeFileInternal : fsync/sync op, purging %s", options.Handle.Path)
		localPath := filepath.Join(fc.tmpPath, options.Handle.Path)
>>>>>>> 33008bbc

		err = deleteFile(localPath)
		if err != nil && !os.IsNotExist(err) {
			log.Err("FileCache::closeFileInternal : failed to delete local file %s [%s]", localPath, err.Error())
		}

		fc.policy.CachePurge(localPath)
		return nil
	}

	fc.policy.CacheInvalidate(localPath) // Invalidate the file from the local cache.
	return nil
}

// ReadFile: Read the local file
func (fc *FileCache) ReadFile(options internal.ReadFileOptions) ([]byte, error) {
	// The file should already be in the cache since CreateFile/OpenFile was called before and a shared lock was acquired.
	localPath := common.JoinUnixFilepath(fc.tmpPath, options.Handle.Path)
	fc.policy.CacheValid(localPath)

	f := options.Handle.GetFileObject()
	if f == nil {
		log.Err("FileCache::ReadFile : error [couldn't find fd in handle] %s", options.Handle.Path)
		return nil, syscall.EBADF
	}

	// Get file info so we know the size of data we expect to read.
	info, err := f.Stat()
	if err != nil {
		log.Err("FileCache::ReadFile : error stat %s [%s] ", options.Handle.Path, err.Error())
		return nil, err
	}
	data := make([]byte, info.Size())
	bytesRead, err := f.Read(data)

	if int64(bytesRead) != info.Size() {
		log.Err("FileCache::ReadFile : error [couldn't read entire file] %s", options.Handle.Path)
		return nil, syscall.EIO
	}

	return data, err
}

// ReadInBuffer: Read the local file into a buffer
func (fc *FileCache) ReadInBuffer(options internal.ReadInBufferOptions) (int, error) {
	//defer exectime.StatTimeCurrentBlock("FileCache::ReadInBuffer")()
	// The file should already be in the cache since CreateFile/OpenFile was called before and a shared lock was acquired.
	// log.Debug("FileCache::ReadInBuffer : Reading %v bytes from %s", len(options.Data), options.Handle.Path)

	f := options.Handle.GetFileObject()
	if f == nil {
		log.Err("FileCache::ReadInBuffer : error [couldn't find fd in handle] %s", options.Handle.Path)
		return 0, syscall.EBADF
	}

	// Read and write operations are very frequent so updating cache policy for every read is a costly operation
	// Update cache policy every 1K operations (includes both read and write) instead
	options.Handle.OptCnt++
	if (options.Handle.OptCnt % defaultCacheUpdateCount) == 0 {
		localPath := common.JoinUnixFilepath(fc.tmpPath, options.Handle.Path)
		fc.policy.CacheValid(localPath)
	}

	// Removing Pread as it is not supported on Windows
	// return syscall.Pread(options.Handle.FD(), options.Data, options.Offset)
	n, err := f.ReadAt(options.Data, options.Offset)
	// ReadAt gives an error if it reads fewer bytes than the byte array. We discard that error.
	if n < len(options.Data) && err == io.EOF {
		return n, nil
	}
	return n, err
}

// WriteFile: Write to the local file
func (fc *FileCache) WriteFile(options internal.WriteFileOptions) (int, error) {
	//defer exectime.StatTimeCurrentBlock("FileCache::WriteFile")()
	// The file should already be in the cache since CreateFile/OpenFile was called before and a shared lock was acquired.
	//log.Debug("FileCache::WriteFile : Writing %v bytes from %s", len(options.Data), options.Handle.Path)

	f := options.Handle.GetFileObject()
	if f == nil {
		log.Err("FileCache::WriteFile : error [couldn't find fd in handle] %s", options.Handle.Path)
		return 0, syscall.EBADF
	}

	if fc.diskHighWaterMark != 0 {
		currSize, err := common.GetUsage(fc.tmpPath)
		if err != nil {
			log.Err("FileCache::WriteFile : error getting current usage of cache [%s]", err.Error())
		} else {
			if (currSize + float64(len(options.Data))) > fc.diskHighWaterMark {
				log.Err("FileCache::WriteFile : cache size limit reached [%f] failed to open %s", fc.maxCacheSize, options.Handle.Path)
				return 0, syscall.ENOSPC
			}
		}
	}

	// Read and write operations are very frequent so updating cache policy for every read is a costly operation
	// Update cache policy every 1K operations (includes both read and write) instead
	options.Handle.OptCnt++
	if (options.Handle.OptCnt % defaultCacheUpdateCount) == 0 {
		localPath := common.JoinUnixFilepath(fc.tmpPath, options.Handle.Path)
		fc.policy.CacheValid(localPath)
	}

	// Removing Pwrite as it is not supported on Windows
	// bytesWritten, err := syscall.Pwrite(options.Handle.FD(), options.Data, options.Offset)
	bytesWritten, err := f.WriteAt(options.Data, options.Offset)

	if err == nil {
		// Mark the handle dirty so the file is written back to storage on FlushFile.
		options.Handle.Flags.Set(handlemap.HandleFlagDirty)

	} else {
		log.Err("FileCache::WriteFile : failed to write %s [%s]", options.Handle.Path, err.Error())
	}

	return bytesWritten, err
}

func (fc *FileCache) SyncFile(options internal.SyncFileOptions) error {
	log.Trace("FileCache::SyncFile : handle=%d, path=%s", options.Handle.ID, options.Handle.Path)
	if fc.syncToFlush {
		err := fc.FlushFile(internal.FlushFileOptions{Handle: options.Handle, CloseInProgress: true}) //nolint
		if err != nil {
			log.Err("FileCache::SyncFile : failed to flush file %s", options.Handle.Path)
			return err
		}
	} else if fc.syncToDelete {
		err := fc.NextComponent().SyncFile(options)
		if err != nil {
			log.Err("FileCache::SyncFile : %s failed", options.Handle.Path)
			return err
		}

		options.Handle.Flags.Set(handlemap.HandleFlagFSynced)
	}

	return nil
}

// in SyncDir we're not going to clear the file cache for now
// on regular linux its fs responsibility
// func (fc *FileCache) SyncDir(options internal.SyncDirOptions) error {
// 	log.Trace("FileCache::SyncDir : %s", options.Name)

// 	err := fc.NextComponent().SyncDir(options)
// 	if err != nil {
// 		log.Err("FileCache::SyncDir : %s failed", options.Name)
// 		return err
// 	}
// 	// TODO: we can decide here if we want to flush all the files in the directory first or not. Currently I'm just invalidating files
// 	// within the dir
// 	go fc.invalidateDirectory(options.Name)
// 	return nil
// }

// FlushFile: Flush the local file to storage
func (fc *FileCache) FlushFile(options internal.FlushFileOptions) error {
	//defer exectime.StatTimeCurrentBlock("FileCache::FlushFile")()
	log.Trace("FileCache::FlushFile : handle=%d, path=%s", options.Handle.ID, options.Handle.Path)

	// The file should already be in the cache since CreateFile/OpenFile was called before and a shared lock was acquired.
	localPath := common.JoinUnixFilepath(fc.tmpPath, options.Handle.Path)
	fc.policy.CacheValid(localPath)
	// if our handle is dirty then that means we wrote to the file
	if options.Handle.Dirty() {
		if fc.lazyWrite && !options.CloseInProgress {
			// As lazy-write is enable, upload will be scheduled when file is closed.
			log.Info("FileCache::FlushFile : %s will be flushed when handle %d is closed", options.Handle.Path, options.Handle.ID)
			return nil
		}

		f := options.Handle.GetFileObject()
		if f == nil {
			log.Err("FileCache::FlushFile : error [couldn't find fd in handle] %s", options.Handle.Path)
			return syscall.EBADF
		}

		// Flush all data to disk that has been buffered by the kernel.
		// We cannot close the incoming handle since the user called flush, note close and flush can be called on the same handle multiple times.
		// To ensure the data is flushed to disk before writing to storage, we duplicate the handle and close that handle.
		// f.fsync() is another option but dup+close does it quickly compared to sync
		// dupFd, err := syscall.Dup(int(f.Fd()))
		// if err != nil {
		// 	log.Err("FileCache::FlushFile : error [couldn't duplicate the fd] %s", options.Handle.Path)
		// 	return syscall.EIO
		// }

		// err = syscall.Close(dupFd)
		// if err != nil {
		// 	log.Err("FileCache::FlushFile : error [unable to close duplicate fd] %s", options.Handle.Path)
		// 	return syscall.EIO
		// }

		// Replace above with Sync since Dup is not supported on Windows
		err := f.Sync()
		if err != nil {
			log.Err("FileCache::FlushFile : error [unable to sync file] %s", options.Handle.Path)
			return syscall.EIO
		}

		// Write to storage
		// Create a new handle for the SDK to use to upload (read local file)
		// The local handle can still be used for read and write.
		uploadHandle, err := common.Open(localPath)
		if err != nil {
			log.Err("FileCache::FlushFile : error [unable to open upload handle] %s [%s]", options.Handle.Path, err.Error())
			return nil
		}

		err = fc.NextComponent().CopyFromFile(
			internal.CopyFromFileOptions{
				Name: options.Handle.Path,
				File: uploadHandle,
			})

		uploadHandle.Close()
		if err != nil {
			log.Err("FileCache::FlushFile : %s upload failed [%s]", options.Handle.Path, err.Error())
			return err
		}

		options.Handle.Flags.Clear(handlemap.HandleFlagDirty)

		// If chmod was done on the file before it was uploaded to container then setting up mode would have been missed
		// Such file names are added to this map and here post upload we try to set the mode correctly
		_, found := fc.missedChmodList.Load(options.Handle.Path)
		if found {
			// If file is found in map it means last chmod was missed on this
			// Delete the entry from map so that any further flush do not try to update the mode again
			fc.missedChmodList.Delete(options.Handle.Path)

			// When chmod on container was missed, local file was updated with correct mode
			// Here take the mode from local cache and update the container accordingly
			localPath := common.JoinUnixFilepath(fc.tmpPath, options.Handle.Path)
			info, err := os.Stat(localPath)
			if err == nil {
				err = fc.Chmod(internal.ChmodOptions{Name: options.Handle.Path, Mode: info.Mode()})
				if err != nil {
					// chmod was missed earlier for this file and doing it now also
					// resulted in error so ignore this one and proceed for flush handling
					log.Err("FileCache::FlushFile : %s chmod failed [%s]", options.Handle.Path, err.Error())
				}
			}
		}
	}

	return nil
}

// GetAttr: Consolidate attributes from storage and local cache
func (fc *FileCache) GetAttr(options internal.GetAttrOptions) (*internal.ObjAttr, error) {
	// Don't log these by default, as it noticeably affects performance
	// log.Trace("FileCache::GetAttr : %s", options.Name)

	// For get attr, there are three different path situations we have to potentially handle.
	// 1. Path in cloud storage but not in local cache
	// 2. Path not in cloud storage but in local cache (this could happen if we recently created the file [and are currently writing to it]) (also supports immutable containers)
	// 3. Path in cloud storage and in local cache (this could result in dirty properties on the service if we recently wrote to the file)

	// To cover case 1, get attributes from storage
	var exists bool
	attrs, err := fc.NextComponent().GetAttr(options)
	if err != nil {
		if err == syscall.ENOENT || os.IsNotExist(err) {
			log.Debug("FileCache::GetAttr : %s does not exist in cloud storage", options.Name)
			exists = false
		} else {
			log.Err("FileCache::GetAttr : Failed to get attr of %s [%s]", options.Name, err.Error())
			return nil, err
		}
	} else {
		exists = true
	}

	// To cover cases 2 and 3, grab the attributes from the local cache
	localPath := common.JoinUnixFilepath(fc.tmpPath, options.Name)
	info, err := os.Stat(localPath)
	// All directory operations are guaranteed to be synced with storage so they cannot be in a case 2 or 3 state.
	if err == nil && !info.IsDir() {
		if exists { // Case 3 (file in cloud storage and in local cache) so update the relevant attributes
			// Return from local cache only if file is not under download or deletion
			// If file is under download then taking size or mod time from it will be incorrect.
			if !fc.fileLocks.Locked(options.Name) {
				log.Debug("FileCache::GetAttr : updating %s from local cache", options.Name)
				attrs.Size = info.Size()
				attrs.Mtime = info.ModTime()
			} else {
				log.Debug("FileCache::GetAttr : %s is locked, use storage attributes", options.Name)
			}
		} else { // Case 2 (file only in local cache) so create a new attributes and add them to the storage attributes
			if !strings.Contains(localPath, fc.tmpPath) {
				// Here if the path is going out of the temp directory then return ENOENT
				exists = false
			} else {
				log.Debug("FileCache::GetAttr : serving %s attr from local cache", options.Name)
				exists = true
				attrs = newObjAttr(options.Name, info)
			}
		}
	}

	if !exists {
		return nil, syscall.ENOENT
	}

	return attrs, nil
}

// RenameFile: Invalidate the file in local cache.
func (fc *FileCache) RenameFile(options internal.RenameFileOptions) error {
	log.Trace("FileCache::RenameFile : src=%s, dst=%s", options.Src, options.Dst)

	sflock := fc.fileLocks.Get(options.Src)
	sflock.Lock()
	defer sflock.Unlock()

	dflock := fc.fileLocks.Get(options.Dst)
	dflock.Lock()
	defer dflock.Unlock()

	err := fc.NextComponent().RenameFile(options)
	err = fc.validateStorageError(options.Src, err, "RenameFile", false)
	if err != nil {
		log.Err("FileCache::RenameFile : %s failed to rename file [%s]", options.Src, err.Error())
		return err
	}

	localSrcPath := common.JoinUnixFilepath(fc.tmpPath, options.Src)
	localDstPath := common.JoinUnixFilepath(fc.tmpPath, options.Dst)

	// in case of git clone multiple rename requests come for which destination files already exists in system
	// if we do not perform rename operation locally and those destination files are cached then next time they are read
	// we will be serving the wrong content (as we did not rename locally, we still be having older destination files with
	// stale content). We either need to remove dest file as well from cache or just run rename to replace the content.
	err = os.Rename(localSrcPath, localDstPath)
	if err != nil && !os.IsNotExist(err) {
		log.Err("FileCache::RenameFile : %s failed to rename local file %s [%s]", localSrcPath, err.Error())
	}

	if err != nil {
		// If there was a problem in local rename then delete the destination file
		// it might happen that dest file was already there and local rename failed
		// so deleting local dest file ensures next open of that will get the updated file from container
		err = deleteFile(localDstPath)
		if err != nil && !os.IsNotExist(err) {
			log.Err("FileCache::RenameFile : %s failed to delete local file %s [%s]", localDstPath, err.Error())
		}

		fc.policy.CachePurge(localDstPath)
	}

	err = deleteFile(localSrcPath)
	if err != nil && !os.IsNotExist(err) {
		log.Err("FileCache::RenameFile : %s failed to delete local file %s [%s]", localSrcPath, err.Error())
	}

	fc.policy.CachePurge(localSrcPath)

	if fc.cacheTimeout == 0 {
		// Destination file needs to be deleted immediately
		fc.policy.CachePurge(localDstPath)
	} else {
		// Add destination file to cache, it will be removed on timeout
		fc.policy.CacheValid(localDstPath)
	}

	return nil
}

// TruncateFile: Update the file with its new size.
func (fc *FileCache) TruncateFile(options internal.TruncateFileOptions) error {
	log.Trace("FileCache::TruncateFile : name=%s, size=%d", options.Name, options.Size)

	// If you call truncate CLI command from shell it always sends an open call first followed by truncate
	// But if you call the truncate method from a C/C++ code then open is not hit and only truncate comes

	if fc.diskHighWaterMark != 0 {
		currSize, err := common.GetUsage(fc.tmpPath)
		if err != nil {
			log.Err("FileCache::TruncateFile : error getting current usage of cache [%s]", err.Error())
		} else {
			if (currSize + float64(options.Size)) > fc.diskHighWaterMark {
				log.Err("FileCache::TruncateFile : cache size limit reached [%f] failed to open %s", fc.maxCacheSize, options.Name)
				return syscall.ENOSPC
			}
		}
	}

	var h *handlemap.Handle = nil
	var err error = nil

	if options.Size == 0 {
		// If size is 0 then no need to download any file we can just create an empty file
		h, err = fc.CreateFile(internal.CreateFileOptions{Name: options.Name, Mode: fc.defaultPermission})
		if err != nil {
			log.Err("FileCache::TruncateFile : Error creating file %s [%s]", options.Name, err.Error())
			return err
		}
	} else {
		// If size is not 0 then we need to open the file and then truncate it
		// Open will force download if file was not present in local system
		h, err = fc.OpenFile(internal.OpenFileOptions{Name: options.Name, Flags: os.O_RDWR, Mode: fc.defaultPermission})
		if err != nil {
			log.Err("FileCache::TruncateFile : Error opening file %s [%s]", options.Name, err.Error())
			return err
		}
	}

	// Update the size of the file in the local cache
	localPath := common.JoinUnixFilepath(fc.tmpPath, options.Name)
	fc.policy.CacheValid(localPath)

	// Truncate the file created in local system
	err = os.Truncate(localPath, options.Size)
	if err != nil {
		log.Err("FileCache::TruncateFile : error truncating cached file %s [%s]", localPath, err.Error())
		_ = fc.CloseFile(internal.CloseFileOptions{Handle: h})
		return err
	}

	// Mark the handle as dirty so that close of this file will force an upload
	h.Flags.Set(handlemap.HandleFlagDirty)

	return fc.CloseFile(internal.CloseFileOptions{Handle: h})
}

// Chmod : Update the file with its new permissions
func (fc *FileCache) Chmod(options internal.ChmodOptions) error {
	log.Trace("FileCache::Chmod : Change mode of path %s", options.Name)

	// Update the file in cloud storage
	err := fc.NextComponent().Chmod(options)
	err = fc.validateStorageError(options.Name, err, "Chmod", false)
	if err != nil {
		if err != syscall.EIO {
			log.Err("FileCache::Chmod : %s failed to change mode [%s]", options.Name, err.Error())
			return err
		} else {
			fc.missedChmodList.LoadOrStore(options.Name, true)
		}
	}

	// Update the mode of the file in the local cache
	localPath := common.JoinUnixFilepath(fc.tmpPath, options.Name)
	info, err := os.Stat(localPath)
	if err == nil {
		fc.policy.CacheValid(localPath)

		if info.Mode() != options.Mode {
			err = os.Chmod(localPath, options.Mode)
			if err != nil {
				log.Err("FileCache::Chmod : error changing mode on the cached path %s [%s]", localPath, err.Error())
				return err
			}
		}
	}

	return nil
}

// Chown : Update the file with its new owner and group
func (fc *FileCache) Chown(options internal.ChownOptions) error {
	log.Trace("FileCache::Chown : Change owner of path %s", options.Name)

	// Update the file in cloud storage
	err := fc.NextComponent().Chown(options)
	err = fc.validateStorageError(options.Name, err, "Chown", false)
	if err != nil {
		log.Err("FileCache::Chown : %s failed to change owner [%s]", options.Name, err.Error())
		return err
	}

	// Update the owner and group of the file in the local cache
	localPath := common.JoinUnixFilepath(fc.tmpPath, options.Name)
	_, err = os.Stat(localPath)
	if err == nil {
		fc.policy.CacheValid(localPath)

		if runtime.GOOS != "windows" {
			err = os.Chown(localPath, options.Owner, options.Group)
			if err != nil {
				log.Err("FileCache::Chown : error changing owner on the cached path %s [%s]", localPath, err.Error())
				return err
			}
		}
	}

	return nil
}

func (fc *FileCache) FileUsed(name string) error {
	// Update the owner and group of the file in the local cache
	localPath := common.JoinUnixFilepath(fc.tmpPath, name)
	fc.policy.CacheValid(localPath)
	return nil
}

// ------------------------- Factory -------------------------------------------

// Pipeline will call this method to create your object, initialize your variables here
// << DO NOT DELETE ANY AUTO GENERATED CODE HERE >>
func NewFileCacheComponent() internal.Component {
	comp := &FileCache{
		fileLocks: common.NewLockMap(),
	}
	comp.SetName(compName)
	config.AddConfigChangeEventListener(comp)
	return comp
}

// On init register this component to pipeline and supply your constructor
func init() {
	internal.AddComponent(compName, NewFileCacheComponent)

	tmpPathFlag := config.AddStringFlag("tmp-path", "", "configures the tmp location for the cache. Configure the fastest disk (SSD or ramdisk) for best performance.")
	config.BindPFlag(compName+".path", tmpPathFlag)

	fileCacheTimeout := config.AddUint32Flag("file-cache-timeout", defaultFileCacheTimeout, "file cache timeout")
	config.BindPFlag(compName+".timeout-sec", fileCacheTimeout)

	fileCacheTimeoutSec := config.AddUint32Flag("file-cache-timeout-in-seconds", defaultFileCacheTimeout, "file cache timeout")
	config.BindPFlag(compName+".file-cache-timeout-in-seconds", fileCacheTimeoutSec)
	fileCacheTimeoutSec.Hidden = true

	cacheSizeMB := config.AddUint32Flag("cache-size-mb", 0, "max size in MB that file-cache can occupy on local disk for caching")
	config.BindPFlag(compName+".max-size-mb", cacheSizeMB)

	highThreshold := config.AddUint32Flag("high-disk-threshold", 90, "percentage of cache utilization which kicks in early eviction")
	config.BindPFlag(compName+".high-threshold", highThreshold)

	lowThreshold := config.AddUint32Flag("low-disk-threshold", 80, "percentage of cache utilization which stops early eviction started by high-disk-threshold")
	config.BindPFlag(compName+".low-threshold", lowThreshold)

	maxEviction := config.AddUint32Flag("max-eviction", 0, "Number of files to be evicted from cache at once.")
	config.BindPFlag(compName+".max-eviction", maxEviction)
	maxEviction.Hidden = true

	emptyDirCheck := config.AddBoolFlag("empty-dir-check", false, "Disallows remounting using a non-empty tmp-path.")
	config.BindPFlag(compName+".empty-dir-check", emptyDirCheck)
	emptyDirCheck.Hidden = true

	backgroundDownload := config.AddBoolFlag("background-download", false, "File download to run in the background on open call.")
	config.BindPFlag(compName+".background-download", backgroundDownload)
	backgroundDownload.Hidden = true

	cachePollTimeout := config.AddUint64Flag("cache-poll-timeout-msec", 0, "Time in milliseconds in order to poll for possible expired files awaiting cache eviction.")
	config.BindPFlag(compName+".cache-poll-timeout-msec", cachePollTimeout)
	cachePollTimeout.Hidden = true

	uploadModifiedOnly := config.AddBoolFlag("upload-modified-only", false, "Flag to turn off unnecessary uploads to storage.")
	config.BindPFlag(compName+".upload-modified-only", uploadModifiedOnly)
	uploadModifiedOnly.Hidden = true

	cachePolicy := config.AddStringFlag("file-cache-policy", "lru", "Cache eviction policy.")
	config.BindPFlag(compName+".policy", cachePolicy)
	cachePolicy.Hidden = true

	syncToFlush := config.AddBoolFlag("sync-to-flush", true, "Sync call on file will force a upload of the file.")
	config.BindPFlag(compName+".sync-to-flush", syncToFlush)

	ignoreSync := config.AddBoolFlag("ignore-sync", false, "Just ignore sync call and do not invalidate locally cached file.")
	config.BindPFlag(compName+".ignore-sync", ignoreSync)

	hardLimit := config.AddBoolFlag("hard-limit", false, "File cache limits are hard limits or not.")
	config.BindPFlag(compName+".hard-limit", hardLimit)

	config.RegisterFlagCompletionFunc("tmp-path", func(cmd *cobra.Command, args []string, toComplete string) ([]string, cobra.ShellCompDirective) {
		return nil, cobra.ShellCompDirectiveDefault
	})
}<|MERGE_RESOLUTION|>--- conflicted
+++ resolved
@@ -902,13 +902,8 @@
 
 	// If it is an fsync op then purge the file
 	if options.Handle.Fsynced() {
-<<<<<<< HEAD
-		log.Trace("FileCache::CloseFile : fsync/sync op, purging %s", options.Handle.Path)
+		log.Trace("FileCache::closeFileInternal : fsync/sync op, purging %s", options.Handle.Path)
 		localPath := common.JoinUnixFilepath(fc.tmpPath, options.Handle.Path)
-=======
-		log.Trace("FileCache::closeFileInternal : fsync/sync op, purging %s", options.Handle.Path)
-		localPath := filepath.Join(fc.tmpPath, options.Handle.Path)
->>>>>>> 33008bbc
 
 		err = deleteFile(localPath)
 		if err != nil && !os.IsNotExist(err) {
