/*
   Licensed under the MIT License <http://opensource.org/licenses/MIT>.

   Copyright © 2023-2025 Seagate Technology LLC and/or its Affiliates
   Copyright © 2020-2024 Microsoft Corporation. All rights reserved.

   Permission is hereby granted, free of charge, to any person obtaining a copy
   of this software and associated documentation files (the "Software"), to deal
   in the Software without restriction, including without limitation the rights
   to use, copy, modify, merge, publish, distribute, sublicense, and/or sell
   copies of the Software, and to permit persons to whom the Software is
   furnished to do so, subject to the following conditions:

   The above copyright notice and this permission notice shall be included in all
   copies or substantial portions of the Software.

   THE SOFTWARE IS PROVIDED "AS IS", WITHOUT WARRANTY OF ANY KIND, EXPRESS OR
   IMPLIED, INCLUDING BUT NOT LIMITED TO THE WARRANTIES OF MERCHANTABILITY,
   FITNESS FOR A PARTICULAR PURPOSE AND NONINFRINGEMENT. IN NO EVENT SHALL THE
   AUTHORS OR COPYRIGHT HOLDERS BE LIABLE FOR ANY CLAIM, DAMAGES OR OTHER
   LIABILITY, WHETHER IN AN ACTION OF CONTRACT, TORT OR OTHERWISE, ARISING FROM,
   OUT OF OR IN CONNECTION WITH THE SOFTWARE OR THE USE OR OTHER DEALINGS IN THE
   SOFTWARE
*/

package file_cache

import (
	"context"
	"errors"
	"fmt"
	"io"
	"io/fs"
	"os"
	"path/filepath"
	"runtime"
	"sort"
	"strings"
	"sync"
	"syscall"

	"github.com/Seagate/cloudfuse/common"
	"github.com/Seagate/cloudfuse/common/config"
	"github.com/Seagate/cloudfuse/common/log"
	"github.com/Seagate/cloudfuse/internal"
	"github.com/Seagate/cloudfuse/internal/handlemap"
	"github.com/Seagate/cloudfuse/internal/stats_manager"

	"github.com/spf13/cobra"
)

// Common structure for Component
type FileCache struct {
	internal.BaseComponent

	tmpPath   string          // uses os.Separator (filepath.Join)
	fileLocks *common.LockMap // uses object name (common.JoinUnixFilepath)
	policy    cachePolicy

	createEmptyFile bool
	allowNonEmpty   bool
	cacheTimeout    float64
	cleanupOnStart  bool
	policyTrace     bool
	missedChmodList sync.Map // uses object name (common.JoinUnixFilepath)
	mountPath       string   // uses os.Separator (filepath.Join)
	allowOther      bool
	offloadIO       bool
	syncToFlush     bool
	syncToDelete    bool
	maxCacheSize    float64

	defaultPermission os.FileMode

	refreshSec        uint32
	hardLimit         bool
	diskHighWaterMark float64

	lazyWrite    bool
	fileCloseOpt sync.WaitGroup
}

// Structure defining your config parameters
type FileCacheOptions struct {
	// e.g. var1 uint32 `config:"var1"`
	TmpPath string `config:"path" yaml:"path,omitempty"`
	Policy  string `config:"policy" yaml:"policy,omitempty"`

	Timeout     uint32 `config:"timeout-sec" yaml:"timeout-sec,omitempty"`
	MaxEviction uint32 `config:"max-eviction" yaml:"max-eviction,omitempty"`

	MaxSizeMB     float64 `config:"max-size-mb" yaml:"max-size-mb,omitempty"`
	HighThreshold uint32  `config:"high-threshold" yaml:"high-threshold,omitempty"`
	LowThreshold  uint32  `config:"low-threshold" yaml:"low-threshold,omitempty"`

	CreateEmptyFile bool `config:"create-empty-file" yaml:"create-empty-file,omitempty"`
	AllowNonEmpty   bool `config:"allow-non-empty-temp" yaml:"allow-non-empty-temp,omitempty"`
	CleanupOnStart  bool `config:"cleanup-on-start" yaml:"cleanup-on-start,omitempty"`

	EnablePolicyTrace bool `config:"policy-trace" yaml:"policy-trace,omitempty"`
	OffloadIO         bool `config:"offload-io" yaml:"offload-io,omitempty"`

	// v1 support
	V1Timeout     uint32 `config:"file-cache-timeout-in-seconds" yaml:"-"`
	EmptyDirCheck bool   `config:"empty-dir-check" yaml:"-"`
	SyncToFlush   bool   `config:"sync-to-flush" yaml:"sync-to-flush"`
	SyncNoOp      bool   `config:"ignore-sync" yaml:"ignore-sync,omitempty"`

	RefreshSec uint32 `config:"refresh-sec" yaml:"refresh-sec,omitempty"`
	HardLimit  bool   `config:"hard-limit" yaml:"hard-limit,omitempty"`
}

type openFileOptions struct {
	flags int
	fMode fs.FileMode
}

const (
	compName                = "file_cache"
	defaultMaxEviction      = 5000
	defaultMaxThreshold     = 80
	defaultMinThreshold     = 60
	defaultFileCacheTimeout = 120
	minimumFileCacheTimeout = 1
	defaultCacheUpdateCount = 100
	MB                      = 1024 * 1024
)

/*
	In file cache, all calls to Open or OpenFile are done by the implementation in common,
	rather than by calling os.Open or os.OpenFile. This is due to an issue on Windows, where
	the implementation in os is not correct.

	If we are on Windows, we need to use our custom OpenFile or Open function which allows a file
	in the file cache to be deleted and renamed when open, which our codebase relies on.
	See the following issue to see why we need to do this ourselves
	https://github.com/golang/go/issues/32088
*/

// Verification to check satisfaction criteria with Component Interface
var _ internal.Component = &FileCache{}

var fileCacheStatsCollector *stats_manager.StatsCollector

func (c *FileCache) Name() string {
	return compName
}

func (c *FileCache) SetName(name string) {
	c.BaseComponent.SetName(name)
}

func (c *FileCache) SetNextComponent(nc internal.Component) {
	c.BaseComponent.SetNextComponent(nc)
}

func (c *FileCache) Priority() internal.ComponentPriority {
	return internal.EComponentPriority.LevelMid()
}

// Start : Pipeline calls this method to start the component functionality
//
//	this shall not block the call otherwise pipeline will not start
func (c *FileCache) Start(ctx context.Context) error {
	log.Trace("Starting component : %s", c.Name())

	if c.cleanupOnStart {
		err := common.TempCacheCleanup(c.tmpPath)
		if err != nil {
			return fmt.Errorf("error in %s error [fail to cleanup temp cache]", c.Name())
		}
	}

	if c.policy == nil {
		return fmt.Errorf("config error in %s error [cache policy missing]", c.Name())
	}

	err := c.policy.StartPolicy()
	if err != nil {
		return fmt.Errorf("config error in %s error [fail to start policy]", c.Name())
	}

	// create stats collector for file cache
	fileCacheStatsCollector = stats_manager.NewStatsCollector(c.Name())
	log.Debug("Starting file cache stats collector")

	return nil
}

// Stop : Stop the component functionality and kill all threads started
func (c *FileCache) Stop() error {
	log.Trace("Stopping component : %s", c.Name())

	// Wait for all async upload to complete if any
	if c.lazyWrite {
		log.Info("FileCache::Stop : Waiting for async close to complete")
		c.fileCloseOpt.Wait()
	}

	_ = c.policy.ShutdownPolicy()
	if !c.allowNonEmpty {
		_ = common.TempCacheCleanup(c.tmpPath)
	}

	fileCacheStatsCollector.Destroy()

	return nil
}

// GenConfig : Generate default config for the component
func (c *FileCache) GenConfig() string {
	log.Info("FileCache::Configure : config generation started")

	var sb strings.Builder
	sb.WriteString(fmt.Sprintf("\n%s:", c.Name()))

	tmpPath := ""
	_ = config.UnmarshalKey("tmp-path", &tmpPath)

	directIO := false
	_ = config.UnmarshalKey("direct-io", &directIO)

	timeout := defaultFileCacheTimeout
	if directIO {
		timeout = 0
	}

	sb.WriteString(fmt.Sprintf("\n  path: %v", common.ExpandPath(tmpPath)))
	sb.WriteString(fmt.Sprintf("\n  timeout-sec: %v", timeout))

	return sb.String()
}

// Configure : Pipeline will call this method after constructor so that you can read config and initialize yourself
//
//	Return failure if any config is not valid to exit the process
func (c *FileCache) Configure(_ bool) error {
	log.Trace("FileCache::Configure : %s", c.Name())

	conf := FileCacheOptions{}
	conf.SyncToFlush = true
	err := config.UnmarshalKey(compName, &conf)
	if err != nil {
		log.Err("FileCache: config error [invalid config attributes]")
		return fmt.Errorf("config error in %s [%s]", c.Name(), err.Error())
	}

	c.createEmptyFile = conf.CreateEmptyFile
	if config.IsSet(compName + ".file-cache-timeout-in-seconds") {
		c.cacheTimeout = max(float64(conf.V1Timeout), minimumFileCacheTimeout)
	} else if config.IsSet(compName + ".timeout-sec") {
		c.cacheTimeout = max(float64(conf.Timeout), minimumFileCacheTimeout)
	} else {
		c.cacheTimeout = float64(defaultFileCacheTimeout)
	}

	directIO := false
	_ = config.UnmarshalKey("direct-io", &directIO)

	if directIO {
		c.cacheTimeout = 0
		log.Crit("FileCache::Configure : Direct IO mode enabled, cache timeout is set to 0")
	}

	if config.IsSet(compName + ".empty-dir-check") {
		c.allowNonEmpty = !conf.EmptyDirCheck
	} else {
		c.allowNonEmpty = conf.AllowNonEmpty
	}
	c.cleanupOnStart = conf.CleanupOnStart
	c.policyTrace = conf.EnablePolicyTrace
	c.offloadIO = conf.OffloadIO
	c.syncToFlush = conf.SyncToFlush
	c.syncToDelete = !conf.SyncNoOp
	c.refreshSec = conf.RefreshSec
	c.hardLimit = conf.HardLimit

	err = config.UnmarshalKey("lazy-write", &c.lazyWrite)
	if err != nil {
		log.Err("FileCache: config error [unable to obtain lazy-write]")
		return fmt.Errorf("config error in %s [%s]", c.Name(), err.Error())
	}

	c.tmpPath = filepath.Clean(common.ExpandPath(conf.TmpPath))
	if c.tmpPath == "" {
		log.Err("FileCache: config error [tmp-path not set]")
		return fmt.Errorf("config error in %s error [tmp-path not set]", c.Name())
	}

	err = config.UnmarshalKey("mount-path", &c.mountPath)
<<<<<<< HEAD
	if err == nil && filepath.Clean(c.mountPath) == filepath.Clean(c.tmpPath) {
=======
	if err != nil {
		log.Err("FileCache: config error [unable to obtain Mount Path]")
		return fmt.Errorf("config error in %s [%s]", c.Name(), err.Error())
	}
	if c.mountPath == c.tmpPath {
>>>>>>> 4a57c1b7
		log.Err("FileCache: config error [tmp-path is same as mount path]")
		return fmt.Errorf("config error in %s error [tmp-path is same as mount path]", c.Name())
	}

	// Extract values from 'conf' and store them as you wish here
	_, err = os.Stat(c.tmpPath)
	if os.IsNotExist(err) {
		log.Err("FileCache: config error [tmp-path does not exist. attempting to create tmp-path.]")
		err := os.MkdirAll(c.tmpPath, os.FileMode(0755))
		if err != nil {
			log.Err("FileCache: config error creating directory after clean [%s]", err.Error())
			return fmt.Errorf("config error in %s [%s]", c.Name(), err.Error())
		}
	}

	avail, err := c.getAvailableSize()
	if err != nil {
		log.Err("FileCache::Configure : config error %s [%s]. Assigning a default value of 4GB or if any value is assigned to .disk-size-mb in config.", c.Name(), err.Error())
		c.maxCacheSize = 4192 * MB
	} else {
		c.maxCacheSize = 0.8 * float64(avail)
	}

	if config.IsSet(compName+".max-size-mb") && conf.MaxSizeMB != 0 {
		c.maxCacheSize = conf.MaxSizeMB
	}

	if !isLocalDirEmpty(c.tmpPath) && !c.allowNonEmpty {
		log.Err("FileCache: config error %s directory is not empty", c.tmpPath)
		return fmt.Errorf("config error in %s [%s]", c.Name(), "temp directory not empty")
	}

	err = config.UnmarshalKey("allow-other", &c.allowOther)
	if err != nil {
		log.Err("FileCache::Configure : config error [unable to obtain allow-other]")
		return fmt.Errorf("config error in %s [%s]", c.Name(), err.Error())
	}

	if c.allowOther {
		c.defaultPermission = common.DefaultAllowOtherPermissionBits
	} else {
		c.defaultPermission = common.DefaultFilePermissionBits
	}

	cacheConfig := c.GetPolicyConfig(conf)
	c.policy = NewLRUPolicy(cacheConfig)

	if c.policy == nil {
		log.Err("FileCache::Configure : failed to create cache eviction policy")
		return fmt.Errorf("config error in %s [%s]", c.Name(), "failed to create cache policy")
	}

	if config.IsSet(compName + ".background-download") {
		log.Warn("unsupported v1 CLI parameter: background-download is not supported in cloudfuse. Consider using the streaming component.")
	}
	if config.IsSet(compName + ".cache-poll-timeout-msec") {
		log.Warn("unsupported v1 CLI parameter: cache-poll-timeout-msec is not supported in cloudfuse. Polling occurs every timeout interval.")
	}
	if config.IsSet(compName + ".upload-modified-only") {
		log.Warn("unsupported v1 CLI parameter: upload-modified-only is always true in cloudfuse.")
	}
	if config.IsSet(compName + ".sync-to-flush") {
		log.Warn("Sync will upload current contents of file.")
	}

	c.diskHighWaterMark = 0
	if conf.HardLimit && conf.MaxSizeMB != 0 {
		c.diskHighWaterMark = (((conf.MaxSizeMB * MB) * float64(cacheConfig.highThreshold)) / 100)
	}

	log.Crit("FileCache::Configure : create-empty %t, cache-timeout %d, tmp-path %s, max-size-mb %d, high-mark %d, low-mark %d, refresh-sec %v, max-eviction %v, hard-limit %v, policy %s, allow-non-empty-temp %t, cleanup-on-start %t, policy-trace %t, offload-io %t, sync-to-flush %t, ignore-sync %t, defaultPermission %v, diskHighWaterMark %v, maxCacheSize %v, mountPath %v",
		c.createEmptyFile, int(c.cacheTimeout), c.tmpPath, int(cacheConfig.maxSizeMB), int(cacheConfig.highThreshold), int(cacheConfig.lowThreshold), c.refreshSec, cacheConfig.maxEviction, c.hardLimit, conf.Policy, c.allowNonEmpty, c.cleanupOnStart, c.policyTrace, c.offloadIO, c.syncToFlush, c.syncToDelete, c.defaultPermission, c.diskHighWaterMark, c.maxCacheSize, c.mountPath)

	return nil
}

// OnConfigChange : If component has registered, on config file change this method is called
func (c *FileCache) OnConfigChange() {
	log.Trace("FileCache::OnConfigChange : %s", c.Name())

	conf := FileCacheOptions{}
	conf.SyncToFlush = true
	err := config.UnmarshalKey(compName, &conf)
	if err != nil {
		log.Err("FileCache: config error [invalid config attributes]")
	}

	c.createEmptyFile = conf.CreateEmptyFile
	c.cacheTimeout = max(float64(conf.Timeout), minimumFileCacheTimeout)
	c.policyTrace = conf.EnablePolicyTrace
	c.offloadIO = conf.OffloadIO
	c.maxCacheSize = conf.MaxSizeMB
	c.syncToFlush = conf.SyncToFlush
	c.syncToDelete = !conf.SyncNoOp
	_ = c.policy.UpdateConfig(c.GetPolicyConfig(conf))
}

func (c *FileCache) GetPolicyConfig(conf FileCacheOptions) cachePolicyConfig {
	// A user provided value of 0 doesn't make sense for MaxEviction, HighThreshold or LowThreshold.
	if conf.MaxEviction == 0 {
		conf.MaxEviction = defaultMaxEviction
	}
	if conf.HighThreshold == 0 {
		conf.HighThreshold = defaultMaxThreshold
	}
	if conf.LowThreshold == 0 {
		conf.LowThreshold = defaultMinThreshold
	}

	cacheConfig := cachePolicyConfig{
		tmpPath:       c.tmpPath,
		maxEviction:   conf.MaxEviction,
		highThreshold: float64(conf.HighThreshold),
		lowThreshold:  float64(conf.LowThreshold),
		cacheTimeout:  uint32(c.cacheTimeout),
		maxSizeMB:     conf.MaxSizeMB,
		fileLocks:     c.fileLocks,
		policyTrace:   conf.EnablePolicyTrace,
	}

	return cacheConfig
}

func (fc *FileCache) StatFs() (*common.Statfs_t, bool, error) {

	statfs, populated, err := fc.NextComponent().StatFs()
	if populated {
		return statfs, populated, err
	}

	log.Trace("FileCache::StatFs")

	// cache_size = f_blocks * f_frsize/1024
	// cache_size - used = f_frsize * f_bavail/1024
	// cache_size - used = vfs.f_bfree * vfs.f_frsize / 1024
	// if cache size is set to 0 then we have the root mount usage
	maxCacheSize := fc.maxCacheSize * MB
	if maxCacheSize == 0 {
		log.Err("FileCache::StatFs : Not responding to StatFs because max cache size is zero")
		return nil, false, nil
	}
	usage, _ := common.GetUsage(fc.tmpPath)
	available := maxCacheSize - usage*MB

	// how much space is available on the underlying file system?
	availableOnCacheFS, err := fc.getAvailableSize()
	if err != nil {
		log.Err("FileCache::StatFs : Not responding to StatFs because getAvailableSize failed. Here's why: %v", err)
		return nil, false, err
	}

	const blockSize = 4096

	stat := common.Statfs_t{
		Blocks:  uint64(maxCacheSize) / uint64(blockSize),
		Bavail:  uint64(max(0, available)) / uint64(blockSize),
		Bfree:   availableOnCacheFS / uint64(blockSize),
		Bsize:   blockSize,
		Ffree:   1e9,
		Files:   1e9,
		Frsize:  blockSize,
		Namemax: 255,
	}

	log.Debug("FileCache::StatFs : responding with free=%d avail=%d blocks=%d (bsize=%d)", stat.Bfree, stat.Bavail, stat.Blocks, stat.Bsize)
	return &stat, true, nil
}

// isLocalDirEmpty: Whether or not the local directory is empty.
func isLocalDirEmpty(path string) bool {
	f, _ := common.Open(path)
	defer f.Close()

	_, err := f.Readdirnames(1)
	return err == io.EOF
}

// Note: The primary purpose of the file cache is to keep track of files that are opened by the user.
// So we do not need to support some APIs like Create Directory since the file cache will manage
// creating local directories as needed.

// DeleteDir: Recursively invalidate the directory and its children
func (fc *FileCache) DeleteDir(options internal.DeleteDirOptions) error {
	log.Trace("FileCache::DeleteDir : %s", options.Name)

	// The libfuse component only calls DeleteDir on empty directories, so this directory must be empty
	err := fc.NextComponent().DeleteDir(options)
	if err != nil {
		log.Err("FileCache::DeleteDir : %s failed", options.Name)
		// There is a chance that meta file for directory was not created in which case
		// rest api delete will fail while we still need to cleanup the local cache for the same
	} else {
		fc.policy.CachePurge(filepath.Join(fc.tmpPath, options.Name), nil)
	}

	return err
}

// StreamDir : Add local files to the list retrieved from storage container
func (fc *FileCache) StreamDir(options internal.StreamDirOptions) ([]*internal.ObjAttr, string, error) {
	// For stream directory, there are three different child path situations we have to potentially handle.
	// 1. Path in storage but not in local cache
	// 2. Path not in storage but in local cache (this could happen if we recently created the file [and are currently writing to it]) (also supports immutable containers)
	// 3. Path in storage and in local cache (this could result in dirty properties on the service if we recently wrote to the file)

	// To cover case 1, grab all entries from storage
	attrs, token, err := fc.NextComponent().StreamDir(options)
	if err != nil {
		return attrs, token, err
	}

	// Get files from local cache
	localPath := filepath.Join(fc.tmpPath, options.Name)
	dirents, err := os.ReadDir(localPath)
	if err != nil {
		return attrs, token, nil
	}

	i := 0 // Index for cloud
	j := 0 // Index for local cache

	// Iterate through attributes from cloud and local cache, adding the elements in order alphabetically
	for i < len(attrs) && j < len(dirents) {
		attr := attrs[i]
		dirent := dirents[j]

		if attr.Name < dirent.Name() {
			i++
		} else if attr.Name > dirent.Name() {
			j++
		} else {
			// Case 3: Item is in both local cache and cloud
			if !attr.IsDir() {
				flock := fc.fileLocks.Get(attr.Path)
				flock.Lock()
				// use os.Stat instead of entry.Info() to be sure we get good info (with flock locked)
				info, err := os.Stat(filepath.Join(localPath, dirent.Name())) // Grab local cache attributes
				flock.Unlock()
				if err == nil {
					// attr is a pointer returned by NextComponent
					// modifying attr could corrupt cached directory listings
					// to update properties, we need to make a deep copy first
					newAttr := *attr
					newAttr.Mtime = info.ModTime()
					newAttr.Size = info.Size()
					attrs[i] = &newAttr
				}
			}
			i++
			j++
		}
	}

	// Case 2: file is only in local cache
	if token == "" {
		for _, entry := range dirents {
			entryPath := common.JoinUnixFilepath(options.Name, entry.Name())
			if !entry.IsDir() {
				// This is an overhead for streamdir for now
				// As list is paginated we have no way to know whether this particular item exists both in local cache
				// and container or not. So we rely on getAttr to tell if entry was cached then it exists in cloud storage too
				// If entry does not exists on storage then only return a local item here.
				_, err := fc.NextComponent().GetAttr(internal.GetAttrOptions{Name: entryPath})
				if err != nil && (err == syscall.ENOENT || os.IsNotExist(err)) {
					// get the lock on the file, to allow any pending operation to complete
					flock := fc.fileLocks.Get(entryPath)
					flock.Lock()
					// use os.Stat instead of entry.Info() to be sure we get good info (with flock locked)
					info, err := os.Stat(filepath.Join(localPath, entry.Name())) // Grab local cache attributes
					flock.Unlock()
					// If local file is not locked then only use its attributes otherwise rely on container attributes
					if err == nil {
						// Case 2 (file only in local cache) so create a new attributes and add them to the storage attributes
						log.Debug("FileCache::StreamDir : serving %s from local cache", entryPath)
						attr := newObjAttr(entryPath, info)
						attrs = append(attrs, attr)
					}
				}
			}
		}
	}

	return attrs, token, err
}

// IsDirEmpty: Whether or not the directory is empty
func (fc *FileCache) IsDirEmpty(options internal.IsDirEmptyOptions) bool {
	log.Trace("FileCache::IsDirEmpty : %s", options.Name)

	// If the directory does not exist locally then call the next component
	localPath := filepath.Join(fc.tmpPath, options.Name)
	f, err := common.Open(localPath)
	if err == nil {
		log.Debug("FileCache::IsDirEmpty : %s found in local cache", options.Name)

		// Check local cache directory is empty or not
		path, err := f.Readdirnames(1)

		// If the local directory has a path in it, it is likely due to !createEmptyFile.
		if err == nil && !fc.createEmptyFile && len(path) > 0 {
			log.Debug("FileCache::IsDirEmpty : %s had a subpath in the local cache (%s)", options.Name, path[0])
			return false
		}

		// If there are files in local cache then don't allow deletion of directory
		if err != io.EOF {
			// Local directory is not empty fail the call
			log.Debug("FileCache::IsDirEmpty : %s was not empty in local cache", options.Name)
			return false
		}
	} else if os.IsNotExist(err) {
		// Not found in local cache so check with container
		log.Debug("FileCache::IsDirEmpty : %s not found in local cache", options.Name)
	} else {
		// Unknown error, check with container
		log.Err("FileCache::IsDirEmpty : %s failed while checking local cache [%s]", options.Name, err.Error())
	}

	log.Debug("FileCache::IsDirEmpty : %s checking with container", options.Name)
	return fc.NextComponent().IsDirEmpty(options)
}

<<<<<<< HEAD
// RenameDir: Recursively move the source directory
=======
// DeleteEmptyDirs: delete empty directories in local cache, return error if directory is not empty
func (fc *FileCache) DeleteEmptyDirs(options internal.DeleteDirOptions) (bool, error) {
	localPath := options.Name
	if !strings.Contains(options.Name, fc.tmpPath) {
		localPath = filepath.Join(fc.tmpPath, options.Name)
	}

	log.Trace("FileCache::DeleteEmptyDirs : %s", localPath)

	entries, err := os.ReadDir(localPath)
	if err != nil {
		log.Debug("FileCache::DeleteEmptyDirs : Unable to read directory %s [%s]", localPath, err.Error())
		return false, err
	}

	for _, entry := range entries {
		if entry.IsDir() {
			val, err := fc.DeleteEmptyDirs(internal.DeleteDirOptions{
				Name: filepath.Join(localPath, entry.Name()),
			})
			if err != nil {
				log.Err("FileCache::DeleteEmptyDirs : Unable to delete directory %s [%s]", localPath, err.Error())
				return val, err
			}
		} else {
			log.Err("FileCache::DeleteEmptyDirs : Directory %s is not empty, contains file %s", localPath, entry.Name())
			return false, fmt.Errorf("unable to delete directory %s, contains file %s", localPath, entry.Name())
		}
	}

	if !strings.EqualFold(fc.tmpPath, localPath) {
		err = os.Remove(localPath)
		if err != nil {
			return false, err
		}
	}

	return true, nil
}

// RenameDir: Recursively invalidate the source directory and its children
>>>>>>> 4a57c1b7
func (fc *FileCache) RenameDir(options internal.RenameDirOptions) error {
	log.Trace("FileCache::RenameDir : src=%s, dst=%s", options.Src, options.Dst)

	// get a list of source objects form both cloud and cache
	// cloud
	var cloudObjects []string
	cloudObjects, err := fc.listCloudObjects(options.Src)
	if err != nil {
		log.Err("FileCache::RenameDir : %s listCloudObjects failed. Here's why: %v", options.Src, err)
		return err
	}
	// cache
	var localObjects []string
	localObjects, err = fc.listCachedObjects(options.Src)
	if err != nil {
		log.Err("FileCache::RenameDir : %s listCachedObjects failed. Here's why: %v", options.Src, err)
		return err
	}
	// combine the lists
	objectNames := combineLists(cloudObjects, localObjects)

	// add object destinations, and sort the result
	for _, srcName := range objectNames {
		dstName := strings.Replace(srcName, options.Src, options.Dst, 1)
		objectNames = append(objectNames, dstName)
	}
	sort.Strings(objectNames)

	// acquire a file lock on each entry (and defer unlock)
	var flocks []*common.LockMapItem
	for _, objectName := range objectNames {
		flock := fc.fileLocks.Get(objectName)
		flocks = append(flocks, flock)
		flock.Lock()
	}
	defer unlockAll(flocks)

	// rename the directory in the cloud
	err = fc.NextComponent().RenameDir(options)
	if err != nil {
		log.Err("FileCache::RenameDir : error %s [%s]", options.Src, err.Error())
		return err
	}

	// move the files in local storage
	localSrcPath := filepath.Join(fc.tmpPath, options.Src)
	localDstPath := filepath.Join(fc.tmpPath, options.Dst)
	// WalkDir goes through the tree in lexical order so 'dir' always comes before 'dir/file'
	var directoriesToPurge []string
	_ = filepath.WalkDir(localSrcPath, func(path string, d fs.DirEntry, err error) error {
		if err == nil && d != nil {
			newPath := strings.Replace(path, localSrcPath, localDstPath, 1)
			if !d.IsDir() {
				log.Debug("FileCache::RenameDir : Renaming local file %s -> %s", path, newPath)
				// get object names
				srcName := fc.getObjectName(path)
				dstName := fc.getObjectName(newPath)
				// get locks
				sflock := fc.fileLocks.Get(srcName)
				dflock := fc.fileLocks.Get(dstName)
				// complete local rename
				err := fc.renameCachedFile(path, newPath, sflock, dflock)
				if err != nil {
					// there's really not much we can do to handle the error, so just log it
					log.Err("FileCache::RenameDir : %s file rename failed. Directory state is inconsistent!", path)
				}
				// handle should be updated regardless, for consistency on upload
				fc.renameOpenHandles(srcName, dstName, sflock, dflock)
			} else {
				log.Debug("FileCache::RenameDir : Creating local destination directory %s", newPath)
				// create the new directory
				mkdirErr := os.MkdirAll(newPath, fc.defaultPermission)
				if mkdirErr != nil {
					// log any error but do nothing about it
					log.Warn("FileCache::RenameDir : Failed to created directory %s. Here's why: %v", newPath, mkdirErr)
				}
				// remember to delete the src directory later (after its contents are deleted)
				directoriesToPurge = append(directoriesToPurge, path)
			}
		} else {
			// stat(localPath) failed. err is the one returned by stat
			// documentation: https://pkg.go.dev/io/fs#WalkDirFunc
			if os.IsNotExist(err) {
				// none of the files that were moved actually exist in local storage
				log.Info("FileCache::RenameDir : %s does not exist in local cache.", options.Src)
			} else if err != nil {
				log.Warn("FileCache::RenameDir : %s stat err [%v].", options.Src, err)
			}
		}
		return nil
	})

	// clean up leftover source directories in reverse order
	for i := len(directoriesToPurge) - 1; i >= 0; i-- {
		log.Debug("FileCache::RenameDir : Removing local directory %s", directoriesToPurge[i])
		fc.policy.CachePurge(directoriesToPurge[i], nil)
	}

	// update any lazy open handles (which are not in the local listing)
	for _, srcName := range cloudObjects {
		dstName := strings.Replace(srcName, options.Src, options.Dst, 1)
		// get locks
		sflock := fc.fileLocks.Get(srcName)
		dflock := fc.fileLocks.Get(dstName)
		// update any remaining open handles
		fc.renameOpenHandles(srcName, dstName, sflock, dflock)
	}

	return nil
}

// recursively list all objects in the container at the given prefix / directory
func (fc *FileCache) listCloudObjects(prefix string) (objectNames []string, err error) {
	var done bool
	var token string
	for !done {
		var attrSlice []*internal.ObjAttr
		attrSlice, token, err = fc.NextComponent().StreamDir(internal.StreamDirOptions{Name: prefix, Token: token})
		if err != nil {
			return
		}
		for i := len(attrSlice) - 1; i >= 0; i-- {
			attr := attrSlice[i]
			if !attr.IsDir() {
				objectNames = append(objectNames, attr.Path)
			} else {
				// recurse!
				var subdirObjectNames []string
				subdirObjectNames, err = fc.listCloudObjects(attr.Path)
				if err != nil {
					return
				}
				objectNames = append(objectNames, subdirObjectNames...)
			}
		}
		done = token == ""
	}
	sort.Strings(objectNames)
	return
}

// recursively list all files in the directory
func (fc *FileCache) listCachedObjects(directory string) (objectNames []string, err error) {
	localDirPath := filepath.Join(fc.tmpPath, directory)
	walkDirErr := filepath.WalkDir(localDirPath, func(path string, d fs.DirEntry, err error) error {
		if err == nil && d != nil {
			if !d.IsDir() {
				objectName := fc.getObjectName(path)
				objectNames = append(objectNames, objectName)
			}
		} else {
			// stat(localPath) failed. err is the one returned by stat
			// documentation: https://pkg.go.dev/io/fs#WalkDirFunc
			if os.IsNotExist(err) {
				// none of the files that were moved actually exist in local storage
				log.Info("FileCache::listObjects : %s does not exist in local cache.", directory)
			} else if err != nil {
				log.Warn("FileCache::listObjects : %s stat err [%v].", directory, err)
			}
		}
		return nil
	})
	if walkDirErr != nil && !os.IsNotExist(walkDirErr) {
		err = walkDirErr
	}
	sort.Strings(objectNames)
	return
}

func combineLists(listA, listB []string) []string {
	// since both lists are sorted, we can combine the two lists using a double-indexed for loop
	combinedList := listA
	i := 0 // Index for listA
	j := 0 // Index for listB
	// Iterate through both lists, adding entries from B that are missing from A
	for i < len(listA) && j < len(listB) {
		itemA := listA[i]
		itemB := listB[j]
		if itemA < itemB {
			i++
		} else if itemA > itemB {
			// we could insert here, but it's probably better to just sort later
			combinedList = append(combinedList, itemB)
			j++
		} else {
			i++
			j++
		}
	}
	// sort and return
	sort.Strings(combinedList)
	return combinedList
}

func (fc *FileCache) getObjectName(localPath string) string {
	relPath, err := filepath.Rel(fc.tmpPath, localPath)
	if err != nil {
		relPath = strings.TrimPrefix(localPath, fc.tmpPath+string(filepath.Separator))
		log.Warn("FileCache::getObjectName : filepath.Rel failed on path %s [%v]. Using TrimPrefix: %s", localPath, err, relPath)
	}
	return common.NormalizeObjectName(relPath)
}

func unlockAll(flocks []*common.LockMapItem) {
	for _, flock := range flocks {
		flock.Unlock()
	}
}

// CreateFile: Create the file in local cache.
func (fc *FileCache) CreateFile(options internal.CreateFileOptions) (*handlemap.Handle, error) {
	//defer exectime.StatTimeCurrentBlock("FileCache::CreateFile")()
	log.Trace("FileCache::CreateFile : name=%s, mode=%d", options.Name, options.Mode)

	flock := fc.fileLocks.Get(options.Name)
	flock.Lock()
	defer flock.Unlock()

	// createEmptyFile was added to optionally support immutable containers. If customers do not care about immutability they can set this to true.
	if fc.createEmptyFile {
		newF, err := fc.NextComponent().CreateFile(options)
		if err != nil {
			log.Err("FileCache::CreateFile : Failed to create file %s", options.Name)
			return nil, err
		}
		newF.GetFileObject().Close()
	}

	// Create the file in local cache
	localPath := filepath.Join(fc.tmpPath, options.Name)
	fc.policy.CacheValid(localPath)

	err := os.MkdirAll(filepath.Dir(localPath), fc.defaultPermission)
	if err != nil {
		log.Err("FileCache::CreateFile : unable to create local directory %s [%s]", options.Name, err.Error())
		return nil, err
	}

	// Open the file and grab a shared lock to prevent deletion by the cache policy.
	f, err := common.OpenFile(localPath, os.O_RDWR|os.O_CREATE|os.O_TRUNC, options.Mode)
	if err != nil {
		log.Err("FileCache::CreateFile : error opening local file %s [%s]", options.Name, err.Error())
		return nil, err
	}
	// The user might change permissions WHILE creating the file therefore we need to account for that
	if options.Mode != common.DefaultFilePermissionBits {
		fc.missedChmodList.LoadOrStore(options.Name, true)
	}

	// Increment the handle count in this lock item as there is one handle open for this now
	flock.Inc()

	handle := handlemap.NewHandle(options.Name)
	handle.UnixFD = uint64(f.Fd())

	if !fc.offloadIO {
		handle.Flags.Set(handlemap.HandleFlagCached)
	}
	log.Info("FileCache::CreateFile : file=%s, fd=%d", options.Name, f.Fd())

	handle.SetFileObject(f)

	// If an empty file is created in cloud storage then there is no need to upload if FlushFile is called immediately after CreateFile.
	if !fc.createEmptyFile {
		handle.Flags.Set(handlemap.HandleFlagDirty)
	}

	// update state
	flock.LazyOpen = false

	return handle, nil
}

// Validate that storage 404 errors truly correspond to Does Not Exist.
// path: the storage path
// err: the storage error
// method: the caller method name
// recoverable: whether or not case 2 is recoverable on flush/close of the file
func (fc *FileCache) validateStorageError(path string, err error, method string, recoverable bool) error {
	// For methods that take in file name, the goal is to update the path in cloud storage and the local cache.
	// See comments in GetAttr for the different situations we can run into. This specifically handles case 2.
	if err != nil {
		if err == syscall.ENOENT || os.IsNotExist(err) {
			log.Debug("FileCache::%s : %s does not exist in cloud storage", method, path)
			if !fc.createEmptyFile {
				// Check if the file exists in the local cache
				// (policy might not think the file exists if the file is merely marked for eviction and not actually evicted yet)
				localPath := filepath.Join(fc.tmpPath, path)
				_, err := os.Stat(localPath)
				if os.IsNotExist(err) { // If the file is not in the local cache, then the file does not exist.
					log.Err("FileCache::%s : %s does not exist in local cache", method, path)
					return syscall.ENOENT
				} else {
					if !recoverable {
						log.Err("FileCache::%s : %s has not been closed/flushed yet, unable to recover this operation on close", method, path)
						return syscall.EIO
					} else {
						log.Info("FileCache::%s : %s has not been closed/flushed yet, we can recover this operation on close", method, path)
						return nil
					}
				}
			}
		} else {
			return err
		}
	}
	return nil
}

func (fc *FileCache) DeleteFile(options internal.DeleteFileOptions) error {
	log.Trace("FileCache::DeleteFile : name=%s", options.Name)

	flock := fc.fileLocks.Get(options.Name)
	flock.Lock()
	defer flock.Unlock()

	err := fc.NextComponent().DeleteFile(options)
	err = fc.validateStorageError(options.Name, err, "DeleteFile", false)
	if err != nil {
		log.Err("FileCache::DeleteFile : error  %s [%s]", options.Name, err.Error())
		return err
	}

	localPath := filepath.Join(fc.tmpPath, options.Name)
	fc.policy.CachePurge(localPath, flock)

	// update file state
	flock.LazyOpen = false

	return nil
}

func openCompleted(handle *handlemap.Handle) bool {
	handle.Lock()
	defer handle.Unlock()
	_, found := handle.GetValue("openFileOptions")
	return !found
}

// the file lock must be acquired before calling this
func (fc *FileCache) openFileInternal(handle *handlemap.Handle, flock *common.LockMapItem) error {
	log.Trace("FileCache::openFileInternal : name=%s", handle.Path)

	handle.Lock()
	defer handle.Unlock()

	//extract flags and mode out of the value from handle
	var flags int
	var fMode fs.FileMode
	val, found := handle.GetValue("openFileOptions")
	if !found {
		return nil
	}
	fileOptions := val.(openFileOptions)
	flags = fileOptions.flags
	fMode = fileOptions.fMode

	localPath := filepath.Join(fc.tmpPath, handle.Path)
	var f *os.File

	fc.policy.CacheValid(localPath)
	downloadRequired, fileExists, attr, err := fc.isDownloadRequired(localPath, handle.Path, flock)
	if err != nil && !os.IsNotExist(err) {
		log.Err("FileCache::openFileInternal : Failed to check if download is required for %s [%s]", handle.Path, err.Error())
	}

	fileMode := fc.defaultPermission
	if downloadRequired {
		log.Debug("FileCache::openFileInternal : Need to download %s", handle.Path)

		fileSize := int64(0)
		if attr != nil {
			fileSize = int64(attr.Size)
		}

		if fileExists {
			log.Debug("FileCache::openFileInternal : Delete cached file %s", handle.Path)

			err := deleteFile(localPath)
			if err != nil && !os.IsNotExist(err) {
				log.Err("FileCache::openFileInternal : Failed to delete old file %s", handle.Path)
			}
		} else {
			// Create the file if if doesn't already exist.
			err := os.MkdirAll(filepath.Dir(localPath), fc.defaultPermission)
			if err != nil {
				log.Err("FileCache::openFileInternal : error creating directory structure for file %s [%s]", handle.Path, err.Error())
				return err
			}
		}

		// Open the file in write mode.
		f, err = common.OpenFile(localPath, os.O_CREATE|os.O_RDWR, fMode)
		if err != nil {
			log.Err("FileCache::openFileInternal : error creating new file %s [%s]", handle.Path, err.Error())
			return err
		}

		if flags&os.O_TRUNC != 0 {
			fileSize = 0
		}

		if fileSize > 0 {
			// Download/Copy the file from storage to the local file.
			// We pass a count of 0 to get the entire object
			err = fc.NextComponent().CopyToFile(
				internal.CopyToFileOptions{
					Name:   handle.Path,
					Offset: 0,
					Count:  0,
					File:   f,
				})
			if err != nil {
				// File was created locally and now download has failed so we need to delete it back from local cache
				log.Err("FileCache::openFileInternal : error downloading file from storage %s [%s]", handle.Path, err.Error())
				_ = f.Close()
				_ = os.Remove(localPath)
				return err
			}
		}

		// Update the last download time of this file
		flock.SetDownloadTime()
		// update file state
		flock.LazyOpen = false

		log.Debug("FileCache::openFileInternal : Download of %s is complete", handle.Path)
		f.Close()

		// After downloading the file, update the modified times and mode of the file.
		if attr != nil && !attr.IsModeDefault() {
			fileMode = attr.Mode
		}
	}

	// If user has selected some non default mode in config then every local file shall be created with that mode only
	err = os.Chmod(localPath, fileMode)
	if err != nil {
		log.Err("FileCache::openFileInternal : Failed to change mode of file %s [%s]", handle.Path, err.Error())
	}
	// TODO: When chown is supported should we update that?

	if attr != nil {
		// chtimes shall be the last api otherwise calling chmod/chown will update the last change time
		err = os.Chtimes(localPath, attr.Atime, attr.Mtime)
		if err != nil {
			log.Err("FileCache::openFileInternal : Failed to change times of file %s [%s]", handle.Path, err.Error())
		}
	}

	fileCacheStatsCollector.UpdateStats(stats_manager.Increment, dlFiles, (int64)(1))

	// Open the file and grab a shared lock to prevent deletion by the cache policy.
	f, err = common.OpenFile(localPath, flags, fMode)
	if err != nil {
		log.Err("FileCache::openFileInternal : error opening cached file %s [%s]", handle.Path, err.Error())
		return err
	}

	inf, err := f.Stat()
	if err == nil {
		handle.Size = inf.Size()
	}

	handle.UnixFD = uint64(f.Fd())
	if !fc.offloadIO {
		handle.Flags.Set(handlemap.HandleFlagCached)
	}

	log.Info("FileCache::openFileInternal : file=%s, fd=%d", handle.Path, f.Fd())
	handle.SetFileObject(f)

	//set boolean in isDownloadNeeded value to signal that the file has been downloaded
	handle.RemoveValue("openFileOptions")
	// update file state
	flock.LazyOpen = false

	return nil
}

// OpenFile: Makes the file available in the local cache for further file operations.
func (fc *FileCache) OpenFile(options internal.OpenFileOptions) (*handlemap.Handle, error) {
	log.Trace("FileCache::OpenFile : name=%s, flags=%d, mode=%s", options.Name, options.Flags, options.Mode)

	// get the file lock
	flock := fc.fileLocks.Get(options.Name)
	flock.Lock()
	defer flock.Unlock()

	localPath := filepath.Join(fc.tmpPath, options.Name)
	downloadRequired, _, cloudAttr, err := fc.isDownloadRequired(localPath, options.Name, flock)

	// return err in case of authorization permission mismatch
	if err != nil && err == syscall.EACCES {
		return nil, err
	}

	// check if we are running out of space
	if downloadRequired && cloudAttr != nil {
		fileSize := int64(cloudAttr.Size)
		if fc.diskHighWaterMark != 0 {
			currSize, err := common.GetUsage(fc.tmpPath)
			if err != nil {
				log.Err("FileCache::OpenFile : error getting current usage of cache [%s]", err.Error())
			} else {
				if (currSize + float64(fileSize)) > fc.diskHighWaterMark {
					log.Err("FileCache::OpenFile : cache size limit reached [%f] failed to open %s", fc.maxCacheSize, options.Name)
					return nil, syscall.ENOSPC
				}
			}
		}
	}

	// create handle and record openFileOptions for later
	handle := handlemap.NewHandle(options.Name)
	handle.SetValue("openFileOptions", openFileOptions{flags: options.Flags, fMode: options.Mode})
	if options.Flags&os.O_APPEND != 0 {
		handle.Flags.Set(handlemap.HandleOpenedAppend)
	}

	// Increment the handle count
	flock.Inc()

	// will opening the file require downloading it?
	var openErr error
	if !downloadRequired {
		// use the local file to complete the open operation now
		openErr = fc.openFileInternal(handle, flock)
	} else {
		// use a lazy open algorithm to avoid downloading unnecessarily (do nothing for now)
		// update file state
		flock.LazyOpen = true
	}

	return handle, openErr
}

// CloseFile: Flush the file and invalidate it from the cache.
func (fc *FileCache) CloseFile(options internal.CloseFileOptions) error {
	// Lock the file so that while close is in progress no one can open the file again
	flock := fc.fileLocks.Get(options.Handle.Path)
	flock.Lock()

	// Async close is called so schedule the upload and return here
	fc.fileCloseOpt.Add(1)

	if !fc.lazyWrite {
		// Sync close is called so wait till the upload completes
		return fc.closeFileInternal(options, flock)
	}

	go fc.closeFileInternal(options, flock) //nolint
	return nil
}

// closeFileInternal: Actual handling of the close file goes here
func (fc *FileCache) closeFileInternal(options internal.CloseFileOptions, flock *common.LockMapItem) error {
	log.Trace("FileCache::closeFileInternal : name=%s, handle=%d", options.Handle.Path, options.Handle.ID)

	// Lock is acquired by CloseFile, at end of this method we need to unlock
	// If its async call file shall be locked till the upload completes.
	defer flock.Unlock()
	defer fc.fileCloseOpt.Done()

	// if file has not been interactively read or written to by end user, then there is no cached file to close.
	_, noCachedHandle := options.Handle.GetValue("openFileOptions")

	if !noCachedHandle {
		err := fc.flushFileInternal(internal.FlushFileOptions{Handle: options.Handle, CloseInProgress: true}, flock) //nolint
		if err != nil {
			log.Err("FileCache::closeFileInternal : failed to flush file %s", options.Handle.Path)
			return err
		}

		f := options.Handle.GetFileObject()
		if f == nil {
			log.Err("FileCache::closeFileInternal : error [missing fd in handle object] %s", options.Handle.Path)
			return syscall.EBADF
		}

		err = f.Close()
		if err != nil {
			log.Err("FileCache::closeFileInternal : error closing file %s(%d) [%s]", options.Handle.Path, int(f.Fd()), err.Error())
			return err
		}
	}

	flock.Dec()

	// if this is the last lazy handle, clear the lazy flag
	if noCachedHandle && flock.Count() == 0 {
		flock.LazyOpen = false
	}

	// If it is an fsync op then purge the file
	if options.Handle.Fsynced() {
		log.Trace("FileCache::closeFileInternal : fsync/sync op, purging %s", options.Handle.Path)
		localPath := filepath.Join(fc.tmpPath, options.Handle.Path)
		fc.policy.CachePurge(localPath, flock)
		return nil
	}

	return nil
}

// ReadInBuffer: Read the local file into a buffer
func (fc *FileCache) ReadInBuffer(options internal.ReadInBufferOptions) (int, error) {
	//defer exectime.StatTimeCurrentBlock("FileCache::ReadInBuffer")()
	// The file should already be in the cache since CreateFile/OpenFile was called before and a shared lock was acquired.
	// log.Debug("FileCache::ReadInBuffer : Reading %v bytes from %s", len(options.Data), options.Handle.Path)

	if !openCompleted(options.Handle) {
		flock := fc.fileLocks.Get(options.Handle.Path)
		flock.Lock()
		err := fc.openFileInternal(options.Handle, flock)
		flock.Unlock()
		if err != nil {
			return 0, fmt.Errorf("error downloading file %s [%s]", options.Handle.Path, err)
		}
	}

	f := options.Handle.GetFileObject()
	if f == nil {
		log.Err("FileCache::ReadInBuffer : error [couldn't find fd in handle] %s", options.Handle.Path)
		return 0, syscall.EBADF
	}

	// Read and write operations are very frequent so updating cache policy for every read is a costly operation
	// Update cache policy every 1K operations (includes both read and write) instead
	options.Handle.Lock()
	options.Handle.OptCnt++
	options.Handle.Unlock()
	if (options.Handle.OptCnt % defaultCacheUpdateCount) == 0 {
		localPath := filepath.Join(fc.tmpPath, options.Handle.Path)
		fc.policy.CacheValid(localPath)
	}

	// Removing Pread as it is not supported on Windows
	// return syscall.Pread(options.Handle.FD(), options.Data, options.Offset)
	n, err := f.ReadAt(options.Data, options.Offset)
	// ReadAt gives an error if it reads fewer bytes than the byte array. We discard that error.
	if n < len(options.Data) && err == io.EOF {
		return n, nil
	}
	return n, err
}

// WriteFile: Write to the local file
func (fc *FileCache) WriteFile(options internal.WriteFileOptions) (int, error) {
	//defer exectime.StatTimeCurrentBlock("FileCache::WriteFile")()
	// The file should already be in the cache since CreateFile/OpenFile was called before and a shared lock was acquired.
	//log.Debug("FileCache::WriteFile : Writing %v bytes from %s", len(options.Data), options.Handle.Path)

	if !openCompleted(options.Handle) {
		flock := fc.fileLocks.Get(options.Handle.Path)
		flock.Lock()
		err := fc.openFileInternal(options.Handle, flock)
		flock.Unlock()
		if err != nil {
			return 0, fmt.Errorf("error downloading file for %s [%s]", options.Handle.Path, err)
		}
	}

	var err error

	f := options.Handle.GetFileObject()
	if f == nil {
		log.Err("FileCache::WriteFile : error [couldn't find fd in handle] %s", options.Handle.Path)
		return 0, syscall.EBADF
	}

	if fc.diskHighWaterMark != 0 {
		currSize, err := common.GetUsage(fc.tmpPath)
		if err != nil {
			log.Err("FileCache::WriteFile : error getting current usage of cache [%s]", err.Error())
		} else {
			if (currSize + float64(len(options.Data))) > fc.diskHighWaterMark {
				log.Err("FileCache::WriteFile : cache size limit reached [%f] failed to open %s", fc.maxCacheSize, options.Handle.Path)
				return 0, syscall.ENOSPC
			}
		}
	}

	// Read and write operations are very frequent so updating cache policy for every read is a costly operation
	// Update cache policy every 1K operations (includes both read and write) instead
	options.Handle.Lock()
	options.Handle.OptCnt++
	options.Handle.Unlock()
	if (options.Handle.OptCnt % defaultCacheUpdateCount) == 0 {
		localPath := filepath.Join(fc.tmpPath, options.Handle.Path)
		fc.policy.CacheValid(localPath)
	}

	// Removing Pwrite as it is not supported on Windows
	// bytesWritten, err := syscall.Pwrite(options.Handle.FD(), options.Data, options.Offset)

	var bytesWritten int
	if options.Handle.Flags.IsSet(handlemap.HandleOpenedAppend) {
		bytesWritten, err = f.Write(options.Data)
	} else {
		bytesWritten, err = f.WriteAt(options.Data, options.Offset)
	}

	if err == nil {
		// Mark the handle dirty so the file is written back to storage on FlushFile.
		options.Handle.Flags.Set(handlemap.HandleFlagDirty)
	} else {
		log.Err("FileCache::WriteFile : failed to write %s [%s]", options.Handle.Path, err.Error())
	}

	return bytesWritten, err
}

func (fc *FileCache) SyncFile(options internal.SyncFileOptions) error {
	log.Trace("FileCache::SyncFile : handle=%d, path=%s", options.Handle.ID, options.Handle.Path)
	if fc.syncToFlush {
		err := fc.FlushFile(internal.FlushFileOptions{Handle: options.Handle, CloseInProgress: true}) //nolint
		if err != nil {
			log.Err("FileCache::SyncFile : failed to flush file %s", options.Handle.Path)
			return err
		}
	} else if fc.syncToDelete {
		err := fc.NextComponent().SyncFile(options)
		if err != nil {
			log.Err("FileCache::SyncFile : %s failed", options.Handle.Path)
			return err
		}

		options.Handle.Flags.Set(handlemap.HandleFlagFSynced)
	}

	return nil
}

// in SyncDir we're not going to clear the file cache for now
// on regular linux its fs responsibility
// func (fc *FileCache) SyncDir(options internal.SyncDirOptions) error {
// 	log.Trace("FileCache::SyncDir : %s", options.Name)

// 	err := fc.NextComponent().SyncDir(options)
// 	if err != nil {
// 		log.Err("FileCache::SyncDir : %s failed", options.Name)
// 		return err
// 	}
// 	// TODO: we can decide here if we want to flush all the files in the directory first or not. Currently I'm just invalidating files
// 	// within the dir
// 	go fc.invalidateDirectory(options.Name)
// 	return nil
// }

// FlushFile: Flush the local file to storage
func (fc *FileCache) FlushFile(options internal.FlushFileOptions) error {
	var flock *common.LockMapItem

	// if flush will upload the file, then acquire the file lock
	if options.Handle.Dirty() && (!fc.lazyWrite || options.CloseInProgress) {
		flock = fc.fileLocks.Get(options.Handle.Path)
		flock.Lock()
		defer flock.Unlock()
	}

	return fc.flushFileInternal(options, flock)
}

func (fc *FileCache) flushFileInternal(options internal.FlushFileOptions, flock *common.LockMapItem) error {
	//defer exectime.StatTimeCurrentBlock("FileCache::FlushFile")()
	log.Trace("FileCache::FlushFile : handle=%d, path=%s", options.Handle.ID, options.Handle.Path)

	// The file should already be in the cache since CreateFile/OpenFile was called before and a shared lock was acquired.
	localPath := filepath.Join(fc.tmpPath, options.Handle.Path)
	fc.policy.CacheValid(localPath)
	// if our handle is dirty then that means we wrote to the file
	if options.Handle.Dirty() {
		if fc.lazyWrite && !options.CloseInProgress {
			// As lazy-write is enable, upload will be scheduled when file is closed.
			log.Info("FileCache::FlushFile : %s will be flushed when handle %d is closed", options.Handle.Path, options.Handle.ID)
			return nil
		}

		f := options.Handle.GetFileObject()
		if f == nil {
			log.Err("FileCache::FlushFile : error [couldn't find fd in handle] %s", options.Handle.Path)
			return syscall.EBADF
		}

		// Flush all data to disk that has been buffered by the kernel.
		// We cannot close the incoming handle since the user called flush, note close and flush can be called on the same handle multiple times.
		// To ensure the data is flushed to disk before writing to storage, we duplicate the handle and close that handle.
		// f.fsync() is another option but dup+close does it quickly compared to sync
		// dupFd, err := syscall.Dup(int(f.Fd()))
		// if err != nil {
		// 	log.Err("FileCache::FlushFile : error [couldn't duplicate the fd] %s", options.Handle.Path)
		// 	return syscall.EIO
		// }

		// err = syscall.Close(dupFd)
		// if err != nil {
		// 	log.Err("FileCache::FlushFile : error [unable to close duplicate fd] %s", options.Handle.Path)
		// 	return syscall.EIO
		// }

		// Replace above with Sync since Dup is not supported on Windows
		err := f.Sync()
		if err != nil {
			log.Err("FileCache::FlushFile : error [unable to sync file] %s", options.Handle.Path)
			return syscall.EIO
		}

		// Write to storage
		// Create a new handle for the SDK to use to upload (read local file)
		// The local handle can still be used for read and write.
		var orgMode fs.FileMode
		modeChanged := false

		uploadHandle, err := common.Open(localPath)
		if err != nil {
			if os.IsPermission(err) {
				info, _ := os.Stat(localPath)
				orgMode = info.Mode()
				newMode := orgMode | 0444
				err = os.Chmod(localPath, newMode)
				if err == nil {
					modeChanged = true
					uploadHandle, err = common.Open(localPath)
					log.Info("FileCache::FlushFile : read mode added to file %s", options.Handle.Path)
				}
			}

			if err != nil {
				log.Err("FileCache::FlushFile : error [unable to open upload handle] %s [%s]", options.Handle.Path, err.Error())
				return err
			}
		}
		err = fc.NextComponent().CopyFromFile(
			internal.CopyFromFileOptions{
				Name: options.Handle.Path,
				File: uploadHandle,
			})

		uploadHandle.Close()

		if modeChanged {
			err1 := os.Chmod(localPath, orgMode)
			if err1 != nil {
				log.Err("FileCache::FlushFile : Failed to remove read mode from file %s [%s]", options.Handle.Path, err1.Error())
			}
		}

		if err != nil {
			log.Err("FileCache::FlushFile : %s upload failed [%s]", options.Handle.Path, err.Error())
			return err
		}

		options.Handle.Flags.Clear(handlemap.HandleFlagDirty)

		// If chmod was done on the file before it was uploaded to container then setting up mode would have been missed
		// Such file names are added to this map and here post upload we try to set the mode correctly
		// Delete the entry from map so that any further flush do not try to update the mode again
		_, found := fc.missedChmodList.LoadAndDelete(options.Handle.Path)
		if found {
			// If file is found in map it means last chmod was missed on this

			// When chmod on container was missed, local file was updated with correct mode
			// Here take the mode from local cache and update the container accordingly
			localPath := filepath.Join(fc.tmpPath, options.Handle.Path)
			info, err := os.Stat(localPath)
			if err == nil {
				err = fc.chmodInternal(internal.ChmodOptions{Name: options.Handle.Path, Mode: info.Mode()}, flock)
				if err != nil {
					// chmod was missed earlier for this file and doing it now also
					// resulted in error so ignore this one and proceed for flush handling
					log.Err("FileCache::FlushFile : %s chmod failed [%s]", options.Handle.Path, err.Error())
				}
			}
		}
	}

	return nil
}

// GetAttr: Consolidate attributes from storage and local cache
func (fc *FileCache) GetAttr(options internal.GetAttrOptions) (*internal.ObjAttr, error) {
	// Don't log these by default, as it noticeably affects performance
	// log.Trace("FileCache::GetAttr : %s", options.Name)

	// For get attr, there are three different path situations we have to potentially handle.
	// 1. Path in cloud storage but not in local cache
	// 2. Path not in cloud storage but in local cache (this could happen if we recently created the file [and are currently writing to it]) (also supports immutable containers)
	// 3. Path in cloud storage and in local cache (this could result in dirty properties on the service if we recently wrote to the file)

	// If the file is being downloaded or deleted, the size and mod time will be incorrect
	// wait for download or deletion to complete before getting local file info
	flock := fc.fileLocks.Get(options.Name)
	// TODO: should we add RLock and RUnlock to the lock map for GetAttr?
	flock.Lock()
	defer flock.Unlock()

	// To cover case 1, get attributes from storage
	var exists bool
	attrs, err := fc.NextComponent().GetAttr(options)
	if err != nil {
		if err == syscall.ENOENT || os.IsNotExist(err) {
			log.Debug("FileCache::GetAttr : %s does not exist in cloud storage", options.Name)
			exists = false
		} else {
			log.Err("FileCache::GetAttr : Failed to get attr of %s [%s]", options.Name, err.Error())
			return nil, err
		}
	} else {
		exists = true
	}

	// To cover cases 2 and 3, grab the attributes from the local cache
	localPath := filepath.Join(fc.tmpPath, options.Name)
	info, err := os.Stat(localPath)
	// All directory operations are guaranteed to be synced with storage so they cannot be in a case 2 or 3 state.
	if err == nil && !info.IsDir() {
		if exists { // Case 3 (file in cloud storage and in local cache) so update the relevant attributes
			log.Debug("FileCache::GetAttr : updating %s from local cache", options.Name)
			// attrs is a pointer returned by NextComponent
			// modifying attrs could corrupt cached directory listings
			// to update properties, we need to make a deep copy first
			newAttr := *attrs
			newAttr.Mtime = info.ModTime()
			newAttr.Size = info.Size()
			attrs = &newAttr
		} else { // Case 2 (file only in local cache) so create a new attributes and add them to the storage attributes
			log.Debug("FileCache::GetAttr : serving %s attr from local cache", options.Name)
			exists = true
			attrs = newObjAttr(options.Name, info)
		}
	}

	if !exists {
		return nil, syscall.ENOENT
	}

	return attrs, nil
}

// RenameFile: Invalidate the file in local cache.
func (fc *FileCache) RenameFile(options internal.RenameFileOptions) error {
	log.Trace("FileCache::RenameFile : src=%s, dst=%s", options.Src, options.Dst)

	// acquire file locks
	sflock := fc.fileLocks.Get(options.Src)
	dflock := fc.fileLocks.Get(options.Dst)
	// always lock files in lexical order to prevent deadlock
	if options.Src < options.Dst {
		sflock.Lock()
		dflock.Lock()
	} else {
		dflock.Lock()
		sflock.Lock()
	}
	defer sflock.Unlock()
	defer dflock.Unlock()

	err := fc.NextComponent().RenameFile(options)
	localOnly := os.IsNotExist(err)
	err = fc.validateStorageError(options.Src, err, "RenameFile", true)
	if err != nil {
		log.Err("FileCache::RenameFile : %s failed to rename file [%s]", options.Src, err.Error())
		return err
	}

	localSrcPath := filepath.Join(fc.tmpPath, options.Src)
	localDstPath := filepath.Join(fc.tmpPath, options.Dst)

	// in case of git clone multiple rename requests come for which destination files already exists in system
	// if we do not perform rename operation locally and those destination files are cached then next time they are read
	// we will be serving the wrong content (as we did not rename locally, we still be having older destination files with
	// stale content). We either need to remove dest file as well from cache or just run rename to replace the content.
	localRenameErr := fc.renameCachedFile(localSrcPath, localDstPath, sflock, dflock)
	if localRenameErr != nil {
		// renameCachedFile only returns an error when we are at risk for data loss
		if !localOnly {
			// we must reverse the cloud rename operation to prevent data loss
			err := fc.NextComponent().RenameFile(internal.RenameFileOptions{
				Src: options.Dst,
				Dst: options.Src,
			})
			err = fc.validateStorageError(options.Src, err, "RenameFile", false)
			if err != nil {
				log.Err("FileCache::RenameFile : %s failed to reverse cloud rename to avoid data loss! [%v]", options.Src, err)
			}
			localRenameErr = errors.Join(localRenameErr, err)
		}
		return localRenameErr
	}

	// rename open handles
	fc.renameOpenHandles(options.Src, options.Dst, sflock, dflock)

	return nil
}

func (fc *FileCache) renameCachedFile(localSrcPath, localDstPath string, sflock, dflock *common.LockMapItem) error {
	err := os.Rename(localSrcPath, localDstPath)
	if err != nil {
		if os.IsNotExist(err) {
			// Case 1
			log.Info("FileCache::renameCachedFile : %s source file not cached", localSrcPath)
		} else {
			log.Warn("FileCache::renameCachedFile : %s -> %s Failed to rename local file. Here's why: %v", localSrcPath, localDstPath, err)
			// if the file is not open, it should be backed up already
			if sflock.Count() > 0 {
				// abort rename to prevent data loss!
				log.Err("FileCache::renameCachedFile : %s Failed rename and src is open! Rename should be aborted...", localSrcPath)
				return err
			}
		}
	} else if err == nil {
		log.Debug("FileCache::renameCachedFile : %s -> %s Successfully renamed local file", localSrcPath, localDstPath)
		fc.policy.CacheValid(localDstPath)
	}
	// delete the source from our cache policy
	// this will also delete the source file from local storage (if rename failed)
	fc.policy.CachePurge(localSrcPath, sflock)

	return nil
}

func (fc *FileCache) renameOpenHandles(srcName, dstName string, sflock, dflock *common.LockMapItem) {
	// update open handles
	if sflock.Count() > 0 {
		// update any open handles to the file with its new name
		handlemap.GetHandles().Range(func(key, value any) bool {
			handle := value.(*handlemap.Handle)
			if handle.Path == srcName {
				handle.Path = dstName
			}
			return true
		})
		// copy the number of open handles to the new name
		for sflock.Count() > 0 {
			sflock.Dec()
			dflock.Inc()
		}
	}
}

// TruncateFile: Update the file with its new size.
func (fc *FileCache) TruncateFile(options internal.TruncateFileOptions) error {
	log.Trace("FileCache::TruncateFile : name=%s, size=%d", options.Name, options.Size)

	if fc.diskHighWaterMark != 0 {
		currSize, err := common.GetUsage(fc.tmpPath)
		if err != nil {
			log.Err("FileCache::TruncateFile : error getting current usage of cache [%s]", err.Error())
		} else {
			if (currSize + float64(options.Size)) > fc.diskHighWaterMark {
				log.Err("FileCache::TruncateFile : cache size limit reached [%f] failed to open %s", fc.maxCacheSize, options.Name)
				return syscall.ENOSPC
			}
		}
	}

<<<<<<< HEAD
	var h *handlemap.Handle
	var err error
	if options.Size == 0 {
		// If size is 0 then no need to download any file we can just create an empty file
		h, err = fc.CreateFile(internal.CreateFileOptions{Name: options.Name, Mode: fc.defaultPermission})
		if err != nil {
			log.Err("FileCache::TruncateFile : Error creating file %s [%s]", options.Name, err.Error())
			return err
		}
	} else {
		// If size is not 0 then we need to open the file and then truncate it
		h, err = fc.OpenFile(internal.OpenFileOptions{Name: options.Name, Flags: os.O_RDWR, Mode: fc.defaultPermission})
		if err != nil {
			log.Err("FileCache::TruncateFile : Error calling OpenFile with %s [%s]", options.Name, err.Error())
		}
		// openFileInternal will download if file was not present in local system
		if !openCompleted(h) {
			flock := fc.fileLocks.Get(options.Name)
			flock.Lock()
			err = fc.openFileInternal(h, flock)
			flock.Unlock()
			if err != nil {
				log.Err("FileCache::TruncateFile : Error calling openFileInternal with %s [%s]", options.Name, err.Error())
				return err
			}
		}
=======
	flock := fc.fileLocks.Get(options.Name)
	flock.Lock()
	defer flock.Unlock()

	err := fc.NextComponent().TruncateFile(options)
	err = fc.validateStorageError(options.Name, err, "TruncateFile", true)
	if err != nil {
		log.Err("FileCache::TruncateFile : %s failed to truncate [%s]", options.Name, err.Error())
		return err
>>>>>>> 4a57c1b7
	}

	// Update the size of the file in the local cache
	localPath := filepath.Join(fc.tmpPath, options.Name)
	info, err := os.Stat(localPath)
	if err == nil || os.IsExist(err) {
		fc.policy.CacheValid(localPath)

		if info.Size() != options.Size {
			err = os.Truncate(localPath, options.Size)
			if err != nil {
				log.Err("FileCache::TruncateFile : error truncating cached file %s [%s]", localPath, err.Error())
				return err
			}
		}
	}

	return nil
}

// Chmod : Update the file with its new permissions
func (fc *FileCache) Chmod(options internal.ChmodOptions) error {
	log.Trace("FileCache::Chmod : Change mode of path %s", options.Name)

	flock := fc.fileLocks.Get(options.Name)
	flock.Lock()
	defer flock.Unlock()

	return fc.chmodInternal(options, flock)
}

// Chmod : Update the file with its new permissions
func (fc *FileCache) chmodInternal(options internal.ChmodOptions, flock *common.LockMapItem) error {
	log.Trace("FileCache::Chmod : Change mode of path %s", options.Name)

	// Update the file in cloud storage
	err := fc.NextComponent().Chmod(options)
	err = fc.validateStorageError(options.Name, err, "Chmod", false)
	if err != nil {
		if err != syscall.EIO {
			log.Err("FileCache::Chmod : %s failed to change mode [%s]", options.Name, err.Error())
			return err
		} else {
			fc.missedChmodList.LoadOrStore(options.Name, true)
		}
	}

	// Update the mode of the file in the local cache
	localPath := filepath.Join(fc.tmpPath, options.Name)
	info, err := os.Stat(localPath)
	if err == nil {
		fc.policy.CacheValid(localPath)

		if info.Mode() != options.Mode {
			err = os.Chmod(localPath, options.Mode)
			if err != nil {
				log.Err("FileCache::Chmod : error changing mode on the cached path %s [%s]", localPath, err.Error())
				return err
			}
		}
	}

	return nil
}

// Chown : Update the file with its new owner and group
func (fc *FileCache) Chown(options internal.ChownOptions) error {
	log.Trace("FileCache::Chown : Change owner of path %s", options.Name)

	flock := fc.fileLocks.Get(options.Name)
	flock.Lock()
	defer flock.Unlock()

	// Update the file in cloud storage
	err := fc.NextComponent().Chown(options)
	err = fc.validateStorageError(options.Name, err, "Chown", false)
	if err != nil {
		log.Err("FileCache::Chown : %s failed to change owner [%s]", options.Name, err.Error())
		return err
	}

	// Update the owner and group of the file in the local cache
	localPath := filepath.Join(fc.tmpPath, options.Name)
	_, err = os.Stat(localPath)
	if err == nil {
		fc.policy.CacheValid(localPath)

		if runtime.GOOS != "windows" {
			err = os.Chown(localPath, options.Owner, options.Group)
			if err != nil {
				log.Err("FileCache::Chown : error changing owner on the cached path %s [%s]", localPath, err.Error())
				return err
			}
		}
	}

	return nil
}

func (fc *FileCache) FileUsed(name string) error {
	// Update the owner and group of the file in the local cache
	localPath := filepath.Join(fc.tmpPath, name)
	fc.policy.CacheValid(localPath)
	return nil
}

// ------------------------- Factory -------------------------------------------

// Pipeline will call this method to create your object, initialize your variables here
// << DO NOT DELETE ANY AUTO GENERATED CODE HERE >>
func NewFileCacheComponent() internal.Component {
	comp := &FileCache{
		fileLocks: common.NewLockMap(),
	}
	comp.SetName(compName)
	config.AddConfigChangeEventListener(comp)
	return comp
}

// On init register this component to pipeline and supply your constructor
func init() {
	internal.AddComponent(compName, NewFileCacheComponent)

	tmpPathFlag := config.AddStringFlag("tmp-path", "", "configures the tmp location for the cache. Configure the fastest disk (SSD or ramdisk) for best performance.")
	config.BindPFlag(compName+".path", tmpPathFlag)

	fileCacheTimeout := config.AddUint32Flag("file-cache-timeout", defaultFileCacheTimeout, "file cache timeout")
	config.BindPFlag(compName+".timeout-sec", fileCacheTimeout)

	fileCacheTimeoutSec := config.AddUint32Flag("file-cache-timeout-in-seconds", defaultFileCacheTimeout, "file cache timeout")
	config.BindPFlag(compName+".file-cache-timeout-in-seconds", fileCacheTimeoutSec)
	fileCacheTimeoutSec.Hidden = true

	cacheSizeMB := config.AddUint32Flag("cache-size-mb", 0, "max size in MB that file-cache can occupy on local disk for caching")
	config.BindPFlag(compName+".max-size-mb", cacheSizeMB)

	highThreshold := config.AddUint32Flag("high-disk-threshold", 90, "percentage of cache utilization which kicks in early eviction")
	config.BindPFlag(compName+".high-threshold", highThreshold)

	lowThreshold := config.AddUint32Flag("low-disk-threshold", 80, "percentage of cache utilization which stops early eviction started by high-disk-threshold")
	config.BindPFlag(compName+".low-threshold", lowThreshold)

	maxEviction := config.AddUint32Flag("max-eviction", 0, "Number of files to be evicted from cache at once.")
	config.BindPFlag(compName+".max-eviction", maxEviction)
	maxEviction.Hidden = true

	emptyDirCheck := config.AddBoolFlag("empty-dir-check", false, "Disallows remounting using a non-empty tmp-path.")
	config.BindPFlag(compName+".empty-dir-check", emptyDirCheck)
	emptyDirCheck.Hidden = true

	backgroundDownload := config.AddBoolFlag("background-download", false, "File download to run in the background on open call.")
	config.BindPFlag(compName+".background-download", backgroundDownload)
	backgroundDownload.Hidden = true

	cachePollTimeout := config.AddUint64Flag("cache-poll-timeout-msec", 0, "Time in milliseconds in order to poll for possible expired files awaiting cache eviction.")
	config.BindPFlag(compName+".cache-poll-timeout-msec", cachePollTimeout)
	cachePollTimeout.Hidden = true

	uploadModifiedOnly := config.AddBoolFlag("upload-modified-only", false, "Flag to turn off unnecessary uploads to storage.")
	config.BindPFlag(compName+".upload-modified-only", uploadModifiedOnly)
	uploadModifiedOnly.Hidden = true

	cachePolicy := config.AddStringFlag("file-cache-policy", "lru", "Cache eviction policy.")
	config.BindPFlag(compName+".policy", cachePolicy)
	cachePolicy.Hidden = true

	syncToFlush := config.AddBoolFlag("sync-to-flush", true, "Sync call on file will force a upload of the file.")
	config.BindPFlag(compName+".sync-to-flush", syncToFlush)

	ignoreSync := config.AddBoolFlag("ignore-sync", false, "Just ignore sync call and do not invalidate locally cached file.")
	config.BindPFlag(compName+".ignore-sync", ignoreSync)

	hardLimit := config.AddBoolFlag("hard-limit", false, "File cache limits are hard limits or not.")
	config.BindPFlag(compName+".hard-limit", hardLimit)

	config.RegisterFlagCompletionFunc("tmp-path", func(cmd *cobra.Command, args []string, toComplete string) ([]string, cobra.ShellCompDirective) {
		return nil, cobra.ShellCompDirectiveDefault
	})
}<|MERGE_RESOLUTION|>--- conflicted
+++ resolved
@@ -288,15 +288,11 @@
 	}
 
 	err = config.UnmarshalKey("mount-path", &c.mountPath)
-<<<<<<< HEAD
-	if err == nil && filepath.Clean(c.mountPath) == filepath.Clean(c.tmpPath) {
-=======
 	if err != nil {
 		log.Err("FileCache: config error [unable to obtain Mount Path]")
 		return fmt.Errorf("config error in %s [%s]", c.Name(), err.Error())
 	}
-	if c.mountPath == c.tmpPath {
->>>>>>> 4a57c1b7
+	if filepath.Clean(c.mountPath) == filepath.Clean(c.tmpPath) {
 		log.Err("FileCache: config error [tmp-path is same as mount path]")
 		return fmt.Errorf("config error in %s error [tmp-path is same as mount path]", c.Name())
 	}
@@ -619,9 +615,6 @@
 	return fc.NextComponent().IsDirEmpty(options)
 }
 
-<<<<<<< HEAD
-// RenameDir: Recursively move the source directory
-=======
 // DeleteEmptyDirs: delete empty directories in local cache, return error if directory is not empty
 func (fc *FileCache) DeleteEmptyDirs(options internal.DeleteDirOptions) (bool, error) {
 	localPath := options.Name
@@ -662,8 +655,7 @@
 	return true, nil
 }
 
-// RenameDir: Recursively invalidate the source directory and its children
->>>>>>> 4a57c1b7
+// RenameDir: Recursively move the source directory
 func (fc *FileCache) RenameDir(options internal.RenameDirOptions) error {
 	log.Trace("FileCache::RenameDir : src=%s, dst=%s", options.Src, options.Dst)
 
@@ -1722,34 +1714,6 @@
 		}
 	}
 
-<<<<<<< HEAD
-	var h *handlemap.Handle
-	var err error
-	if options.Size == 0 {
-		// If size is 0 then no need to download any file we can just create an empty file
-		h, err = fc.CreateFile(internal.CreateFileOptions{Name: options.Name, Mode: fc.defaultPermission})
-		if err != nil {
-			log.Err("FileCache::TruncateFile : Error creating file %s [%s]", options.Name, err.Error())
-			return err
-		}
-	} else {
-		// If size is not 0 then we need to open the file and then truncate it
-		h, err = fc.OpenFile(internal.OpenFileOptions{Name: options.Name, Flags: os.O_RDWR, Mode: fc.defaultPermission})
-		if err != nil {
-			log.Err("FileCache::TruncateFile : Error calling OpenFile with %s [%s]", options.Name, err.Error())
-		}
-		// openFileInternal will download if file was not present in local system
-		if !openCompleted(h) {
-			flock := fc.fileLocks.Get(options.Name)
-			flock.Lock()
-			err = fc.openFileInternal(h, flock)
-			flock.Unlock()
-			if err != nil {
-				log.Err("FileCache::TruncateFile : Error calling openFileInternal with %s [%s]", options.Name, err.Error())
-				return err
-			}
-		}
-=======
 	flock := fc.fileLocks.Get(options.Name)
 	flock.Lock()
 	defer flock.Unlock()
@@ -1759,7 +1723,6 @@
 	if err != nil {
 		log.Err("FileCache::TruncateFile : %s failed to truncate [%s]", options.Name, err.Error())
 		return err
->>>>>>> 4a57c1b7
 	}
 
 	// Update the size of the file in the local cache
