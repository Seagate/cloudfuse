/*
    _____           _____   _____   ____          ______  _____  ------
   |     |  |      |     | |     | |     |     | |       |            |
   |     |  |      |     | |     | |     |     | |       |            |
   | --- |  |      |     | |-----| |---- |     | |-----| |-----  ------
   |     |  |      |     | |     | |     |     |       | |       |
   | ____|  |_____ | ____| | ____| |     |_____|  _____| |_____  |_____


   Licensed under the MIT License <http://opensource.org/licenses/MIT>.

   Copyright © 2020-2023 Microsoft Corporation. All rights reserved.
   Author : <blobfusedev@microsoft.com>

   Permission is hereby granted, free of charge, to any person obtaining a copy
   of this software and associated documentation files (the "Software"), to deal
   in the Software without restriction, including without limitation the rights
   to use, copy, modify, merge, publish, distribute, sublicense, and/or sell
   copies of the Software, and to permit persons to whom the Software is
   furnished to do so, subject to the following conditions:

   The above copyright notice and this permission notice shall be included in all
   copies or substantial portions of the Software.

   THE SOFTWARE IS PROVIDED "AS IS", WITHOUT WARRANTY OF ANY KIND, EXPRESS OR
   IMPLIED, INCLUDING BUT NOT LIMITED TO THE WARRANTIES OF MERCHANTABILITY,
   FITNESS FOR A PARTICULAR PURPOSE AND NONINFRINGEMENT. IN NO EVENT SHALL THE
   AUTHORS OR COPYRIGHT HOLDERS BE LIABLE FOR ANY CLAIM, DAMAGES OR OTHER
   LIABILITY, WHETHER IN AN ACTION OF CONTRACT, TORT OR OTHERWISE, ARISING FROM,
   OUT OF OR IN CONNECTION WITH THE SOFTWARE OR THE USE OR OTHER DEALINGS IN THE
   SOFTWARE
*/

package file_cache

import (
	"context"
	"fmt"
	"io"
	"io/fs"
	"os"
	"path/filepath"
	"runtime"
	"strings"
	"sync"
	"syscall"

	"lyvecloudfuse/common"
	"lyvecloudfuse/common/config"
	"lyvecloudfuse/common/log"
	"lyvecloudfuse/internal"
	"lyvecloudfuse/internal/handlemap"
	"lyvecloudfuse/internal/stats_manager"

	"github.com/spf13/cobra"
)

// Common structure for Component
type FileCache struct {
	internal.BaseComponent

	tmpPath   string
	fileLocks *common.LockMap
	policy    cachePolicy

	createEmptyFile bool
	allowNonEmpty   bool
	cacheTimeout    float64
	cleanupOnStart  bool
	policyTrace     bool
	missedChmodList sync.Map
	mountPath       string
	allowOther      bool
	offloadIO       bool
	maxCacheSize    float64

	defaultPermission os.FileMode
}

// Structure defining your config parameters
type FileCacheOptions struct {
	// e.g. var1 uint32 `config:"var1"`
	TmpPath string `config:"path" yaml:"path,omitempty"`
	Policy  string `config:"policy" yaml:"policy,omitempty"`

	Timeout     uint32 `config:"timeout-sec" yaml:"timeout-sec,omitempty"`
	MaxEviction uint32 `config:"max-eviction" yaml:"max-eviction,omitempty"`

	MaxSizeMB     float64 `config:"max-size-mb" yaml:"max-size-mb,omitempty"`
	HighThreshold uint32  `config:"high-threshold" yaml:"high-threshold,omitempty"`
	LowThreshold  uint32  `config:"low-threshold" yaml:"low-threshold,omitempty"`

	CreateEmptyFile bool `config:"create-empty-file" yaml:"create-empty-file,omitempty"`
	AllowNonEmpty   bool `config:"allow-non-empty-temp" yaml:"allow-non-empty-temp,omitempty"`
	CleanupOnStart  bool `config:"cleanup-on-start" yaml:"cleanup-on-start,omitempty"`

	EnablePolicyTrace bool `config:"policy-trace" yaml:"policy-trace,omitempty"`
	OffloadIO         bool `config:"offload-io" yaml:"offload-io,omitempty"`

	// v1 support
	V1Timeout     uint32 `config:"file-cache-timeout-in-seconds" yaml:"-"`
	EmptyDirCheck bool   `config:"empty-dir-check" yaml:"-"`
}

const (
	compName                = "file_cache"
	defaultMaxEviction      = 5000
	defaultMaxThreshold     = 80
	defaultMinThreshold     = 60
	defaultFileCacheTimeout = 120
	defaultCacheUpdateCount = 100
	MB                      = 1024 * 1024
)

// Verification to check satisfaction criteria with Component Interface
var _ internal.Component = &FileCache{}

var fileCacheStatsCollector *stats_manager.StatsCollector

func (c *FileCache) Name() string {
	return compName
}

func (c *FileCache) SetName(name string) {
	c.BaseComponent.SetName(name)
}

func (c *FileCache) SetNextComponent(nc internal.Component) {
	c.BaseComponent.SetNextComponent(nc)
}

func (c *FileCache) Priority() internal.ComponentPriority {
	return internal.EComponentPriority.LevelMid()
}

// Start : Pipeline calls this method to start the component functionality
//
//	this shall not block the call otherwise pipeline will not start
func (c *FileCache) Start(ctx context.Context) error {
	log.Trace("Starting component : %s", c.Name())

	if c.cleanupOnStart {
		err := c.TempCacheCleanup()
		if err != nil {
			return fmt.Errorf("error in %s error [fail to cleanup temp cache]", c.Name())
		}
	}

	if c.policy == nil {
		return fmt.Errorf("config error in %s error [cache policy missing]", c.Name())
	}

	err := c.policy.StartPolicy()
	if err != nil {
		return fmt.Errorf("config error in %s error [fail to start policy]", c.Name())
	}

	// create stats collector for file cache
	fileCacheStatsCollector = stats_manager.NewStatsCollector(c.Name())

	return nil
}

// Stop : Stop the component functionality and kill all threads started
func (c *FileCache) Stop() error {
	log.Trace("Stopping component : %s", c.Name())

	_ = c.policy.ShutdownPolicy()
	_ = c.TempCacheCleanup()

	fileCacheStatsCollector.Destroy()

	return nil
}

func (c *FileCache) TempCacheCleanup() error {
	// TODO : Cleanup temp cache dir before exit
	if !isLocalDirEmpty(c.tmpPath) {
		log.Err("FileCache::TempCacheCleanup : Cleaning up temp directory %s", c.tmpPath)

		dirents, err := os.ReadDir(c.tmpPath)
		if err != nil {
			return nil
		}

		for _, entry := range dirents {
			os.RemoveAll(common.JoinUnixFilepath(c.tmpPath, entry.Name()))
		}
	}

	return nil
}

// Configure : Pipeline will call this method after constructor so that you can read config and initialize yourself
//
//	Return failure if any config is not valid to exit the process
func (c *FileCache) Configure(_ bool) error {
	log.Trace("FileCache::Configure : %s", c.Name())

	conf := FileCacheOptions{}
	err := config.UnmarshalKey(compName, &conf)
	if err != nil {
		log.Err("FileCache: config error [invalid config attributes]")
		return fmt.Errorf("config error in %s [%s]", c.Name(), err.Error())
	}

	c.createEmptyFile = conf.CreateEmptyFile
	if config.IsSet(compName + ".file-cache-timeout-in-seconds") {
		c.cacheTimeout = float64(conf.V1Timeout)
	} else if config.IsSet(compName + ".timeout-sec") {
		c.cacheTimeout = float64(conf.Timeout)
	} else {
		c.cacheTimeout = float64(defaultFileCacheTimeout)
	}
	if config.IsSet(compName + ".empty-dir-check") {
		c.allowNonEmpty = !conf.EmptyDirCheck
	} else {
		c.allowNonEmpty = conf.AllowNonEmpty
	}
	c.cleanupOnStart = conf.CleanupOnStart
	c.policyTrace = conf.EnablePolicyTrace
	c.offloadIO = conf.OffloadIO
	c.maxCacheSize = conf.MaxSizeMB

	c.tmpPath = common.ExpandPath(conf.TmpPath)
	if c.tmpPath == "" {
		log.Err("FileCache: config error [tmp-path not set]")
		return fmt.Errorf("config error in %s error [tmp-path not set]", c.Name())
	}

	err = config.UnmarshalKey("mount-path", &c.mountPath)
	if err == nil && c.mountPath == c.tmpPath {
		log.Err("FileCache: config error [tmp-path is same as mount path]")
		return fmt.Errorf("config error in %s error [tmp-path is same as mount path]", c.Name())
	}

	// Extract values from 'conf' and store them as you wish here
	_, err = os.Stat(c.tmpPath)
	if os.IsNotExist(err) {
		log.Err("FileCache: config error [tmp-path does not exist. attempting to create tmp-path.]")
		err := os.Mkdir(c.tmpPath, os.FileMode(0755))
		if err != nil {
			log.Err("FileCache: config error creating directory after clean [%s]", err.Error())
			return fmt.Errorf("config error in %s [%s]", c.Name(), err.Error())
		}
	}

	if !isLocalDirEmpty(c.tmpPath) && !c.allowNonEmpty {
		log.Err("FileCache: config error %s directory is not empty", c.tmpPath)
		return fmt.Errorf("config error in %s [%s]", c.Name(), "temp directory not empty")
	}

	err = config.UnmarshalKey("allow-other", &c.allowOther)
	if err != nil {
		log.Err("FileCache::Configure : config error [unable to obtain allow-other]")
		return fmt.Errorf("config error in %s [%s]", c.Name(), err.Error())
	}

	if c.allowOther {
		c.defaultPermission = common.DefaultAllowOtherPermissionBits
	} else {
		c.defaultPermission = common.DefaultFilePermissionBits
	}

	cacheConfig := c.GetPolicyConfig(conf)

	switch strings.ToLower(conf.Policy) {
	case "lru":
		c.policy = NewLRUPolicy(cacheConfig)
	case "lfu":
		c.policy = NewLFUPolicy(cacheConfig)
	default:
		log.Info("FileCache::Configure : Using default eviction policy")
		c.policy = NewLRUPolicy(cacheConfig)
	}

	if c.policy == nil {
		log.Err("FileCache::Configure : failed to create cache eviction policy")
		return fmt.Errorf("config error in %s [%s]", c.Name(), "failed to create cache policy")
	}

	if config.IsSet(compName + ".background-download") {
		log.Warn("unsupported v1 CLI parameter: background-download is not supported in lyvecloudfuse. Consider using the streaming component.")
	}
	if config.IsSet(compName + ".cache-poll-timeout-msec") {
		log.Warn("unsupported v1 CLI parameter: cache-poll-timeout-msec is not supported in lyvecloudfuse. Polling occurs every timeout interval.")
	}
	if config.IsSet(compName + ".upload-modified-only") {
		log.Warn("unsupported v1 CLI parameter: upload-modified-only is always true in lyvecloudfuse.")
	}

	log.Info("FileCache::Configure : create-empty %t, cache-timeout %d, tmp-path %s, max-size-mb %d, high-mark %d, low-mark %d",
		c.createEmptyFile, int(c.cacheTimeout), c.tmpPath, int(cacheConfig.maxSizeMB), int(cacheConfig.highThreshold), int(cacheConfig.lowThreshold))

	return nil
}

// OnConfigChange : If component has registered, on config file change this method is called
func (c *FileCache) OnConfigChange() {
	conf := FileCacheOptions{}
	err := config.UnmarshalKey(compName, &conf)
	if err != nil {
		log.Err("FileCache: config error [invalid config attributes]")
	}

	c.createEmptyFile = conf.CreateEmptyFile
	c.cacheTimeout = float64(conf.Timeout)
	c.policyTrace = conf.EnablePolicyTrace
	c.offloadIO = conf.OffloadIO
	c.maxCacheSize = conf.MaxSizeMB
	_ = c.policy.UpdateConfig(c.GetPolicyConfig(conf))
}

<<<<<<< HEAD
func (c *FileCache) StatFs() (*common.Statfs_t, bool, error) {
	// cache_size = f_blocks * f_frsize/1024
	// cache_size - used = f_frsize * f_bavail/1024
	// cache_size - used = vfs.f_bfree * vfs.f_frsize / 1024
	// if cache size is set to 0 then we have the root mount usage
	maxCacheSize := c.maxCacheSize * MB
	if maxCacheSize == 0 {
		return nil, false, nil
	}
	usage := getUsage(c.tmpPath) * MB
	available := maxCacheSize - usage
	statfs := &syscall.Statfs_t{}
	err := syscall.Statfs("/", statfs)
	if err != nil {
		log.Debug("FileCache::StatFs : statfs err [%s].", err.Error())
		return nil, false, err
	}
	stat := common.Statfs_t{
		Blocks:  uint64(maxCacheSize) / uint64(statfs.Frsize),
		Bavail:  uint64(math.Max(0, available)) / uint64(statfs.Frsize),
		Bfree:   statfs.Bavail,
		Bsize:   statfs.Bsize,
		Ffree:   statfs.Ffree,
		Files:   statfs.Files,
		Frsize:  statfs.Frsize,
		Namemax: 255,
	}

	return &stat, true, nil
}

=======
>>>>>>> 10fb0e39
func (c *FileCache) GetPolicyConfig(conf FileCacheOptions) cachePolicyConfig {
	// A user provided value of 0 doesn't make sense for MaxEviction, HighThreshold or LowThreshold.
	if conf.MaxEviction == 0 {
		conf.MaxEviction = defaultMaxEviction
	}
	if conf.HighThreshold == 0 {
		conf.HighThreshold = defaultMaxThreshold
	}
	if conf.LowThreshold == 0 {
		conf.LowThreshold = defaultMinThreshold
	}

	cacheConfig := cachePolicyConfig{
		tmpPath:       c.tmpPath,
		maxEviction:   conf.MaxEviction,
		highThreshold: float64(conf.HighThreshold),
		lowThreshold:  float64(conf.LowThreshold),
		cacheTimeout:  uint32(conf.Timeout),
		maxSizeMB:     conf.MaxSizeMB,
		fileLocks:     c.fileLocks,
		policyTrace:   conf.EnablePolicyTrace,
	}

	return cacheConfig
}

// isLocalDirEmpty: Whether or not the local directory is empty.
func isLocalDirEmpty(path string) bool {
	f, _ := os.Open(path)
	defer f.Close()

	_, err := f.Readdirnames(1)
	return err == io.EOF
}

// invalidateDirectory: Recursively invalidates a directory in the file cache.
func (fc *FileCache) invalidateDirectory(name string) {
	log.Trace("FileCache::invalidateDirectory : %s", name)

	localPath := fc.tmpPath + "/" + name
	_, err := os.Stat(localPath)
	if os.IsNotExist(err) {
		log.Info("FileCache::invalidateDirectory : %s does not exist in local cache.", name)
		return
	} else if err != nil {
		log.Debug("FileCache::invalidateDirectory : %s stat err [%s].", name, err.Error())
		return
	}
	// TODO : wouldn't this cause a race condition? a thread might get the lock before we purge - and the file would be non-existent
	err = filepath.WalkDir(localPath, func(path string, d fs.DirEntry, err error) error {
		if err == nil && d != nil {
			log.Debug("FileCache::invalidateDirectory : %s (%d) getting removed from cache", path, d.IsDir())
			if !d.IsDir() {
				fc.policy.CachePurge(path)
			} else {
				_ = deleteFile(path)
			}
		}
		return nil
	})

	if err != nil {
		log.Debug("FileCache::invalidateDirectory : Failed to iterate directory %s [%s].", localPath, err.Error())
		return
	}

	_ = deleteFile(localPath)
}

// Note: The primary purpose of the file cache is to keep track of files that are opened by the user.
// So we do not need to support some APIs like Create Directory since the file cache will manage
// creating local directories as needed.

// DeleteDir: Recursively invalidate the directory and its children
func (fc *FileCache) DeleteDir(options internal.DeleteDirOptions) error {
	log.Trace("FileCache::DeleteDir : %s", options.Name)

	err := fc.NextComponent().DeleteDir(options)
	if err != nil {
		log.Err("FileCache::DeleteDir : %s failed", options.Name)
		// There is a chance that meta file for directory was not created in which case
		// rest api delete will fail while we still need to cleanup the local cache for the same
	}

	go fc.invalidateDirectory(options.Name)
	return err
}

// ReadDir: Consolidate entries in storage and local cache to return the children under this path.
func (fc *FileCache) ReadDir(options internal.ReadDirOptions) ([]*internal.ObjAttr, error) {
	log.Trace("FileCache::ReadDir : %s", options.Name)

	// For read directory, there are three different child path situations we have to potentially handle.
	// 1. Path in storage but not in local cache
	// 2. Path not in storage but in local cache (this could happen if we recently created the file [and are currently writing to it]) (also supports immutable containers)
	// 3. Path in storage and in local cache (this could result in dirty properties on the service if we recently wrote to the file)

	// To cover case 1, grab all entries from storage
	attrs, err := fc.NextComponent().ReadDir(options)
	if err != nil {
		log.Err("FileCache::ReadDir : error fetching storage attributes [%s]", err.Error())
		// TODO : Should we return here if the directory failed to be read from storage?
	}

	// Create a mapping from path to index in the storage attributes array, so we can handle case 3 (conflicting attributes)
	var pathToIndex = make(map[string]int)
	for i, attr := range attrs {
		pathToIndex[attr.Path] = i
	}

	// To cover cases 2 and 3, grab entries from the local cache
	localPath := common.JoinUnixFilepath(fc.tmpPath, options.Name)
	dirents, err := os.ReadDir(localPath)

	// If the local ReadDir fails it means the directory falls under case 1.
	// The directory will not exist locally even if it exists in the container
	// if the directory was freshly created or no files have been updated in the directory recently.
	if err == nil {
		// Enumerate over the results from the local cache and update/add to attrs to return if necessary (to support case 2 and 3)
		for _, entry := range dirents {
			entryPath := common.JoinUnixFilepath(options.Name, entry.Name())
			entryCachePath := common.JoinUnixFilepath(fc.tmpPath, entryPath)

			info, err := os.Stat(entryCachePath) // Grab local cache attributes
			// All directory operations are guaranteed to be synced with storage so they cannot be in a case 2 or 3 state.
			if err == nil && !info.IsDir() {
				idx, ok := pathToIndex[common.JoinUnixFilepath(options.Name, entry.Name())] // Grab the index of the corresponding storage attributes

				if ok { // Case 3 (file in storage and in local cache) so update the relevant attributes
					// Return from local cache only if file is not under download or deletion
					// If file is under download then taking size or mod time from it will be incorrect.
					if !fc.fileLocks.Locked(entryPath) {
						log.Debug("FileCache::ReadDir : updating %s from local cache", entryPath)
						attrs[idx].Size = info.Size()
						attrs[idx].Mtime = info.ModTime()
					}
				} else if !fc.createEmptyFile { // Case 2 (file only in local cache) so create a new attributes and add them to the storage attributes
					log.Debug("FileCache::ReadDir : serving %s from local cache", entryPath)
					attr := newObjAttr(entryPath, info)
					attrs = append(attrs, attr)
					pathToIndex[attr.Path] = len(attrs) - 1 // append adds to the end of an array
				}
			}
		}
	} else {
		log.Debug("FileCache::ReadDir : error fetching local attributes [%s]", err.Error())
	}

	return attrs, nil
}

// StreamDir : Add local files to the list retrieved from storage container
func (fc *FileCache) StreamDir(options internal.StreamDirOptions) ([]*internal.ObjAttr, string, error) {
	attrs, token, err := fc.NextComponent().StreamDir(options)

	if token == "" {
		// This is the last set of objects retrieved from container so we need to add local files here
		localPath := common.JoinUnixFilepath(fc.tmpPath, options.Name)
		dirents, err := os.ReadDir(localPath)

		if err == nil {
			// Enumerate over the results from the local cache and add to attrs
			for _, entry := range dirents {
				entryPath := common.JoinUnixFilepath(options.Name, entry.Name())
				entryCachePath := common.JoinUnixFilepath(fc.tmpPath, entryPath)

				info, err := os.Stat(entryCachePath) // Grab local cache attributes
				// If local file is not locked then only use its attributes otherwise rely on container attributes
				if err == nil && !info.IsDir() &&
					!fc.fileLocks.Locked(entryPath) {

					// This is an overhead for streamdir for now
					// As list is paginated we have no way to know whether this particular item exists both in local cache
					// and container or not. So we rely on getAttr to tell if entry was cached then it exists in storage too
					// If entry does not exists on storage then only return a local item here.
					_, err := fc.NextComponent().GetAttr(internal.GetAttrOptions{Name: entryPath})
					if err != nil && (err == syscall.ENOENT || os.IsNotExist(err)) {
						log.Debug("FileCache::StreamDir : serving %s from local cache", entryPath)
						attr := newObjAttr(entryPath, info)
						attrs = append(attrs, attr)
					}
				}
			}
		}
	}

	return attrs, token, err
}

// IsDirEmpty: Whether or not the directory is empty
func (fc *FileCache) IsDirEmpty(options internal.IsDirEmptyOptions) bool {
	log.Trace("FileCache::IsDirEmpty : %s", options.Name)

	// If the directory does not exist locally then call the next component
	localPath := common.JoinUnixFilepath(fc.tmpPath, options.Name)
	f, err := os.Open(localPath)
	if err == nil {
		log.Debug("FileCache::IsDirEmpty : %s found in local cache", options.Name)

		// Check local cache directory is empty or not
		path, err := f.Readdirnames(1)

		// If the local directory has a path in it, it is likely due to !createEmptyFile.
		if err == nil && !fc.createEmptyFile && len(path) > 0 {
			log.Debug("FileCache::IsDirEmpty : %s had a subpath in the local cache", options.Name)
			return false
		}

		// If there are files in local cache then dont allow deletion of directory
		if err != io.EOF {
			// Local directory is not empty fail the call
			log.Debug("FileCache::IsDirEmpty : %s was not empty in local cache", options.Name)
			return false
		}
	} else if os.IsNotExist(err) {
		// Not found in local cache so check with container
		log.Debug("FileCache::IsDirEmpty : %s not found in local cache", options.Name)
	} else {
		// Unknown error, check with container
		log.Err("FileCache::IsDirEmpty : %s failed while checking local cache [%s]", options.Name, err.Error())
	}

	log.Debug("FileCache::IsDirEmpty : %s checking with container", options.Name)
	return fc.NextComponent().IsDirEmpty(options)
}

// RenameDir: Recursively invalidate the source directory and its children
func (fc *FileCache) RenameDir(options internal.RenameDirOptions) error {
	log.Trace("FileCache::RenameDir : src=%s, dst=%s", options.Src, options.Dst)

	err := fc.NextComponent().RenameDir(options)
	if err != nil {
		log.Err("FileCache::RenameDir : error %s [%s]", options.Src, err.Error())
		return err
	}

	go fc.invalidateDirectory(options.Src)
	// TLDR: Dst is guaranteed to be non-existent or empty.
	// Note: We do not need to invalidate Dst due to the logic in our FUSE connector, see comments there.
	return nil
}

// CreateFile: Create the file in local cache.
func (fc *FileCache) CreateFile(options internal.CreateFileOptions) (*handlemap.Handle, error) {
	//defer exectime.StatTimeCurrentBlock("FileCache::CreateFile")()
	log.Trace("FileCache::CreateFile : name=%s, mode=%d", options.Name, options.Mode)

	flock := fc.fileLocks.Get(options.Name)
	flock.Lock()
	defer flock.Unlock()

	// createEmptyFile was added to optionally support immutable containers. If customers do not care about immutability they can set this to true.
	if fc.createEmptyFile {
		// We tried moving CreateFile to a separate thread for better perf.
		// However, before it is created in storage, if GetAttr is called, the call will fail since the file
		// does not exist in storage yet, failing the whole CreateFile sequence in FUSE.
		newF, err := fc.NextComponent().CreateFile(options)
		if err != nil {
			log.Err("FileCache::CreateFile : Failed to create file %s", options.Name)
			return nil, err
		}
		newF.GetFileObject().Close()
	}

	// Create the file in local cache
	localPath := common.JoinUnixFilepath(fc.tmpPath, options.Name)
	fc.policy.CacheValid(localPath)

	err := os.MkdirAll(filepath.Dir(localPath), fc.defaultPermission)
	if err != nil {
		log.Err("FileCache::CreateFile : unable to create local directory %s [%s]", options.Name, err.Error())
		return nil, err
	}

	// Open the file and grab a shared lock to prevent deletion by the cache policy.
	f, err := os.OpenFile(localPath, os.O_RDWR|os.O_CREATE|os.O_TRUNC, options.Mode)
	if err != nil {
		log.Err("FileCache::CreateFile : error opening local file %s [%s]", options.Name, err.Error())
		return nil, err
	}
	// The user might change permissions WHILE creating the file therefore we need to account for that
	if options.Mode != common.DefaultFilePermissionBits {
		fc.missedChmodList.LoadOrStore(options.Name, true)
	}

	// Increment the handle count in this lock item as there is one handle open for this now
	flock.Inc()

	handle := handlemap.NewHandle(options.Name)
	handle.UnixFD = uint64(f.Fd())

	if !fc.offloadIO {
		handle.Flags.Set(handlemap.HandleFlagCached)
	}
	log.Info("FileCache::CreateFile : file=%s, fd=%d", options.Name, f.Fd())

	handle.SetFileObject(f)

	// If an empty file is created in storage then there is no need to upload if FlushFile is called immediately after CreateFile.
	if !fc.createEmptyFile {
		handle.Flags.Set(handlemap.HandleFlagDirty)
	}

	return handle, nil
}

// Validate that storage 404 errors truly correspond to Does Not Exist.
// path: the storage path
// err: the storage error
// method: the caller method name
// recoverable: whether or not case 2 is recoverable on flush/close of the file
func (fc *FileCache) validateStorageError(path string, err error, method string, recoverable bool) error {
	// For methods that take in file name, the goal is to update the path in storage and the local cache.
	// See comments in GetAttr for the different situations we can run into. This specifically handles case 2.
	if err != nil {
		if err == syscall.ENOENT || os.IsNotExist(err) {
			log.Debug("FileCache::%s : %s does not exist in storage", method, path)
			if !fc.createEmptyFile {
				// Check if the file exists in the local cache
				// (policy might not think the file exists if the file is merely marked for evication and not actually evicted yet)
				localPath := common.JoinUnixFilepath(fc.tmpPath, path)
				_, err := os.Stat(localPath)
				if os.IsNotExist(err) { // If the file is not in the local cache, then the file does not exist.
					log.Err("FileCache::%s : %s does not exist in local cache", method, path)
					return syscall.ENOENT
				} else {
					if !recoverable {
						log.Err("FileCache::%s : %s has not been closed/flushed yet, unable to recover this operation on close", method, path)
						return syscall.EIO
					} else {
						log.Info("FileCache::%s : %s has not been closed/flushed yet, we can recover this operation on close", method, path)
						return nil
					}
				}
			}
		} else {
			return err
		}
	}
	return nil
}

// DeleteFile: Invalidate the file in local cache.
func (fc *FileCache) DeleteFile(options internal.DeleteFileOptions) error {
	log.Trace("FileCache::DeleteFile : name=%s", options.Name)

	flock := fc.fileLocks.Get(options.Name)
	flock.Lock()
	defer flock.Unlock()

	err := fc.NextComponent().DeleteFile(options)
	err = fc.validateStorageError(options.Name, err, "DeleteFile", false)
	if err != nil {
		log.Err("FileCache::DeleteFile : error  %s [%s]", options.Name, err.Error())
		return err
	}

	localPath := common.JoinUnixFilepath(fc.tmpPath, options.Name)
	err = deleteFile(localPath)
	if err != nil && !os.IsNotExist(err) {
		log.Err("FileCache::DeleteFile : failed to delete local file %s [%s]", localPath, err.Error())
	}

	fc.policy.CachePurge(localPath)

	return nil
}

// OpenFile: Makes the file available in the local cache for further file operations.
func (fc *FileCache) OpenFile(options internal.OpenFileOptions) (*handlemap.Handle, error) {
	log.Trace("FileCache::OpenFile : name=%s, flags=%d, mode=%s", options.Name, options.Flags, options.Mode)

	localPath := common.JoinUnixFilepath(fc.tmpPath, options.Name)
	var f *os.File
	var err error

	flock := fc.fileLocks.Get(options.Name)
	flock.Lock()
	defer flock.Unlock()

	fc.policy.CacheValid(localPath)

	downloadRequired, fileExists := fc.isDownloadRequired(localPath)

	if fileExists && flock.Count() > 0 {
		// file exists in local cache and there is already an handle open for it
		// In this case we can not redownload the file from container
		log.Info("FileCache::OpenFile : Need to re-download %s, but skipping as handle is already open", options.Name)
		downloadRequired = false
	}

	if downloadRequired {
		log.Debug("FileCache::OpenFile : Need to re-download %s", options.Name)

		if fileExists {
			log.Debug("FileCache::OpenFile : Delete cached file %s", options.Name)

			err := deleteFile(localPath)
			if err != nil && !os.IsNotExist(err) {
				log.Err("FileCache::OpenFile : Failed to delete old file %s", options.Name)
			}
		} else {
			// Create the file if if doesn't already exist.
			err := os.MkdirAll(filepath.Dir(localPath), fc.defaultPermission)
			if err != nil {
				log.Err("FileCache::OpenFile : error creating directory structure for file %s [%s]", options.Name, err.Error())
				return nil, err
			}
		}

		// Open the file in write mode.
		f, err = os.OpenFile(localPath, os.O_CREATE|os.O_RDWR, options.Mode)
		if err != nil {
			log.Err("FileCache::OpenFile : error creating new file %s [%s]", options.Name, err.Error())
			return nil, err
		}

		attrReceived := false
		fileSize := int64(0)

		attr, err := fc.NextComponent().GetAttr(internal.GetAttrOptions{Name: options.Name})
		if err != nil {
			log.Err("FileCache::OpenFile : Failed to get attr of %s [%s]", options.Name, err.Error())
		} else {
			attrReceived = true
			fileSize = int64(attr.Size)
		}

		if !attrReceived || fileSize > 0 {
			// Download/Copy the file from storage to the local file.
			err = fc.NextComponent().CopyToFile(
				internal.CopyToFileOptions{
					Name:   options.Name,
					Offset: 0,
					Count:  fileSize,
					File:   f,
				})
			if err != nil {
				// File was created locally and now download has failed so we need to delete it back from local cache
				log.Err("FileCache::OpenFile : error downloading file from storage %s [%s]", options.Name, err.Error())
				_ = f.Close()
				_ = os.Remove(localPath)
				return nil, err
			}
		}

		log.Debug("FileCache::OpenFile : Download of %s is complete", options.Name)
		f.Close()

		// After downloading the file, update the modified times and mode of the file.
		fileMode := fc.defaultPermission
		if attrReceived && !attr.IsModeDefault() {
			fileMode = attr.Mode
		}

		// If user has selected some non default mode in config then every local file shall be created with that mode only
		err = os.Chmod(localPath, fileMode)
		if err != nil {
			log.Err("FileCache::OpenFile : Failed to change mode of file %s [%s]", options.Name, err.Error())
		}
		// TODO: When chown is supported should we update that?

		// chtimes shall be the last api otherwise calling chmod/chown will update the last change time
		err = os.Chtimes(localPath, attr.Atime, attr.Mtime)
		if err != nil {
			log.Err("FileCache::OpenFile : Failed to change times of file %s [%s]", options.Name, err.Error())
		}

		fileCacheStatsCollector.UpdateStats(stats_manager.Increment, dlFiles, (int64)(1))

	} else {
		log.Debug("FileCache::OpenFile : %s will be served from cache", options.Name)
		fileCacheStatsCollector.UpdateStats(stats_manager.Increment, cacheServed, (int64)(1))
	}

	// Open the file and grab a shared lock to prevent deletion by the cache policy.
	// If we are on Windows, we need to use our custom OpenFile function which allows the file
	// to be deleted and renamed when open, which our codebase relies on.
	// See the following issue to see why we need to do this ourselves
	// https://github.com/golang/go/issues/32088
	f, err = common.OpenFile(localPath, options.Flags, options.Mode)
	if err != nil {
		log.Err("FileCache::OpenFile : error opening cached file %s [%s]", options.Name, err.Error())
		return nil, err
	}

	// Increment the handle count in this lock item as there is one handle open for this now
	flock.Inc()

	handle := handlemap.NewHandle(options.Name)
	inf, err := f.Stat()
	if err == nil {
		handle.Size = inf.Size()
	}

	handle.UnixFD = uint64(f.Fd())
	if !fc.offloadIO {
		handle.Flags.Set(handlemap.HandleFlagCached)
	}

	log.Info("FileCache::OpenFile : file=%s, fd=%d", options.Name, f.Fd())
	handle.SetFileObject(f)

	return handle, nil
}

// CloseFile: Flush the file and invalidate it from the cache.
func (fc *FileCache) CloseFile(options internal.CloseFileOptions) error {
	log.Trace("FileCache::CloseFile : name=%s, handle=%d", options.Handle.Path, options.Handle.ID)

	localPath := common.JoinUnixFilepath(fc.tmpPath, options.Handle.Path)

	if options.Handle.Dirty() {
		log.Info("FileCache::CloseFile : name=%s, handle=%d dirty. Flushing the file.", options.Handle.Path, options.Handle.ID)
		err := fc.FlushFile(internal.FlushFileOptions{Handle: options.Handle}) //nolint
		if err != nil {
			log.Err("FileCache::CloseFile : failed to flush file %s", options.Handle.Path)
			return err
		}
	}

	f := options.Handle.GetFileObject()
	if f == nil {
		log.Err("FileCache::CloseFile : error [missing fd in handle object] %s", options.Handle.Path)
		return syscall.EBADF
	}

	// Reduce the open handle counter here as file is being closed now
	flock := fc.fileLocks.Get(options.Handle.Path)
	flock.Lock()
	defer flock.Unlock()

	err := f.Close()
	if err != nil {
		log.Err("FileCache::CloseFile : error closing file %s(%d) [%s]", options.Handle.Path, int(f.Fd()), err.Error())
		return err
	}
	flock.Dec()

	// If it is an fsync op then purge the file
	if options.Handle.Fsynced() {
		log.Trace("FileCache::CloseFile : fsync/sync op, purging %s", options.Handle.Path)
		localPath := common.JoinUnixFilepath(fc.tmpPath, options.Handle.Path)

		err = deleteFile(localPath)
		if err != nil && !os.IsNotExist(err) {
			log.Err("FileCache::CloseFile : failed to delete local file %s [%s]", localPath, err.Error())
		}

		fc.policy.CachePurge(localPath)
		return nil
	}

	fc.policy.CacheInvalidate(localPath) // Invalidate the file from the local cache.
	return nil
}

// ReadFile: Read the local file
func (fc *FileCache) ReadFile(options internal.ReadFileOptions) ([]byte, error) {
	// The file should already be in the cache since CreateFile/OpenFile was called before and a shared lock was acquired.
	localPath := common.JoinUnixFilepath(fc.tmpPath, options.Handle.Path)
	fc.policy.CacheValid(localPath)

	f := options.Handle.GetFileObject()
	if f == nil {
		log.Err("FileCache::ReadFile : error [couldn't find fd in handle] %s", options.Handle.Path)
		return nil, syscall.EBADF
	}

	// Get file info so we know the size of data we expect to read.
	info, err := f.Stat()
	if err != nil {
		log.Err("FileCache::ReadFile : error stat %s [%s] ", options.Handle.Path, err.Error())
		return nil, err
	}
	data := make([]byte, info.Size())
	bytesRead, err := f.Read(data)

	if int64(bytesRead) != info.Size() {
		log.Err("FileCache::ReadFile : error [couldn't read entire file] %s", options.Handle.Path)
		return nil, syscall.EIO
	}

	return data, err
}

// ReadInBuffer: Read the local file into a buffer
func (fc *FileCache) ReadInBuffer(options internal.ReadInBufferOptions) (int, error) {
	//defer exectime.StatTimeCurrentBlock("FileCache::ReadInBuffer")()
	// The file should already be in the cache since CreateFile/OpenFile was called before and a shared lock was acquired.
	f := options.Handle.GetFileObject()
	if f == nil {
		log.Err("FileCache::ReadInBuffer : error [couldn't find fd in handle] %s", options.Handle.Path)
		return 0, syscall.EBADF
	}

	// Read and write operations are very frequent so updating cache policy for every read is a costly operation
	// Update cache policy every 1K operations (includes both read and write) instead
	options.Handle.OptCnt++
	if (options.Handle.OptCnt % defaultCacheUpdateCount) == 0 {
		localPath := common.JoinUnixFilepath(fc.tmpPath, options.Handle.Path)
		fc.policy.CacheValid(localPath)
	}

	// Removing Pread as it is not supported on Windows
	// return syscall.Pread(options.Handle.FD(), options.Data, options.Offset)
	return f.ReadAt(options.Data, options.Offset)
}

// WriteFile: Write to the local file
func (fc *FileCache) WriteFile(options internal.WriteFileOptions) (int, error) {
	//defer exectime.StatTimeCurrentBlock("FileCache::WriteFile")()
	// The file should already be in the cache since CreateFile/OpenFile was called before and a shared lock was acquired.
	f := options.Handle.GetFileObject()
	if f == nil {
		log.Err("FileCache::WriteFile : error [couldn't find fd in handle] %s", options.Handle.Path)
		return 0, syscall.EBADF
	}

	// Read and write operations are very frequent so updating cache policy for every read is a costly operation
	// Update cache policy every 1K operations (includes both read and write) instead
	options.Handle.OptCnt++
	if (options.Handle.OptCnt % defaultCacheUpdateCount) == 0 {
		localPath := common.JoinUnixFilepath(fc.tmpPath, options.Handle.Path)
		fc.policy.CacheValid(localPath)
	}

	// Removing Pwrite as it is not supported on Windows
	// bytesWritten, err := syscall.Pwrite(options.Handle.FD(), options.Data, options.Offset)
	bytesWritten, err := f.WriteAt(options.Data, options.Offset)

	if err == nil {
		// Mark the handle dirty so the file is written back to storage on FlushFile.
		options.Handle.Flags.Set(handlemap.HandleFlagDirty)

	} else {
		log.Err("FileCache::WriteFile : failed to write %s [%s]", options.Handle.Path, err.Error())
	}

	return bytesWritten, err
}

func (fc *FileCache) SyncFile(options internal.SyncFileOptions) error {
	err := fc.NextComponent().SyncFile(options)
	if err != nil {
		log.Err("FileCache::SyncFile : %s failed", options.Handle.Path)
		return err
	}

	options.Handle.Flags.Set(handlemap.HandleFlagFSynced)
	return err
}

// in SyncDir we're not going to clear the file cache for now
// on regular linux its fs responsibility
// func (fc *FileCache) SyncDir(options internal.SyncDirOptions) error {
// 	log.Trace("FileCache::SyncDir : %s", options.Name)

// 	err := fc.NextComponent().SyncDir(options)
// 	if err != nil {
// 		log.Err("FileCache::SyncDir : %s failed", options.Name)
// 		return err
// 	}
// 	// TODO: we can decide here if we want to flush all the files in the directory first or not. Currently I'm just invalidating files
// 	// within the dir
// 	go fc.invalidateDirectory(options.Name)
// 	return nil
// }

// FlushFile: Flush the local file to storage
func (fc *FileCache) FlushFile(options internal.FlushFileOptions) error {
	//defer exectime.StatTimeCurrentBlock("FileCache::FlushFile")()
	log.Trace("FileCache::FlushFile : handle=%d, path=%s", options.Handle.ID, options.Handle.Path)

	// The file should already be in the cache since CreateFile/OpenFile was called before and a shared lock was acquired.
	localPath := common.JoinUnixFilepath(fc.tmpPath, options.Handle.Path)
	fc.policy.CacheValid(localPath)
	// if our handle is dirty then that means we wrote to the file
	if options.Handle.Dirty() {
		f := options.Handle.GetFileObject()
		if f == nil {
			log.Err("FileCache::FlushFile : error [couldn't find fd in handle] %s", options.Handle.Path)
			return syscall.EBADF
		}

		// Flush all data to disk that has been buffered by the kernel.
		// We cannot close the incoming handle since the user called flush, note close and flush can be called on the same handle multiple times.
		// To ensure the data is flushed to disk before writing to storage, we duplicate the handle and close that handle.
		// f.fsync() is another option but dup+close does it quickly compared to sync
		// dupFd, err := syscall.Dup(int(f.Fd()))
		// if err != nil {
		// 	log.Err("FileCache::FlushFile : error [couldn't duplicate the fd] %s", options.Handle.Path)
		// 	return syscall.EIO
		// }

		// err = syscall.Close(dupFd)
		// if err != nil {
		// 	log.Err("FileCache::FlushFile : error [unable to close duplicate fd] %s", options.Handle.Path)
		// 	return syscall.EIO
		// }

		// Replace above with Sync since Dup is not supported on Windows
		err := f.Sync()
		if err != nil {
			log.Err("FileCache::FlushFile : error [unable to sync file] %s", options.Handle.Path)
			return syscall.EIO
		}

		// Write to storage
		// Create a new handle for the SDK to use to upload (read local file)
		// The local handle can still be used for read and write.
		uploadHandle, err := os.Open(localPath)
		if err != nil {
			log.Err("FileCache::FlushFile : error [unable to open upload handle] %s [%s]", options.Handle.Path, err.Error())
			return nil
		}

		err = fc.NextComponent().CopyFromFile(
			internal.CopyFromFileOptions{
				Name: options.Handle.Path,
				File: uploadHandle,
			})

		uploadHandle.Close()
		if err != nil {
			log.Err("FileCache::FlushFile : %s upload failed [%s]", options.Handle.Path, err.Error())
			return err
		}

		options.Handle.Flags.Clear(handlemap.HandleFlagDirty)

		// If chmod was done on the file before it was uploaded to container then setting up mode would have been missed
		// Such file names are added to this map and here post upload we try to set the mode correctly
		_, found := fc.missedChmodList.Load(options.Handle.Path)
		if found {
			// If file is found in map it means last chmod was missed on this
			// Delete the entry from map so that any further flush do not try to update the mode again
			fc.missedChmodList.Delete(options.Handle.Path)

			// When chmod on container was missed, local file was updated with correct mode
			// Here take the mode from local cache and update the container accordingly
			localPath := common.JoinUnixFilepath(fc.tmpPath, options.Handle.Path)
			info, err := os.Lstat(localPath)
			if err == nil {
				err = fc.Chmod(internal.ChmodOptions{Name: options.Handle.Path, Mode: info.Mode()})
				if err != nil {
					// chmod was missed earlier for this file and doing it now also
					// resulted in error so ignore this one and proceed for flush handling
					log.Err("FileCache::FlushFile : %s chmod failed [%s]", options.Handle.Path, err.Error())
				}
			}
		}
	}

	return nil
}

// GetAttr: Consolidate attributes from storage and local cache
func (fc *FileCache) GetAttr(options internal.GetAttrOptions) (*internal.ObjAttr, error) {
	log.Trace("FileCache::GetAttr : %s", options.Name)

	// For get attr, there are three different path situations we have to potentially handle.
	// 1. Path in storage but not in local cache
	// 2. Path not in storage but in local cache (this could happen if we recently created the file [and are currently writing to it]) (also supports immutable containers)
	// 3. Path in storage and in local cache (this could result in dirty properties on the service if we recently wrote to the file)

	// To cover case 1, get attributes from storage
	var exists bool
	attrs, err := fc.NextComponent().GetAttr(options)
	if err != nil {
		if err == syscall.ENOENT || os.IsNotExist(err) {
			log.Debug("FileCache::GetAttr : %s does not exist in storage", options.Name)
			exists = false
		} else {
			log.Err("FileCache::GetAttr : Failed to get attr of %s [%s]", options.Name, err.Error())
			return &internal.ObjAttr{}, err
		}
	} else {
		exists = true
	}

	// To cover cases 2 and 3, grab the attributes from the local cache
	localPath := common.JoinUnixFilepath(fc.tmpPath, options.Name)
	info, err := os.Lstat(localPath)
	// All directory operations are guaranteed to be synced with storage so they cannot be in a case 2 or 3 state.
	if (err == nil || os.IsExist(err)) && !info.IsDir() {
		if exists { // Case 3 (file in storage and in local cache) so update the relevant attributes
			// Return from local cache only if file is not under download or deletion
			// If file is under download then taking size or mod time from it will be incorrect.
			if !fc.fileLocks.Locked(options.Name) {
				log.Debug("FileCache::GetAttr : updating %s from local cache", options.Name)
				attrs.Size = info.Size()
				attrs.Mtime = info.ModTime()
			} else {
				log.Debug("FileCache::GetAttr : %s is locked, use storage attributes", options.Name)
			}
		} else { // Case 2 (file only in local cache) so create a new attributes and add them to the storage attributes
			if !strings.Contains(localPath, fc.tmpPath) {
				// Here if the path is going out of the temp directory then return ENOENT
				exists = false
			} else {
				log.Debug("FileCache::GetAttr : serving %s attr from local cache", options.Name)
				exists = true
				attrs = newObjAttr(options.Name, info)
			}
		}
	}

	if !exists {
		return &internal.ObjAttr{}, syscall.ENOENT
	}

	return attrs, nil
}

// RenameFile: Invalidate the file in local cache.
func (fc *FileCache) RenameFile(options internal.RenameFileOptions) error {
	log.Trace("FileCache::RenameFile : src=%s, dst=%s", options.Src, options.Dst)

	sflock := fc.fileLocks.Get(options.Src)
	sflock.Lock()
	defer sflock.Unlock()

	dflock := fc.fileLocks.Get(options.Dst)
	dflock.Lock()
	defer dflock.Unlock()

	err := fc.NextComponent().RenameFile(options)
	err = fc.validateStorageError(options.Src, err, "RenameFile", false)
	if err != nil {
		log.Err("FileCache::RenameFile : %s failed to rename file [%s]", options.Src, err.Error())
		return err
	}

	localSrcPath := common.JoinUnixFilepath(fc.tmpPath, options.Src)
	localDstPath := common.JoinUnixFilepath(fc.tmpPath, options.Dst)

	// in case of git clone multiple rename requests come for which destination files already exists in system
	// if we do not perform rename operation locally and those destination files are cached then next time they are read
	// we will be serving the wrong content (as we did not rename locally, we still be having older destination files with
	// stale content). We either need to remove dest file as well from cache or just run rename to replace the content.
	err = os.Rename(localSrcPath, localDstPath)
	if err != nil && !os.IsNotExist(err) {
		log.Err("FileCache::RenameFile : %s failed to rename local file %s [%s]", localSrcPath, err.Error())
	}

	if err != nil {
		// If there was a problem in local rename then delete the destination file
		// it might happen that dest file was already there and local rename failed
		// so deleting local dest file ensures next open of that will get the updated file from container
		err = deleteFile(localDstPath)
		if err != nil && !os.IsNotExist(err) {
			log.Err("FileCache::RenameFile : %s failed to delete local file %s [%s]", localDstPath, err.Error())
		}

		fc.policy.CachePurge(localDstPath)
	}

	err = deleteFile(localSrcPath)
	if err != nil && !os.IsNotExist(err) {
		log.Err("FileCache::RenameFile : %s failed to delete local file %s [%s]", localSrcPath, err.Error())
	}

	fc.policy.CachePurge(localSrcPath)
	return nil
}

// TruncateFile: Update the file with its new size.
func (fc *FileCache) TruncateFile(options internal.TruncateFileOptions) error {
	log.Trace("FileCache::TruncateFile : name=%s, size=%d", options.Name, options.Size)

	flock := fc.fileLocks.Get(options.Name)
	flock.Lock()
	defer flock.Unlock()

	err := fc.NextComponent().TruncateFile(options)
	err = fc.validateStorageError(options.Name, err, "TruncateFile", true)
	if err != nil {
		log.Err("FileCache::TruncateFile : %s failed to truncate [%s]", options.Name, err.Error())
		return err
	}

	// Update the size of the file in the local cache
	localPath := common.JoinUnixFilepath(fc.tmpPath, options.Name)
	info, err := os.Stat(localPath)
	if err == nil || os.IsExist(err) {
		fc.policy.CacheValid(localPath)

		if info.Size() != options.Size {
			err = os.Truncate(localPath, options.Size)
			if err != nil {
				log.Err("FileCache::TruncateFile : error truncating cached file %s [%s]", localPath, err.Error())
				return err
			}
		}
	}

	return nil
}

// Chmod : Update the file with its new permissions
func (fc *FileCache) Chmod(options internal.ChmodOptions) error {
	log.Trace("FileCache::Chmod : Change mode of path %s", options.Name)

	// Update the file in storage
	err := fc.NextComponent().Chmod(options)
	err = fc.validateStorageError(options.Name, err, "Chmod", false)
	if err != nil {
		if err != syscall.EIO {
			log.Err("FileCache::Chmod : %s failed to change mode [%s]", options.Name, err.Error())
			return err
		} else {
			fc.missedChmodList.LoadOrStore(options.Name, true)
		}
	}

	// Update the mode of the file in the local cache
	localPath := common.JoinUnixFilepath(fc.tmpPath, options.Name)
	info, err := os.Stat(localPath)
	if err == nil || os.IsExist(err) {
		fc.policy.CacheValid(localPath)

		if info.Mode() != options.Mode {
			err = os.Chmod(localPath, options.Mode)
			if err != nil {
				log.Err("FileCache::Chmod : error changing mode on the cached path %s [%s]", localPath, err.Error())
				return err
			}
		}
	}

	return nil
}

// Chown : Update the file with its new owner and group
func (fc *FileCache) Chown(options internal.ChownOptions) error {
	log.Trace("FileCache::Chown : Change owner of path %s", options.Name)

	// Update the file in storage
	err := fc.NextComponent().Chown(options)
	err = fc.validateStorageError(options.Name, err, "Chown", false)
	if err != nil {
		log.Err("FileCache::Chown : %s failed to change owner [%s]", options.Name, err.Error())
		return err
	}

	// Update the owner and group of the file in the local cache
	localPath := common.JoinUnixFilepath(fc.tmpPath, options.Name)
	_, err = os.Stat(localPath)
	if err == nil || os.IsExist(err) {
		fc.policy.CacheValid(localPath)

		if runtime.GOOS != "windows" {
			err = os.Chown(localPath, options.Owner, options.Group)
			if err != nil {
				log.Err("FileCache::Chown : error changing owner on the cached path %s [%s]", localPath, err.Error())
				return err
			}
		}
	}

	return nil
}

func (fc *FileCache) FileUsed(name string) error {
	// Update the owner and group of the file in the local cache
	localPath := common.JoinUnixFilepath(fc.tmpPath, name)
	fc.policy.CacheValid(localPath)
	return nil
}

// ------------------------- Factory -------------------------------------------

// Pipeline will call this method to create your object, initialize your variables here
// << DO NOT DELETE ANY AUTO GENERATED CODE HERE >>
func NewFileCacheComponent() internal.Component {
	comp := &FileCache{
		fileLocks: common.NewLockMap(),
	}
	comp.SetName(compName)
	config.AddConfigChangeEventListener(comp)
	return comp
}

// On init register this component to pipeline and supply your constructor
func init() {
	internal.AddComponent(compName, NewFileCacheComponent)

	tmpPathFlag := config.AddStringFlag("tmp-path", "", "configures the tmp location for the cache. Configure the fastest disk (SSD or ramdisk) for best performance.")
	config.BindPFlag(compName+".path", tmpPathFlag)

	fileCacheTimeout := config.AddUint32Flag("file-cache-timeout", defaultFileCacheTimeout, "file cache timeout")
	config.BindPFlag(compName+".timeout-sec", fileCacheTimeout)

	fileCacheTimeoutSec := config.AddUint32Flag("file-cache-timeout-in-seconds", defaultFileCacheTimeout, "file cache timeout")
	config.BindPFlag(compName+".file-cache-timeout-in-seconds", fileCacheTimeoutSec)
	fileCacheTimeoutSec.Hidden = true

	cacheSizeMB := config.AddUint32Flag("cache-size-mb", 0, "max size in MB that file-cache can occupy on local disk for caching")
	config.BindPFlag(compName+".max-size-mb", cacheSizeMB)

	highThreshold := config.AddUint32Flag("high-disk-threshold", 90, "percentage of cache utilization which kicks in early eviction")
	config.BindPFlag(compName+".high-threshold", highThreshold)

	lowThreshold := config.AddUint32Flag("low-disk-threshold", 80, "percentage of cache utilization which stops early eviction started by high-disk-threshold")
	config.BindPFlag(compName+".low-threshold", lowThreshold)

	maxEviction := config.AddUint32Flag("max-eviction", 0, "Number of files to be evicted from cache at once.")
	config.BindPFlag(compName+".max-eviction", maxEviction)
	maxEviction.Hidden = true

	emptyDirCheck := config.AddBoolFlag("empty-dir-check", false, "Disallows remounting using a non-empty tmp-path.")
	config.BindPFlag(compName+".empty-dir-check", emptyDirCheck)
	emptyDirCheck.Hidden = true

	backgroundDownload := config.AddBoolFlag("background-download", false, "File download to run in the background on open call.")
	config.BindPFlag(compName+".background-download", backgroundDownload)
	backgroundDownload.Hidden = true

	cachePollTimeout := config.AddUint64Flag("cache-poll-timeout-msec", 0, "Time in milliseconds in order to poll for possible expired files awaiting cache eviction.")
	config.BindPFlag(compName+".cache-poll-timeout-msec", cachePollTimeout)
	cachePollTimeout.Hidden = true

	uploadModifiedOnly := config.AddBoolFlag("upload-modified-only", false, "Flag to turn off unnecessary uploads to storage.")
	config.BindPFlag(compName+".upload-modified-only", uploadModifiedOnly)
	uploadModifiedOnly.Hidden = true

	config.RegisterFlagCompletionFunc("tmp-path", func(cmd *cobra.Command, args []string, toComplete string) ([]string, cobra.ShellCompDirective) {
		return nil, cobra.ShellCompDirectiveDefault
	})

}<|MERGE_RESOLUTION|>--- conflicted
+++ resolved
@@ -311,40 +311,6 @@
 	_ = c.policy.UpdateConfig(c.GetPolicyConfig(conf))
 }
 
-<<<<<<< HEAD
-func (c *FileCache) StatFs() (*common.Statfs_t, bool, error) {
-	// cache_size = f_blocks * f_frsize/1024
-	// cache_size - used = f_frsize * f_bavail/1024
-	// cache_size - used = vfs.f_bfree * vfs.f_frsize / 1024
-	// if cache size is set to 0 then we have the root mount usage
-	maxCacheSize := c.maxCacheSize * MB
-	if maxCacheSize == 0 {
-		return nil, false, nil
-	}
-	usage := getUsage(c.tmpPath) * MB
-	available := maxCacheSize - usage
-	statfs := &syscall.Statfs_t{}
-	err := syscall.Statfs("/", statfs)
-	if err != nil {
-		log.Debug("FileCache::StatFs : statfs err [%s].", err.Error())
-		return nil, false, err
-	}
-	stat := common.Statfs_t{
-		Blocks:  uint64(maxCacheSize) / uint64(statfs.Frsize),
-		Bavail:  uint64(math.Max(0, available)) / uint64(statfs.Frsize),
-		Bfree:   statfs.Bavail,
-		Bsize:   statfs.Bsize,
-		Ffree:   statfs.Ffree,
-		Files:   statfs.Files,
-		Frsize:  statfs.Frsize,
-		Namemax: 255,
-	}
-
-	return &stat, true, nil
-}
-
-=======
->>>>>>> 10fb0e39
 func (c *FileCache) GetPolicyConfig(conf FileCacheOptions) cachePolicyConfig {
 	// A user provided value of 0 doesn't make sense for MaxEviction, HighThreshold or LowThreshold.
 	if conf.MaxEviction == 0 {
