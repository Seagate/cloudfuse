/*
   Licensed under the MIT License <http://opensource.org/licenses/MIT>.

   Copyright © 2023-2025 Seagate Technology LLC and/or its Affiliates
   Copyright © 2020-2024 Microsoft Corporation. All rights reserved.

   Permission is hereby granted, free of charge, to any person obtaining a copy
   of this software and associated documentation files (the "Software"), to deal
   in the Software without restriction, including without limitation the rights
   to use, copy, modify, merge, publish, distribute, sublicense, and/or sell
   copies of the Software, and to permit persons to whom the Software is
   furnished to do so, subject to the following conditions:

   The above copyright notice and this permission notice shall be included in all
   copies or substantial portions of the Software.

   THE SOFTWARE IS PROVIDED "AS IS", WITHOUT WARRANTY OF ANY KIND, EXPRESS OR
   IMPLIED, INCLUDING BUT NOT LIMITED TO THE WARRANTIES OF MERCHANTABILITY,
   FITNESS FOR A PARTICULAR PURPOSE AND NONINFRINGEMENT. IN NO EVENT SHALL THE
   AUTHORS OR COPYRIGHT HOLDERS BE LIABLE FOR ANY CLAIM, DAMAGES OR OTHER
   LIABILITY, WHETHER IN AN ACTION OF CONTRACT, TORT OR OTHERWISE, ARISING FROM,
   OUT OF OR IN CONNECTION WITH THE SOFTWARE OR THE USE OR OTHER DEALINGS IN THE
   SOFTWARE
*/

package file_cache

import (
	"context"
	"errors"
	"fmt"
	"io"
	"io/fs"
	"os"
	"path/filepath"
	"runtime"
	"sort"
	"strings"
	"sync"
	"syscall"

	"github.com/Seagate/cloudfuse/common"
	"github.com/Seagate/cloudfuse/common/config"
	"github.com/Seagate/cloudfuse/common/log"
	"github.com/Seagate/cloudfuse/internal"
	"github.com/Seagate/cloudfuse/internal/handlemap"
	"github.com/Seagate/cloudfuse/internal/stats_manager"

	"github.com/spf13/cobra"
)

// Common structure for Component
type FileCache struct {
	internal.BaseComponent

	tmpPath   string          // uses os.Separator (filepath.Join)
	fileLocks *common.LockMap // uses object name (common.JoinUnixFilepath)
	policy    cachePolicy

	createEmptyFile bool
	allowNonEmpty   bool
	cacheTimeout    float64
	cleanupOnStart  bool
	policyTrace     bool
	missedChmodList sync.Map // uses object name (common.JoinUnixFilepath)
	mountPath       string   // uses os.Separator (filepath.Join)
	allowOther      bool
	offloadIO       bool
	syncToFlush     bool
	syncToDelete    bool
	maxCacheSize    float64

	defaultPermission os.FileMode

	refreshSec        uint32
	hardLimit         bool
	diskHighWaterMark float64

	lazyWrite    bool
	fileCloseOpt sync.WaitGroup
}

// Structure defining your config parameters
type FileCacheOptions struct {
	// e.g. var1 uint32 `config:"var1"`
	TmpPath string `config:"path" yaml:"path,omitempty"`
	Policy  string `config:"policy" yaml:"policy,omitempty"`

	Timeout     uint32 `config:"timeout-sec" yaml:"timeout-sec,omitempty"`
	MaxEviction uint32 `config:"max-eviction" yaml:"max-eviction,omitempty"`

	MaxSizeMB     float64 `config:"max-size-mb" yaml:"max-size-mb,omitempty"`
	HighThreshold uint32  `config:"high-threshold" yaml:"high-threshold,omitempty"`
	LowThreshold  uint32  `config:"low-threshold" yaml:"low-threshold,omitempty"`

	CreateEmptyFile bool `config:"create-empty-file" yaml:"create-empty-file,omitempty"`
	AllowNonEmpty   bool `config:"allow-non-empty-temp" yaml:"allow-non-empty-temp,omitempty"`
	CleanupOnStart  bool `config:"cleanup-on-start" yaml:"cleanup-on-start,omitempty"`

	EnablePolicyTrace bool `config:"policy-trace" yaml:"policy-trace,omitempty"`
	OffloadIO         bool `config:"offload-io" yaml:"offload-io,omitempty"`

	// v1 support
	V1Timeout     uint32 `config:"file-cache-timeout-in-seconds" yaml:"-"`
	EmptyDirCheck bool   `config:"empty-dir-check" yaml:"-"`
	SyncToFlush   bool   `config:"sync-to-flush" yaml:"sync-to-flush"`
	SyncNoOp      bool   `config:"ignore-sync" yaml:"ignore-sync,omitempty"`

	RefreshSec uint32 `config:"refresh-sec" yaml:"refresh-sec,omitempty"`
	HardLimit  bool   `config:"hard-limit" yaml:"hard-limit,omitempty"`
}

type openFileOptions struct {
	flags int
	fMode fs.FileMode
}

const (
	compName                = "file_cache"
	defaultMaxEviction      = 5000
	defaultMaxThreshold     = 80
	defaultMinThreshold     = 60
	defaultFileCacheTimeout = 120
	minimumFileCacheTimeout = 1
	defaultCacheUpdateCount = 100
	MB                      = 1024 * 1024
)

/*
	In file cache, all calls to Open or OpenFile are done by the implementation in common,
	rather than by calling os.Open or os.OpenFile. This is due to an issue on Windows, where
	the implementation in os is not correct.

	If we are on Windows, we need to use our custom OpenFile or Open function which allows a file
	in the file cache to be deleted and renamed when open, which our codebase relies on.
	See the following issue to see why we need to do this ourselves
	https://github.com/golang/go/issues/32088
*/

// Verification to check satisfaction criteria with Component Interface
var _ internal.Component = &FileCache{}

var fileCacheStatsCollector *stats_manager.StatsCollector

func (c *FileCache) Name() string {
	return compName
}

func (c *FileCache) SetName(name string) {
	c.BaseComponent.SetName(name)
}

func (c *FileCache) SetNextComponent(nc internal.Component) {
	c.BaseComponent.SetNextComponent(nc)
}

func (c *FileCache) Priority() internal.ComponentPriority {
	return internal.EComponentPriority.LevelMid()
}

// Start : Pipeline calls this method to start the component functionality
//
//	this shall not block the call otherwise pipeline will not start
func (c *FileCache) Start(ctx context.Context) error {
	log.Trace("Starting component : %s", c.Name())

	if c.cleanupOnStart {
		err := common.TempCacheCleanup(c.tmpPath)
		if err != nil {
			return fmt.Errorf("error in %s error [fail to cleanup temp cache]", c.Name())
		}
	}

	if c.policy == nil {
		return fmt.Errorf("config error in %s error [cache policy missing]", c.Name())
	}

	err := c.policy.StartPolicy()
	if err != nil {
		return fmt.Errorf("config error in %s error [fail to start policy]", c.Name())
	}

	// create stats collector for file cache
	fileCacheStatsCollector = stats_manager.NewStatsCollector(c.Name())
	log.Debug("Starting file cache stats collector")

	return nil
}

// Stop : Stop the component functionality and kill all threads started
func (c *FileCache) Stop() error {
	log.Trace("Stopping component : %s", c.Name())

	// Wait for all async upload to complete if any
	if c.lazyWrite {
		log.Info("FileCache::Stop : Waiting for async close to complete")
		c.fileCloseOpt.Wait()
	}

	_ = c.policy.ShutdownPolicy()
	if !c.allowNonEmpty {
		_ = common.TempCacheCleanup(c.tmpPath)
	}

	fileCacheStatsCollector.Destroy()

	return nil
}

// Configure : Pipeline will call this method after constructor so that you can read config and initialize yourself
//
//	Return failure if any config is not valid to exit the process
func (c *FileCache) Configure(_ bool) error {
	log.Trace("FileCache::Configure : %s", c.Name())

	conf := FileCacheOptions{}
	conf.SyncToFlush = true
	err := config.UnmarshalKey(compName, &conf)
	if err != nil {
		log.Err("FileCache: config error [invalid config attributes]")
		return fmt.Errorf("config error in %s [%s]", c.Name(), err.Error())
	}

	c.createEmptyFile = conf.CreateEmptyFile
	if config.IsSet(compName + ".file-cache-timeout-in-seconds") {
		c.cacheTimeout = max(float64(conf.V1Timeout), minimumFileCacheTimeout)
	} else if config.IsSet(compName + ".timeout-sec") {
		c.cacheTimeout = max(float64(conf.Timeout), minimumFileCacheTimeout)
	} else {
		c.cacheTimeout = float64(defaultFileCacheTimeout)
	}
	if config.IsSet(compName + ".empty-dir-check") {
		c.allowNonEmpty = !conf.EmptyDirCheck
	} else {
		c.allowNonEmpty = conf.AllowNonEmpty
	}
	c.cleanupOnStart = conf.CleanupOnStart
	c.policyTrace = conf.EnablePolicyTrace
	c.offloadIO = conf.OffloadIO
	c.syncToFlush = conf.SyncToFlush
	c.syncToDelete = !conf.SyncNoOp
	c.refreshSec = conf.RefreshSec
	c.hardLimit = conf.HardLimit

	err = config.UnmarshalKey("lazy-write", &c.lazyWrite)
	if err != nil {
		log.Err("FileCache: config error [unable to obtain lazy-write]")
		return fmt.Errorf("config error in %s [%s]", c.Name(), err.Error())
	}

	c.tmpPath = filepath.Clean(common.ExpandPath(conf.TmpPath))
	if c.tmpPath == "" {
		log.Err("FileCache: config error [tmp-path not set]")
		return fmt.Errorf("config error in %s error [tmp-path not set]", c.Name())
	}

	err = config.UnmarshalKey("mount-path", &c.mountPath)
	if err == nil && filepath.Clean(c.mountPath) == filepath.Clean(c.tmpPath) {
		log.Err("FileCache: config error [tmp-path is same as mount path]")
		return fmt.Errorf("config error in %s error [tmp-path is same as mount path]", c.Name())
	}

	// Extract values from 'conf' and store them as you wish here
	_, err = os.Stat(c.tmpPath)
	if os.IsNotExist(err) {
		log.Err("FileCache: config error [tmp-path does not exist. attempting to create tmp-path.]")
		err := os.MkdirAll(c.tmpPath, os.FileMode(0755))
		if err != nil {
			log.Err("FileCache: config error creating directory after clean [%s]", err.Error())
			return fmt.Errorf("config error in %s [%s]", c.Name(), err.Error())
		}
	}

	avail, err := c.getAvailableSize()
	if err != nil {
		log.Err("FileCache::Configure : config error %s [%s]. Assigning a default value of 4GB or if any value is assigned to .disk-size-mb in config.", c.Name(), err.Error())
		c.maxCacheSize = 4192 * MB
	} else {
		c.maxCacheSize = 0.8 * float64(avail)
	}

	if config.IsSet(compName+".max-size-mb") && conf.MaxSizeMB != 0 {
		c.maxCacheSize = conf.MaxSizeMB
	}

	if !isLocalDirEmpty(c.tmpPath) && !c.allowNonEmpty {
		log.Err("FileCache: config error %s directory is not empty", c.tmpPath)
		return fmt.Errorf("config error in %s [%s]", c.Name(), "temp directory not empty")
	}

	err = config.UnmarshalKey("allow-other", &c.allowOther)
	if err != nil {
		log.Err("FileCache::Configure : config error [unable to obtain allow-other]")
		return fmt.Errorf("config error in %s [%s]", c.Name(), err.Error())
	}

	if c.allowOther {
		c.defaultPermission = common.DefaultAllowOtherPermissionBits
	} else {
		c.defaultPermission = common.DefaultFilePermissionBits
	}

	cacheConfig := c.GetPolicyConfig(conf)
	c.policy = NewLRUPolicy(cacheConfig)

	if c.policy == nil {
		log.Err("FileCache::Configure : failed to create cache eviction policy")
		return fmt.Errorf("config error in %s [%s]", c.Name(), "failed to create cache policy")
	}

	if config.IsSet(compName + ".background-download") {
		log.Warn("unsupported v1 CLI parameter: background-download is not supported in cloudfuse. Consider using the streaming component.")
	}
	if config.IsSet(compName + ".cache-poll-timeout-msec") {
		log.Warn("unsupported v1 CLI parameter: cache-poll-timeout-msec is not supported in cloudfuse. Polling occurs every timeout interval.")
	}
	if config.IsSet(compName + ".upload-modified-only") {
		log.Warn("unsupported v1 CLI parameter: upload-modified-only is always true in cloudfuse.")
	}
	if config.IsSet(compName + ".sync-to-flush") {
		log.Warn("Sync will upload current contents of file.")
	}

	c.diskHighWaterMark = 0
	if conf.HardLimit && conf.MaxSizeMB != 0 {
		c.diskHighWaterMark = (((conf.MaxSizeMB * MB) * float64(cacheConfig.highThreshold)) / 100)
	}

	log.Info("FileCache::Configure : create-empty %t, cache-timeout %d, tmp-path %s, max-size-mb %d, high-mark %d, low-mark %d, refresh-sec %v, max-eviction %v, hard-limit %v, policy %s, allow-non-empty-temp %t, cleanup-on-start %t, policy-trace %t, offload-io %t, sync-to-flush %t, ignore-sync %t, defaultPermission %v, diskHighWaterMark %v, maxCacheSize %v, mountPath %v",
		c.createEmptyFile, int(c.cacheTimeout), c.tmpPath, int(cacheConfig.maxSizeMB), int(cacheConfig.highThreshold), int(cacheConfig.lowThreshold), c.refreshSec, cacheConfig.maxEviction, c.hardLimit, conf.Policy, c.allowNonEmpty, c.cleanupOnStart, c.policyTrace, c.offloadIO, c.syncToFlush, c.syncToDelete, c.defaultPermission, c.diskHighWaterMark, c.maxCacheSize, c.mountPath)

	return nil
}

// OnConfigChange : If component has registered, on config file change this method is called
func (c *FileCache) OnConfigChange() {
	log.Trace("FileCache::OnConfigChange : %s", c.Name())

	conf := FileCacheOptions{}
	conf.SyncToFlush = true
	err := config.UnmarshalKey(compName, &conf)
	if err != nil {
		log.Err("FileCache: config error [invalid config attributes]")
	}

	c.createEmptyFile = conf.CreateEmptyFile
	c.cacheTimeout = max(float64(conf.Timeout), minimumFileCacheTimeout)
	c.policyTrace = conf.EnablePolicyTrace
	c.offloadIO = conf.OffloadIO
	c.maxCacheSize = conf.MaxSizeMB
	c.syncToFlush = conf.SyncToFlush
	c.syncToDelete = !conf.SyncNoOp
	_ = c.policy.UpdateConfig(c.GetPolicyConfig(conf))
}

func (c *FileCache) GetPolicyConfig(conf FileCacheOptions) cachePolicyConfig {
	// A user provided value of 0 doesn't make sense for MaxEviction, HighThreshold or LowThreshold.
	if conf.MaxEviction == 0 {
		conf.MaxEviction = defaultMaxEviction
	}
	if conf.HighThreshold == 0 {
		conf.HighThreshold = defaultMaxThreshold
	}
	if conf.LowThreshold == 0 {
		conf.LowThreshold = defaultMinThreshold
	}

	cacheConfig := cachePolicyConfig{
		tmpPath:       c.tmpPath,
		maxEviction:   conf.MaxEviction,
		highThreshold: float64(conf.HighThreshold),
		lowThreshold:  float64(conf.LowThreshold),
		cacheTimeout:  uint32(c.cacheTimeout),
		maxSizeMB:     conf.MaxSizeMB,
		fileLocks:     c.fileLocks,
		policyTrace:   conf.EnablePolicyTrace,
	}

	return cacheConfig
}

func (fc *FileCache) StatFs() (*common.Statfs_t, bool, error) {

	statfs, populated, err := fc.NextComponent().StatFs()
	if populated {
		return statfs, populated, err
	}

	log.Trace("FileCache::StatFs")

	// cache_size = f_blocks * f_frsize/1024
	// cache_size - used = f_frsize * f_bavail/1024
	// cache_size - used = vfs.f_bfree * vfs.f_frsize / 1024
	// if cache size is set to 0 then we have the root mount usage
	maxCacheSize := fc.maxCacheSize * MB
	if maxCacheSize == 0 {
		log.Err("FileCache::StatFs : Not responding to StatFs because max cache size is zero")
		return nil, false, nil
	}
	usage, _ := common.GetUsage(fc.tmpPath)
	available := maxCacheSize - usage*MB

	// how much space is available on the underlying file system?
	availableOnCacheFS, err := fc.getAvailableSize()
	if err != nil {
		log.Err("FileCache::StatFs : Not responding to StatFs because getAvailableSize failed. Here's why: %v", err)
		return nil, false, err
	}

	const blockSize = 4096

	stat := common.Statfs_t{
		Blocks:  uint64(maxCacheSize) / uint64(blockSize),
		Bavail:  uint64(max(0, available)) / uint64(blockSize),
		Bfree:   availableOnCacheFS / uint64(blockSize),
		Bsize:   blockSize,
		Ffree:   1e9,
		Files:   1e9,
		Frsize:  blockSize,
		Namemax: 255,
	}

	log.Debug("FileCache::StatFs : responding with free=%d avail=%d blocks=%d (bsize=%d)", stat.Bfree, stat.Bavail, stat.Blocks, stat.Bsize)
	return &stat, true, nil
}

// isLocalDirEmpty: Whether or not the local directory is empty.
func isLocalDirEmpty(path string) bool {
	f, _ := common.Open(path)
	defer f.Close()

	_, err := f.Readdirnames(1)
	return err == io.EOF
}

// Note: The primary purpose of the file cache is to keep track of files that are opened by the user.
// So we do not need to support some APIs like Create Directory since the file cache will manage
// creating local directories as needed.

// DeleteDir: Recursively invalidate the directory and its children
func (fc *FileCache) DeleteDir(options internal.DeleteDirOptions) error {
	log.Trace("FileCache::DeleteDir : %s", options.Name)

	// The libfuse component only calls DeleteDir on empty directories, so this directory must be empty
	err := fc.NextComponent().DeleteDir(options)
	if err != nil {
		log.Err("FileCache::DeleteDir : %s failed", options.Name)
		// There is a chance that meta file for directory was not created in which case
		// rest api delete will fail while we still need to cleanup the local cache for the same
	} else {
		fc.policy.CachePurge(filepath.Join(fc.tmpPath, options.Name), nil)
	}

	return err
}

func (fc *FileCache) listAllObjects(prefix string) (objectNames []string, err error) {
	// get cloud objects
	var cloudObjects []string
	cloudObjects, err = fc.listCloudObjects(prefix)
	if err != nil {
		return
	}
	// get local / cached objects
	var localObjects []string
	localObjects, err = fc.listCachedObjects(prefix)
	if err != nil {
		return
	}
	// combine the lists
	objectNames = combineLists(cloudObjects, localObjects)

	return
}

// recursively list all objects in the container at the given prefix / directory
func (fc *FileCache) listCloudObjects(prefix string) (objectNames []string, err error) {
	var done bool
	var token string
	for !done {
		var attrSlice []*internal.ObjAttr
		attrSlice, token, err = fc.NextComponent().StreamDir(internal.StreamDirOptions{Name: prefix, Token: token})
		if err != nil {
			return
		}
		for i := len(attrSlice) - 1; i >= 0; i-- {
			attr := attrSlice[i]
			if !attr.IsDir() {
				objectNames = append(objectNames, attr.Path)
			} else {
				// recurse!
				var subdirObjectNames []string
				subdirObjectNames, err = fc.listCloudObjects(attr.Path)
				if err != nil {
					return
				}
				objectNames = append(objectNames, subdirObjectNames...)
			}
		}
		done = token == ""
	}
	sort.Strings(objectNames)
	return
}

// recursively list all files in the directory
func (fc *FileCache) listCachedObjects(directory string) (objectNames []string, err error) {
	localDirPath := filepath.Join(fc.tmpPath, directory)
	walkDirErr := filepath.WalkDir(localDirPath, func(path string, d fs.DirEntry, err error) error {
		if err == nil && d != nil {
			if !d.IsDir() {
				objectName := fc.getObjectName(path)
				objectNames = append(objectNames, objectName)
			}
		} else {
			// stat(localPath) failed. err is the one returned by stat
			// documentation: https://pkg.go.dev/io/fs#WalkDirFunc
			if os.IsNotExist(err) {
				// none of the files that were moved actually exist in local storage
				log.Info("FileCache::listObjects : %s does not exist in local cache.", directory)
			} else if err != nil {
				log.Warn("FileCache::listObjects : %s stat err [%v].", directory, err)
			}
		}
		return nil
	})
	if walkDirErr != nil && !os.IsNotExist(walkDirErr) {
		err = walkDirErr
	}
	sort.Strings(objectNames)
	return
}

func (fc *FileCache) getObjectName(localPath string) string {
	relPath, err := filepath.Rel(fc.tmpPath, localPath)
	if err != nil {
		relPath = strings.TrimPrefix(localPath, fc.tmpPath+string(filepath.Separator))
		log.Warn("FileCache::getObjectName : filepath.Rel failed on path %s [%v]. Using TrimPrefix: %s", localPath, err, relPath)
	}
	return common.NormalizeObjectName(relPath)
}

func combineLists(listA, listB []string) []string {
	// since both lists are sorted, we can combine the two lists using a double-indexed for loop
	combinedList := listA
	i := 0 // Index for listA
	j := 0 // Index for listB
	// Iterate through both lists, adding entries from B that are missing from A
	for i < len(listA) && j < len(listB) {
		itemA := listA[i]
		itemB := listB[j]
		if itemA < itemB {
			i++
		} else if itemA > itemB {
			// we could insert here, but it's probably better to just sort later
			combinedList = append(combinedList, itemB)
			j++
		} else {
			i++
			j++
		}
	}
	// sort and return
	sort.Strings(combinedList)
	return combinedList
}

func unlockAll(flocks []*common.LockMapItem) {
	for _, flock := range flocks {
		flock.Unlock()
	}
}

// StreamDir : Add local files to the list retrieved from storage container
func (fc *FileCache) StreamDir(options internal.StreamDirOptions) ([]*internal.ObjAttr, string, error) {
	// For stream directory, there are three different child path situations we have to potentially handle.
	// 1. Path in storage but not in local cache
	// 2. Path not in storage but in local cache (this could happen if we recently created the file [and are currently writing to it]) (also supports immutable containers)
	// 3. Path in storage and in local cache (this could result in dirty properties on the service if we recently wrote to the file)

	// To cover case 1, grab all entries from storage
	attrs, token, err := fc.NextComponent().StreamDir(options)
	if err != nil {
		return attrs, token, err
	}

	// Get files from local cache
	localPath := filepath.Join(fc.tmpPath, options.Name)
	dirents, err := os.ReadDir(localPath)
	if err != nil {
		return attrs, token, nil
	}

	i := 0 // Index for cloud
	j := 0 // Index for local cache

	// Iterate through attributes from cloud and local cache, adding the elements in order alphabetically
	for i < len(attrs) && j < len(dirents) {
		attr := attrs[i]
		dirent := dirents[j]

		if attr.Name < dirent.Name() {
			i++
		} else if attr.Name > dirent.Name() {
			j++
		} else {
			// Case 3: Item is in both local cache and cloud
			if !attr.IsDir() {
				flock := fc.fileLocks.Get(attr.Path)
				flock.Lock()
				// use os.Stat instead of entry.Info() to be sure we get good info (with flock locked)
				info, err := os.Stat(filepath.Join(localPath, dirent.Name())) // Grab local cache attributes
				flock.Unlock()
				if err == nil {
					// attr is a pointer returned by NextComponent
					// modifying attr could corrupt cached directory listings
					// to update properties, we need to make a deep copy first
					newAttr := *attr
					newAttr.Mtime = info.ModTime()
					newAttr.Size = info.Size()
					attrs[i] = &newAttr
				}
			}
			i++
			j++
		}
	}

	// Case 2: file is only in local cache
	if token == "" {
		for _, entry := range dirents {
			entryPath := common.JoinUnixFilepath(options.Name, entry.Name())
			if !entry.IsDir() {
				// This is an overhead for streamdir for now
				// As list is paginated we have no way to know whether this particular item exists both in local cache
				// and container or not. So we rely on getAttr to tell if entry was cached then it exists in cloud storage too
				// If entry does not exists on storage then only return a local item here.
				_, err := fc.NextComponent().GetAttr(internal.GetAttrOptions{Name: entryPath})
				if err != nil && (err == syscall.ENOENT || os.IsNotExist(err)) {
					// get the lock on the file, to allow any pending operation to complete
					flock := fc.fileLocks.Get(entryPath)
					flock.Lock()
					// use os.Stat instead of entry.Info() to be sure we get good info (with flock locked)
					info, err := os.Stat(filepath.Join(localPath, entry.Name())) // Grab local cache attributes
					flock.Unlock()
					// If local file is not locked then only use its attributes otherwise rely on container attributes
					if err == nil {
						// Case 2 (file only in local cache) so create a new attributes and add them to the storage attributes
						log.Debug("FileCache::StreamDir : serving %s from local cache", entryPath)
						attr := newObjAttr(entryPath, info)
						attrs = append(attrs, attr)
					}
				}
			}
		}
	}

	return attrs, token, err
}

// IsDirEmpty: Whether or not the directory is empty
func (fc *FileCache) IsDirEmpty(options internal.IsDirEmptyOptions) bool {
	log.Trace("FileCache::IsDirEmpty : %s", options.Name)

	// If the directory does not exist locally then call the next component
	localPath := filepath.Join(fc.tmpPath, options.Name)
	f, err := common.Open(localPath)
	if err == nil {
		log.Debug("FileCache::IsDirEmpty : %s found in local cache", options.Name)

		// Check local cache directory is empty or not
		path, err := f.Readdirnames(1)

		// If the local directory has a path in it, it is likely due to !createEmptyFile.
		if err == nil && !fc.createEmptyFile && len(path) > 0 {
			log.Debug("FileCache::IsDirEmpty : %s had a subpath in the local cache (%s)", options.Name, path[0])
			return false
		}

		// If there are files in local cache then don't allow deletion of directory
		if err != io.EOF {
			// Local directory is not empty fail the call
			log.Debug("FileCache::IsDirEmpty : %s was not empty in local cache", options.Name)
			return false
		}
	} else if os.IsNotExist(err) {
		// Not found in local cache so check with container
		log.Debug("FileCache::IsDirEmpty : %s not found in local cache", options.Name)
	} else {
		// Unknown error, check with container
		log.Err("FileCache::IsDirEmpty : %s failed while checking local cache [%s]", options.Name, err.Error())
	}

	log.Debug("FileCache::IsDirEmpty : %s checking with container", options.Name)
	return fc.NextComponent().IsDirEmpty(options)
}

// RenameDir: Recursively move the source directory
func (fc *FileCache) RenameDir(options internal.RenameDirOptions) error {
	log.Trace("FileCache::RenameDir : src=%s, dst=%s", options.Src, options.Dst)

	// get a list of source objects form both cloud and cache
	objectNames, err := fc.listAllObjects(options.Src)
	if err != nil {
		log.Err("FileCache::RenameDir : %s listAllObjects failed. Here's why: %v", options.Src, err)
		return err
	}

	// add object destinations, and sort the result
	for _, srcName := range objectNames {
		dstName := strings.Replace(srcName, options.Src, options.Dst, 1)
		objectNames = append(objectNames, dstName)
	}
	sort.Strings(objectNames)

	// acquire a file lock on each entry (and defer unlock)
	var flocks []*common.LockMapItem
	for _, objectName := range objectNames {
		flock := fc.fileLocks.Get(objectName)
		flocks = append(flocks, flock)
		flock.Lock()
	}
	defer unlockAll(flocks)

	// rename the directory in the cloud
	err = fc.NextComponent().RenameDir(options)
	if err != nil {
		log.Err("FileCache::RenameDir : error %s [%s]", options.Src, err.Error())
		return err
	}

	// move the files in local storage
	localSrcPath := filepath.Join(fc.tmpPath, options.Src)
	localDstPath := filepath.Join(fc.tmpPath, options.Dst)
	// WalkDir goes through the tree in lexical order so 'dir' always comes before 'dir/file'
	var directoriesToPurge []string
	_ = filepath.WalkDir(localSrcPath, func(path string, d fs.DirEntry, err error) error {
		if err == nil && d != nil {
			newPath := strings.Replace(path, localSrcPath, localDstPath, 1)
			if !d.IsDir() {
				log.Debug("FileCache::RenameDir : Renaming local file %s -> %s", path, newPath)
<<<<<<< HEAD
				// update the file state
				srcObjName := fc.getObjectName(path)
				dstObjName := strings.Replace(srcObjName, options.Src, options.Dst, 1)
				sflock := fc.fileLocks.Get(srcObjName)
				dflock := fc.fileLocks.Get(dstObjName)
				fc.renameCachedFile(path, newPath, sflock, dflock)
=======
				// get locks
				sflock := fc.fileLocks.Get(fc.getObjectName(path))
				dflock := fc.fileLocks.Get(fc.getObjectName(newPath))
				if path < newPath {
					sflock.Lock()
					dflock.Lock()
				} else {
					dflock.Lock()
					sflock.Lock()
				}
				// complete local rename
				err := fc.renameCachedFile(path, newPath, sflock, dflock)
				if err != nil {
					// there's really not much we can do to handle the error, so just log it
					log.Err("FileCache::RenameDir : %s file rename failed. Directory state is inconsistent!", path)
				}
				sflock.Unlock()
				dflock.Unlock()
>>>>>>> 9714dd7a
			} else {
				log.Debug("FileCache::RenameDir : Creating local destination directory %s", newPath)
				// create the new directory
				mkdirErr := os.MkdirAll(newPath, fc.defaultPermission)
				if mkdirErr != nil {
					// log any error but do nothing about it
					log.Warn("FileCache::RenameDir : Failed to created directory %s. Here's why: %v", newPath, mkdirErr)
				}
				// remember to delete the src directory later (after its contents are deleted)
				directoriesToPurge = append(directoriesToPurge, path)
			}
		} else {
			// stat(localPath) failed. err is the one returned by stat
			// documentation: https://pkg.go.dev/io/fs#WalkDirFunc
			if os.IsNotExist(err) {
				// none of the files that were moved actually exist in local storage
				log.Info("FileCache::RenameDir : %s does not exist in local cache.", options.Src)
			} else if err != nil {
				log.Warn("FileCache::RenameDir : %s stat err [%v].", options.Src, err)
			}
		}
		return nil
	})

	// clean up leftover source directories in reverse order
	for i := len(directoriesToPurge) - 1; i >= 0; i-- {
		log.Debug("FileCache::RenameDir : Removing local directory %s", directoriesToPurge[i])
		fc.policy.CachePurge(directoriesToPurge[i], nil)
	}

	return nil
}

func (fc *FileCache) getObjectName(localPath string) string {
	relPath, err := filepath.Rel(fc.tmpPath, localPath)
	if err != nil {
		relPath = strings.TrimPrefix(localPath, fc.tmpPath+string(filepath.Separator))
		log.Warn("FileCache::getObjectName : filepath.Rel failed on path %s [%v]. Using TrimPrefix: %s", localPath, err, relPath)
	}
	return common.NormalizeObjectName(relPath)
}

// CreateFile: Create the file in local cache.
func (fc *FileCache) CreateFile(options internal.CreateFileOptions) (*handlemap.Handle, error) {
	//defer exectime.StatTimeCurrentBlock("FileCache::CreateFile")()
	log.Trace("FileCache::CreateFile : name=%s, mode=%d", options.Name, options.Mode)

	flock := fc.fileLocks.Get(options.Name)
	flock.Lock()
	defer flock.Unlock()

	// createEmptyFile was added to optionally support immutable containers. If customers do not care about immutability they can set this to true.
	if fc.createEmptyFile {
		newF, err := fc.NextComponent().CreateFile(options)
		if err != nil {
			log.Err("FileCache::CreateFile : Failed to create file %s", options.Name)
			return nil, err
		}
		newF.GetFileObject().Close()
	}

	// Create the file in local cache
	localPath := filepath.Join(fc.tmpPath, options.Name)
	fc.policy.CacheValid(localPath)

	err := os.MkdirAll(filepath.Dir(localPath), fc.defaultPermission)
	if err != nil {
		log.Err("FileCache::CreateFile : unable to create local directory %s [%s]", options.Name, err.Error())
		return nil, err
	}

	// Open the file and grab a shared lock to prevent deletion by the cache policy.
	f, err := common.OpenFile(localPath, os.O_RDWR|os.O_CREATE|os.O_TRUNC, options.Mode)
	if err != nil {
		log.Err("FileCache::CreateFile : error opening local file %s [%s]", options.Name, err.Error())
		return nil, err
	}
	// The user might change permissions WHILE creating the file therefore we need to account for that
	if options.Mode != common.DefaultFilePermissionBits {
		fc.missedChmodList.LoadOrStore(options.Name, true)
	}

	// Increment the handle count in this lock item as there is one handle open for this now
	flock.Inc()

	handle := handlemap.NewHandle(options.Name)
	handle.UnixFD = uint64(f.Fd())

	if !fc.offloadIO {
		handle.Flags.Set(handlemap.HandleFlagCached)
	}
	log.Info("FileCache::CreateFile : file=%s, fd=%d", options.Name, f.Fd())

	handle.SetFileObject(f)

	// If an empty file is created in cloud storage then there is no need to upload if FlushFile is called immediately after CreateFile.
	if !fc.createEmptyFile {
		handle.Flags.Set(handlemap.HandleFlagDirty)
	}

	// update state
	flock.LazyOpen = false

	return handle, nil
}

// Validate that storage 404 errors truly correspond to Does Not Exist.
// path: the storage path
// err: the storage error
// method: the caller method name
// recoverable: whether or not case 2 is recoverable on flush/close of the file
func (fc *FileCache) validateStorageError(path string, err error, method string, recoverable bool) error {
	// For methods that take in file name, the goal is to update the path in cloud storage and the local cache.
	// See comments in GetAttr for the different situations we can run into. This specifically handles case 2.
	if err != nil {
		if err == syscall.ENOENT || os.IsNotExist(err) {
			log.Debug("FileCache::%s : %s does not exist in cloud storage", method, path)
			if !fc.createEmptyFile {
				// Check if the file exists in the local cache
				// (policy might not think the file exists if the file is merely marked for eviction and not actually evicted yet)
				localPath := filepath.Join(fc.tmpPath, path)
				_, err := os.Stat(localPath)
				if os.IsNotExist(err) { // If the file is not in the local cache, then the file does not exist.
					log.Err("FileCache::%s : %s does not exist in local cache", method, path)
					return syscall.ENOENT
				} else {
					if !recoverable {
						log.Err("FileCache::%s : %s has not been closed/flushed yet, unable to recover this operation on close", method, path)
						return syscall.EIO
					} else {
						log.Info("FileCache::%s : %s has not been closed/flushed yet, we can recover this operation on close", method, path)
						return nil
					}
				}
			}
		} else {
			return err
		}
	}
	return nil
}

func (fc *FileCache) DeleteFile(options internal.DeleteFileOptions) error {
	log.Trace("FileCache::DeleteFile : name=%s", options.Name)

	flock := fc.fileLocks.Get(options.Name)
	flock.Lock()
	defer flock.Unlock()

	err := fc.NextComponent().DeleteFile(options)
	err = fc.validateStorageError(options.Name, err, "DeleteFile", false)
	if err != nil {
		log.Err("FileCache::DeleteFile : error  %s [%s]", options.Name, err.Error())
		return err
	}

	localPath := filepath.Join(fc.tmpPath, options.Name)
	fc.policy.CachePurge(localPath, flock)

	// update file state
	flock.LazyOpen = false

	return nil
}

func openCompleted(handle *handlemap.Handle) bool {
	handle.Lock()
	defer handle.Unlock()
	_, found := handle.GetValue("openFileOptions")
	return !found
}

// the file lock must be acquired before calling this
func (fc *FileCache) openFileInternal(handle *handlemap.Handle, flock *common.LockMapItem) error {
	log.Trace("FileCache::openFileInternal : name=%s", handle.Path)

	handle.Lock()
	defer handle.Unlock()

	//extract flags and mode out of the value from handle
	var flags int
	var fMode fs.FileMode
	val, found := handle.GetValue("openFileOptions")
	if !found {
		return nil
	}
	fileOptions := val.(openFileOptions)
	flags = fileOptions.flags
	fMode = fileOptions.fMode

	localPath := filepath.Join(fc.tmpPath, handle.Path)
	var f *os.File

	fc.policy.CacheValid(localPath)
	downloadRequired, fileExists, attr, err := fc.isDownloadRequired(localPath, handle.Path, flock)
	if err != nil && !os.IsNotExist(err) {
		log.Err("FileCache::openFileInternal : Failed to check if download is required for %s [%s]", handle.Path, err.Error())
	}

	fileMode := fc.defaultPermission
	if downloadRequired {
		log.Debug("FileCache::openFileInternal : Need to download %s", handle.Path)

		fileSize := int64(0)
		if attr != nil {
			fileSize = int64(attr.Size)
		}

		if fileExists {
			log.Debug("FileCache::openFileInternal : Delete cached file %s", handle.Path)

			err := deleteFile(localPath)
			if err != nil && !os.IsNotExist(err) {
				log.Err("FileCache::openFileInternal : Failed to delete old file %s", handle.Path)
			}
		} else {
			// Create the file if if doesn't already exist.
			err := os.MkdirAll(filepath.Dir(localPath), fc.defaultPermission)
			if err != nil {
				log.Err("FileCache::openFileInternal : error creating directory structure for file %s [%s]", handle.Path, err.Error())
				return err
			}
		}

		// Open the file in write mode.
		f, err = common.OpenFile(localPath, os.O_CREATE|os.O_RDWR, fMode)
		if err != nil {
			log.Err("FileCache::openFileInternal : error creating new file %s [%s]", handle.Path, err.Error())
			return err
		}

		if flags&os.O_TRUNC != 0 {
			fileSize = 0
		}

		if fileSize > 0 {
			// Download/Copy the file from storage to the local file.
			// We pass a count of 0 to get the entire object
			err = fc.NextComponent().CopyToFile(
				internal.CopyToFileOptions{
					Name:   handle.Path,
					Offset: 0,
					Count:  0,
					File:   f,
				})
			if err != nil {
				// File was created locally and now download has failed so we need to delete it back from local cache
				log.Err("FileCache::openFileInternal : error downloading file from storage %s [%s]", handle.Path, err.Error())
				_ = f.Close()
				_ = os.Remove(localPath)
				return err
			}
		}

		// Update the last download time of this file
		flock.SetDownloadTime()
		// update file state
		flock.LazyOpen = false

		log.Debug("FileCache::openFileInternal : Download of %s is complete", handle.Path)
		f.Close()

		// After downloading the file, update the modified times and mode of the file.
		if attr != nil && !attr.IsModeDefault() {
			fileMode = attr.Mode
		}
	}

	// If user has selected some non default mode in config then every local file shall be created with that mode only
	err = os.Chmod(localPath, fileMode)
	if err != nil {
		log.Err("FileCache::openFileInternal : Failed to change mode of file %s [%s]", handle.Path, err.Error())
	}
	// TODO: When chown is supported should we update that?

	if attr != nil {
		// chtimes shall be the last api otherwise calling chmod/chown will update the last change time
		err = os.Chtimes(localPath, attr.Atime, attr.Mtime)
		if err != nil {
			log.Err("FileCache::openFileInternal : Failed to change times of file %s [%s]", handle.Path, err.Error())
		}
	}

	fileCacheStatsCollector.UpdateStats(stats_manager.Increment, dlFiles, (int64)(1))

	// Open the file and grab a shared lock to prevent deletion by the cache policy.
	f, err = common.OpenFile(localPath, flags, fMode)
	if err != nil {
		log.Err("FileCache::openFileInternal : error opening cached file %s [%s]", handle.Path, err.Error())
		return err
	}

	inf, err := f.Stat()
	if err == nil {
		handle.Size = inf.Size()
	}

	handle.UnixFD = uint64(f.Fd())
	if !fc.offloadIO {
		handle.Flags.Set(handlemap.HandleFlagCached)
	}

	log.Info("FileCache::openFileInternal : file=%s, fd=%d", handle.Path, f.Fd())
	handle.SetFileObject(f)

	//set boolean in isDownloadNeeded value to signal that the file has been downloaded
	handle.RemoveValue("openFileOptions")
	// update file state
	flock.LazyOpen = false

	return nil
}

// OpenFile: Makes the file available in the local cache for further file operations.
func (fc *FileCache) OpenFile(options internal.OpenFileOptions) (*handlemap.Handle, error) {
	log.Trace("FileCache::OpenFile : name=%s, flags=%d, mode=%s", options.Name, options.Flags, options.Mode)

	// get the file lock
	flock := fc.fileLocks.Get(options.Name)
	flock.Lock()
	defer flock.Unlock()

	localPath := filepath.Join(fc.tmpPath, options.Name)
	downloadRequired, _, cloudAttr, err := fc.isDownloadRequired(localPath, options.Name, flock)

	// return err in case of authorization permission mismatch
	if err != nil && err == syscall.EACCES {
		return nil, err
	}

	// check if we are running out of space
	if downloadRequired && cloudAttr != nil {
		fileSize := int64(cloudAttr.Size)
		if fc.diskHighWaterMark != 0 {
			currSize, err := common.GetUsage(fc.tmpPath)
			if err != nil {
				log.Err("FileCache::OpenFile : error getting current usage of cache [%s]", err.Error())
			} else {
				if (currSize + float64(fileSize)) > fc.diskHighWaterMark {
					log.Err("FileCache::OpenFile : cache size limit reached [%f] failed to open %s", fc.maxCacheSize, options.Name)
					return nil, syscall.ENOSPC
				}
			}
		}
	}

	// create handle and record openFileOptions for later
	handle := handlemap.NewHandle(options.Name)
	handle.SetValue("openFileOptions", openFileOptions{flags: options.Flags, fMode: options.Mode})
	if options.Flags&os.O_APPEND != 0 {
		handle.Flags.Set(handlemap.HandleOpenedAppend)
	}

	// Increment the handle count
	flock.Inc()

	// will opening the file require downloading it?
	var openErr error
	if !downloadRequired {
		// use the local file to complete the open operation now
		openErr = fc.openFileInternal(handle, flock)
	} else {
		// use a lazy open algorithm to avoid downloading unnecessarily (do nothing for now)
		// update file state
		flock.LazyOpen = true
	}

	return handle, openErr
}

// CloseFile: Flush the file and invalidate it from the cache.
func (fc *FileCache) CloseFile(options internal.CloseFileOptions) error {
	// Lock the file so that while close is in progress no one can open the file again
	flock := fc.fileLocks.Get(options.Handle.Path)
	flock.Lock()

	// Async close is called so schedule the upload and return here
	fc.fileCloseOpt.Add(1)

	if !fc.lazyWrite {
		// Sync close is called so wait till the upload completes
		return fc.closeFileInternal(options, flock)
	}

	go fc.closeFileInternal(options, flock) //nolint
	return nil
}

// closeFileInternal: Actual handling of the close file goes here
func (fc *FileCache) closeFileInternal(options internal.CloseFileOptions, flock *common.LockMapItem) error {
	log.Trace("FileCache::closeFileInternal : name=%s, handle=%d", options.Handle.Path, options.Handle.ID)

	// Lock is acquired by CloseFile, at end of this method we need to unlock
	// If its async call file shall be locked till the upload completes.
	defer flock.Unlock()
	defer fc.fileCloseOpt.Done()

	// if file has not been interactively read or written to by end user, then there is no cached file to close.
	_, noCachedHandle := options.Handle.GetValue("openFileOptions")

	if !noCachedHandle {
		err := fc.flushFileInternal(internal.FlushFileOptions{Handle: options.Handle, CloseInProgress: true}, flock) //nolint
		if err != nil {
			log.Err("FileCache::closeFileInternal : failed to flush file %s", options.Handle.Path)
			return err
		}

		f := options.Handle.GetFileObject()
		if f == nil {
			log.Err("FileCache::closeFileInternal : error [missing fd in handle object] %s", options.Handle.Path)
			return syscall.EBADF
		}

		err = f.Close()
		if err != nil {
			log.Err("FileCache::closeFileInternal : error closing file %s(%d) [%s]", options.Handle.Path, int(f.Fd()), err.Error())
			return err
		}
	}

	flock.Dec()

	// unnecessary but tidy bookkeeping
	if noCachedHandle {
		//set boolean in isDownloadNeeded value to signal that the file has been downloaded
		options.Handle.RemoveValue("openFileOptions")
		// was this the only handle?
		if flock.Count() == 0 {
			// update file state
			flock.LazyOpen = false
		}
	}

	// If it is an fsync op then purge the file
	if options.Handle.Fsynced() {
		log.Trace("FileCache::closeFileInternal : fsync/sync op, purging %s", options.Handle.Path)
		localPath := filepath.Join(fc.tmpPath, options.Handle.Path)
		fc.policy.CachePurge(localPath, flock)
		return nil
	}

	return nil
}

// ReadInBuffer: Read the local file into a buffer
func (fc *FileCache) ReadInBuffer(options internal.ReadInBufferOptions) (int, error) {
	//defer exectime.StatTimeCurrentBlock("FileCache::ReadInBuffer")()
	// The file should already be in the cache since CreateFile/OpenFile was called before and a shared lock was acquired.
	// log.Debug("FileCache::ReadInBuffer : Reading %v bytes from %s", len(options.Data), options.Handle.Path)

	if !openCompleted(options.Handle) {
		flock := fc.fileLocks.Get(options.Handle.Path)
		flock.Lock()
		err := fc.openFileInternal(options.Handle, flock)
		flock.Unlock()
		if err != nil {
			return 0, fmt.Errorf("error downloading file %s [%s]", options.Handle.Path, err)
		}
	}

	f := options.Handle.GetFileObject()
	if f == nil {
		log.Err("FileCache::ReadInBuffer : error [couldn't find fd in handle] %s", options.Handle.Path)
		return 0, syscall.EBADF
	}

	// Read and write operations are very frequent so updating cache policy for every read is a costly operation
	// Update cache policy every 1K operations (includes both read and write) instead
	options.Handle.Lock()
	options.Handle.OptCnt++
	options.Handle.Unlock()
	if (options.Handle.OptCnt % defaultCacheUpdateCount) == 0 {
		localPath := filepath.Join(fc.tmpPath, options.Handle.Path)
		fc.policy.CacheValid(localPath)
	}

	// Removing Pread as it is not supported on Windows
	// return syscall.Pread(options.Handle.FD(), options.Data, options.Offset)
	n, err := f.ReadAt(options.Data, options.Offset)
	// ReadAt gives an error if it reads fewer bytes than the byte array. We discard that error.
	if n < len(options.Data) && err == io.EOF {
		return n, nil
	}
	return n, err
}

// WriteFile: Write to the local file
func (fc *FileCache) WriteFile(options internal.WriteFileOptions) (int, error) {
	//defer exectime.StatTimeCurrentBlock("FileCache::WriteFile")()
	// The file should already be in the cache since CreateFile/OpenFile was called before and a shared lock was acquired.
	//log.Debug("FileCache::WriteFile : Writing %v bytes from %s", len(options.Data), options.Handle.Path)

	if !openCompleted(options.Handle) {
		flock := fc.fileLocks.Get(options.Handle.Path)
		flock.Lock()
		err := fc.openFileInternal(options.Handle, flock)
		flock.Unlock()
		if err != nil {
			return 0, fmt.Errorf("error downloading file for %s [%s]", options.Handle.Path, err)
		}
	}

	var err error

	f := options.Handle.GetFileObject()
	if f == nil {
		log.Err("FileCache::WriteFile : error [couldn't find fd in handle] %s", options.Handle.Path)
		return 0, syscall.EBADF
	}

	if fc.diskHighWaterMark != 0 {
		currSize, err := common.GetUsage(fc.tmpPath)
		if err != nil {
			log.Err("FileCache::WriteFile : error getting current usage of cache [%s]", err.Error())
		} else {
			if (currSize + float64(len(options.Data))) > fc.diskHighWaterMark {
				log.Err("FileCache::WriteFile : cache size limit reached [%f] failed to open %s", fc.maxCacheSize, options.Handle.Path)
				return 0, syscall.ENOSPC
			}
		}
	}

	// Read and write operations are very frequent so updating cache policy for every read is a costly operation
	// Update cache policy every 1K operations (includes both read and write) instead
	options.Handle.Lock()
	options.Handle.OptCnt++
	options.Handle.Unlock()
	if (options.Handle.OptCnt % defaultCacheUpdateCount) == 0 {
		localPath := filepath.Join(fc.tmpPath, options.Handle.Path)
		fc.policy.CacheValid(localPath)
	}

	// Removing Pwrite as it is not supported on Windows
	// bytesWritten, err := syscall.Pwrite(options.Handle.FD(), options.Data, options.Offset)

	var bytesWritten int
	if options.Handle.Flags.IsSet(handlemap.HandleOpenedAppend) {
		bytesWritten, err = f.Write(options.Data)
	} else {
		bytesWritten, err = f.WriteAt(options.Data, options.Offset)
	}

	if err == nil {
		// Mark the handle dirty so the file is written back to storage on FlushFile.
		options.Handle.Flags.Set(handlemap.HandleFlagDirty)
	} else {
		log.Err("FileCache::WriteFile : failed to write %s [%s]", options.Handle.Path, err.Error())
	}

	return bytesWritten, err
}

func (fc *FileCache) SyncFile(options internal.SyncFileOptions) error {
	log.Trace("FileCache::SyncFile : handle=%d, path=%s", options.Handle.ID, options.Handle.Path)
	if fc.syncToFlush {
		err := fc.FlushFile(internal.FlushFileOptions{Handle: options.Handle, CloseInProgress: true}) //nolint
		if err != nil {
			log.Err("FileCache::SyncFile : failed to flush file %s", options.Handle.Path)
			return err
		}
	} else if fc.syncToDelete {
		err := fc.NextComponent().SyncFile(options)
		if err != nil {
			log.Err("FileCache::SyncFile : %s failed", options.Handle.Path)
			return err
		}

		options.Handle.Flags.Set(handlemap.HandleFlagFSynced)
	}

	return nil
}

// in SyncDir we're not going to clear the file cache for now
// on regular linux its fs responsibility
// func (fc *FileCache) SyncDir(options internal.SyncDirOptions) error {
// 	log.Trace("FileCache::SyncDir : %s", options.Name)

// 	err := fc.NextComponent().SyncDir(options)
// 	if err != nil {
// 		log.Err("FileCache::SyncDir : %s failed", options.Name)
// 		return err
// 	}
// 	// TODO: we can decide here if we want to flush all the files in the directory first or not. Currently I'm just invalidating files
// 	// within the dir
// 	go fc.invalidateDirectory(options.Name)
// 	return nil
// }

// FlushFile: Flush the local file to storage
func (fc *FileCache) FlushFile(options internal.FlushFileOptions) error {
	var flock *common.LockMapItem

	// if flush will upload the file, then acquire the file lock
	if options.Handle.Dirty() && (!fc.lazyWrite || options.CloseInProgress) {
		flock = fc.fileLocks.Get(options.Handle.Path)
		flock.Lock()
		defer flock.Unlock()
	}

	return fc.flushFileInternal(options, flock)
}

func (fc *FileCache) flushFileInternal(options internal.FlushFileOptions, flock *common.LockMapItem) error {
	//defer exectime.StatTimeCurrentBlock("FileCache::FlushFile")()
	log.Trace("FileCache::FlushFile : handle=%d, path=%s", options.Handle.ID, options.Handle.Path)

	// The file should already be in the cache since CreateFile/OpenFile was called before and a shared lock was acquired.
	localPath := filepath.Join(fc.tmpPath, options.Handle.Path)
	fc.policy.CacheValid(localPath)
	// if our handle is dirty then that means we wrote to the file
	if options.Handle.Dirty() {
		if fc.lazyWrite && !options.CloseInProgress {
			// As lazy-write is enable, upload will be scheduled when file is closed.
			log.Info("FileCache::FlushFile : %s will be flushed when handle %d is closed", options.Handle.Path, options.Handle.ID)
			return nil
		}

		f := options.Handle.GetFileObject()
		if f == nil {
			log.Err("FileCache::FlushFile : error [couldn't find fd in handle] %s", options.Handle.Path)
			return syscall.EBADF
		}

		// Flush all data to disk that has been buffered by the kernel.
		// We cannot close the incoming handle since the user called flush, note close and flush can be called on the same handle multiple times.
		// To ensure the data is flushed to disk before writing to storage, we duplicate the handle and close that handle.
		// f.fsync() is another option but dup+close does it quickly compared to sync
		// dupFd, err := syscall.Dup(int(f.Fd()))
		// if err != nil {
		// 	log.Err("FileCache::FlushFile : error [couldn't duplicate the fd] %s", options.Handle.Path)
		// 	return syscall.EIO
		// }

		// err = syscall.Close(dupFd)
		// if err != nil {
		// 	log.Err("FileCache::FlushFile : error [unable to close duplicate fd] %s", options.Handle.Path)
		// 	return syscall.EIO
		// }

		// Replace above with Sync since Dup is not supported on Windows
		err := f.Sync()
		if err != nil {
			log.Err("FileCache::FlushFile : error [unable to sync file] %s", options.Handle.Path)
			return syscall.EIO
		}

		// Write to storage
		// Create a new handle for the SDK to use to upload (read local file)
		// The local handle can still be used for read and write.
		var orgMode fs.FileMode
		modeChanged := false

		uploadHandle, err := common.Open(localPath)
		if err != nil {
			if os.IsPermission(err) {
				info, _ := os.Stat(localPath)
				orgMode = info.Mode()
				newMode := orgMode | 0444
				err = os.Chmod(localPath, newMode)
				if err == nil {
					modeChanged = true
					uploadHandle, err = common.Open(localPath)
					log.Info("FileCache::FlushFile : read mode added to file %s", options.Handle.Path)
				}
			}

			if err != nil {
				log.Err("FileCache::FlushFile : error [unable to open upload handle] %s [%s]", options.Handle.Path, err.Error())
				return err
			}
		}
		err = fc.NextComponent().CopyFromFile(
			internal.CopyFromFileOptions{
				Name: options.Handle.Path,
				File: uploadHandle,
			})

		uploadHandle.Close()

		if modeChanged {
			err1 := os.Chmod(localPath, orgMode)
			if err1 != nil {
				log.Err("FileCache::FlushFile : Failed to remove read mode from file %s [%s]", options.Handle.Path, err1.Error())
			}
		}

		if err != nil {
			log.Err("FileCache::FlushFile : %s upload failed [%s]", options.Handle.Path, err.Error())
			return err
		}

		options.Handle.Flags.Clear(handlemap.HandleFlagDirty)

		// If chmod was done on the file before it was uploaded to container then setting up mode would have been missed
		// Such file names are added to this map and here post upload we try to set the mode correctly
		// Delete the entry from map so that any further flush do not try to update the mode again
		_, found := fc.missedChmodList.LoadAndDelete(options.Handle.Path)
		if found {
			// If file is found in map it means last chmod was missed on this

			// When chmod on container was missed, local file was updated with correct mode
			// Here take the mode from local cache and update the container accordingly
			localPath := filepath.Join(fc.tmpPath, options.Handle.Path)
			info, err := os.Stat(localPath)
			if err == nil {
				err = fc.chmodInternal(internal.ChmodOptions{Name: options.Handle.Path, Mode: info.Mode()}, flock)
				if err != nil {
					// chmod was missed earlier for this file and doing it now also
					// resulted in error so ignore this one and proceed for flush handling
					log.Err("FileCache::FlushFile : %s chmod failed [%s]", options.Handle.Path, err.Error())
				}
			}
		}
	}

	return nil
}

// GetAttr: Consolidate attributes from storage and local cache
func (fc *FileCache) GetAttr(options internal.GetAttrOptions) (*internal.ObjAttr, error) {
	// Don't log these by default, as it noticeably affects performance
	// log.Trace("FileCache::GetAttr : %s", options.Name)

	// For get attr, there are three different path situations we have to potentially handle.
	// 1. Path in cloud storage but not in local cache
	// 2. Path not in cloud storage but in local cache (this could happen if we recently created the file [and are currently writing to it]) (also supports immutable containers)
	// 3. Path in cloud storage and in local cache (this could result in dirty properties on the service if we recently wrote to the file)

	// If the file is being downloaded or deleted, the size and mod time will be incorrect
	// wait for download or deletion to complete before getting local file info
	flock := fc.fileLocks.Get(options.Name)
	// TODO: should we add RLock and RUnlock to the lock map for GetAttr?
	flock.Lock()
	defer flock.Unlock()

	// To cover case 1, get attributes from storage
	var exists bool
	attrs, err := fc.NextComponent().GetAttr(options)
	if err != nil {
		if err == syscall.ENOENT || os.IsNotExist(err) {
			log.Debug("FileCache::GetAttr : %s does not exist in cloud storage", options.Name)
			exists = false
		} else {
			log.Err("FileCache::GetAttr : Failed to get attr of %s [%s]", options.Name, err.Error())
			return nil, err
		}
	} else {
		exists = true
	}

	// To cover cases 2 and 3, grab the attributes from the local cache
	localPath := filepath.Join(fc.tmpPath, options.Name)
	info, err := os.Stat(localPath)
	// All directory operations are guaranteed to be synced with storage so they cannot be in a case 2 or 3 state.
	if err == nil && !info.IsDir() {
		if exists { // Case 3 (file in cloud storage and in local cache) so update the relevant attributes
			log.Debug("FileCache::GetAttr : updating %s from local cache", options.Name)
			// attrs is a pointer returned by NextComponent
			// modifying attrs could corrupt cached directory listings
			// to update properties, we need to make a deep copy first
			newAttr := *attrs
			newAttr.Mtime = info.ModTime()
			newAttr.Size = info.Size()
			attrs = &newAttr
		} else { // Case 2 (file only in local cache) so create a new attributes and add them to the storage attributes
			log.Debug("FileCache::GetAttr : serving %s attr from local cache", options.Name)
			exists = true
			attrs = newObjAttr(options.Name, info)
		}
	}

	if !exists {
		return nil, syscall.ENOENT
	}

	return attrs, nil
}

// RenameFile: Invalidate the file in local cache.
func (fc *FileCache) RenameFile(options internal.RenameFileOptions) error {
	log.Trace("FileCache::RenameFile : src=%s, dst=%s", options.Src, options.Dst)

	// acquire file locks
	sflock := fc.fileLocks.Get(options.Src)
	dflock := fc.fileLocks.Get(options.Dst)
<<<<<<< HEAD
	// always lock files in lexical order to prevent deadlock
=======
	// prevent deadlock
>>>>>>> 9714dd7a
	if options.Src < options.Dst {
		sflock.Lock()
		dflock.Lock()
	} else {
		dflock.Lock()
		sflock.Lock()
	}
	defer sflock.Unlock()
	defer dflock.Unlock()

	err := fc.NextComponent().RenameFile(options)
	localOnly := os.IsNotExist(err)
	err = fc.validateStorageError(options.Src, err, "RenameFile", true)
	if err != nil {
		log.Err("FileCache::RenameFile : %s failed to rename file [%s]", options.Src, err.Error())
		return err
	}

	localSrcPath := filepath.Join(fc.tmpPath, options.Src)
	localDstPath := filepath.Join(fc.tmpPath, options.Dst)

	// in case of git clone multiple rename requests come for which destination files already exists in system
	// if we do not perform rename operation locally and those destination files are cached then next time they are read
	// we will be serving the wrong content (as we did not rename locally, we still be having older destination files with
	// stale content). We either need to remove dest file as well from cache or just run rename to replace the content.
<<<<<<< HEAD
	fc.renameCachedFile(localSrcPath, localDstPath, sflock, dflock)
=======
	localRenameErr := fc.renameCachedFile(localSrcPath, localDstPath, sflock, dflock)
	if localRenameErr != nil {
		// renameCachedFile only returns an error when we are at risk for data loss
		if !localOnly {
			// we must reverse the cloud rename operation to prevent data loss
			err := fc.NextComponent().RenameFile(internal.RenameFileOptions{
				Src: options.Dst,
				Dst: options.Src,
			})
			err = fc.validateStorageError(options.Src, err, "RenameFile", false)
			if err != nil {
				log.Err("FileCache::RenameFile : %s failed to reverse cloud rename to avoid data loss! [%v]", options.Src, err)
			}
			localRenameErr = errors.Join(localRenameErr, err)
		}
		return localRenameErr
	}

	// update any open handles to the file with its new name
	if sflock.Count() > 0 {
		handlemap.GetHandles().Range(func(key, value any) bool {
			handle := value.(*handlemap.Handle)
			if handle.Path == options.Src {
				handle.Path = options.Dst
			}
			return true
		})
	}
>>>>>>> 9714dd7a

	return nil
}

<<<<<<< HEAD
func (fc *FileCache) renameCachedFile(localSrcPath, localDstPath string, sflock, dflock *common.LockMapItem) {
=======
func (fc *FileCache) renameCachedFile(localSrcPath, localDstPath string, sflock, dflock *common.LockMapItem) error {
>>>>>>> 9714dd7a
	err := os.Rename(localSrcPath, localDstPath)
	if err != nil {
		if os.IsNotExist(err) {
			// Case 1
			log.Info("FileCache::renameCachedFile : %s source file not cached", localSrcPath)
		} else {
			log.Warn("FileCache::renameCachedFile : %s -> %s Failed to rename local file. Here's why: %v", localSrcPath, localDstPath, err)
			// if the file is not open, it should be backed up already
			if sflock.Count() > 0 {
				// abort rename to prevent data loss!
				log.Err("FileCache::renameCachedFile : %s Failed rename and src is open! Rename should be aborted...", localSrcPath)
				return err
			}
		}
	} else if err == nil {
		log.Debug("FileCache::renameCachedFile : %s -> %s Successfully renamed local file", localSrcPath, localDstPath)
		fc.policy.CacheValid(localDstPath)
	}
	// delete the source from our cache policy
	// this will also delete the source file from local storage (if rename failed)
<<<<<<< HEAD
	fc.policy.CachePurge(localSrcPath, sflock)
=======
	fc.policy.CachePurge(localSrcPath)

	return nil
>>>>>>> 9714dd7a
}

// TruncateFile: Update the file with its new size.
func (fc *FileCache) TruncateFile(options internal.TruncateFileOptions) error {
	log.Trace("FileCache::TruncateFile : name=%s, size=%d", options.Name, options.Size)

	// If you call truncate CLI command from shell it always sends an open call first followed by truncate
	// But if you call the truncate method from a C/C++ code then open is not hit and only truncate comes

	if fc.diskHighWaterMark != 0 {
		currSize, err := common.GetUsage(fc.tmpPath)
		if err != nil {
			log.Err("FileCache::TruncateFile : error getting current usage of cache [%s]", err.Error())
		} else {
			if (currSize + float64(options.Size)) > fc.diskHighWaterMark {
				log.Err("FileCache::TruncateFile : cache size limit reached [%f] failed to open %s", fc.maxCacheSize, options.Name)
				return syscall.ENOSPC
			}
		}
	}

	var h *handlemap.Handle
	var err error
	if options.Size == 0 {
		// If size is 0 then no need to download any file we can just create an empty file
		h, err = fc.CreateFile(internal.CreateFileOptions{Name: options.Name, Mode: fc.defaultPermission})
		if err != nil {
			log.Err("FileCache::TruncateFile : Error creating file %s [%s]", options.Name, err.Error())
			return err
		}
	} else {
		// If size is not 0 then we need to open the file and then truncate it
		h, err = fc.OpenFile(internal.OpenFileOptions{Name: options.Name, Flags: os.O_RDWR, Mode: fc.defaultPermission})
		if err != nil {
			log.Err("FileCache::TruncateFile : Error calling OpenFile with %s [%s]", options.Name, err.Error())
		}
		// openFileInternal will download if file was not present in local system
		if !openCompleted(h) {
			flock := fc.fileLocks.Get(options.Name)
			flock.Lock()
			err = fc.openFileInternal(h, flock)
			flock.Unlock()
			if err != nil {
				log.Err("FileCache::TruncateFile : Error calling openFileInternal with %s [%s]", options.Name, err.Error())
				return err
			}
		}
	}

	// Update the size of the file in the local cache
	localPath := filepath.Join(fc.tmpPath, options.Name)
	fc.policy.CacheValid(localPath)

	// Truncate the file created in local system
	err = os.Truncate(localPath, options.Size)
	if err != nil {
		log.Err("FileCache::TruncateFile : error truncating cached file %s [%s]", localPath, err.Error())
		_ = fc.CloseFile(internal.CloseFileOptions{Handle: h})
		return err
	}

	// Mark the handle as dirty so that close of this file will force an upload
	h.Flags.Set(handlemap.HandleFlagDirty)

	return fc.CloseFile(internal.CloseFileOptions{Handle: h})
}

// Chmod : Update the file with its new permissions
func (fc *FileCache) Chmod(options internal.ChmodOptions) error {
	log.Trace("FileCache::Chmod : Change mode of path %s", options.Name)

	flock := fc.fileLocks.Get(options.Name)
	flock.Lock()
	defer flock.Unlock()

	return fc.chmodInternal(options, flock)
}

// Chmod : Update the file with its new permissions
func (fc *FileCache) chmodInternal(options internal.ChmodOptions, flock *common.LockMapItem) error {
	log.Trace("FileCache::Chmod : Change mode of path %s", options.Name)

	// Update the file in cloud storage
	err := fc.NextComponent().Chmod(options)
	err = fc.validateStorageError(options.Name, err, "Chmod", false)
	if err != nil {
		if err != syscall.EIO {
			log.Err("FileCache::Chmod : %s failed to change mode [%s]", options.Name, err.Error())
			return err
		} else {
			fc.missedChmodList.LoadOrStore(options.Name, true)
		}
	}

	// Update the mode of the file in the local cache
	localPath := filepath.Join(fc.tmpPath, options.Name)
	info, err := os.Stat(localPath)
	if err == nil {
		fc.policy.CacheValid(localPath)

		if info.Mode() != options.Mode {
			err = os.Chmod(localPath, options.Mode)
			if err != nil {
				log.Err("FileCache::Chmod : error changing mode on the cached path %s [%s]", localPath, err.Error())
				return err
			}
		}
	}

	return nil
}

// Chown : Update the file with its new owner and group
func (fc *FileCache) Chown(options internal.ChownOptions) error {
	log.Trace("FileCache::Chown : Change owner of path %s", options.Name)

	flock := fc.fileLocks.Get(options.Name)
	flock.Lock()
	defer flock.Unlock()

	// Update the file in cloud storage
	err := fc.NextComponent().Chown(options)
	err = fc.validateStorageError(options.Name, err, "Chown", false)
	if err != nil {
		log.Err("FileCache::Chown : %s failed to change owner [%s]", options.Name, err.Error())
		return err
	}

	// Update the owner and group of the file in the local cache
	localPath := filepath.Join(fc.tmpPath, options.Name)
	_, err = os.Stat(localPath)
	if err == nil {
		fc.policy.CacheValid(localPath)

		if runtime.GOOS != "windows" {
			err = os.Chown(localPath, options.Owner, options.Group)
			if err != nil {
				log.Err("FileCache::Chown : error changing owner on the cached path %s [%s]", localPath, err.Error())
				return err
			}
		}
	}

	return nil
}

func (fc *FileCache) FileUsed(name string) error {
	// Update the owner and group of the file in the local cache
	localPath := filepath.Join(fc.tmpPath, name)
	fc.policy.CacheValid(localPath)
	return nil
}

// ------------------------- Factory -------------------------------------------

// Pipeline will call this method to create your object, initialize your variables here
// << DO NOT DELETE ANY AUTO GENERATED CODE HERE >>
func NewFileCacheComponent() internal.Component {
	comp := &FileCache{
		fileLocks: common.NewLockMap(),
	}
	comp.SetName(compName)
	config.AddConfigChangeEventListener(comp)
	return comp
}

// On init register this component to pipeline and supply your constructor
func init() {
	internal.AddComponent(compName, NewFileCacheComponent)

	tmpPathFlag := config.AddStringFlag("tmp-path", "", "configures the tmp location for the cache. Configure the fastest disk (SSD or ramdisk) for best performance.")
	config.BindPFlag(compName+".path", tmpPathFlag)

	fileCacheTimeout := config.AddUint32Flag("file-cache-timeout", defaultFileCacheTimeout, "file cache timeout")
	config.BindPFlag(compName+".timeout-sec", fileCacheTimeout)

	fileCacheTimeoutSec := config.AddUint32Flag("file-cache-timeout-in-seconds", defaultFileCacheTimeout, "file cache timeout")
	config.BindPFlag(compName+".file-cache-timeout-in-seconds", fileCacheTimeoutSec)
	fileCacheTimeoutSec.Hidden = true

	cacheSizeMB := config.AddUint32Flag("cache-size-mb", 0, "max size in MB that file-cache can occupy on local disk for caching")
	config.BindPFlag(compName+".max-size-mb", cacheSizeMB)

	highThreshold := config.AddUint32Flag("high-disk-threshold", 90, "percentage of cache utilization which kicks in early eviction")
	config.BindPFlag(compName+".high-threshold", highThreshold)

	lowThreshold := config.AddUint32Flag("low-disk-threshold", 80, "percentage of cache utilization which stops early eviction started by high-disk-threshold")
	config.BindPFlag(compName+".low-threshold", lowThreshold)

	maxEviction := config.AddUint32Flag("max-eviction", 0, "Number of files to be evicted from cache at once.")
	config.BindPFlag(compName+".max-eviction", maxEviction)
	maxEviction.Hidden = true

	emptyDirCheck := config.AddBoolFlag("empty-dir-check", false, "Disallows remounting using a non-empty tmp-path.")
	config.BindPFlag(compName+".empty-dir-check", emptyDirCheck)
	emptyDirCheck.Hidden = true

	backgroundDownload := config.AddBoolFlag("background-download", false, "File download to run in the background on open call.")
	config.BindPFlag(compName+".background-download", backgroundDownload)
	backgroundDownload.Hidden = true

	cachePollTimeout := config.AddUint64Flag("cache-poll-timeout-msec", 0, "Time in milliseconds in order to poll for possible expired files awaiting cache eviction.")
	config.BindPFlag(compName+".cache-poll-timeout-msec", cachePollTimeout)
	cachePollTimeout.Hidden = true

	uploadModifiedOnly := config.AddBoolFlag("upload-modified-only", false, "Flag to turn off unnecessary uploads to storage.")
	config.BindPFlag(compName+".upload-modified-only", uploadModifiedOnly)
	uploadModifiedOnly.Hidden = true

	cachePolicy := config.AddStringFlag("file-cache-policy", "lru", "Cache eviction policy.")
	config.BindPFlag(compName+".policy", cachePolicy)
	cachePolicy.Hidden = true

	syncToFlush := config.AddBoolFlag("sync-to-flush", true, "Sync call on file will force a upload of the file.")
	config.BindPFlag(compName+".sync-to-flush", syncToFlush)

	ignoreSync := config.AddBoolFlag("ignore-sync", false, "Just ignore sync call and do not invalidate locally cached file.")
	config.BindPFlag(compName+".ignore-sync", ignoreSync)

	hardLimit := config.AddBoolFlag("hard-limit", false, "File cache limits are hard limits or not.")
	config.BindPFlag(compName+".hard-limit", hardLimit)

	config.RegisterFlagCompletionFunc("tmp-path", func(cmd *cobra.Command, args []string, toComplete string) ([]string, cobra.ShellCompDirective) {
		return nil, cobra.ShellCompDirectiveDefault
	})
}<|MERGE_RESOLUTION|>--- conflicted
+++ resolved
@@ -739,14 +739,6 @@
 			newPath := strings.Replace(path, localSrcPath, localDstPath, 1)
 			if !d.IsDir() {
 				log.Debug("FileCache::RenameDir : Renaming local file %s -> %s", path, newPath)
-<<<<<<< HEAD
-				// update the file state
-				srcObjName := fc.getObjectName(path)
-				dstObjName := strings.Replace(srcObjName, options.Src, options.Dst, 1)
-				sflock := fc.fileLocks.Get(srcObjName)
-				dflock := fc.fileLocks.Get(dstObjName)
-				fc.renameCachedFile(path, newPath, sflock, dflock)
-=======
 				// get locks
 				sflock := fc.fileLocks.Get(fc.getObjectName(path))
 				dflock := fc.fileLocks.Get(fc.getObjectName(newPath))
@@ -765,7 +757,6 @@
 				}
 				sflock.Unlock()
 				dflock.Unlock()
->>>>>>> 9714dd7a
 			} else {
 				log.Debug("FileCache::RenameDir : Creating local destination directory %s", newPath)
 				// create the new directory
@@ -797,15 +788,6 @@
 	}
 
 	return nil
-}
-
-func (fc *FileCache) getObjectName(localPath string) string {
-	relPath, err := filepath.Rel(fc.tmpPath, localPath)
-	if err != nil {
-		relPath = strings.TrimPrefix(localPath, fc.tmpPath+string(filepath.Separator))
-		log.Warn("FileCache::getObjectName : filepath.Rel failed on path %s [%v]. Using TrimPrefix: %s", localPath, err, relPath)
-	}
-	return common.NormalizeObjectName(relPath)
 }
 
 // CreateFile: Create the file in local cache.
@@ -1552,11 +1534,7 @@
 	// acquire file locks
 	sflock := fc.fileLocks.Get(options.Src)
 	dflock := fc.fileLocks.Get(options.Dst)
-<<<<<<< HEAD
 	// always lock files in lexical order to prevent deadlock
-=======
-	// prevent deadlock
->>>>>>> 9714dd7a
 	if options.Src < options.Dst {
 		sflock.Lock()
 		dflock.Lock()
@@ -1582,9 +1560,6 @@
 	// if we do not perform rename operation locally and those destination files are cached then next time they are read
 	// we will be serving the wrong content (as we did not rename locally, we still be having older destination files with
 	// stale content). We either need to remove dest file as well from cache or just run rename to replace the content.
-<<<<<<< HEAD
-	fc.renameCachedFile(localSrcPath, localDstPath, sflock, dflock)
-=======
 	localRenameErr := fc.renameCachedFile(localSrcPath, localDstPath, sflock, dflock)
 	if localRenameErr != nil {
 		// renameCachedFile only returns an error when we are at risk for data loss
@@ -1613,16 +1588,11 @@
 			return true
 		})
 	}
->>>>>>> 9714dd7a
 
 	return nil
 }
 
-<<<<<<< HEAD
-func (fc *FileCache) renameCachedFile(localSrcPath, localDstPath string, sflock, dflock *common.LockMapItem) {
-=======
 func (fc *FileCache) renameCachedFile(localSrcPath, localDstPath string, sflock, dflock *common.LockMapItem) error {
->>>>>>> 9714dd7a
 	err := os.Rename(localSrcPath, localDstPath)
 	if err != nil {
 		if os.IsNotExist(err) {
@@ -1643,13 +1613,9 @@
 	}
 	// delete the source from our cache policy
 	// this will also delete the source file from local storage (if rename failed)
-<<<<<<< HEAD
 	fc.policy.CachePurge(localSrcPath, sflock)
-=======
-	fc.policy.CachePurge(localSrcPath)
 
 	return nil
->>>>>>> 9714dd7a
 }
 
 // TruncateFile: Update the file with its new size.
