--- conflicted
+++ resolved
@@ -63,16 +63,11 @@
 	cacheTimeout    float64
 	cleanupOnStart  bool
 	policyTrace     bool
-<<<<<<< HEAD
 	missedChmodList sync.Map      // uses object name (common.JoinUnixFilepath)
 	offlineOps      sync.Map      // uses object name (common.JoinUnixFilepath)
 	offlineOpAdded  chan struct{} // signals when an offline operation is queued
 	mountPath       string        // uses os.Separator (filepath.Join)
-=======
-	missedChmodList sync.Map // uses object name (common.JoinUnixFilepath)
-	mountPath       string   // uses os.Separator (filepath.Join)
 	scheduleOps     sync.Map // uses object name (common.JoinUnixFilepath)
->>>>>>> 5a79750a
 	allowOther      bool
 	offloadIO       bool
 	offlineAccess   bool
@@ -89,16 +84,12 @@
 	lazyWrite    bool
 	fileCloseOpt sync.WaitGroup
 
-<<<<<<< HEAD
-	stopAsyncUpload chan struct{}
-=======
 	stopAsyncUpload    chan struct{}
 	schedule           WeeklySchedule
 	uploadNotifyCh     chan struct{}
 	alwaysOn           bool
 	activeWindows      int
 	activeWindowsMutex *sync.Mutex
->>>>>>> 5a79750a
 }
 
 // Structure defining your config parameters
@@ -206,7 +197,7 @@
 		// since the channel will simply be closed in Stop(), it doesn't need a value type
 		fc.stopAsyncUpload = make(chan struct{})
 		fc.offlineOpAdded = make(chan struct{}, 1)
-		go fc.servicePendingOps()
+		go fc.serviceOfflineOps()
 	}
 
 	// create stats collector for file cache
@@ -251,11 +242,11 @@
 	}
 }
 
-func (fc *FileCache) servicePendingOps() {
+func (fc *FileCache) serviceOfflineOps() {
 	for {
 		select {
 		case <-fc.stopAsyncUpload:
-			log.Crit("FileCache::servicePendingOps : Stopping")
+			log.Crit("FileCache::serviceOfflineOps : Stopping")
 			// TODO: Persist pending ops
 			return
 		default:
@@ -283,7 +274,7 @@
 					}
 					if err != nil {
 						log.Err(
-							"FileCache::servicePendingOps : %s upload failed. Here's why: %v",
+							"FileCache::serviceOfflineOps : %s upload failed. Here's why: %v",
 							key.(string),
 							err,
 						)
@@ -345,7 +336,12 @@
 		handle.Flags.Set(handlemap.HandleFlagDirty)
 
 		// upload the file
-		err = fc.flushFileInternal(internal.FlushFileOptions{Handle: handle, CloseInProgress: true})
+		err = fc.flushFileInternal(internal.FlushFileOptions{
+			Handle:          handle,
+			ImmediateUpload: true,
+			CloseInProgress: true,
+		})
+		f.Close()
 		if err != nil {
 			log.Err("FileCache::uploadPendingFile : %s Upload failed. Here's why: %v", name, err)
 			return err
@@ -353,6 +349,8 @@
 	}
 	// update state
 	flock.SyncPending = false
+	log.Info("FileCache::uploadPendingFile : File uploaded: %s", name)
+	fc.scheduleOps.Delete(name)
 	fc.offlineOps.Delete(name)
 
 	return nil
@@ -572,11 +570,7 @@
 	}
 
 	log.Crit(
-<<<<<<< HEAD
-		"FileCache::Configure : create-empty %t, cache-timeout %d, tmp-path %s, max-size-mb %d, high-mark %d, low-mark %d, refresh-sec %v, max-eviction %v, hard-limit %v, policy %s, allow-non-empty-temp %t, cleanup-on-start %t, policy-trace %t, offload-io %t, !block-offline-access %t, sync-to-flush %t, !ignore-sync %t, defaultPermission %v, diskHighWaterMark %v, maxCacheSize %v, mountPath %v",
-=======
-		"FileCache::Configure : create-empty %t, cache-timeout %d, tmp-path %s, max-size-mb %d, high-mark %d, low-mark %d, refresh-sec %v, max-eviction %v, hard-limit %v, policy %s, allow-non-empty-temp %t, cleanup-on-start %t, policy-trace %t, offload-io %t, sync-to-flush %t, ignore-sync %t, defaultPermission %v, diskHighWaterMark %v, maxCacheSize %v, mountPath %v, schedule-entries %d",
->>>>>>> 5a79750a
+		"FileCache::Configure : create-empty %t, cache-timeout %d, tmp-path %s, max-size-mb %d, high-mark %d, low-mark %d, refresh-sec %v, max-eviction %v, hard-limit %v, policy %s, allow-non-empty-temp %t, cleanup-on-start %t, policy-trace %t, offload-io %t, !block-offline-access %t, sync-to-flush %t, !ignore-sync %t, defaultPermission %v, diskHighWaterMark %v, maxCacheSize %v, mountPath %v, schedule-entries %d",
 		fc.createEmptyFile,
 		int(fc.cacheTimeout),
 		fc.tmpPath,
@@ -1423,13 +1417,9 @@
 
 	// delete file from cache
 	fc.policy.CachePurge(localPath)
-<<<<<<< HEAD
-=======
 
 	// Delete from scheduleOps if it exists
 	fc.scheduleOps.Delete(options.Name)
-
->>>>>>> 5a79750a
 	// update file state
 	flock.LazyOpen = false
 	flock.SyncPending = false
@@ -2141,19 +2131,6 @@
 				})
 
 			uploadHandle.Close()
-			if err == nil {
-				// Clear dirty flag since file was successfully uploaded
-				options.Handle.Flags.Clear(handlemap.HandleFlagDirty)
-			}
-
-			if err != nil {
-				log.Err(
-					"FileCache::FlushFile : %s upload failed [%s]",
-					options.Handle.Path,
-					err.Error(),
-				)
-				return err
-			}
 
 			if modeChanged {
 				err1 := os.Chmod(localPath, orgMode)
@@ -2165,26 +2142,22 @@
 					)
 				}
 			}
-<<<<<<< HEAD
-		}
-
-		switch {
-		case err == nil:
-			options.Handle.Flags.Clear(handlemap.HandleFlagDirty)
-		case isOffline(err) && fc.offlineAccess:
-			log.Warn("FileCache::FlushFile : %s upload delayed (offline)", options.Handle.Path)
-			// add file to upload queue
-			_, err := os.Stat(localPath)
-			if err == nil {
-				flock := fc.fileLocks.Get(options.Handle.Path)
-				fc.addOfflineOp(options.Handle.Path, flock)
-			}
-		default:
-			log.Err("FileCache::FlushFile : %s upload failed [%v]", options.Handle.Path, err)
-			return err
-		}
-
-=======
+
+			switch {
+			case err == nil:
+				options.Handle.Flags.Clear(handlemap.HandleFlagDirty)
+			case isOffline(err) && fc.offlineAccess:
+				log.Warn("FileCache::FlushFile : %s upload delayed (offline)", options.Handle.Path)
+				// add file to upload queue
+				_, err := os.Stat(localPath)
+				if err == nil {
+					flock := fc.fileLocks.Get(options.Handle.Path)
+					fc.addOfflineOp(options.Handle.Path, flock)
+				}
+			default:
+				log.Err("FileCache::FlushFile : %s upload failed [%v]", options.Handle.Path, err)
+				return err
+			}
 		} else {
 			//push to scheduleOps as default since we don't want to upload to the cloud
 			log.Info(
@@ -2198,10 +2171,8 @@
 				flock.SyncPending = true
 			}
 			options.Handle.Flags.Clear(handlemap.HandleFlagDirty)
-
-		}
-
->>>>>>> 5a79750a
+		}
+
 		// If chmod was done on the file before it was uploaded to container then setting up mode would have been missed
 		// Such file names are added to this map and here post upload we try to set the mode correctly
 		// Delete the entry from map so that any further flush do not try to update the mode again
