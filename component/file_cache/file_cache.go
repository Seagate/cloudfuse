--- conflicted
+++ resolved
@@ -437,16 +437,73 @@
 	return err == io.EOF
 }
 
-// Note: The primary purpose of the file cache is to keep track of files that are opened by the user.
-// So we do not need to support some APIs like Create Directory since the file cache will manage
-// creating local directories as needed.
-
-<<<<<<< HEAD
-	localPath := filepath.Join(fc.tmpPath, name)
-	// WalkDir goes through the tree in lexical order so 'dir' always comes before 'dir/file'
-	var directoriesToPurge []string
-	err := filepath.WalkDir(localPath, func(path string, d fs.DirEntry, err error) error {
-=======
+func (fc *FileCache) CreateDir(options internal.CreateDirOptions) error {
+	log.Trace("FileCache::CreateDir : %s", options.Name)
+	localPath := filepath.Join(fc.tmpPath, options.Name)
+
+	// when offline access is enabled, directories are cached here, in file cache
+	// this is done so we can tell which directories are local, for the purposes of offline access
+	if fc.offlineAccess {
+		// first, check if the directory exists in cloud storage
+		_, err := fc.NextComponent().GetAttr(internal.GetAttrOptions{Name: options.Name})
+		// are we offline?
+		if errors.Is(err, &common.CloudUnreachableError{}) {
+			// if we have no information, just return the error
+			if errors.Is(err, &common.NoCachedDataError{}) {
+				// no ops are allowed when the directory's cloud state is unknown
+				log.Err("FileCache::CreateDir :  Failed to get attr of %s [%s]", options.Name, err.Error())
+				return err
+			}
+			// we have valid information - clean up the error
+			if errors.Is(err, os.ErrNotExist) {
+				err = syscall.ENOENT
+			} else {
+				err = nil
+			}
+		}
+		// are we online, but GetAttr failed?
+		if err != nil && !os.IsNotExist(err) {
+			log.Err("FileCache::CreateDir : Failed to get attr of %s [%s]", options.Name, err.Error())
+			return err
+		}
+		// Only two possiblities remain: either it exists in cloud storage, or it doesn't
+		var returnErr error
+		// does the directory exist?
+		if os.IsNotExist(err) {
+			// great! We can create the directory
+			err := os.Mkdir(localPath, options.Mode.Perm())
+			if err != nil {
+				return err
+			}
+			// record this directory to sync to cloud later
+			// Note: the s3storgae component does nothing and returns success on CreateDir
+			//  the thread that pushes local changes to the cloud will have to account for this
+			//  to avoid creating an entry in the attribute cache for this directory,
+			//  which would give us the false impression that the directory is in the cloud
+			fc.offlineOps.Store(options.Name, internal.CreateObjAttrDir(options.Name))
+		} else {
+			returnErr = os.ErrExist
+		}
+		return returnErr
+	}
+
+	// offline access is not enabled
+	err := fc.NextComponent().CreateDir(options)
+	if err == nil || errors.Is(err, os.ErrExist) {
+		// creating the directory in cloud either worked, or it already exists
+		// make sure the directory exists in local cache
+		flock := fc.fileLocks.Get(options.Name)
+		flock.Lock()
+		defer flock.Unlock()
+		mkdirErr := os.MkdirAll(localPath, options.Mode.Perm())
+		if mkdirErr != nil {
+			log.Err("FileCache::CreateDir : %s failed to create local directory [%v]", localPath, mkdirErr)
+		}
+	}
+
+	return err
+}
+
 // DeleteDir: Recursively invalidate the directory and its children
 func (fc *FileCache) DeleteDir(options internal.DeleteDirOptions) error {
 	log.Trace("FileCache::DeleteDir : %s", options.Name)
@@ -454,10 +511,35 @@
 	// The libfuse component only calls DeleteDir on empty directories, so this directory must be empty
 	err := fc.NextComponent().DeleteDir(options)
 	if err != nil {
-		log.Err("FileCache::DeleteDir : %s failed", options.Name)
+		log.Err("FileCache::DeleteDir : %s failed. Here's why: %v", options.Name, err)
 		// There is a chance that meta file for directory was not created in which case
 		// rest api delete will fail while we still need to cleanup the local cache for the same
 	} else {
+		fc.policy.CachePurge(filepath.Join(fc.tmpPath, options.Name), nil)
+	}
+	// is the cloud connection down?
+	if errors.Is(err, &common.CloudUnreachableError{}) {
+		// if offline access is disabled, do not touch the local file cache
+		if !fc.offlineAccess {
+			return err
+		}
+		// offline access is enabled
+		// to prevent consistency issues: if this is not a local directory, don't delete it locally
+		attr, getAttrErr := fc.GetAttr(internal.GetAttrOptions{Name: options.Name})
+		// is the directory in cloud storage?
+		if getAttrErr == nil || attr != nil {
+			// directory exists in cloud storage - so do nothing
+			return err
+		}
+		// do we *know* that the directory does not exist in cloud storage?
+		if !errors.Is(getAttrErr, os.ErrNotExist) || errors.Is(getAttrErr, &common.NoCachedDataError{}) {
+			// directory *might* exist in cloud storage (we do not know) - so do nothing
+			return err
+		}
+		// we're pretty sure the directory does not exist in cloud storage
+		// so it was a local directory, and we need to remove it from the deferred cloud operations
+		fc.offlineOps.Delete(options.Name)
+		// and delete it locally
 		fc.policy.CachePurge(filepath.Join(fc.tmpPath, options.Name), nil)
 	}
 
@@ -517,7 +599,6 @@
 func (fc *FileCache) listCachedObjects(directory string) (objectNames []string, err error) {
 	localDirPath := filepath.Join(fc.tmpPath, directory)
 	walkDirErr := filepath.WalkDir(localDirPath, func(path string, d fs.DirEntry, err error) error {
->>>>>>> 11ede4f8
 		if err == nil && d != nil {
 			if !d.IsDir() {
 				objectName := fc.getObjectName(path)
@@ -551,108 +632,6 @@
 	return common.NormalizeObjectName(relPath)
 }
 
-<<<<<<< HEAD
-func (fc *FileCache) CreateDir(options internal.CreateDirOptions) error {
-	log.Trace("FileCache::CreateDir : %s", options.Name)
-	localPath := filepath.Join(fc.tmpPath, options.Name)
-
-	// when offline access is enabled, directories are cached here, in file cache
-	// this is done so we can tell which directories are local, for the purposes of offline access
-	if fc.offlineAccess {
-		// first, check if the directory exists in cloud storage
-		_, err := fc.NextComponent().GetAttr(internal.GetAttrOptions{Name: options.Name})
-		// are we offline?
-		if errors.Is(err, &common.CloudUnreachableError{}) {
-			// if we have no information, just return the error
-			if errors.Is(err, &common.NoCachedDataError{}) {
-				// no ops are allowed when the directory's cloud state is unknown
-				log.Err("FileCache::CreateDir :  Failed to get attr of %s [%s]", options.Name, err.Error())
-				return err
-			}
-			// we have valid information - clean up the error
-			if errors.Is(err, os.ErrNotExist) {
-				err = syscall.ENOENT
-			} else {
-				err = nil
-			}
-		}
-		// are we online, but GetAttr failed?
-		if err != nil && !os.IsNotExist(err) {
-			log.Err("FileCache::CreateDir : Failed to get attr of %s [%s]", options.Name, err.Error())
-			return err
-		}
-		// Only two possiblities remain: either it exists in cloud storage, or it doesn't
-		var returnErr error
-		// does the directory exist?
-		if os.IsNotExist(err) {
-			// great! We can create the directory
-			err := os.Mkdir(localPath, options.Mode.Perm())
-			if err != nil {
-				return err
-			}
-			// record this directory to sync to cloud later
-			// Note: the s3storgae component does nothing and returns success on CreateDir
-			//  the thread that pushes local changes to the cloud will have to account for this
-			//  to avoid creating an entry in the attribute cache for this directory,
-			//  which would give us the false impression that the directory is in the cloud
-			fc.offlineOps.Store(options.Name, internal.CreateObjAttrDir(options.Name))
-		} else {
-			returnErr = os.ErrExist
-		}
-		return returnErr
-	}
-
-	// offline access is not enabled
-	err := fc.NextComponent().CreateDir(options)
-	if err == nil || errors.Is(err, os.ErrExist) {
-		// creating the directory in cloud either worked, or it already exists
-		// make sure the directory exists in local cache
-		flock := fc.fileLocks.Get(options.Name)
-		flock.Lock()
-		defer flock.Unlock()
-		mkdirErr := os.MkdirAll(localPath, options.Mode.Perm())
-		if mkdirErr != nil {
-			log.Err("FileCache::CreateDir : %s failed to create local directory [%v]", localPath, mkdirErr)
-		}
-	}
-
-	return err
-}
-
-// DeleteDir: Recursively invalidate the directory and its children
-func (fc *FileCache) DeleteDir(options internal.DeleteDirOptions) error {
-	log.Trace("FileCache::DeleteDir : %s", options.Name)
-
-	err := fc.NextComponent().DeleteDir(options)
-	if err != nil {
-		log.Err("FileCache::DeleteDir : %s failed. Here's why: %v", options.Name, err)
-		// There is a chance that meta file for directory was not created in which case
-		// rest api delete will fail while we still need to cleanup the local cache for the same
-	}
-	// is the cloud connection down?
-	if errors.Is(err, &common.CloudUnreachableError{}) {
-		// if offline access is disabled, do not touch the local file cache
-		if !fc.offlineAccess {
-			return err
-		}
-		// offline access is enabled
-		// to prevent consistency issues: if this is not a local directory, don't delete it locally
-		attr, getAttrErr := fc.GetAttr(internal.GetAttrOptions{Name: options.Name})
-		// is the directory in cloud storage?
-		if getAttrErr == nil || attr != nil {
-			// directory exists in cloud storage - so do nothing
-			return err
-		}
-		// do we *know* that the directory does not exist in cloud storage?
-		if !errors.Is(getAttrErr, os.ErrNotExist) || errors.Is(getAttrErr, &common.NoCachedDataError{}) {
-			// directory *might* exist in cloud storage (we do not know) - so do nothing
-			return err
-		}
-		// we're pretty sure the directory does not exist in cloud storage
-		// so it was a local directory, and we need to remove it from the deferred cloud operations
-		fc.offlineOps.Delete(options.Name)
-	}
-=======
 func combineLists(listA, listB []string) []string {
 	// since both lists are sorted, we can combine the two lists using a double-indexed for loop
 	combinedList := listA
@@ -677,7 +656,6 @@
 	sort.Strings(combinedList)
 	return combinedList
 }
->>>>>>> 11ede4f8
 
 func unlockAll(flocks []*common.LockMapItem) {
 	for _, flock := range flocks {
@@ -1628,19 +1606,9 @@
 
 	// To cover cases 2 and 3, grab the attributes from the local cache
 	localPath := filepath.Join(fc.tmpPath, options.Name)
-<<<<<<< HEAD
-	// If the file is being downloaded or deleted, the size and mod time will be incorrect
-	// wait for download or deletion to complete before getting local file info
-	flock := fc.fileLocks.Get(options.Name)
-	flock.Lock()
-	// TODO: Do we need to call NextComponent().GetAttr in this same critical section to avoid a data race with the cloud?
-	info, statErr := os.Stat(localPath)
-	flock.Unlock()
-=======
 	info, err := os.Stat(localPath)
->>>>>>> 11ede4f8
 	// All directory operations are guaranteed to be synced with storage so they cannot be in a case 2 or 3 state.
-	if statErr == nil && !info.IsDir() {
+	if err == nil && !info.IsDir() {
 		if exists { // Case 3 (file in cloud storage and in local cache) so update the relevant attributes
 			log.Debug("FileCache::GetAttr : updating %s from local cache", options.Name)
 			// attrs is a pointer returned by NextComponent
