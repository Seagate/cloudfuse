--- conflicted
+++ resolved
@@ -703,90 +703,6 @@
 	return nil
 }
 
-<<<<<<< HEAD
-=======
-// isDownloadRequired: Whether or not the file needs to be downloaded to local cache.
-func (fc *FileCache) isDownloadRequired(localPath string, blobPath string, flock *common.LockMapItem) (bool, bool, *internal.ObjAttr, error) {
-	fileExists := false
-	downloadRequired := false
-	lmt := time.Time{}
-	var stat *syscall.Stat_t = nil
-
-	// The file is not cached then we need to download
-	if !fc.policy.IsCached(localPath) {
-		log.Debug("FileCache::isDownloadRequired : %s not present in local cache policy", localPath)
-		downloadRequired = true
-	}
-
-	finfo, err := os.Stat(localPath)
-	if err == nil {
-		// The file exists in local cache
-		// The file needs to be downloaded if the cacheTimeout elapsed (check last change time and last modified time)
-		fileExists = true
-		stat = finfo.Sys().(*syscall.Stat_t)
-
-		// Deciding based on last modified time is not correct. Last modified time is based on the file was last written
-		// so if file was last written back to container 2 days back then even downloading it now shall represent the same date
-		// hence immediately after download it will become invalid. It shall be based on when the file was last downloaded.
-		// We can rely on last change time because once file is downloaded we reset its last mod time (represent same time as
-		// container on the local disk by resetting last mod time of local disk with utimens)
-		// and hence last change time on local disk will then represent the download time.
-
-		lmt = finfo.ModTime()
-		if time.Since(finfo.ModTime()).Seconds() > fc.cacheTimeout &&
-			time.Since(time.Unix(stat.Ctim.Sec, stat.Ctim.Nsec)).Seconds() > fc.cacheTimeout {
-			log.Debug("FileCache::isDownloadRequired : %s not valid as per time checks", localPath)
-			downloadRequired = true
-		}
-	} else if os.IsNotExist(err) {
-		// The file does not exist in the local cache so it needs to be downloaded
-		log.Debug("FileCache::isDownloadRequired : %s not present in local cache", localPath)
-		downloadRequired = true
-	} else {
-		// Catch all, the file needs to be downloaded
-		log.Debug("FileCache::isDownloadRequired : error calling stat %s [%s]", localPath, err.Error())
-		downloadRequired = true
-	}
-
-	if fileExists && flock.Count() > 0 {
-		// file exists in local cache and there is already an handle open for it
-		// In this case we can not redownload the file from container
-		log.Info("FileCache::isDownloadRequired : Need to re-download %s, but skipping as handle is already open", blobPath)
-		downloadRequired = false
-	}
-
-	err = nil // reset err variable
-	var attr *internal.ObjAttr = nil
-	if downloadRequired ||
-		(fc.refreshSec != 0 && time.Since(flock.DownloadTime()).Seconds() > float64(fc.refreshSec)) {
-		attr, err = fc.NextComponent().GetAttr(internal.GetAttrOptions{Name: blobPath})
-		if err != nil {
-			log.Err("FileCache::isDownloadRequired : Failed to get attr of %s [%s]", blobPath, err.Error())
-		}
-	}
-
-	if fc.refreshSec != 0 && !downloadRequired && attr != nil && stat != nil {
-		// We decided that based on lmt of file file-cache-timeout has not expired
-		// However, user has configured refresh time then check time has elapsed since last download time of file or not
-		// If so, compare the lmt of file in local cache and once in container and redownload only if lmt of container is latest.
-		// If time matches but size does not then still we need to redownlaod the file.
-		if attr.Mtime.After(lmt) || stat.Size != attr.Size {
-			// File has not been modified at storage yet so no point in redownloading the file
-			log.Info("FileCache::isDownloadRequired : File is modified in container, so forcing redownload %s [A-%v : L-%v] [A-%v : L-%v]",
-				blobPath, attr.Mtime, lmt, attr.Size, stat.Size)
-			downloadRequired = true
-
-			// As we have decided to continue using old file, we reset the timer to check again after refresh time interval
-			flock.SetDownloadTime()
-		} else {
-			log.Info("FileCache::isDownloadRequired : File in container is not latest, skip redownload %s [A-%v : L-%v]", blobPath, attr.Mtime, lmt)
-		}
-	}
-
-	return downloadRequired, fileExists, attr, err
-}
-
->>>>>>> e80f636a
 // OpenFile: Makes the file available in the local cache for further file operations.
 func (fc *FileCache) OpenFile(options internal.OpenFileOptions) (*handlemap.Handle, error) {
 	log.Trace("FileCache::OpenFile : name=%s, flags=%d, mode=%s", options.Name, options.Flags, options.Mode)
@@ -1016,7 +932,12 @@
 
 	// Removing Pread as it is not supported on Windows
 	// return syscall.Pread(options.Handle.FD(), options.Data, options.Offset)
-	return f.ReadAt(options.Data, options.Offset)
+	n, err := f.ReadAt(options.Data, options.Offset)
+	// ReadAt gives an error if it reads fewer bytes than the byte array. We discard that error.
+	if n < len(options.Data) && err == io.EOF {
+		return n, nil
+	}
+	return n, err
 }
 
 // WriteFile: Write to the local file
