--- conflicted
+++ resolved
@@ -670,38 +670,24 @@
 func (fc *FileCache) RenameDir(options internal.RenameDirOptions) error {
 	log.Trace("FileCache::RenameDir : src=%s, dst=%s", options.Src, options.Dst)
 
-<<<<<<< HEAD
-	// build a list of ojbects affected by this rename so we can lock them all
-	// first list cloud objects
-=======
+	// first we need to lock all the files involved
 	// get a list of source objects form both cloud and cache
 	// cloud
->>>>>>> 256a9c26
 	var cloudObjects []string
 	cloudObjects, err := fc.listCloudObjects(options.Src)
 	if err != nil {
 		log.Err("FileCache::RenameDir : %s listCloudObjects failed. Here's why: %v", options.Src, err)
 		return err
 	}
-<<<<<<< HEAD
-	// local / cached
-=======
 	// cache
->>>>>>> 256a9c26
 	var localObjects []string
 	localObjects, err = fc.listCachedObjects(options.Src)
 	if err != nil {
 		log.Err("FileCache::RenameDir : %s listCachedObjects failed. Here's why: %v", options.Src, err)
 		return err
 	}
-<<<<<<< HEAD
-	// combine cloud and local source objects
+	// combine the lists
 	srcObjects := combineLists(cloudObjects, localObjects)
-=======
-	// combine the lists
-	objectNames := combineLists(cloudObjects, localObjects)
->>>>>>> 256a9c26
-
 	// add destinations
 	var dstObjects []string
 	for _, srcName := range srcObjects {
@@ -790,8 +776,6 @@
 		fc.policy.CachePurge(directoriesToPurge[i], nil)
 	}
 
-<<<<<<< HEAD
-=======
 	// update any lazy open handles (which are not in the local listing)
 	for _, srcName := range cloudObjects {
 		dstName := strings.Replace(srcName, options.Src, options.Dst, 1)
@@ -802,7 +786,6 @@
 		fc.renameOpenHandles(srcName, dstName, sflock, dflock)
 	}
 
->>>>>>> 256a9c26
 	return nil
 }
 
