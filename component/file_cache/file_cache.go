--- conflicted
+++ resolved
@@ -844,22 +844,12 @@
 			newPath := strings.Replace(path, localSrcPath, localDstPath, 1)
 			if !d.IsDir() {
 				log.Debug("FileCache::RenameDir : Renaming local file %s -> %s", path, newPath)
-<<<<<<< HEAD
 				// update the file state
 				srcObjName := fc.getObjectName(path)
 				dstObjName := strings.Replace(srcObjName, options.Src, options.Dst, 1)
 				sflock := fc.fileLocks.Get(srcObjName)
 				dflock := fc.fileLocks.Get(dstObjName)
 				fc.renameCachedFile(path, newPath, sflock, dflock)
-=======
-				srcFlock := fc.fileLocks.Get(common.JoinUnixFilepath(options.Src, path))
-				dstFlock := fc.fileLocks.Get(common.JoinUnixFilepath(options.Dst, path))
-				srcFlock.Lock()
-				dstFlock.Lock()
-				fc.renameCachedFile(path, newPath)
-				srcFlock.Unlock()
-				dstFlock.Unlock()
->>>>>>> 78be394c
 			} else {
 				log.Debug("FileCache::RenameDir : Creating local destination directory %s", newPath)
 				// create the new directory
@@ -1011,16 +1001,6 @@
 	}
 
 	localPath := filepath.Join(fc.tmpPath, options.Name)
-<<<<<<< HEAD
-	err = deleteFile(localPath)
-	if err != nil && !os.IsNotExist(err) {
-		log.Err("FileCache::DeleteFile : failed to delete local file %s [%s]", localPath, err.Error())
-	} else if err == nil || os.IsNotExist(err) {
-		flock.InCache = false
-	}
-
-=======
->>>>>>> 78be394c
 	fc.policy.CachePurge(localPath)
 
 	// update file state
@@ -1304,18 +1284,6 @@
 	if options.Handle.Fsynced() {
 		log.Trace("FileCache::closeFileInternal : fsync/sync op, purging %s", options.Handle.Path)
 		localPath := filepath.Join(fc.tmpPath, options.Handle.Path)
-<<<<<<< HEAD
-
-		err := deleteFile(localPath)
-		if err == nil || os.IsNotExist(err) {
-			// update file state
-			flock.InCache = false
-		} else if err != nil && !os.IsNotExist(err) {
-			log.Err("FileCache::closeFileInternal : failed to delete local file %s [%s]", localPath, err.Error())
-		}
-
-=======
->>>>>>> 78be394c
 		fc.policy.CachePurge(localPath)
 		return nil
 	}
@@ -1700,12 +1668,7 @@
 	return nil
 }
 
-<<<<<<< HEAD
 func (fc *FileCache) renameCachedFile(localSrcPath, localDstPath string, sflock, dflock *common.LockMapItem) {
-=======
-// both src and dst file locks should be locked before calling renameCachedFile
-func (fc *FileCache) renameCachedFile(localSrcPath string, localDstPath string) {
->>>>>>> 78be394c
 	err := os.Rename(localSrcPath, localDstPath)
 	if err != nil {
 		// if rename fails, we just delete the source file anyway
