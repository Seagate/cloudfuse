--- conflicted
+++ resolved
@@ -167,20 +167,8 @@
 func (fc *FileCache) Start(ctx context.Context) error {
 	log.Trace("Starting component : %s", fc.Name())
 
-<<<<<<< HEAD
-	if fc.cleanupOnStart {
-		err := common.TempCacheCleanup(fc.tmpPath)
-		if err != nil {
-			return fmt.Errorf("error in %s error [fail to cleanup temp cache]", fc.Name())
-		}
-	}
-
 	if fc.policy == nil {
-		return fmt.Errorf("config error in %s error [cache policy missing]", fc.Name())
-=======
-	if c.policy == nil {
 		return fmt.Errorf("config error in %s error [cache policy missing]", c.Name())
->>>>>>> 05bb0853
 	}
 
 	err := fc.policy.StartPolicy()
@@ -274,16 +262,6 @@
 		log.Crit("FileCache::Configure : Direct IO mode enabled, cache timeout is set to 0")
 	}
 
-<<<<<<< HEAD
-	fc.allowNonEmpty = conf.AllowNonEmpty
-	fc.cleanupOnStart = conf.CleanupOnStart
-	fc.policyTrace = conf.EnablePolicyTrace
-	fc.offloadIO = conf.OffloadIO
-	fc.syncToFlush = conf.SyncToFlush
-	fc.syncToDelete = !conf.SyncNoOp
-	fc.refreshSec = conf.RefreshSec
-	fc.hardLimit = conf.HardLimit
-=======
 	if config.IsSet(compName + ".empty-dir-check") {
 		c.allowNonEmpty = !conf.EmptyDirCheck
 	} else {
@@ -295,7 +273,6 @@
 	c.syncToDelete = !conf.SyncNoOp
 	c.refreshSec = conf.RefreshSec
 	c.hardLimit = conf.HardLimit
->>>>>>> 05bb0853
 
 	err = config.UnmarshalKey("lazy-write", &fc.lazyWrite)
 	if err != nil {
@@ -428,35 +405,10 @@
 		}
 	}
 
-<<<<<<< HEAD
-	log.Crit(
-		"FileCache::Configure : create-empty %t, cache-timeout %d, tmp-path %s, max-size-mb %d, high-mark %d, low-mark %d, refresh-sec %v, max-eviction %v, hard-limit %v, policy %s, allow-non-empty-temp %t, cleanup-on-start %t, policy-trace %t, offload-io %t, sync-to-flush %t, ignore-sync %t, defaultPermission %v, diskHighWaterMark %v, maxCacheSize %v, mountPath %v, schedule-entries %d",
-		fc.createEmptyFile,
-		int(fc.cacheTimeout),
-		fc.tmpPath,
-		int(cacheConfig.maxSizeMB),
-		int(cacheConfig.highThreshold),
-		int(cacheConfig.lowThreshold),
-		fc.refreshSec,
-		cacheConfig.maxEviction,
-		fc.hardLimit,
-		conf.Policy,
-		fc.allowNonEmpty,
-		fc.cleanupOnStart,
-		fc.policyTrace,
-		fc.offloadIO,
-		fc.syncToFlush,
-		fc.syncToDelete,
-		fc.defaultPermission,
-		fc.diskHighWaterMark,
-		fc.maxCacheSize,
-		fc.mountPath,
+	log.Crit("FileCache::Configure : create-empty %t, cache-timeout %d, tmp-path %s, max-size-mb %d, high-mark %d, low-mark %d, refresh-sec %v, max-eviction %v, hard-limit %v, policy %s, allow-non-empty-temp %t, cleanup-on-start %t, policy-trace %t, offload-io %t, sync-to-flush %t, ignore-sync %t, defaultPermission %v, diskHighWaterMark %v, maxCacheSize %v, mountPath %v",
+		c.createEmptyFile, int(c.cacheTimeout), c.tmpPath, int(cacheConfig.maxSizeMB), int(cacheConfig.highThreshold), int(cacheConfig.lowThreshold), c.refreshSec, cacheConfig.maxEviction, c.hardLimit, conf.Policy, c.allowNonEmpty, conf.CleanupOnStart, c.policyTrace, c.offloadIO, c.syncToFlush, c.syncToDelete, c.defaultPermission, c.diskHighWaterMark, c.maxCacheSize, c.mountPath,
 		len(fc.schedule),
 	)
-=======
-	log.Crit("FileCache::Configure : create-empty %t, cache-timeout %d, tmp-path %s, max-size-mb %d, high-mark %d, low-mark %d, refresh-sec %v, max-eviction %v, hard-limit %v, policy %s, allow-non-empty-temp %t, cleanup-on-start %t, policy-trace %t, offload-io %t, sync-to-flush %t, ignore-sync %t, defaultPermission %v, diskHighWaterMark %v, maxCacheSize %v, mountPath %v",
-		c.createEmptyFile, int(c.cacheTimeout), c.tmpPath, int(cacheConfig.maxSizeMB), int(cacheConfig.highThreshold), int(cacheConfig.lowThreshold), c.refreshSec, cacheConfig.maxEviction, c.hardLimit, conf.Policy, c.allowNonEmpty, conf.CleanupOnStart, c.policyTrace, c.offloadIO, c.syncToFlush, c.syncToDelete, c.defaultPermission, c.diskHighWaterMark, c.maxCacheSize, c.mountPath)
->>>>>>> 05bb0853
 
 	return nil
 }
@@ -687,39 +639,6 @@
 func (fc *FileCache) IsDirEmpty(options internal.IsDirEmptyOptions) bool {
 	log.Trace("FileCache::IsDirEmpty : %s", options.Name)
 
-<<<<<<< HEAD
-	// If the directory does not exist locally then call the next component
-	localPath := filepath.Join(fc.tmpPath, options.Name)
-	f, err := common.Open(localPath)
-	if err == nil {
-		log.Debug("FileCache::IsDirEmpty : %s found in local cache", options.Name)
-
-		// Check local cache directory is empty or not
-		path, err := f.Readdirnames(1)
-
-		// If the local directory has a path in it, it is likely due to !createEmptyFile.
-		if err == nil && !fc.createEmptyFile && len(path) > 0 {
-			log.Debug(
-				"FileCache::IsDirEmpty : %s had a subpath in the local cache (%s)",
-				options.Name,
-				path[0],
-			)
-			return false
-		}
-
-		// If there are files in local cache then don't allow deletion of directory
-		if err != io.EOF {
-			// Local directory is not empty fail the call
-			log.Debug("FileCache::IsDirEmpty : %s was not empty in local cache", options.Name)
-			return false
-		}
-	} else if os.IsNotExist(err) {
-		// Not found in local cache so check with container
-		log.Debug("FileCache::IsDirEmpty : %s not found in local cache", options.Name)
-	} else {
-		// Unknown error, check with container
-		log.Err("FileCache::IsDirEmpty : %s failed while checking local cache [%s]", options.Name, err.Error())
-=======
 	// Check if directory is empty at remote or not, if container is not empty then return false
 	emptyAtRemote := fc.NextComponent().IsDirEmpty(options)
 	if !emptyAtRemote {
@@ -734,7 +653,6 @@
 	if err != nil {
 		log.Debug("FileCache::IsDirEmpty : %s failed to delete empty directories [%s]", options.Name, err.Error())
 		return false
->>>>>>> 05bb0853
 	}
 
 	return cleanup
@@ -751,19 +669,11 @@
 
 	entries, err := os.ReadDir(localPath)
 	if err != nil {
-<<<<<<< HEAD
-		log.Debug(
-			"FileCache::DeleteEmptyDirs : Unable to read directory %s [%s]",
-			localPath,
-			err.Error(),
-		)
-=======
 		if err == syscall.ENOENT || os.IsNotExist(err) {
 			return true, nil
 		}
 
 		log.Debug("FileCache::DeleteEmptyDirs : Unable to read directory %s [%s]", localPath, err.Error())
->>>>>>> 05bb0853
 		return false, err
 	}
 
@@ -773,15 +683,7 @@
 				Name: filepath.Join(localPath, entry.Name()),
 			})
 			if err != nil {
-<<<<<<< HEAD
-				log.Err(
-					"FileCache::DeleteEmptyDirs : Unable to delete directory %s [%s]",
-					localPath,
-					err.Error(),
-				)
-=======
 				log.Err("FileCache::deleteEmptyDirs : Unable to delete directory %s [%s]", localPath, err.Error())
->>>>>>> 05bb0853
 				return val, err
 			}
 		} else {
