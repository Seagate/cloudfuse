/*
   Licensed under the MIT License <http://opensource.org/licenses/MIT>.

   Copyright © 2023-2025 Seagate Technology LLC and/or its Affiliates
   Copyright © 2020-2025 Microsoft Corporation. All rights reserved.

   Permission is hereby granted, free of charge, to any person obtaining a copy
   of this software and associated documentation files (the "Software"), to deal
   in the Software without restriction, including without limitation the rights
   to use, copy, modify, merge, publish, distribute, sublicense, and/or sell
   copies of the Software, and to permit persons to whom the Software is
   furnished to do so, subject to the following conditions:

   The above copyright notice and this permission notice shall be included in all
   copies or substantial portions of the Software.

   THE SOFTWARE IS PROVIDED "AS IS", WITHOUT WARRANTY OF ANY KIND, EXPRESS OR
   IMPLIED, INCLUDING BUT NOT LIMITED TO THE WARRANTIES OF MERCHANTABILITY,
   FITNESS FOR A PARTICULAR PURPOSE AND NONINFRINGEMENT. IN NO EVENT SHALL THE
   AUTHORS OR COPYRIGHT HOLDERS BE LIABLE FOR ANY CLAIM, DAMAGES OR OTHER
   LIABILITY, WHETHER IN AN ACTION OF CONTRACT, TORT OR OTHERWISE, ARISING FROM,
   OUT OF OR IN CONNECTION WITH THE SOFTWARE OR THE USE OR OTHER DEALINGS IN THE
   SOFTWARE
*/

package file_cache

import (
	"context"
	"errors"
	"fmt"
	"io"
	"io/fs"
	"os"
	"path/filepath"
	"runtime"
	"sort"
	"strings"
	"sync"
	"syscall"
	"time"

	"github.com/Seagate/cloudfuse/common"
	"github.com/Seagate/cloudfuse/common/config"
	"github.com/Seagate/cloudfuse/common/log"
	"github.com/Seagate/cloudfuse/internal"
	"github.com/Seagate/cloudfuse/internal/handlemap"
	"github.com/Seagate/cloudfuse/internal/stats_manager"
)

// Common structure for Component
type FileCache struct {
	internal.BaseComponent

	tmpPath   string          // uses os.Separator (filepath.Join)
	fileLocks *common.LockMap // uses object name (common.JoinUnixFilepath)
	policy    cachePolicy

	createEmptyFile bool
	allowNonEmpty   bool
	cacheTimeout    float64
	cleanupOnStart  bool
	policyTrace     bool
	missedChmodList sync.Map      // uses object name (common.JoinUnixFilepath)
	offlineOps      sync.Map      // uses object name (common.JoinUnixFilepath)
	offlineOpAdded  chan struct{} // signals when an offline operation is queued
	mountPath       string        // uses os.Separator (filepath.Join)
	scheduleOps     sync.Map      // uses object name (common.JoinUnixFilepath)
	allowOther      bool
	offloadIO       bool
	offlineAccess   bool
	syncToFlush     bool
	syncToDelete    bool
	maxCacheSize    float64

	defaultPermission os.FileMode

	refreshSec        uint32
	hardLimit         bool
	diskHighWaterMark float64

	lazyWrite    bool
	fileCloseOpt sync.WaitGroup

	stopAsyncUpload    chan struct{}
	schedule           WeeklySchedule
	uploadNotifyCh     chan struct{}
	alwaysOn           bool
	activeWindows      int
	activeWindowsMutex *sync.Mutex
	closeWindowCh      chan struct{}
}

// Structure defining your config parameters
type FileCacheOptions struct {
	// e.g. var1 uint32 `config:"var1"`
	TmpPath string `config:"path"   yaml:"path,omitempty"`
	Policy  string `config:"policy" yaml:"policy,omitempty"`

	Timeout     uint32 `config:"timeout-sec"  yaml:"timeout-sec,omitempty"`
	MaxEviction uint32 `config:"max-eviction" yaml:"max-eviction,omitempty"`

	MaxSizeMB     float64 `config:"max-size-mb"    yaml:"max-size-mb,omitempty"`
	HighThreshold uint32  `config:"high-threshold" yaml:"high-threshold,omitempty"`
	LowThreshold  uint32  `config:"low-threshold"  yaml:"low-threshold,omitempty"`

	CreateEmptyFile bool `config:"create-empty-file"    yaml:"create-empty-file,omitempty"`
	AllowNonEmpty   bool `config:"allow-non-empty-temp" yaml:"allow-non-empty-temp,omitempty"`
	CleanupOnStart  bool `config:"cleanup-on-start"     yaml:"cleanup-on-start,omitempty"`

	BlockOfflineAccess bool `config:"block-offline-access" yaml:"block-offline-access,omitempty"`
	EnablePolicyTrace  bool `config:"policy-trace"         yaml:"policy-trace,omitempty"`
	OffloadIO          bool `config:"offload-io"           yaml:"offload-io,omitempty"`

	SyncToFlush bool `config:"sync-to-flush" yaml:"sync-to-flush"`
	SyncNoOp    bool `config:"ignore-sync"   yaml:"ignore-sync,omitempty"`

	RefreshSec uint32 `config:"refresh-sec" yaml:"refresh-sec,omitempty"`
	HardLimit  bool   `config:"hard-limit"  yaml:"hard-limit,omitempty"`
}

type openFileOptions struct {
	flags int
	fMode fs.FileMode
}

const (
	compName                = "file_cache"
	defaultMaxEviction      = 5000
	defaultMaxThreshold     = 80
	defaultMinThreshold     = 60
	defaultFileCacheTimeout = 216000
	minimumFileCacheTimeout = 1
	defaultCacheUpdateCount = 100
	MB                      = 1024 * 1024
)

/*
	In file cache, all calls to Open or OpenFile are done by the implementation in common,
	rather than by calling os.Open or os.OpenFile. This is due to an issue on Windows, where
	the implementation in os is not correct.

	If we are on Windows, we need to use our custom OpenFile or Open function which allows a file
	in the file cache to be deleted and renamed when open, which our codebase relies on.
	See the following issue to see why we need to do this ourselves
	https://github.com/golang/go/issues/32088
*/

// Verification to check satisfaction criteria with Component Interface
var _ internal.Component = &FileCache{}

var fileCacheStatsCollector *stats_manager.StatsCollector

func (fc *FileCache) Name() string {
	return compName
}

func (fc *FileCache) SetName(name string) {
	fc.BaseComponent.SetName(name)
}

func (fc *FileCache) SetNextComponent(nc internal.Component) {
	fc.BaseComponent.SetNextComponent(nc)
}

func (fc *FileCache) Priority() internal.ComponentPriority {
	return internal.EComponentPriority.LevelMid()
}

// Start : Pipeline calls this method to start the component functionality
//
//	this shall not block the call otherwise pipeline will not start
func (fc *FileCache) Start(ctx context.Context) error {
	log.Trace("Starting component : %s", fc.Name())

	if fc.cleanupOnStart {
		err := common.TempCacheCleanup(fc.tmpPath)
		if err != nil {
			return fmt.Errorf("error in %s error [fail to cleanup temp cache]", fc.Name())
		}
	}

	if fc.policy == nil {
		return fmt.Errorf("config error in %s error [cache policy missing]", fc.Name())
	}

	err := fc.policy.StartPolicy()
	if err != nil {
		return fmt.Errorf("config error in %s error [fail to start policy]", fc.Name())
	}

	if fc.offlineAccess {
		// since the channel will simply be closed in Stop(), it doesn't need a value type
		fc.stopAsyncUpload = make(chan struct{})
		fc.offlineOpAdded = make(chan struct{}, 1)
		go fc.serviceOfflineOps()
	}

	// create stats collector for file cache
	fileCacheStatsCollector = stats_manager.NewStatsCollector(fc.Name())
	log.Debug("Starting file cache stats collector")

	fc.uploadNotifyCh = make(chan struct{}, 1)
	err = fc.SetupScheduler()
	if err != nil {
		log.Warn("FileCache::Start : Failed to setup scheduler [%s]", err.Error())
	}

	return nil
}

// Stop : Stop the component functionality and kill all threads started
func (fc *FileCache) Stop() error {
	log.Trace("Stopping component : %s", fc.Name())

	// Wait for all async upload to complete if any
	if fc.lazyWrite {
		log.Info("FileCache::Stop : Waiting for async close to complete")
		fc.fileCloseOpt.Wait()
	}

	_ = fc.policy.ShutdownPolicy()
	if !fc.allowNonEmpty {
		_ = common.TempCacheCleanup(fc.tmpPath)
	}

	fileCacheStatsCollector.Destroy()

	return nil
}

func (fc *FileCache) addOfflineOp(name string, flock *common.LockMapItem) {
	log.Trace("FileCache::addOfflineOp : %s", name)
	fc.offlineOps.Store(name, struct{}{})
	flock.SyncPending = true
	select {
	case fc.offlineOpAdded <- struct{}{}:
	default: // do not block
	}
}

func (fc *FileCache) serviceOfflineOps() {
	for {
		select {
		case <-fc.stopAsyncUpload:
			log.Crit("FileCache::serviceOfflineOps : Stopping")
			// TODO: Persist pending ops
			return
		default:
			// check if we're connected
			if !fc.NextComponent().CloudConnected() {
				// we are offline, wait for a while before checking again
				select {
				case <-time.After(time.Second):
				case <-fc.stopAsyncUpload:
				}
				break
			}
			anyPending := false
			// Iterate over pending ops
			fc.offlineOps.Range(func(key, value interface{}) bool {
				anyPending = true
				select {
				case <-fc.stopAsyncUpload:
					return false // Stop the iteration
				default:
					err := fc.uploadPendingFile(key.(string))
					if isOffline(err) {
						// we lost connection - stop trying to upload
						return false
					}
					if err != nil {
						log.Err(
							"FileCache::serviceOfflineOps : %s upload failed. Here's why: %v",
							key.(string),
							err,
						)
					}
				}
				return true // Continue the iteration
			})
			if !anyPending {
				// we're online but there's nothing to do
				// wait for a task to be added
				select {
				case <-fc.offlineOpAdded:
				case <-fc.stopAsyncUpload:
				}
			}
		}
	}
}

func (fc *FileCache) uploadPendingFile(name string) error {
	log.Trace("FileCache::uploadPendingFile : %s", name)

	// lock the file
	flock := fc.fileLocks.Get(name)
	flock.Lock()
	defer flock.Unlock()

	// don't double upload
	if !flock.SyncPending {
		return nil
	}

	// look up file (or folder!)
	localPath := filepath.Join(fc.tmpPath, name)
	info, err := os.Stat(localPath)
	if err != nil {
		log.Err("FileCache::uploadPendingFile : %s failed to stat file. Here's why: %v", name, err)
		return err
	}
	if info.IsDir() {
		// upload folder
		options := internal.CreateDirOptions{Name: name, Mode: info.Mode()}
		err = fc.NextComponent().CreateDir(options)
		if err != nil && !os.IsExist(err) {
			return err
		}
	} else {
		// this is a file
		// prepare a handle
		handle := handlemap.NewHandle(name)
		// open the cached file
		f, err := common.OpenFile(localPath, os.O_RDONLY, fc.defaultPermission)
		if err != nil {
			log.Err("FileCache::uploadPendingFile : %s failed to open file. Here's why: %v", name, err)
			return err
		}
		// write handle attributes
		inf, err := f.Stat()
		if err == nil {
			handle.Size = inf.Size()
		}
		handle.UnixFD = uint64(f.Fd())
		handle.SetFileObject(f)
		handle.Flags.Set(handlemap.HandleFlagDirty)

		// upload the file
		err = fc.flushFileInternal(internal.FlushFileOptions{Handle: handle, ImmediateUpload: true, CloseInProgress: true})
		f.Close()
		if err != nil {
			log.Err("FileCache::uploadPendingFile : %s Upload failed. Here's why: %v", name, err)
			return err
		}
	}
	// update state
	flock.SyncPending = false
	log.Info("FileCache::uploadPendingFile : File uploaded: %s", name)
	fc.scheduleOps.Delete(name)
	fc.offlineOps.Delete(name)

	return nil
}

// GenConfig : Generate default config for the component
func (fc *FileCache) GenConfig() string {
	log.Info("FileCache::Configure : config generation started")

	var sb strings.Builder
	sb.WriteString(fmt.Sprintf("\n%s:", fc.Name()))

	tmpPath := ""
	_ = config.UnmarshalKey("tmp-path", &tmpPath)

	directIO := false
	_ = config.UnmarshalKey("direct-io", &directIO)

	timeout := defaultFileCacheTimeout
	if directIO {
		timeout = 0
	}

	sb.WriteString(fmt.Sprintf("\n  path: %v", common.ExpandPath(tmpPath)))
	sb.WriteString(fmt.Sprintf("\n  timeout-sec: %v", timeout))

	return sb.String()
}

// Configure : Pipeline will call this method after constructor so that you can read config and initialize yourself
//
//	Return failure if any config is not valid to exit the process
func (fc *FileCache) Configure(_ bool) error {
	log.Trace("FileCache::Configure : %s", fc.Name())

	conf := FileCacheOptions{}
	conf.SyncToFlush = true
	err := config.UnmarshalKey(compName, &conf)
	if err != nil {
		log.Err("FileCache: config error [invalid config attributes]")
		return fmt.Errorf("config error in %s [%s]", fc.Name(), err.Error())
	}

	fc.createEmptyFile = conf.CreateEmptyFile
	if config.IsSet(compName + ".timeout-sec") {
		fc.cacheTimeout = max(float64(conf.Timeout), minimumFileCacheTimeout)
	} else {
		fc.cacheTimeout = float64(defaultFileCacheTimeout)
	}

	directIO := false
	_ = config.UnmarshalKey("direct-io", &directIO)

	if directIO {
		fc.cacheTimeout = 0
		log.Crit("FileCache::Configure : Direct IO mode enabled, cache timeout is set to 0")
	}

	fc.allowNonEmpty = conf.AllowNonEmpty
	fc.cleanupOnStart = conf.CleanupOnStart
	fc.policyTrace = conf.EnablePolicyTrace
	fc.offloadIO = conf.OffloadIO
	fc.offlineAccess = !conf.BlockOfflineAccess
	fc.syncToFlush = conf.SyncToFlush
	fc.syncToDelete = !conf.SyncNoOp
	fc.refreshSec = conf.RefreshSec
	fc.hardLimit = conf.HardLimit

	err = config.UnmarshalKey("lazy-write", &fc.lazyWrite)
	if err != nil {
		log.Err("FileCache: config error [unable to obtain lazy-write]")
		return fmt.Errorf("config error in %s [%s]", fc.Name(), err.Error())
	}

	fc.tmpPath = filepath.Clean(common.ExpandPath(conf.TmpPath))
	if fc.tmpPath == "" || fc.tmpPath == "." {
		homeDir, err := os.UserHomeDir()
		if err != nil {
			log.Err("FileCache: Failed to get user home directory [%s]", err.Error())
		}
		log.Warn(
			"FileCache: tmp-path not set in config file, defaulting to $HOME/.cloudfuse/file_cache",
		)
		fc.tmpPath = filepath.Join(homeDir, ".cloudfuse", "file_cache")
	}

	err = config.UnmarshalKey("mount-path", &fc.mountPath)
	if err != nil {
		log.Err("FileCache: config error [unable to obtain Mount Path]")
		return fmt.Errorf("config error in %s [%s]", fc.Name(), err.Error())
	}
	if filepath.Clean(fc.mountPath) == filepath.Clean(fc.tmpPath) {
		log.Err("FileCache: config error [tmp-path is same as mount path]")
		return fmt.Errorf("config error in %s error [tmp-path is same as mount path]", fc.Name())
	}

	// Extract values from 'conf' and store them as you wish here
	_, err = os.Stat(fc.tmpPath)
	if os.IsNotExist(err) {
		log.Err("FileCache: config error [tmp-path does not exist. attempting to create tmp-path.]")
		err := os.MkdirAll(fc.tmpPath, os.FileMode(0755))
		if err != nil {
			log.Err("FileCache: config error creating directory after clean [%s]", err.Error())
			return fmt.Errorf("config error in %s [%s]", fc.Name(), err.Error())
		}
	}

	avail, err := fc.getAvailableSize()
	if err != nil {
		log.Err(
			"FileCache::Configure : config error %s [%s]. Assigning a default value of 4GB or if any value is assigned to .disk-size-mb in config.",
			fc.Name(),
			err.Error(),
		)
		fc.maxCacheSize = 4192
	} else {
		fc.maxCacheSize = 0.8 * float64(avail) / (MB)
	}

	if config.IsSet(compName+".max-size-mb") && conf.MaxSizeMB != 0 {
		fc.maxCacheSize = conf.MaxSizeMB
	}

	if !isLocalDirEmpty(fc.tmpPath) && !fc.allowNonEmpty {
		log.Err("FileCache: config error %s directory is not empty", fc.tmpPath)
		return fmt.Errorf("config error in %s [%s]", fc.Name(), "temp directory not empty")
	}

	err = config.UnmarshalKey("allow-other", &fc.allowOther)
	if err != nil {
		log.Err("FileCache::Configure : config error [unable to obtain allow-other]")
		return fmt.Errorf("config error in %s [%s]", fc.Name(), err.Error())
	}

	if fc.allowOther {
		fc.defaultPermission = common.DefaultAllowOtherPermissionBits
	} else {
		fc.defaultPermission = common.DefaultFilePermissionBits
	}

	cacheConfig := fc.GetPolicyConfig(conf)
	fc.policy = NewLRUPolicy(cacheConfig)
	if fc.policy == nil {
		log.Err("FileCache::Configure : failed to create cache eviction policy")
		return fmt.Errorf("config error in %s [%s]", fc.Name(), "failed to create cache policy")
	}

	if config.IsSet(compName + ".sync-to-flush") {
		log.Warn("Sync will upload current contents of file.")
	}

	fc.diskHighWaterMark = 0
	if conf.HardLimit && conf.MaxSizeMB != 0 {
		fc.diskHighWaterMark = (((conf.MaxSizeMB * MB) * float64(cacheConfig.highThreshold)) / 100)
	}

	if config.IsSet(compName + ".schedule") {
		var rawSchedule []map[string]interface{}
		err := config.UnmarshalKey(compName+".schedule", &rawSchedule)
		if err != nil {
			log.Err(
				"FileCache::Configure : Failed to parse schedule configuration [%s]",
				err.Error(),
			)
		} else {
			// Convert raw schedule to WeeklySchedule
			fc.schedule = make(WeeklySchedule, 0, len(rawSchedule))
			for _, rawWindow := range rawSchedule {
				window := UploadWindow{}
				if name, ok := rawWindow["name"].(string); ok {
					window.Name = name
				}
				if cronStr, ok := rawWindow["cron"].(string); ok {
					window.CronExpr = cronStr
				}
				if durStr, ok := rawWindow["duration"].(string); ok {
					window.Duration = durStr
				}
				if !isValidCronExpression(window.CronExpr) {
					log.Err("FileCache::Configure : Invalid cron expression '%s' for schedule window '%s', skipping",
						window.CronExpr, window.Name)
					continue
				}

				// Validate duration
				_, err := time.ParseDuration(window.Duration)
				if err != nil {
					log.Err("FileCache::Configure : Invalid duration '%s' for schedule window '%s': %v, skipping",
						window.Duration, window.Name, err)
					continue
				}

				fc.schedule = append(fc.schedule, window)
				log.Info("FileCache::Configure : Parsed schedule %s: cron=%s, duration=%s",
					window.Name, window.CronExpr, window.Duration)
			}
		}
	}

	log.Crit(
		"FileCache::Configure : create-empty %t, cache-timeout %d, tmp-path %s, max-size-mb %d, high-mark %d, low-mark %d, refresh-sec %v, max-eviction %v, hard-limit %v, policy %s, allow-non-empty-temp %t, cleanup-on-start %t, policy-trace %t, offload-io %t, !block-offline-access %t, sync-to-flush %t, !ignore-sync %t, defaultPermission %v, diskHighWaterMark %v, maxCacheSize %v, mountPath %v, schedule-entries %d",
		fc.createEmptyFile,
		int(fc.cacheTimeout),
		fc.tmpPath,
		int(cacheConfig.maxSizeMB),
		int(cacheConfig.highThreshold),
		int(cacheConfig.lowThreshold),
		fc.refreshSec,
		cacheConfig.maxEviction,
		fc.hardLimit,
		conf.Policy,
		fc.allowNonEmpty,
		fc.cleanupOnStart,
		fc.policyTrace,
		fc.offloadIO,
		fc.offlineAccess,
		fc.syncToFlush,
		fc.syncToDelete,
		fc.defaultPermission,
		fc.diskHighWaterMark,
		fc.maxCacheSize,
		fc.mountPath,
		len(fc.schedule),
	)

	return nil
}

// OnConfigChange : If component has registered, on config file change this method is called
func (fc *FileCache) OnConfigChange() {
	log.Trace("FileCache::OnConfigChange : %s", fc.Name())

	conf := FileCacheOptions{}
	conf.SyncToFlush = true
	err := config.UnmarshalKey(compName, &conf)
	if err != nil {
		log.Err("FileCache: config error [invalid config attributes]")
	}

	fc.createEmptyFile = conf.CreateEmptyFile
	fc.cacheTimeout = max(float64(conf.Timeout), minimumFileCacheTimeout)
	fc.policyTrace = conf.EnablePolicyTrace
	fc.offloadIO = conf.OffloadIO
	fc.maxCacheSize = conf.MaxSizeMB
	fc.syncToFlush = conf.SyncToFlush
	fc.syncToDelete = !conf.SyncNoOp
	_ = fc.policy.UpdateConfig(fc.GetPolicyConfig(conf))
}

func (fc *FileCache) GetPolicyConfig(conf FileCacheOptions) cachePolicyConfig {
	// A user provided value of 0 doesn't make sense for MaxEviction, HighThreshold or LowThreshold.
	if conf.MaxEviction == 0 {
		conf.MaxEviction = defaultMaxEviction
	}
	if conf.HighThreshold == 0 {
		conf.HighThreshold = defaultMaxThreshold
	}
	if conf.LowThreshold == 0 {
		conf.LowThreshold = defaultMinThreshold
	}

	cacheConfig := cachePolicyConfig{
		tmpPath:       fc.tmpPath,
		maxEviction:   conf.MaxEviction,
		highThreshold: float64(conf.HighThreshold),
		lowThreshold:  float64(conf.LowThreshold),
		cacheTimeout:  uint32(fc.cacheTimeout),
		maxSizeMB:     conf.MaxSizeMB,
		fileLocks:     fc.fileLocks,
		policyTrace:   conf.EnablePolicyTrace,
	}

	return cacheConfig
}

func (fc *FileCache) StatFs() (*common.Statfs_t, bool, error) {

	statfs, populated, err := fc.NextComponent().StatFs()
	// TODO: handle offline errors
	if populated {
		// if we are offline, this will return EIO to the system
		// TODO: Is this the desired behavior?
		return statfs, populated, err
	}

	log.Trace("FileCache::StatFs")

	// cache_size = f_blocks * f_frsize/1024
	// cache_size - used = f_frsize * f_bavail/1024
	// cache_size - used = vfs.f_bfree * vfs.f_frsize / 1024
	// if cache size is set to 0 then we have the root mount usage
	maxCacheSize := fc.maxCacheSize * MB
	if maxCacheSize == 0 {
		log.Err("FileCache::StatFs : Not responding to StatFs because max cache size is zero")
		return nil, false, nil
	}
	usage, _ := common.GetUsage(fc.tmpPath)
	available := maxCacheSize - usage*MB

	// how much space is available on the underlying file system?
	availableOnCacheFS, err := fc.getAvailableSize()
	if err != nil {
		log.Err(
			"FileCache::StatFs : Not responding to StatFs because getAvailableSize failed. Here's why: %v",
			err,
		)
		return nil, false, err
	}

	const blockSize = 4096

	stat := common.Statfs_t{
		Blocks:  uint64(maxCacheSize) / uint64(blockSize),
		Bavail:  uint64(max(0, available)) / uint64(blockSize),
		Bfree:   availableOnCacheFS / uint64(blockSize),
		Bsize:   blockSize,
		Ffree:   1e9,
		Files:   1e9,
		Frsize:  blockSize,
		Namemax: 255,
	}

	log.Debug(
		"FileCache::StatFs : responding with free=%d avail=%d blocks=%d (bsize=%d)",
		stat.Bfree,
		stat.Bavail,
		stat.Blocks,
		stat.Bsize,
	)
	return &stat, true, nil
}

// isLocalDirEmpty: Whether or not the local directory is empty.
func isLocalDirEmpty(path string) bool {
	f, _ := common.Open(path)
	defer f.Close()

	_, err := f.Readdirnames(1)
	return err == io.EOF
}

func (fc *FileCache) CreateDir(options internal.CreateDirOptions) error {
	log.Trace("FileCache::CreateDir : %s", options.Name)

	// if offline access is disabled, just pass this call on to the attribute cache
	if !fc.offlineAccess {
		return fc.NextComponent().CreateDir(options)
	}

	localPath := filepath.Join(fc.tmpPath, options.Name)

	// Do not call nextComponent.CreateDir when we are offline.
	// Otherwise the attribute cache could go out of sync with the cloud.
	if fc.NextComponent().CloudConnected() {
		// we have a cloud connection, so it's safe to call the next component
		err := fc.NextComponent().CreateDir(options)
		if err == nil || errors.Is(err, os.ErrExist) {
			// creating the directory in cloud either worked, or it already exists
			// make sure the directory exists in local cache
			mkdirErr := os.MkdirAll(localPath, options.Mode.Perm())
			if mkdirErr != nil {
				log.Err(
					"FileCache::CreateDir : %s failed to create local directory. Here's why: %v",
					localPath,
					mkdirErr,
				)
			}
		}
		return err
	}

	// we are offline
	// check if the directory exists in cloud storage
	notInCloud, err := fc.checkCloud(options.Name)
	switch {
	case notInCloud:
		// the directory does not exist in the cloud, so we can create it locally
		err = os.Mkdir(localPath, options.Mode.Perm())
		if err != nil {
			// report and return the error, since it will rightly return EEXIST when needed, etc
			log.Err("FileCache::CreateDir : %s os.Mkdir failed. Here's why: %v", err)
		} else {
			// record this directory to sync to cloud later
			// Note: the s3storage component can return success on CreateDir, even without a cloud connection.
			//  The thread that pushes local changes to the cloud will have to account for this
			//  to avoid creating an entry for this directory in the attribute cache,
			//  which would give us the false impression that the directory is in the cloud.
			flock := fc.fileLocks.Get(options.Name)
			flock.Lock()
			defer flock.Unlock()
			fc.addOfflineOp(options.Name, flock)
			log.Info("FileCache::CreateDir : %s created offline and queued for cloud sync", options.Name)
		}
	case err != nil && !isOffline(err):
		// we seem to have regained our cloud connection, but GetAttr failed for some reason
		// log this and return the error from GetAttr as is
		log.Err("FileCache::CreateDir : %s GetAttr failed. Here's why: %v", options.Name, err)
	case errors.Is(err, &common.NoCachedDataError{}):
		// we are offline and we don't know whether the directory exists in cloud storage
		// block directory creation (to protect data consistency)
		log.Warn(
			"FileCache::CreateDir : %s might exist in cloud storage. Creation is blocked.",
			options.Name,
		)
	default:
		// the directory already exists in cloud storage
		err = os.ErrExist
		// use distinct log messages for when the attribute cache entry is valid or expired
		if err == nil { // valid
			log.Warn("FileCache::CreateDir : %s already exists in cloud storage", options.Name)
		} else { // expired
			log.Warn("FileCache::CreateDir : %s already exists in cloud storage (and we are offline)", options.Name)
		}
	}
	return err
}

// DeleteDir: Delete empty directory
func (fc *FileCache) DeleteDir(options internal.DeleteDirOptions) error {
	log.Trace("FileCache::DeleteDir : %s", options.Name)

	// The libfuse component only calls DeleteDir on empty directories, so this directory must be empty
	err := fc.NextComponent().DeleteDir(options)
	if err != nil {
		log.Err("FileCache::DeleteDir : %s failed. Here's why: %v", options.Name, err)
		// There is a chance that meta file for directory was not created in which case
		// rest api delete will fail while we still need to cleanup the local cache for the same
	} else {
		fc.policy.CachePurge(filepath.Join(fc.tmpPath, options.Name))
	}
	// is the cloud connection down? Is offline access enabled?
	if isOffline(err) && fc.offlineOperationAllowed(options.Name) {
		// this is a local directory
		// remove it from the deferred cloud operations
		// TODO: protect this with a semaphore (probably flock)
		fc.offlineOps.Delete(options.Name)
		// delete it locally
		fc.policy.CachePurge(filepath.Join(fc.tmpPath, options.Name))
		// clear the error
		err = nil
	}

	return err
}

// this returns true when offline access is enabled, and it's safe to access this object offline
func (fc *FileCache) offlineOperationAllowed(name string) bool {
	return fc.offlineAccess && fc.notInCloud(name)
}

// returns true if we *know* that this entity does not exist in cloud storage
// otherwise returns false (including ambiguous cases)
func (fc *FileCache) notInCloud(name string) bool {
	notInCloud, _ := fc.checkCloud(name)
	return notInCloud
}

// notInCloud is true if we *know* that this entity does not exist in cloud storage
// and getAttrErr is the error returned from GetAttr
func (fc *FileCache) checkCloud(name string) (notInCloud bool, getAttrErr error) {
	_, getAttrErr = fc.NextComponent().GetAttr(internal.GetAttrOptions{Name: name})
	notInCloud = errors.Is(getAttrErr, os.ErrNotExist)
	return notInCloud, getAttrErr
}

// checks if the error returned from cloud storage means we're offline
func isOffline(err error) bool {
	return errors.Is(err, &common.CloudUnreachableError{})
}

// checks whether we have usable metadata, despite being offline
func offlineDataAvailable(err error) bool {
	return isOffline(err) && cachedData(err)
}

// checks whether we have usable metadata, despite being offline
func cachedData(err error) bool {
	return !errors.Is(err, &common.NoCachedDataError{}) || !isOffline(err)
}

// StreamDir : Add local files to the list retrieved from storage container
func (fc *FileCache) StreamDir(
	options internal.StreamDirOptions,
) ([]*internal.ObjAttr, string, error) {
	// For stream directory, there are three different child path situations we have to potentially handle.
	// 1. Path in storage but not in local cache
	// 2. Path not in storage but in local cache (this could happen if we recently created the file [and are currently writing to it]) (also supports immutable containers)
	// 3. Path in storage and in local cache (this could result in dirty properties on the service if we recently wrote to the file)

	// To cover case 1, grab all entries from storage
	attrs, token, err := fc.NextComponent().StreamDir(options)
	if isOffline(err) && fc.offlineAccess {
		// we're offline and offline access is allowed, so let's check if we have valid a listing
		if !errors.Is(err, &common.NoCachedDataError{}) {
			// drop the error message
			err = nil
		}
	}
	if err != nil {
		return attrs, token, err
	}

	// Get files from local cache
	localPath := filepath.Join(fc.tmpPath, options.Name)
	dirents, err := os.ReadDir(localPath)
	if err != nil {
		if !os.IsNotExist(err) {
			log.Err(
				"FileCache::StreamDir : %s os.ReadDir failed. Here's why: %v",
				options.Name,
				err,
			)
		}
		return attrs, token, nil
	}

	i := 0 // Index for cloud
	j := 0 // Index for local cache

	// Iterate through attributes from cloud and local cache, adding the elements in order alphabetically
	for i < len(attrs) && j < len(dirents) {
		attr := attrs[i]
		dirent := dirents[j]

		if attr.Name < dirent.Name() {
			i++
		} else if attr.Name > dirent.Name() {
			j++
		} else {
			// Case 3: Item is in both local cache and cloud
			if !attr.IsDir() {
				flock := fc.fileLocks.Get(attr.Path)
				flock.Lock()
				// use os.Stat instead of entry.Info() to be sure we get good info (with flock locked)
				info, err := os.Stat(filepath.Join(localPath, dirent.Name())) // Grab local cache attributes
				flock.Unlock()
				if err == nil {
					// attr is a pointer returned by NextComponent
					// modifying attr could corrupt cached directory listings
					// to update properties, we need to make a deep copy first
					newAttr := *attr
					newAttr.Mtime = info.ModTime()
					newAttr.Size = info.Size()
					attrs[i] = &newAttr
				}
			}
			i++
			j++
		}
	}

	// Case 2: file is only in local cache
	if token == "" {
		for _, entry := range dirents {
			entryPath := common.JoinUnixFilepath(options.Name, entry.Name())
			if !entry.IsDir() {
				// This is an overhead for streamdir for now
				// As list is paginated we have no way to know whether this particular item exists both in local cache
				// and container or not. So we rely on getAttr to tell if entry was cached then it exists in cloud storage too
				// If entry does not exists on storage then only return a local item here.
				_, err := fc.NextComponent().GetAttr(internal.GetAttrOptions{Name: entryPath})
				if err != nil && errors.Is(err, os.ErrNotExist) {
					// get the lock on the file, to allow any pending operation to complete
					flock := fc.fileLocks.Get(entryPath)
					flock.Lock()
					// use os.Stat instead of entry.Info() to be sure we get good info (with flock locked)
					info, err := os.Stat(
						filepath.Join(localPath, entry.Name()),
					) // Grab local cache attributes
					flock.Unlock()
					if err == nil {
						// Case 2 (file only in local cache) so create a new attributes and add them to the storage attributes
						log.Debug("FileCache::StreamDir : serving %s from local cache", entryPath)
						attr := newObjAttr(entryPath, info)
						attrs = append(attrs, attr)
					}
				}
			}
		}
	}

	return attrs, token, err
}

// IsDirEmpty: Whether or not the directory is empty
func (fc *FileCache) IsDirEmpty(options internal.IsDirEmptyOptions) bool {
	log.Trace("FileCache::IsDirEmpty : %s", options.Name)

	// If the directory does not exist locally then call the next component
	localPath := filepath.Join(fc.tmpPath, options.Name)
	f, err := common.Open(localPath)
	switch {
	case err == nil:
		log.Debug("FileCache::IsDirEmpty : %s found in local cache", options.Name)
		// Check local cache directory is empty or not
		path, err := f.Readdirnames(1)

		// If the local directory has a path in it, it is likely due to !createEmptyFile.
		if err == nil && !fc.createEmptyFile && len(path) > 0 {
			log.Debug("FileCache::IsDirEmpty : %s has local contents (%s)", options.Name, path[0])
			return false
		}

		// If there are files in local cache then don't allow deletion of directory
		if err != io.EOF {
			// Local directory is not empty fail the call
			log.Debug("FileCache::IsDirEmpty : %s was not empty in local cache", options.Name)
			return false
		}
	case os.IsNotExist(err):
		// Not found in local cache so check with container
		log.Debug("FileCache::IsDirEmpty : %s not found in local cache", options.Name)
	default:
		// Unknown error, check with container
		log.Err("FileCache::IsDirEmpty : %s failed to open local dir [%v]", options.Name, err)
	}

	log.Debug("FileCache::IsDirEmpty : %s checking with container", options.Name)
	// when offline, this will return false
	return fc.NextComponent().IsDirEmpty(options)
}

// DeleteEmptyDirs: delete empty directories in local cache, return error if directory is not empty
func (fc *FileCache) DeleteEmptyDirs(options internal.DeleteDirOptions) (bool, error) {
	localPath := options.Name
	if !strings.Contains(options.Name, fc.tmpPath) {
		localPath = filepath.Join(fc.tmpPath, options.Name)
	}

	log.Trace("FileCache::DeleteEmptyDirs : %s", localPath)

	entries, err := os.ReadDir(localPath)
	if err != nil {
		log.Debug(
			"FileCache::DeleteEmptyDirs : Unable to read directory %s [%s]",
			localPath,
			err.Error(),
		)
		return false, err
	}

	for _, entry := range entries {
		if entry.IsDir() {
			val, err := fc.DeleteEmptyDirs(internal.DeleteDirOptions{
				Name: filepath.Join(localPath, entry.Name()),
			})
			if err != nil {
				log.Err(
					"FileCache::DeleteEmptyDirs : Unable to delete directory %s [%s]",
					localPath,
					err.Error(),
				)
				return val, err
			}
		} else {
			log.Err("FileCache::DeleteEmptyDirs : Directory %s is not empty, contains file %s", localPath, entry.Name())
			return false, fmt.Errorf("unable to delete directory %s, contains file %s", localPath, entry.Name())
		}
	}

	if !strings.EqualFold(fc.tmpPath, localPath) {
		err = os.Remove(localPath)
		if err != nil {
			return false, err
		}
	}

	return true, nil
}

// RenameDir: Recursively move the source directory
func (fc *FileCache) RenameDir(options internal.RenameDirOptions) error {
	log.Trace("FileCache::RenameDir : src=%s, dst=%s", options.Src, options.Dst)

	// first we need to lock all the files involved
	// get a list of source objects form both cloud and cache
	// cloud
	var cloudObjects []string
	cloudObjects, err := fc.listCloudObjects(options.Src)
	if err != nil {
		log.Err(
			"FileCache::RenameDir : %s listCloudObjects failed. Here's why: %v",
			options.Src,
			err,
		)
		return err
	}
	// cache
	var localObjects []string
	localObjects, err = fc.listCachedObjects(options.Src)
	if err != nil {
		log.Err(
			"FileCache::RenameDir : %s listCachedObjects failed. Here's why: %v",
			options.Src,
			err,
		)
		return err
	}
	// combine the lists
	srcObjects := combineLists(cloudObjects, localObjects)
	// add destinations
	var dstObjects []string
	for _, srcName := range srcObjects {
		dstName := strings.Replace(srcName, options.Src, options.Dst, 1)
		dstObjects = append(dstObjects, dstName)
	}
	// combine sources and destinations
	objectNames := combineLists(srcObjects, dstObjects)

	// acquire a file lock on each entry (and defer unlock)
	var flocks []*common.LockMapItem
	for _, objectName := range objectNames {
		flock := fc.fileLocks.Get(objectName)
		flocks = append(flocks, flock)
		flock.Lock()
	}
	defer unlockAll(flocks)

	// rename the directory in the cloud
	err = fc.NextComponent().RenameDir(options)
	// if we are offline, and offline access is enabled, allow local directories to be renamed
	if isOffline(err) && fc.offlineOperationAllowed(options.Src) && fc.notInCloud(options.Dst) {
		log.Warn(
			"FileCache::RenameDir : %s -> %s Cloud is unreachable but neither directory is in cloud storage. Proceeding with offline rename.",
			options.Src,
			options.Dst,
		)
	} else if err != nil {
		log.Err("FileCache::RenameDir : %s -> %s Cloud rename failed. Here's why: %v", options.Src, options.Dst, err)
		return err
	}

	// move the files in local storage
	localSrcPath := filepath.Join(fc.tmpPath, options.Src)
	localDstPath := filepath.Join(fc.tmpPath, options.Dst)
	// WalkDir goes through the tree in lexical order so 'dir' always comes before 'dir/file'
	var directoriesToPurge []string
	_ = filepath.WalkDir(localSrcPath, func(path string, d fs.DirEntry, err error) error {
		if err == nil && d != nil {
			newPath := strings.Replace(path, localSrcPath, localDstPath, 1)
			if !d.IsDir() {
				log.Debug("FileCache::RenameDir : Renaming local file %s -> %s", path, newPath)
				// get object names and locks
				srcName := fc.getObjectName(path)
				dstName := fc.getObjectName(newPath)
				sflock := fc.fileLocks.Get(srcName)
				dflock := fc.fileLocks.Get(dstName)
				_ = fc.renameLocalFile(srcName, dstName, sflock, dflock, false)
			} else {
				log.Debug("FileCache::RenameDir : Creating local destination directory %s", newPath)
				// create the new directory
				mkdirErr := os.MkdirAll(newPath, fc.defaultPermission)
				if mkdirErr != nil {
					// log any error but do nothing about it
					log.Warn("FileCache::RenameDir : Failed to created directory %s. Here's why: %v", newPath, mkdirErr)
				}
				// remember to delete the src directory later (after its contents are deleted)
				directoriesToPurge = append(directoriesToPurge, path)
				// update pending cloud ops
				fc.renamePendingOp(fc.getObjectName(path), fc.getObjectName(newPath))
			}
		} else {
			// stat(localPath) failed. err is the one returned by stat
			// documentation: https://pkg.go.dev/io/fs#WalkDirFunc
			if os.IsNotExist(err) {
				// none of the files that were moved actually exist in local storage
				log.Info("FileCache::RenameDir : %s does not exist in local cache.", options.Src)
			} else if err != nil {
				log.Warn("FileCache::RenameDir : %s stat err [%v].", options.Src, err)
			}
		}
		return nil
	})

	// clean up leftover source directories in reverse order
	for i := len(directoriesToPurge) - 1; i >= 0; i-- {
		log.Debug("FileCache::RenameDir : Removing local directory %s", directoriesToPurge[i])
		fc.policy.CachePurge(directoriesToPurge[i])
	}

	// update any lazy open handles (which are not in the local listing)
	for _, srcName := range cloudObjects {
		dstName := strings.Replace(srcName, options.Src, options.Dst, 1)
		// get locks
		sflock := fc.fileLocks.Get(srcName)
		dflock := fc.fileLocks.Get(dstName)
		// update any remaining open handles
		fc.renameOpenHandles(srcName, dstName, sflock, dflock)
	}

	return nil
}

// recursively list all objects in the container at the given prefix / directory
func (fc *FileCache) listCloudObjects(prefix string) (objectNames []string, err error) {
	var done bool
	var token string
	for !done {
		var attrSlice []*internal.ObjAttr
		attrSlice, token, err = fc.NextComponent().
			StreamDir(internal.StreamDirOptions{Name: prefix, Token: token})
		if offlineDataAvailable(err) && fc.offlineAccess {
			err = nil
		} else if err != nil {
			return
		}
		// collect the object names
		for i := len(attrSlice) - 1; i >= 0; i-- {
			attr := attrSlice[i]
			if !attr.IsDir() {
				objectNames = append(objectNames, attr.Path)
			} else {
				// recurse!
				var subdirObjectNames []string
				subdirObjectNames, err = fc.listCloudObjects(attr.Path)
				if err != nil {
					return
				}
				objectNames = append(objectNames, subdirObjectNames...)
			}
		}
		done = token == ""
	}
	sort.Strings(objectNames)
	return
}

// recursively list all files in the directory
func (fc *FileCache) listCachedObjects(directory string) (objectNames []string, err error) {
	localDirPath := filepath.Join(fc.tmpPath, directory)
	walkDirErr := filepath.WalkDir(localDirPath, func(path string, d fs.DirEntry, err error) error {
		if err == nil && d != nil {
			if !d.IsDir() {
				objectName := fc.getObjectName(path)
				objectNames = append(objectNames, objectName)
			}
		} else {
			// stat(localPath) failed. err is the one returned by stat
			// documentation: https://pkg.go.dev/io/fs#WalkDirFunc
			if os.IsNotExist(err) {
				// none of the files that were moved actually exist in local storage
				log.Info("FileCache::listObjects : %s does not exist in local cache.", directory)
			} else if err != nil {
				log.Warn("FileCache::listObjects : %s stat err [%v].", directory, err)
			}
		}
		return nil
	})
	if walkDirErr != nil && !os.IsNotExist(walkDirErr) {
		err = walkDirErr
	}
	sort.Strings(objectNames)
	return
}

func combineLists(listA, listB []string) []string {
	// since both lists are sorted, we can combine the two lists using a double-indexed for loop
	var combinedList []string
	i := 0 // Index for listA
	j := 0 // Index for listB
	// Iterate through both lists, adding entries in order
	for i < len(listA) && j < len(listB) {
		itemA := listA[i]
		itemB := listB[j]
		if itemA < itemB {
			combinedList = append(combinedList, itemA)
			i++
		} else if itemA > itemB {
			combinedList = append(combinedList, itemB)
			j++
		} else {
			// the items are the same - just add one
			combinedList = append(combinedList, itemA)
			i++
			j++
		}
	}

	return combinedList
}

func (fc *FileCache) getObjectName(localPath string) string {
	relPath, err := filepath.Rel(fc.tmpPath, localPath)
	if err != nil {
		relPath = strings.TrimPrefix(localPath, fc.tmpPath+string(filepath.Separator))
		log.Warn(
			"FileCache::getObjectName : filepath.Rel failed on path %s [%v]. Using TrimPrefix: %s",
			localPath,
			err,
			relPath,
		)
	}
	return common.NormalizeObjectName(relPath)
}

func unlockAll(flocks []*common.LockMapItem) {
	for _, flock := range flocks {
		flock.Unlock()
	}
}

// CreateFile: Create the file in local cache.
func (fc *FileCache) CreateFile(options internal.CreateFileOptions) (*handlemap.Handle, error) {
	//defer exectime.StatTimeCurrentBlock("FileCache::CreateFile")()
	log.Trace("FileCache::CreateFile : name=%s, mode=%d", options.Name, options.Mode)
	var offline bool

	flock := fc.fileLocks.Get(options.Name)
	flock.Lock()
	defer flock.Unlock()

	// createEmptyFile was added to optionally support immutable containers. If customers do not care about immutability they can set this to true.
	if fc.createEmptyFile {
		newF, err := fc.NextComponent().CreateFile(options)
		if err == nil {
			newF.GetFileObject().Close()
		}
		// are we offline?
		if isOffline(err) && fc.offlineOperationAllowed(options.Name) {
			// remember that we're offline
			offline = true
			// clear the error
			err = nil
		}
		if err != nil {
			log.Err("FileCache::CreateFile : Failed to create file %s", options.Name)
			return nil, err
		}
	}

	// Create the file in local cache
	localPath := filepath.Join(fc.tmpPath, options.Name)
	fc.policy.CacheValid(localPath)

	err := os.MkdirAll(filepath.Dir(localPath), fc.defaultPermission)
	if err != nil {
		log.Err(
			"FileCache::CreateFile : unable to create local directory %s [%s]",
			options.Name,
			err.Error(),
		)
		return nil, err
	}

	// Open the file and grab a shared lock to prevent deletion by the cache policy.
	f, err := common.OpenFile(localPath, os.O_RDWR|os.O_CREATE|os.O_TRUNC, options.Mode)
	if err != nil {
		log.Err(
			"FileCache::CreateFile : error opening local file %s [%s]",
			options.Name,
			err.Error(),
		)
		return nil, err
	}
	// The user might change permissions WHILE creating the file therefore we need to account for that
	if options.Mode != common.DefaultFilePermissionBits {
		fc.missedChmodList.LoadOrStore(options.Name, true)
	}

	// Increment the handle count in this lock item as there is one handle open for this now
	flock.Inc()

	handle := handlemap.NewHandle(options.Name)
	handle.UnixFD = uint64(f.Fd())

	if !fc.offloadIO {
		handle.Flags.Set(handlemap.HandleFlagCached)
	}
	log.Info("FileCache::CreateFile : file=%s, fd=%d", options.Name, f.Fd())

	handle.SetFileObject(f)

	// If an empty file is created in cloud storage then there is no need to upload if FlushFile is called immediately after CreateFile.
	if !fc.createEmptyFile {
		handle.Flags.Set(handlemap.HandleFlagDirty)
	}

	// update state
	flock.LazyOpen = false

	// if we're offline, record this operation as pending
	if offline {
		fc.addOfflineOp(options.Name, flock)
	}

	return handle, nil
}

// Validate that storage 404 errors truly correspond to Does Not Exist.
// path: the storage path
// err: the storage error
// method: the caller method name
// recoverable: whether or not case 2 is recoverable on flush/close of the file
func (fc *FileCache) validateStorageError(
	path string,
	err error,
	method string,
	recoverable bool,
) error {
	// For methods that take in file name, the goal is to update the path in cloud storage and the local cache.
	// See comments in GetAttr for the different situations we can run into. This specifically handles case 2.
	if !isOffline(err) && errors.Is(err, os.ErrNotExist) {
		log.Debug("FileCache::%s : %s does not exist in cloud storage", method, path)
		if !fc.createEmptyFile {
			// Check if the file exists in the local cache
			// (policy might not think the file exists if the file is merely marked for eviction and not actually evicted yet)
			localPath := filepath.Join(fc.tmpPath, path)
			if _, err := os.Stat(localPath); os.IsNotExist(err) {
				// If the file is not in the local cache, then the file does not exist.
				log.Err("FileCache::%s : %s does not exist in local cache", method, path)
				return syscall.ENOENT
			} else {
				if !recoverable {
					log.Err("FileCache::%s : %s has not been closed/flushed yet, unable to recover this operation on close", method, path)
					return syscall.EIO
				} else {
					log.Info("FileCache::%s : %s has not been closed/flushed yet, we can recover this operation on close", method, path)
					return nil
				}
			}
		}
	}
	return err
}

func (fc *FileCache) DeleteFile(options internal.DeleteFileOptions) error {
	log.Trace("FileCache::DeleteFile : name=%s", options.Name)
	localPath := filepath.Join(fc.tmpPath, options.Name)

	flock := fc.fileLocks.Get(options.Name)
	flock.Lock()
	defer flock.Unlock()

	err := fc.NextComponent().DeleteFile(options)
	err = fc.validateStorageError(options.Name, err, "DeleteFile", true)
	if isOffline(err) && fc.offlineOperationAllowed(options.Name) {
		// we are offline and the file is not in cloud, so handle deletion locally
		// reset err to whether the local file exists
		_, err = os.Stat(localPath)
	}
	if err != nil {
		log.Err("FileCache::DeleteFile : %s deletion failed. Here's why:  %v", options.Name, err)
		return err
	}

	// delete file from cache
	fc.policy.CachePurge(localPath)

	// Delete from scheduleOps if it exists
	fc.scheduleOps.Delete(options.Name)
	// update file state
	flock.LazyOpen = false
	flock.SyncPending = false
	// remove deleted file from async upload map
	fc.offlineOps.Delete(options.Name)

	return nil
}

func openCompleted(handle *handlemap.Handle) bool {
	handle.Lock()
	defer handle.Unlock()
	_, found := handle.GetValue("openFileOptions")
	return !found
}

// flock must already be locked before calling this function
func (fc *FileCache) openFileInternal(handle *handlemap.Handle, flock *common.LockMapItem) error {
	log.Trace("FileCache::openFileInternal : name=%s", handle.Path)

	handle.Lock()
	defer handle.Unlock()

	//extract flags and mode out of the value from handle
	var flags int
	var fMode fs.FileMode
	val, found := handle.GetValue("openFileOptions")
	if !found {
		return nil
	}
	fileOptions := val.(openFileOptions)
	flags = fileOptions.flags
	fMode = fileOptions.fMode

	localPath := filepath.Join(fc.tmpPath, handle.Path)
	var f *os.File

	fc.policy.CacheValid(localPath)
	downloadRequired, fileExists, attr, err := fc.isDownloadRequired(localPath, handle.Path, flock)

	// handle offline cases
	if isOffline(err) || !fc.NextComponent().CloudConnected() {
		if !fc.offlineAccess {
			// offline access is not allowed
			if downloadRequired || !cachedData(err) {
				// data is unavailable - do not open the file
				log.Err("FileCache::OpenFile : %s can't download data (offline)", handle.Path)
				return &common.CloudUnreachableError{}
			} else {
				// download is not required, but we can't write while we're offline
				// TODO: should we just allow writes, in case the connection is re-established soon?
				log.Err("FileCache::OpenFile : %s Read-only enabled (offline)", handle.Path)
				flags = os.O_RDONLY
			}
		} else if !errors.Is(err, os.ErrNotExist) {
			// offline access is allowed, but this object might exist in cloud storage
			if fileExists {
				// data is cached but (might be) in cloud, so only allow read-only access
				log.Err("FileCache::OpenFile : %s Read-only access, for consistency offline", handle.Path)
				flags = os.O_RDONLY
				if downloadRequired {
					log.Warn("FileCache::OpenFile : %s ignoring refresh timer (offline)", handle.Path)
					downloadRequired = false
				}
			} else {
				// data is unavailable - do not open the file
				log.Err("FileCache::OpenFile : %s data unavailable (offline)", handle.Path)
				return &common.CloudUnreachableError{}
			}
		}
	}

	if err != nil && !errors.Is(err, os.ErrNotExist) {
		log.Err(
			"FileCache::openFileInternal : Failed to check if download is required for %s [%s]",
			handle.Path,
			err.Error(),
		)
	}

	fileMode := fc.defaultPermission
	if downloadRequired {
		log.Debug("FileCache::openFileInternal : Need to download %s", handle.Path)

		fileSize := int64(0)
		if attr != nil {
			fileSize = int64(attr.Size)
		}

		if fileExists {
			log.Debug("FileCache::openFileInternal : Delete cached file %s", handle.Path)

			err := deleteFile(localPath)
			if err != nil && !os.IsNotExist(err) {
				log.Err("FileCache::openFileInternal : Failed to delete old file %s", handle.Path)
			}
		} else {
			// Create the file if if doesn't already exist.
			err := os.MkdirAll(filepath.Dir(localPath), fc.defaultPermission)
			if err != nil {
				log.Err("FileCache::openFileInternal : error creating directory structure for file %s [%s]", handle.Path, err.Error())
				return err
			}
		}

		// Open the file in write mode.
		f, err = common.OpenFile(localPath, os.O_CREATE|os.O_RDWR, fMode)
		if err != nil {
			log.Err(
				"FileCache::openFileInternal : error creating new file %s [%s]",
				handle.Path,
				err.Error(),
			)
			return err
		}

		if flags&os.O_TRUNC != 0 {
			fileSize = 0
		}

		if fileSize > 0 {
			// Download/Copy the file from storage to the local file.
			// We pass a count of 0 to get the entire object
			err = fc.NextComponent().CopyToFile(
				internal.CopyToFileOptions{
					Name:   handle.Path,
					Offset: 0,
					Count:  0,
					File:   f,
				})
			if err != nil {
				// File was created locally and now download has failed so we need to delete it back from local cache
				log.Err(
					"FileCache::openFileInternal : error downloading file from storage %s [%s]",
					handle.Path,
					err.Error(),
				)
				_ = f.Close()
				_ = os.Remove(localPath)
				return err
			}
		}

		// Update the last download time of this file
		flock.SetDownloadTime()

		log.Debug("FileCache::openFileInternal : Download of %s is complete", handle.Path)
		f.Close()

		// After downloading the file, update the modified times and mode of the file.
		if attr != nil && !attr.IsModeDefault() {
			fileMode = attr.Mode
		}
	}

	// If user has selected some non default mode in config then every local file shall be created with that mode only
	err = os.Chmod(localPath, fileMode)
	if err != nil {
		log.Err(
			"FileCache::openFileInternal : Failed to change mode of file %s [%s]",
			handle.Path,
			err.Error(),
		)
	}
	// TODO: When chown is supported should we update that?

	if attr != nil {
		// chtimes shall be the last api otherwise calling chmod/chown will update the last change time
		err = os.Chtimes(localPath, attr.Atime, attr.Mtime)
		if err != nil {
			log.Err(
				"FileCache::openFileInternal : Failed to change times of file %s [%s]",
				handle.Path,
				err.Error(),
			)
		}
	}

	fileCacheStatsCollector.UpdateStats(stats_manager.Increment, dlFiles, (int64)(1))

	// Open the file and grab a shared lock to prevent deletion by the cache policy.
	f, err = common.OpenFile(localPath, flags, fMode)
	if err != nil {
		log.Err(
			"FileCache::openFileInternal : error opening cached file %s [%s]",
			handle.Path,
			err.Error(),
		)
		return err
	}

	if flags&os.O_TRUNC != 0 {
		handle.Flags.Set(handlemap.HandleFlagDirty)
	}

	inf, err := f.Stat()
	if err == nil {
		handle.Size = inf.Size()
	}

	handle.UnixFD = uint64(f.Fd())
	if !fc.offloadIO {
		handle.Flags.Set(handlemap.HandleFlagCached)
	}

	log.Info("FileCache::openFileInternal : file=%s, fd=%d", handle.Path, f.Fd())
	handle.SetFileObject(f)

	//set boolean in isDownloadNeeded value to signal that the file has been downloaded
	handle.RemoveValue("openFileOptions")
	// update file state
	flock.LazyOpen = false

	return nil
}

// OpenFile: Makes the file available in the local cache for further file operations.
func (fc *FileCache) OpenFile(options internal.OpenFileOptions) (*handlemap.Handle, error) {
	log.Trace(
		"FileCache::OpenFile : name=%s, flags=%d, mode=%s",
		options.Name,
		options.Flags,
		options.Mode,
	)

	// get the file lock
	flock := fc.fileLocks.Get(options.Name)
	flock.Lock()
	defer flock.Unlock()

	localPath := filepath.Join(fc.tmpPath, options.Name)
	downloadRequired, _, cloudAttr, err := fc.isDownloadRequired(localPath, options.Name, flock)

	// return err in case of authorization permission mismatch
	if err != nil && err == syscall.EACCES {
		return nil, err
	}

	// check if we are running out of space
	if downloadRequired && cloudAttr != nil {
		fileSize := int64(cloudAttr.Size)
		if fc.diskHighWaterMark != 0 {
			currSize, err := common.GetUsage(fc.tmpPath)
			if err != nil {
				log.Err(
					"FileCache::OpenFile : error getting current usage of cache [%s]",
					err.Error(),
				)
			} else {
				if (currSize + float64(fileSize)) > fc.diskHighWaterMark {
					log.Err("FileCache::OpenFile : cache size limit reached [%f] failed to open %s", fc.maxCacheSize, options.Name)
					return nil, syscall.ENOSPC
				}
			}
		}
	}

	// create handle and record openFileOptions for later
	handle := handlemap.NewHandle(options.Name)
	handle.SetValue("openFileOptions", openFileOptions{flags: options.Flags, fMode: options.Mode})
	if options.Flags&os.O_APPEND != 0 {
		handle.Flags.Set(handlemap.HandleOpenedAppend)
	}

	// Increment the handle count
	flock.Inc()

	// will opening the file require downloading it?
	var openErr error
	if !downloadRequired {
		// use the local file to complete the open operation now
		// flock is already locked, as required by openFileInternal
		openErr = fc.openFileInternal(handle, flock)
	} else {
		// use a lazy open algorithm to avoid downloading unnecessarily (do nothing for now)
		// update file state
		flock.LazyOpen = true
	}

	return handle, openErr
}

// flock must already be locked before calling this function
func (fc *FileCache) isDownloadRequired(
	localPath string,
	objectPath string,
	flock *common.LockMapItem,
) (bool, bool, *internal.ObjAttr, error) {
	cached := false
	downloadRequired := false
	lmt := time.Time{}

	// check if the file exists locally
	finfo, statErr := os.Stat(localPath)
	if statErr == nil {
		// The file does not need to be downloaded as long as it is in the cache policy
		fileInPolicyCache := fc.policy.IsCached(localPath)
		if fileInPolicyCache {
			cached = true
		} else {
			log.Warn("FileCache::isDownloadRequired : %s exists but is not present in local cache policy", localPath)
		}
		// gather stat details
		lmt = finfo.ModTime()
	} else if os.IsNotExist(statErr) {
		// The file does not exist in the local cache so it needs to be downloaded
		log.Debug("FileCache::isDownloadRequired : %s not present in local cache", localPath)
	} else {
		// Catch all, the file needs to be downloaded
		log.Debug("FileCache::isDownloadRequired : error calling stat %s [%s]", localPath, statErr.Error())
	}

	// check if the file is due for a refresh from cloud storage
	refreshTimerExpired := fc.refreshSec != 0 &&
		time.Since(flock.DownloadTime()) > time.Duration(fc.refreshSec)*time.Second

	// get cloud attributes
	cloudAttr, err := fc.NextComponent().GetAttr(internal.GetAttrOptions{Name: objectPath})
	if err != nil && !errors.Is(err, os.ErrNotExist) {
		log.Err(
			"FileCache::isDownloadRequired : Failed to get attr of %s [%s]",
			objectPath,
			err.Error(),
		)
	}

	if !cached && cloudAttr != nil {
		downloadRequired = true
	}

	if cached && refreshTimerExpired && cloudAttr != nil {
		// File is not expired, but the user has configured a refresh timer, which has expired.
		// Does the cloud have a newer copy?
		cloudHasLatestData := cloudAttr.Mtime.After(lmt) || finfo.Size() != cloudAttr.Size
		// Is the local file open?
		fileIsOpen := flock.Count() > 0 && !flock.LazyOpen
		if cloudHasLatestData && !fileIsOpen {
			log.Info(
				"FileCache::isDownloadRequired : File is modified in container, so forcing redownload %s [A-%v : L-%v] [A-%v : L-%v]",
				objectPath,
				cloudAttr.Mtime,
				lmt,
				cloudAttr.Size,
				finfo.Size(),
			)
			downloadRequired = true
		} else {
			// log why we decided not to refresh
			if !cloudHasLatestData {
				log.Info("FileCache::isDownloadRequired : File in container is not latest, skip redownload %s [A-%v : L-%v]", objectPath, cloudAttr.Mtime, lmt)
			} else if fileIsOpen {
				log.Info("FileCache::isDownloadRequired : Need to re-download %s, but skipping as handle is already open", objectPath)
			}
			// As we have decided to continue using old file, we reset the timer to check again after refresh time interval
			flock.SetDownloadTime()
		}
	}

	return downloadRequired, cached, cloudAttr, err
}

// CloseFile: Flush the file and invalidate it from the cache.
func (fc *FileCache) CloseFile(options internal.CloseFileOptions) error {
	// Lock the file so that while close is in progress no one can open the file again
	flock := fc.fileLocks.Get(options.Handle.Path)
	flock.Lock()

	// Async close is called so schedule the upload and return here
	fc.fileCloseOpt.Add(1)

	if !fc.lazyWrite {
		// Sync close is called so wait till the upload completes
		return fc.closeFileInternal(options, flock)
	}

	go fc.closeFileInternal(options, flock) //nolint
	return nil
}

// flock must already be locked before calling this function
func (fc *FileCache) closeFileInternal(
	options internal.CloseFileOptions,
	flock *common.LockMapItem,
) error {
	log.Trace(
		"FileCache::closeFileInternal : name=%s, handle=%d",
		options.Handle.Path,
		options.Handle.ID,
	)

	// Lock is acquired by CloseFile, at end of this method we need to unlock
	// If its async call file shall be locked till the upload completes.
	defer flock.Unlock()
	defer fc.fileCloseOpt.Done()

	// if file has not been interactively read or written to by end user, then there is no cached file to close.
	_, noCachedHandle := options.Handle.GetValue("openFileOptions")

	if !noCachedHandle {
		// flock is already locked, as required by flushFileInternal
		err := fc.flushFileInternal(
			internal.FlushFileOptions{Handle: options.Handle, CloseInProgress: true},
		) //nolint
		if err != nil {
			log.Err("FileCache::closeFileInternal : failed to flush file %s", options.Handle.Path)
			return err
		}

		f := options.Handle.GetFileObject()
		if f == nil {
			log.Err(
				"FileCache::closeFileInternal : error [missing fd in handle object] %s",
				options.Handle.Path,
			)
			return syscall.EBADF
		}

		err = f.Close()
		if err != nil {
			log.Err(
				"FileCache::closeFileInternal : error closing file %s(%d) [%s]",
				options.Handle.Path,
				int(f.Fd()),
				err.Error(),
			)
			return err
		}
	}

	flock.Dec()

	// if this is the last lazy handle, clear the lazy flag
	if noCachedHandle && flock.Count() == 0 {
		flock.LazyOpen = false
	}

	// If it is an fsync op then purge the file
	if options.Handle.Fsynced() {
		log.Trace("FileCache::closeFileInternal : fsync/sync op, purging %s", options.Handle.Path)
		localPath := filepath.Join(fc.tmpPath, options.Handle.Path)
		fc.policy.CachePurge(localPath)
		return nil
	}

	return nil
}

// ReadInBuffer: Read the local file into a buffer
func (fc *FileCache) ReadInBuffer(options internal.ReadInBufferOptions) (int, error) {
	//defer exectime.StatTimeCurrentBlock("FileCache::ReadInBuffer")()
	// The file should already be in the cache since CreateFile/OpenFile was called before and a shared lock was acquired.
	// log.Debug("FileCache::ReadInBuffer : Reading %v bytes from %s", len(options.Data), options.Handle.Path)

	if !openCompleted(options.Handle) {
		flock := fc.fileLocks.Get(options.Handle.Path)
		// openFileInternal requires flock be locked before it's called
		flock.Lock()
		err := fc.openFileInternal(options.Handle, flock)
		flock.Unlock()
		if err != nil {
			return 0, fmt.Errorf("error downloading file %s [%s]", options.Handle.Path, err)
		}
	}

	f := options.Handle.GetFileObject()
	if f == nil {
		log.Err(
			"FileCache::ReadInBuffer : error [couldn't find fd in handle] %s",
			options.Handle.Path,
		)
		return 0, syscall.EBADF
	}

	// Read and write operations are very frequent so updating cache policy for every read is a costly operation
	// Update cache policy every 1K operations (includes both read and write) instead
	options.Handle.Lock()
	options.Handle.OptCnt++
	options.Handle.Unlock()
	if (options.Handle.OptCnt % defaultCacheUpdateCount) == 0 {
		localPath := filepath.Join(fc.tmpPath, options.Handle.Path)
		fc.policy.CacheValid(localPath)
	}

	// Removing Pread as it is not supported on Windows
	// return syscall.Pread(options.Handle.FD(), options.Data, options.Offset)
	n, err := f.ReadAt(options.Data, options.Offset)
	// ReadAt gives an error if it reads fewer bytes than the byte array. We discard that error.
	if n < len(options.Data) && err == io.EOF {
		return n, nil
	}
	return n, err
}

// WriteFile: Write to the local file
func (fc *FileCache) WriteFile(options internal.WriteFileOptions) (int, error) {
	//defer exectime.StatTimeCurrentBlock("FileCache::WriteFile")()
	// The file should already be in the cache since CreateFile/OpenFile was called before and a shared lock was acquired.
	//log.Debug("FileCache::WriteFile : Writing %v bytes from %s", len(options.Data), options.Handle.Path)

	if !openCompleted(options.Handle) {
		flock := fc.fileLocks.Get(options.Handle.Path)
		// openFileInternal requires flock be locked before it's called
		flock.Lock()
		err := fc.openFileInternal(options.Handle, flock)
		flock.Unlock()
		if err != nil {
			return 0, fmt.Errorf("error downloading file for %s [%s]", options.Handle.Path, err)
		}
	}

	var err error

	f := options.Handle.GetFileObject()
	if f == nil {
		log.Err("FileCache::WriteFile : error [couldn't find fd in handle] %s", options.Handle.Path)
		return 0, syscall.EBADF
	}

	if fc.diskHighWaterMark != 0 {
		currSize, err := common.GetUsage(fc.tmpPath)
		if err != nil {
			log.Err("FileCache::WriteFile : error getting current usage of cache [%s]", err.Error())
		} else {
			if (currSize + float64(len(options.Data))) > fc.diskHighWaterMark {
				log.Err("FileCache::WriteFile : cache size limit reached [%f] failed to open %s", fc.maxCacheSize, options.Handle.Path)
				return 0, syscall.ENOSPC
			}
		}
	}

	// Read and write operations are very frequent so updating cache policy for every read is a costly operation
	// Update cache policy every 1K operations (includes both read and write) instead
	options.Handle.Lock()
	options.Handle.OptCnt++
	options.Handle.Unlock()
	if (options.Handle.OptCnt % defaultCacheUpdateCount) == 0 {
		localPath := filepath.Join(fc.tmpPath, options.Handle.Path)
		fc.policy.CacheValid(localPath)
	}

	// Removing Pwrite as it is not supported on Windows
	// bytesWritten, err := syscall.Pwrite(options.Handle.FD(), options.Data, options.Offset)

	var bytesWritten int
	if options.Handle.Flags.IsSet(handlemap.HandleOpenedAppend) {
		bytesWritten, err = f.Write(options.Data)
	} else {
		bytesWritten, err = f.WriteAt(options.Data, options.Offset)
	}

	if err == nil {
		// Mark the handle dirty so the file is written back to storage on FlushFile.
		options.Handle.Flags.Set(handlemap.HandleFlagDirty)
	} else {
		log.Err("FileCache::WriteFile : failed to write %s [%s]", options.Handle.Path, err.Error())
	}

	return bytesWritten, err
}

func (fc *FileCache) SyncFile(options internal.SyncFileOptions) error {
	log.Trace("FileCache::SyncFile : handle=%d, path=%s", options.Handle.ID, options.Handle.Path)
	if fc.syncToFlush {
		err := fc.FlushFile(
			internal.FlushFileOptions{Handle: options.Handle, CloseInProgress: true},
		) //nolint
		if err != nil {
			log.Err("FileCache::SyncFile : failed to flush file %s", options.Handle.Path)
			return err
		}
	} else if fc.syncToDelete {
		err := fc.NextComponent().SyncFile(options)
		if err != nil {
			log.Err("FileCache::SyncFile : %s failed", options.Handle.Path)
			return err
		}

		options.Handle.Flags.Set(handlemap.HandleFlagFSynced)
	}

	return nil
}

// in SyncDir we're not going to clear the file cache for now
// on regular linux its fs responsibility
// func (fc *FileCache) SyncDir(options internal.SyncDirOptions) error {
// 	log.Trace("FileCache::SyncDir : %s", options.Name)

// 	err := fc.NextComponent().SyncDir(options)
// 	if err != nil {
// 		log.Err("FileCache::SyncDir : %s failed", options.Name)
// 		return err
// 	}
// 	// TODO: we can decide here if we want to flush all the files in the directory first or not. Currently I'm just invalidating files
// 	// within the dir
// 	go fc.invalidateDirectory(options.Name)
// 	return nil
// }

// FlushFile: Flush the local file to storage
func (fc *FileCache) FlushFile(options internal.FlushFileOptions) error {
	var flock *common.LockMapItem

	// if flush will upload the file, then acquire the file lock
	if options.Handle.Dirty() && (!fc.lazyWrite || options.CloseInProgress) {
		flock = fc.fileLocks.Get(options.Handle.Path)
		flock.Lock()
		defer flock.Unlock()
	}

	// flock is locked, as required by flushFileInternal
	return fc.flushFileInternal(options)
}

// file must be locked before calling this function
func (fc *FileCache) flushFileInternal(options internal.FlushFileOptions) error {
	//defer exectime.StatTimeCurrentBlock("FileCache::FlushFile")()
	log.Trace("FileCache::FlushFile : handle=%d, path=%s", options.Handle.ID, options.Handle.Path)

	// The file should already be in the cache since CreateFile/OpenFile was called before and a shared lock was acquired.
	localPath := filepath.Join(fc.tmpPath, options.Handle.Path)
	fc.policy.CacheValid(localPath)
	// if our handle is dirty then that means we wrote to the file
	if options.Handle.Dirty() {
		if fc.lazyWrite && !options.CloseInProgress {
			// As lazy-write is enable, upload will be scheduled when file is closed.
			log.Info(
				"FileCache::FlushFile : %s will be flushed when handle %d is closed",
				options.Handle.Path,
				options.Handle.ID,
			)
			return nil
		}

		f := options.Handle.GetFileObject()
		if f == nil {
			log.Err(
				"FileCache::FlushFile : error [couldn't find fd in handle] %s",
				options.Handle.Path,
			)
			return syscall.EBADF
		}

		// Flush all data to disk that has been buffered by the kernel.
		// We cannot close the incoming handle since the user called flush, note close and flush can be called on the same handle multiple times.
		// To ensure the data is flushed to disk before writing to storage, we duplicate the handle and close that handle.
		// f.fsync() is another option but dup+close does it quickly compared to sync
		// TODO: should we turn the dup+close comment into some platform-specific code?
		// dupFd, err := syscall.Dup(int(f.Fd()))
		// if err != nil {
		// 	log.Err("FileCache::FlushFile : error [couldn't duplicate the fd] %s", options.Handle.Path)
		// 	return syscall.EIO
		// }

		// err = syscall.Close(dupFd)
		// if err != nil {
		// 	log.Err("FileCache::FlushFile : error [unable to close duplicate fd] %s", options.Handle.Path)
		// 	return syscall.EIO
		// }

<<<<<<< HEAD
		// Replace above with Sync since Dup is not supported on Windows
		err := f.Sync()
		if err != nil {
			log.Err("FileCache::FlushFile : error [unable to sync file] %s", options.Handle.Path)
			return syscall.EIO
=======
		// for scheduled uploads, we use a read-only file handle
		if !options.AsyncUpload {
			// Use Sync since Dup is not supported on Windows
			err := f.Sync()
			if err != nil {
				log.Err(
					"FileCache::FlushFile : error [unable to sync file] %s",
					options.Handle.Path,
				)
				return syscall.EIO
			}
>>>>>>> 7e85229f
		}

		// Write to storage
		// Create a new handle for the SDK to use to upload (read local file)
		// The local handle can still be used for read and write.
		var orgMode fs.FileMode
		modeChanged := false
		notInCloud := fc.notInCloud(
			options.Handle.Path,
		)
		// Figure out if we should upload immediately or append to pending OPS
		if options.AsyncUpload || !notInCloud || fc.alwaysOn {
			uploadHandle, err := common.Open(localPath)
			if err != nil {
				if os.IsPermission(err) {
					info, _ := os.Stat(localPath)
					orgMode = info.Mode()
					newMode := orgMode | 0444
					err = os.Chmod(localPath, newMode)
					if err == nil {
						modeChanged = true
						uploadHandle, err = common.Open(localPath)
						log.Info(
							"FileCache::FlushFile : read mode added to file %s",
							options.Handle.Path,
						)
					}
				}

				if err != nil {
					log.Err(
						"FileCache::FlushFile : error [unable to open upload handle] %s [%s]",
						options.Handle.Path,
						err.Error(),
					)
					return err
				}
			}
			err = fc.NextComponent().CopyFromFile(
				internal.CopyFromFileOptions{
					Name: options.Handle.Path,
					File: uploadHandle,
				})

			uploadHandle.Close()

			if modeChanged {
				err1 := os.Chmod(localPath, orgMode)
				if err1 != nil {
					log.Err(
						"FileCache::FlushFile : Failed to remove read mode from file %s [%s]",
						options.Handle.Path,
						err1.Error(),
					)
				}
			}

			switch {
			case err == nil:
				options.Handle.Flags.Clear(handlemap.HandleFlagDirty)
			case isOffline(err) && fc.offlineAccess:
				log.Warn("FileCache::FlushFile : %s upload delayed (offline)", options.Handle.Path)
				// add file to upload queue
				_, err := os.Stat(localPath)
				if err == nil {
					flock := fc.fileLocks.Get(options.Handle.Path)
					fc.addOfflineOp(options.Handle.Path, flock)
				}
			default:
				log.Err("FileCache::FlushFile : %s upload failed [%v]", options.Handle.Path, err)
				return err
			}
		} else {
			//push to scheduleOps as default since we don't want to upload to the cloud
			log.Info(
				"FileCache::FlushFile : %s upload deferred (Scheduled for upload)",
				options.Handle.Path,
			)
			_, statErr := os.Stat(localPath)
			if statErr == nil {
				fc.markFileForUpload(options.Handle.Path)
				flock := fc.fileLocks.Get(options.Handle.Path)
				flock.SyncPending = true
			}
			options.Handle.Flags.Clear(handlemap.HandleFlagDirty)
		}

		// If chmod was done on the file before it was uploaded to container then setting up mode would have been missed
		// Such file names are added to this map and here post upload we try to set the mode correctly
		// Delete the entry from map so that any further flush do not try to update the mode again
		_, found := fc.missedChmodList.LoadAndDelete(options.Handle.Path)
		if found {
			// If file is found in map it means last chmod was missed on this

			// When chmod on container was missed, local file was updated with correct mode
			// Here take the mode from local cache and update the container accordingly
			localPath := filepath.Join(fc.tmpPath, options.Handle.Path)
			info, err := os.Stat(localPath)
			if err == nil {
				err = fc.chmodInternal(
					internal.ChmodOptions{Name: options.Handle.Path, Mode: info.Mode()},
				)
				if err != nil {
					// chmod was missed earlier for this file and doing it now also
					// resulted in error so ignore this one and proceed for flush handling
					log.Err(
						"FileCache::FlushFile : %s chmod failed [%s]",
						options.Handle.Path,
						err.Error(),
					)
				}
			}
		}
	}

	return nil
}

// GetAttr: Consolidate attributes from storage and local cache
func (fc *FileCache) GetAttr(options internal.GetAttrOptions) (*internal.ObjAttr, error) {
	// Don't log these by default, as it noticeably affects performance
	// log.Trace("FileCache::GetAttr : %s", options.Name)

	// For get attr, there are three different path situations we have to potentially handle.
	// 1. Path in cloud storage but not in local cache
	// 2. Path not in cloud storage but in local cache (this could happen if we recently created the file [and are currently writing to it]) (also supports immutable containers)
	// 3. Path in cloud storage and in local cache (this could result in dirty properties on the service if we recently wrote to the file)

	// If the file is being downloaded or deleted, the size and mod time will be incorrect
	// wait for download or deletion to complete before getting local file info
	flock := fc.fileLocks.Get(options.Name)
	// TODO: should we add RLock and RUnlock to the lock map for GetAttr?
	flock.Lock()
	defer flock.Unlock()

	// To cover case 1, get attributes from storage
	var exists bool
	attrs, err := fc.NextComponent().GetAttr(options)
	switch {
	case !isOffline(err) && os.IsNotExist(err):
		log.Debug("FileCache::GetAttr : %s does not exist in cloud storage", options.Name)
	case err == nil:
		exists = true
	case offlineDataAvailable(err) && fc.offlineAccess:
		// we are offline, but we can respond from the attribute cache
		exists = !errors.Is(err, os.ErrNotExist)
		log.Debug("FileCache::GetAttr : %s exists=%t from cache (offline)", options.Name, exists)
	default:
		log.Err("FileCache::GetAttr : %s GetAttr failed. Here's why: %v", options.Name, err)
		return nil, err
	}

	// To cover cases 2 and 3, grab the attributes from the local cache
	localPath := filepath.Join(fc.tmpPath, options.Name)
	info, err := os.Stat(localPath)
	if err == nil {
		if !exists { // Case 2 (only in local cache)
			log.Debug("FileCache::GetAttr : serving %s attr from local cache", options.Name)
			exists = true
			attrs = newObjAttr(options.Name, info)
		} else if !info.IsDir() { // Case 3 (file in cloud storage and in local cache) so update the relevant attributes
			log.Debug("FileCache::GetAttr : updating %s from local cache", options.Name)
			// attrs is a pointer returned by NextComponent
			// modifying attrs could corrupt cached directory listings
			// to update properties, we need to make a deep copy first
			newAttr := *attrs
			newAttr.Mtime = info.ModTime()
			newAttr.Size = info.Size()
			attrs = &newAttr
		}
	}

	if !exists {
		return nil, syscall.ENOENT
	}

	return attrs, nil
}

// RenameFile: Invalidate the file in local cache.
func (fc *FileCache) RenameFile(options internal.RenameFileOptions) error {
	log.Trace("FileCache::RenameFile : src=%s, dst=%s", options.Src, options.Dst)

	// acquire file locks
	sflock := fc.fileLocks.Get(options.Src)
	dflock := fc.fileLocks.Get(options.Dst)
	// always lock files in lexical order to prevent deadlock
	if options.Src < options.Dst {
		sflock.Lock()
		dflock.Lock()
	} else {
		dflock.Lock()
		sflock.Lock()
	}
	defer sflock.Unlock()
	defer dflock.Unlock()

	err := fc.NextComponent().RenameFile(options)
	localOnly := errors.Is(err, os.ErrNotExist)
	err = fc.validateStorageError(options.Src, err, "RenameFile", true)
	if isOffline(err) && fc.offlineOperationAllowed(options.Src) {
		log.Debug("FileCache::RenameFile : %s Offline rename allowed", options.Src)
		err = nil
	}
	if err != nil {
		log.Err("FileCache::RenameFile : %s failed to rename file [%s]", options.Src, err.Error())
		return err
	}

	return fc.renameLocalFile(options.Src, options.Dst, sflock, dflock, localOnly)
}

// source and destination files should already be locked before calling this function
func (fc *FileCache) renameLocalFile(
	srcName, dstName string,
	sflock, dflock *common.LockMapItem,
	localOnly bool,
) error {
	localSrcPath := filepath.Join(fc.tmpPath, srcName)
	localDstPath := filepath.Join(fc.tmpPath, dstName)

	err := os.Rename(localSrcPath, localDstPath)
	switch {
	case err == nil:
		log.Debug(
			"FileCache::renameLocalFile : %s -> %s Successfully renamed local file",
			localSrcPath,
			localDstPath,
		)
		fc.policy.CacheValid(localDstPath)

		// Transfer entry from scheduleOps if it exists
		if _, found := fc.scheduleOps.Load(srcName); found {
			fc.scheduleOps.Store(dstName, struct{}{})
			fc.scheduleOps.Delete(srcName)

			// Ensure SyncPending flag is set on destination
			dflock.SyncPending = true
		}
	case os.IsNotExist(err):
		if localOnly {
			// neither cloud nor file cache has this file, so return ENOENT
			log.Err("FileCache::renameLocalFile : %s source file not found", srcName)
			return syscall.ENOENT
		} else {
			// Case 1
			log.Info("FileCache::renameLocalFile : %s source file not cached", localSrcPath)
		}
	default:
		// unexpected error from os.Rename
		log.Err(
			"FileCache::renameLocalFile : os.Rename(%s -> %s) failed. Here's why: %v",
			localSrcPath,
			localDstPath,
			err,
		)
		// check if the file is open
		if sflock.Count() > 0 {
			log.Warn(
				"FileCache::renameLocalFile : open local file (%s) will be uploaded as %s on close.",
				localSrcPath,
				dstName,
			)
		}
	}

	// delete the source from our cache policy
	// this will also delete the source file from local storage (if rename failed)
	fc.policy.CachePurge(localSrcPath)

	// rename open handles
	fc.renameOpenHandles(srcName, dstName, sflock, dflock)
	// update pending cloud ops
	fc.renamePendingOp(fc.getObjectName(localSrcPath), fc.getObjectName(localDstPath))

	return nil
}

func (fc *FileCache) renamePendingOp(srcName, dstName string) {
	_, operationPending := fc.offlineOps.LoadAndDelete(srcName)
	if operationPending {
		fc.offlineOps.Store(dstName, struct{}{})
	}
}

// files should already be locked before calling this function
func (fc *FileCache) renameOpenHandles(
	srcName, dstName string,
	sflock, dflock *common.LockMapItem,
) {
	// update open handles
	if sflock.Count() > 0 {
		// update any open handles to the file with its new name
		handlemap.GetHandles().Range(func(key, value any) bool {
			handle := value.(*handlemap.Handle)
			if handle.Path == srcName {
				handle.Path = dstName
			}
			return true
		})
		// copy the number of open handles to the new name
		for sflock.Count() > 0 {
			sflock.Dec()
			dflock.Inc()
		}
		// copy flags
		dflock.LazyOpen = sflock.LazyOpen
		dflock.SyncPending = sflock.SyncPending
	}
}

// TruncateFile: Update the file with its new size.
func (fc *FileCache) TruncateFile(options internal.TruncateFileOptions) error {
	log.Trace("FileCache::TruncateFile : name=%s, size=%d", options.Name, options.Size)

	if fc.diskHighWaterMark != 0 {
		currSize, err := common.GetUsage(fc.tmpPath)
		if err != nil {
			log.Err(
				"FileCache::TruncateFile : error getting current usage of cache [%s]",
				err.Error(),
			)
		} else {
			if (currSize + float64(options.Size)) > fc.diskHighWaterMark {
				log.Err("FileCache::TruncateFile : cache size limit reached [%f] failed to open %s", fc.maxCacheSize, options.Name)
				return syscall.ENOSPC
			}
		}
	}

	var offlineOkay bool
	flock := fc.fileLocks.Get(options.Name)
	flock.Lock()
	defer flock.Unlock()

	err := fc.NextComponent().TruncateFile(options)
	err = fc.validateStorageError(options.Name, err, "TruncateFile", true)
	if isOffline(err) && fc.offlineOperationAllowed(options.Name) {
		log.Debug("FileCache::TruncateFile : %s Offline truncate allowed", options.Name)
		offlineOkay = true
		err = nil
	}
	if err != nil {
		log.Err("FileCache::TruncateFile : %s failed to truncate [%s]", options.Name, err.Error())
		return err
	}

	// Update the size of the file in the local cache
	localPath := filepath.Join(fc.tmpPath, options.Name)
	info, err := os.Stat(localPath)
	if err == nil {
		fc.policy.CacheValid(localPath)
		if info.Size() != options.Size {
			err = os.Truncate(localPath, options.Size)
			if err != nil {
				log.Err(
					"FileCache::TruncateFile : error truncating cached file %s [%s]",
					localPath,
					err.Error(),
				)
				return err
			} else if offlineOkay {
				fc.addOfflineOp(options.Name, flock)
				log.Warn("FileCache::TruncateFile : %s operation queued (offline)", options.Name)
			}
		}
	}

	return nil
}

// Chmod : Update the file with its new permissions
func (fc *FileCache) Chmod(options internal.ChmodOptions) error {
	log.Trace("FileCache::Chmod : Change mode of path %s", options.Name)

	flock := fc.fileLocks.Get(options.Name)
	flock.Lock()
	defer flock.Unlock()

	return fc.chmodInternal(options)
}

// file must be locked before calling this function
func (fc *FileCache) chmodInternal(options internal.ChmodOptions) error {
	log.Trace("FileCache::Chmod : Change mode of path %s", options.Name)
	var offlineOkay bool

	// Update the file in cloud storage
	err := fc.NextComponent().Chmod(options)
	err = fc.validateStorageError(options.Name, err, "Chmod", false)
	if err != nil {
		case2okay := err == syscall.EIO
		offlineOkay = isOffline(err) && fc.offlineOperationAllowed(options.Name)
		if !case2okay && !offlineOkay {
			log.Err("FileCache::Chmod : %s failed to change mode [%s]", options.Name, err.Error())
			return err
		}
	}

	// Update the mode of the file in the local cache
	localPath := filepath.Join(fc.tmpPath, options.Name)
	info, err := os.Stat(localPath)
	if err == nil {
		fc.policy.CacheValid(localPath)

		if info.Mode() != options.Mode {
			err = os.Chmod(localPath, options.Mode)
			if err != nil {
				log.Err(
					"FileCache::Chmod : error changing mode on the cached path %s [%s]",
					localPath,
					err.Error(),
				)
				return err
			} else if offlineOkay {
				log.Warn("FileCache::Chmod : %s operation queued (offline)", options.Name)
				fc.missedChmodList.LoadOrStore(options.Name, true)
				flock := fc.fileLocks.Get(options.Name)
				fc.addOfflineOp(options.Name, flock)
			}
		}
	}

	return nil
}

// Chown : Update the file with its new owner and group
func (fc *FileCache) Chown(options internal.ChownOptions) error {
	log.Trace("FileCache::Chown : Change owner of path %s", options.Name)

	var offlineOkay bool
	flock := fc.fileLocks.Get(options.Name)
	flock.Lock()
	defer flock.Unlock()

	// Update the file in cloud storage
	err := fc.NextComponent().Chown(options)
	err = fc.validateStorageError(options.Name, err, "Chown", false)
	if isOffline(err) && fc.offlineOperationAllowed(options.Name) {
		log.Debug("FileCache::Chown : %s Offline chown allowed", options.Name)
		offlineOkay = true
		err = nil
	}
	if err != nil {
		log.Err("FileCache::Chown : %s failed to change owner [%s]", options.Name, err.Error())
		return err
	}

	// Update the owner and group of the file in the local cache
	localPath := filepath.Join(fc.tmpPath, options.Name)
	if _, err = os.Stat(localPath); err == nil {
		fc.policy.CacheValid(localPath)

		if runtime.GOOS != "windows" {
			err = os.Chown(localPath, options.Owner, options.Group)
			if err != nil {
				log.Err(
					"FileCache::Chown : error changing owner on the cached path %s [%s]",
					localPath,
					err.Error(),
				)
				return err
			} else if offlineOkay {
				// TODO: we have no missedChownList to track this... should we make one? Or should we just ignore this call?
				log.Warn("FileCache::Chown : %s operation queued (offline)", options.Name)
				fc.addOfflineOp(options.Name, flock)
			}
		}
	}

	return nil
}

func (fc *FileCache) FileUsed(name string) error {
	// Update the owner and group of the file in the local cache
	localPath := filepath.Join(fc.tmpPath, name)
	fc.policy.CacheValid(localPath)
	return nil
}

// ------------------------- Factory -------------------------------------------

// Pipeline will call this method to create your object, initialize your variables here
// << DO NOT DELETE ANY AUTO GENERATED CODE HERE >>
func NewFileCacheComponent() internal.Component {
	comp := &FileCache{
		fileLocks:          common.NewLockMap(),
		activeWindowsMutex: &sync.Mutex{},
	}
	comp.SetName(compName)
	config.AddConfigChangeEventListener(comp)
	return comp
}

// On init register this component to pipeline and supply your constructor
func init() {
	internal.AddComponent(compName, NewFileCacheComponent)
}<|MERGE_RESOLUTION|>--- conflicted
+++ resolved
@@ -338,7 +338,7 @@
 		handle.Flags.Set(handlemap.HandleFlagDirty)
 
 		// upload the file
-		err = fc.flushFileInternal(internal.FlushFileOptions{Handle: handle, ImmediateUpload: true, CloseInProgress: true})
+		err = fc.flushFileInternal(internal.FlushFileOptions{Handle: handle, AsyncUpload: true, CloseInProgress: true})
 		f.Close()
 		if err != nil {
 			log.Err("FileCache::uploadPendingFile : %s Upload failed. Here's why: %v", name, err)
@@ -2059,13 +2059,6 @@
 		// 	return syscall.EIO
 		// }
 
-<<<<<<< HEAD
-		// Replace above with Sync since Dup is not supported on Windows
-		err := f.Sync()
-		if err != nil {
-			log.Err("FileCache::FlushFile : error [unable to sync file] %s", options.Handle.Path)
-			return syscall.EIO
-=======
 		// for scheduled uploads, we use a read-only file handle
 		if !options.AsyncUpload {
 			// Use Sync since Dup is not supported on Windows
@@ -2077,7 +2070,6 @@
 				)
 				return syscall.EIO
 			}
->>>>>>> 7e85229f
 		}
 
 		// Write to storage
@@ -2158,9 +2150,7 @@
 			)
 			_, statErr := os.Stat(localPath)
 			if statErr == nil {
-				fc.markFileForUpload(options.Handle.Path)
-				flock := fc.fileLocks.Get(options.Handle.Path)
-				flock.SyncPending = true
+				fc.markFileForUpload(options.Handle.Path, fc.fileLocks.Get(options.Handle.Path))
 			}
 			options.Handle.Flags.Clear(handlemap.HandleFlagDirty)
 		}
