package file_cache

import (
	"context"
<<<<<<< HEAD
	"sync"
=======
	"errors"
	"os"
	"path/filepath"
>>>>>>> 457f09fc
	"time"

	"github.com/Seagate/cloudfuse/common/log"
	"github.com/robfig/cron/v3"
)

type UploadWindow struct {
	Name     string `yaml:"name"`
	CronExpr string `yaml:"cron"`
	Duration string `yaml:"duration"`
}

type Config struct {
	Schedule WeeklySchedule `yaml:"schedule"`
}

type WeeklySchedule []UploadWindow

func (fc *FileCache) SetupScheduler() error {
	if len(fc.schedule) == 0 {
		log.Info(
			"FileCache::SetupScheduler : Empty schedule configuration, defaulting to always-on mode",
		)
		fc.alwaysOn = true
		return nil
	}

	// Setup the cron scheduler
	cronScheduler := cron.New(cron.WithSeconds())
	fc.scheduleUploads(cronScheduler, fc.schedule)
	cronScheduler.Start()

	log.Info("FileCache::SetupScheduler : Scheduler started successfully")
	return nil
}

func isValidCronExpression(expr string) bool {
	parser := cron.NewParser(
		cron.Second | cron.Minute | cron.Hour | cron.Dom | cron.Month | cron.Dow | cron.Descriptor,
	)
	_, err := parser.Parse(expr)
	return err == nil
}

func (fc *FileCache) scheduleUploads(c *cron.Cron, sched WeeklySchedule) {
	// define callbacks to activate and disable uploads
	startFunc := func() {
		log.Info("FileCache::SetupScheduler : Starting scheduled upload window")
		fc.closeWindowCh = make(chan struct{})
	}
	endFunc := func() {
		log.Info("FileCache::SetupScheduler : Upload window ended")
		close(fc.closeWindowCh)
	}
	// start up the schedules
	for _, config := range sched {
		windowName := config.Name
		duration, err := time.ParseDuration(config.Duration)
		if err != nil {
			log.Info("[%s] Invalid duration '%s': %v\n", windowName, config.Duration, err)
			continue
		}
		var initialWindowEndTime time.Time

		cronEntryId, err := c.AddFunc(config.CronExpr, func() {
			// Start a new window and track it
			fc.activeWindowsMutex.Lock()
			isFirstWindow := fc.activeWindows == 0
			fc.activeWindows++
			windowCount := fc.activeWindows
			fc.activeWindowsMutex.Unlock()

			// activate uploads
			if isFirstWindow {
				// open the window
				startFunc()
			}

<<<<<<< HEAD
			log.Info("[%s] Starting upload at %s (active windows: %d)\n",
				windowName, time.Now().Format(time.Kitchen), windowCount)

			fc.serviceScheduledOps()
=======
			log.Info("schedule [%s] starting (active windows=%d)", windowName, windowCount)
			fc.servicePendingOps()
>>>>>>> 457f09fc

			// When should the window close?
			remainingDuration := duration
			currentTime := time.Now()
			if initialWindowEndTime.After(currentTime) {
				remainingDuration = initialWindowEndTime.Sub(currentTime)
			}
			// Create a context to end the window
			window, cancel := context.WithTimeout(context.Background(), remainingDuration)
			defer cancel()

			for {
				select {
				case <-fc.stopAsyncUpload:
					log.Info("Shutting down upload scheduler")
					return
				case <-window.Done():
					// Window has completed, update active window count
					fc.activeWindowsMutex.Lock()
					fc.activeWindows--
					isLastWindow := fc.activeWindows == 0
					windowCount := fc.activeWindows
					fc.activeWindowsMutex.Unlock()

					log.Info("[%s] Upload window ended at %s (remaining windows: %d)\n",
						windowName, time.Now().Format(time.Kitchen), windowCount)

					// Only close resources when the last window ends
					if isLastWindow {
						endFunc()
					}
					return
				case <-fc.uploadNotifyCh:
					log.Debug("[%s] File change detected, processing pending uploads at %s\n",
						windowName, time.Now().Format(time.Kitchen))
					fc.serviceScheduledOps()
				}
			}
		})
		if err != nil {
			log.Err("[%s] Failed to schedule cron job with expression '%s': %v\n",
				windowName, config.CronExpr, err)
			continue
		}

		// check if this schedule should already be active
		// did this schedule have a start time within the last duration?
		schedule := c.Entry(cronEntryId)
		currentTime := time.Now()
		currentWindowStartTime := schedule.Schedule.Next(currentTime.Add(-duration))
		if currentTime.After(currentWindowStartTime) {
			initialWindowEndTime = currentWindowStartTime.Add(duration)
			go schedule.Job.Run()
		}
	}
}

func (fc *FileCache) markFileForUpload(path string) {
	fc.scheduleOps.Store(path, struct{}{})
	select {
	case fc.uploadNotifyCh <- struct{}{}:
		// Successfully notified
		log.Info(
			"FileCache::markFileForUpload : Notified upload window about new file: %s",
			path,
		)
	default:
		// Channel buffer is full, which means notifications are already pending
		// No need to block here as uploads will be processed soon
		log.Info(
			"FileCache::markFileForUpload : Upload window notification channel full, skipping notify for: %s",
			path,
		)
	}
}

func (fc *FileCache) serviceScheduledOps() {
	log.Info("FileCache::serviceScheduledOps : Servicing scheduled uploads")

	// Process pending operations
	numFilesProcessed := 0
	fc.scheduleOps.Range(func(key, value interface{}) bool {
		numFilesProcessed++
		select {
		case <-fc.stopAsyncUpload:
			log.Info("FileCache::serviceScheduledOps : Upload processing interrupted")
			return false
		case <-fc.closeWindowCh:
			return false
		default:
			path := key.(string)
			err := fc.uploadPendingFile(path)
			if err != nil {
				log.Err(
					"FileCache::serviceScheduledOps : %s upload failed: %v",
					path,
					err,
				)
			}
		}
		return true
	})

<<<<<<< HEAD
	log.Info("FileCache::serviceScheduledOps : Completed upload cycle, processed %d files")
=======
	log.Info(
		"FileCache::servicePendingOps : Completed upload cycle, processed %d files",
		numFilesProcessed,
	)
}

func (fc *FileCache) uploadPendingFile(name string) error {
	log.Trace("FileCache::uploadPendingFile : %s", name)

	// lock the file
	flock := fc.fileLocks.Get(name)
	flock.Lock()
	defer flock.Unlock()

	// don't double upload
	if !flock.SyncPending {
		return nil
	}

	// look up file (or folder!)
	localPath := filepath.Join(fc.tmpPath, name)
	info, err := os.Stat(localPath)
	if err != nil {
		log.Err("FileCache::uploadPendingFile : %s failed to stat file. Here's why: %v", name, err)
		return err
	}
	if info.IsDir() {
		// upload folder
		options := internal.CreateDirOptions{Name: name, Mode: info.Mode()}
		err = fc.NextComponent().CreateDir(options)
		if err != nil && !os.IsExist(err) {
			return err
		}
	} else {
		// this is a file
		// prepare a handle
		handle := handlemap.NewHandle(name)
		// open the cached file
		f, err := common.OpenFile(localPath, os.O_RDONLY, fc.defaultPermission)
		if err != nil {
			log.Err("FileCache::uploadPendingFile : %s failed to open file. Here's why: %v", name, err)
			return err
		}
		// write handle attributes
		inf, err := f.Stat()
		if err == nil {
			handle.Size = inf.Size()
		}
		handle.UnixFD = uint64(f.Fd())
		handle.SetFileObject(f)
		handle.Flags.Set(handlemap.HandleFlagDirty)

		// upload the file
		err = fc.flushFileInternal(internal.FlushFileOptions{Handle: handle, CloseInProgress: true, ImmediateUpload: true})
		f.Close()
		if err != nil {
			log.Err("FileCache::uploadPendingFile : %s Upload failed. Cause: %v", name, err)
			return err
		}
	}
	// update state
	flock.SyncPending = false
	fc.scheduleOps.Delete(name)
	log.Info("FileCache::uploadPendingFile : File uploaded: %s", name)

	return nil
}

func (fc *FileCache) notInCloud(name string) bool {
	notInCloud, _ := fc.checkCloud(name)
	return notInCloud
}

func (fc *FileCache) checkCloud(name string) (notInCloud bool, getAttrErr error) {
	_, getAttrErr = fc.NextComponent().GetAttr(internal.GetAttrOptions{Name: name})
	notInCloud = errors.Is(getAttrErr, os.ErrNotExist)
	return notInCloud, getAttrErr
>>>>>>> 457f09fc
}<|MERGE_RESOLUTION|>--- conflicted
+++ resolved
@@ -2,13 +2,6 @@
 
 import (
 	"context"
-<<<<<<< HEAD
-	"sync"
-=======
-	"errors"
-	"os"
-	"path/filepath"
->>>>>>> 457f09fc
 	"time"
 
 	"github.com/Seagate/cloudfuse/common/log"
@@ -87,15 +80,8 @@
 				startFunc()
 			}
 
-<<<<<<< HEAD
-			log.Info("[%s] Starting upload at %s (active windows: %d)\n",
-				windowName, time.Now().Format(time.Kitchen), windowCount)
-
+			log.Info("schedule [%s] starting (active windows=%d)", windowName, windowCount)
 			fc.serviceScheduledOps()
-=======
-			log.Info("schedule [%s] starting (active windows=%d)", windowName, windowCount)
-			fc.servicePendingOps()
->>>>>>> 457f09fc
 
 			// When should the window close?
 			remainingDuration := duration
@@ -199,85 +185,8 @@
 		return true
 	})
 
-<<<<<<< HEAD
-	log.Info("FileCache::serviceScheduledOps : Completed upload cycle, processed %d files")
-=======
 	log.Info(
-		"FileCache::servicePendingOps : Completed upload cycle, processed %d files",
+		"FileCache::serviceScheduledOps : Completed upload cycle, processed %d files",
 		numFilesProcessed,
 	)
-}
-
-func (fc *FileCache) uploadPendingFile(name string) error {
-	log.Trace("FileCache::uploadPendingFile : %s", name)
-
-	// lock the file
-	flock := fc.fileLocks.Get(name)
-	flock.Lock()
-	defer flock.Unlock()
-
-	// don't double upload
-	if !flock.SyncPending {
-		return nil
-	}
-
-	// look up file (or folder!)
-	localPath := filepath.Join(fc.tmpPath, name)
-	info, err := os.Stat(localPath)
-	if err != nil {
-		log.Err("FileCache::uploadPendingFile : %s failed to stat file. Here's why: %v", name, err)
-		return err
-	}
-	if info.IsDir() {
-		// upload folder
-		options := internal.CreateDirOptions{Name: name, Mode: info.Mode()}
-		err = fc.NextComponent().CreateDir(options)
-		if err != nil && !os.IsExist(err) {
-			return err
-		}
-	} else {
-		// this is a file
-		// prepare a handle
-		handle := handlemap.NewHandle(name)
-		// open the cached file
-		f, err := common.OpenFile(localPath, os.O_RDONLY, fc.defaultPermission)
-		if err != nil {
-			log.Err("FileCache::uploadPendingFile : %s failed to open file. Here's why: %v", name, err)
-			return err
-		}
-		// write handle attributes
-		inf, err := f.Stat()
-		if err == nil {
-			handle.Size = inf.Size()
-		}
-		handle.UnixFD = uint64(f.Fd())
-		handle.SetFileObject(f)
-		handle.Flags.Set(handlemap.HandleFlagDirty)
-
-		// upload the file
-		err = fc.flushFileInternal(internal.FlushFileOptions{Handle: handle, CloseInProgress: true, ImmediateUpload: true})
-		f.Close()
-		if err != nil {
-			log.Err("FileCache::uploadPendingFile : %s Upload failed. Cause: %v", name, err)
-			return err
-		}
-	}
-	// update state
-	flock.SyncPending = false
-	fc.scheduleOps.Delete(name)
-	log.Info("FileCache::uploadPendingFile : File uploaded: %s", name)
-
-	return nil
-}
-
-func (fc *FileCache) notInCloud(name string) bool {
-	notInCloud, _ := fc.checkCloud(name)
-	return notInCloud
-}
-
-func (fc *FileCache) checkCloud(name string) (notInCloud bool, getAttrErr error) {
-	_, getAttrErr = fc.NextComponent().GetAttr(internal.GetAttrOptions{Name: name})
-	notInCloud = errors.Is(getAttrErr, os.ErrNotExist)
-	return notInCloud, getAttrErr
->>>>>>> 457f09fc
 }