/*
   Licensed under the MIT License <http://opensource.org/licenses/MIT>.

   Copyright © 2023-2025 Seagate Technology LLC and/or its Affiliates
   Copyright © 2020-2025 Microsoft Corporation. All rights reserved.

   Permission is hereby granted, free of charge, to any person obtaining a copy
   of this software and associated documentation files (the "Software"), to deal
   in the Software without restriction, including without limitation the rights
   to use, copy, modify, merge, publish, distribute, sublicense, and/or sell
   copies of the Software, and to permit persons to whom the Software is
   furnished to do so, subject to the following conditions:

   The above copyright notice and this permission notice shall be included in all
   copies or substantial portions of the Software.

   THE SOFTWARE IS PROVIDED "AS IS", WITHOUT WARRANTY OF ANY KIND, EXPRESS OR
   IMPLIED, INCLUDING BUT NOT LIMITED TO THE WARRANTIES OF MERCHANTABILITY,
   FITNESS FOR A PARTICULAR PURPOSE AND NONINFRINGEMENT. IN NO EVENT SHALL THE
   AUTHORS OR COPYRIGHT HOLDERS BE LIABLE FOR ANY CLAIM, DAMAGES OR OTHER
   LIABILITY, WHETHER IN AN ACTION OF CONTRACT, TORT OR OTHERWISE, ARISING FROM,
   OUT OF OR IN CONNECTION WITH THE SOFTWARE OR THE USE OR OTHER DEALINGS IN THE
   SOFTWARE
*/

package s3storage

import (
	"context"
	"errors"
	"fmt"
	"sync"
	"sync/atomic"
	"syscall"
	"time"

	"github.com/Seagate/cloudfuse/common"
	"github.com/Seagate/cloudfuse/common/config"
	"github.com/Seagate/cloudfuse/common/log"
	"github.com/Seagate/cloudfuse/internal"
	"github.com/Seagate/cloudfuse/internal/handlemap"
	"github.com/Seagate/cloudfuse/internal/stats_manager"
	"github.com/awnumar/memguard"
	"github.com/spf13/viper"
)

// S3Storage Wrapper type around aws-sdk-go-v2/service/s3
type S3Storage struct {
	internal.BaseComponent
	Storage  S3Connection
	stConfig Config
	state    connectionState
	ctx      context.Context
	cancelFn context.CancelFunc
}

type connectionState struct {
	sync.Mutex
	lastConnectionAttempt *time.Time
	firstOffline          *time.Time
	retryTicker           *time.Ticker
}

const compName = "s3storage"

// Verification to check satisfaction criteria with Component Interface
var _ internal.Component = &S3Storage{}

var s3StatsCollector *stats_manager.StatsCollector

func (s3 *S3Storage) Name() string {
	return s3.BaseComponent.Name()
}

func (s3 *S3Storage) SetName(name string) {
	s3.BaseComponent.SetName(name)
}

func (s3 *S3Storage) SetNextComponent(c internal.Component) {
	s3.BaseComponent.SetNextComponent(c)
}

// Configure : Pipeline will call this method after constructor so that you can read config and initialize yourself
func (s3 *S3Storage) Configure(isParent bool) error {
	log.Trace("S3Storage::Configure : %s", s3.Name())

	conf := Options{}
	err := config.UnmarshalKey(s3.Name(), &conf)
	if err != nil {
		log.Err("S3Storage::Configure : config error [invalid config attributes]")
		return fmt.Errorf("config error in %s [%s]", s3.Name(), err.Error())
	}

	err = config.UnmarshalKey("restricted-characters-windows", &conf.RestrictedCharsWin)
	if err != nil {
		log.Err(
			"S3Storage::Configure : config error [unable to obtain restricted-characters-windows]",
		)
		return err
	}

	secrets := ConfigSecrets{}
	// Securely store key-id and secret-key in enclave
	if viper.GetString("s3storage.key-id") != "" {
		encryptedKeyID := memguard.NewEnclave([]byte(viper.GetString("s3storage.key-id")))

		if encryptedKeyID == nil {
			err := errors.New("unable to store key-id securely")
			log.Err("S3Storage::Configure : ", err.Error())
			return err
		}
		secrets.KeyID = encryptedKeyID
	}

	if viper.GetString("s3storage.secret-key") != "" {
		encryptedSecretKey := memguard.NewEnclave([]byte(viper.GetString("s3storage.secret-key")))

		if encryptedSecretKey == nil {
			err := errors.New("unable to store secret-key securely")
			log.Err("S3Storage::Configure : ", err.Error())
			return err
		}
		secrets.SecretKey = encryptedSecretKey
	}

	err = ParseAndValidateConfig(s3, conf, secrets)
	if err != nil {
		log.Err("S3Storage::Configure : Config validation failed [%s]", err.Error())
		return fmt.Errorf("config error in %s [%s]", s3.Name(), err.Error())
	}

	err = s3.configureAndTest(isParent)
	if err != nil {
		log.Err("S3Storage::Configure : Failed to validate storage account [%s]", err.Error())
		return err
	}
	// first connection attempt is now
	currentTime := time.Now()
	s3.state.lastConnectionAttempt = &currentTime

	return nil
}

func (s3 *S3Storage) Priority() internal.ComponentPriority {
	return internal.EComponentPriority.Consumer()
}

// OnConfigChange : When config file is changed, this will be called by pipeline. Refresh required config here
func (s3 *S3Storage) OnConfigChange() {
	log.Trace("S3Storage::OnConfigChange : %s", s3.Name())

	conf := Options{}
	err := config.UnmarshalKey(s3.Name(), &conf)
	if err != nil {
		log.Err("S3Storage::OnConfigChange : Config error [invalid config attributes]")
		return
	}

	err = ParseAndReadDynamicConfig(s3, conf, true)
	if err != nil {
		log.Err("S3Storage::OnConfigChange : failed to reparse config", err.Error())
		return
	}

	err = s3.Storage.UpdateConfig(s3.stConfig)
	if err != nil {
		log.Err("S3Storage::OnConfigChange : failed to UpdateConfig", err.Error())
		return
	}
}

func (s3 *S3Storage) configureAndTest(isParent bool) error {
	var err error
	s3.Storage, err = NewConnection(s3.stConfig)
	return err
}

// Start : Initialize the go-sdk pipeline here and test auth is working fine
func (s3 *S3Storage) Start(ctx context.Context) error {
	log.Trace("S3Storage::Start : Starting component %s", s3.Name())
	// create stats collector for s3storage
	s3StatsCollector = stats_manager.NewStatsCollector(s3.Name())
	log.Debug("Starting s3 stats collector")
	// create a shared context for all cloud operations, with ability to cancel
	s3.ctx, s3.cancelFn = context.WithCancel(ctx)
	// create the retry ticker
	s3.state.retryTicker = time.NewTicker(s3.stConfig.healthCheckInterval)
	s3.state.retryTicker.Stop() // stop it for now, we will start it when we are offline
	go func() {
		for range s3.state.retryTicker.C {
			s3.CloudConnected()
		}
	}()

	return nil
}

// Stop : Disconnect all running operations here
func (s3 *S3Storage) Stop() error {
	log.Trace("S3Storage::Stop : Stopping component %s", s3.Name())
	s3StatsCollector.Destroy()
	return nil
}

// Online check
func (s3 *S3Storage) CloudConnected() bool {
	log.Trace("S3Storage::CloudConnected")
	connected := s3.state.firstOffline == nil
	// don't check the connection when it's up, or if we are not ready to retry
	if connected || !s3.timeToRetry() {
		return connected
	}
	// check connection
	ctx, cancelFun := context.WithTimeout(context.Background(), 200*time.Millisecond)
	defer cancelFun()
	err := s3.storage.ConnectionOkay(ctx)
	nowConnected := s3.updateConnectionState(err)
	return nowConnected
}

func (s3 *S3Storage) timeToRetry() bool {
	timeSinceLastAttempt := time.Since(*s3.state.lastConnectionAttempt)
	switch {
	case timeSinceLastAttempt < s3.stConfig.healthCheckInterval:
		// minimum delay before retrying
		return false
	case timeSinceLastAttempt > 90*time.Second:
		// maximum delay
		return true
	default:
		// when between the minimum and maximum delay, we use an exponential backoff
		timeOfflineAtLastAttempt := s3.state.lastConnectionAttempt.Sub(*s3.state.firstOffline)
		return timeSinceLastAttempt > timeOfflineAtLastAttempt
	}
}

func (s3 *S3Storage) updateConnectionState(err error) bool {
	s3.state.Lock()
	defer s3.state.Unlock()
	currentTime := time.Now()
	s3.state.lastConnectionAttempt = &currentTime
	connected := !errors.Is(err, &common.CloudUnreachableError{})
	wasConnected := s3.state.firstOffline == nil
	stateChanged := connected != wasConnected
	if stateChanged {
		log.Warn("S3Storage::updateConnectionState : connected is now: %t", connected)
		if connected {
			s3.state.firstOffline = nil
			// reset the context to allow new requests
			s3.ctx, s3.cancelFn = context.WithCancel(context.Background())
			// stop the retry ticker
			s3.state.retryTicker.Stop()
		} else {
			s3.state.firstOffline = &currentTime
			// cancel all outstanding requests
			s3.cancelFn()
			log.Warn("S3Storage::updateConnectionState : cancelled all outstanding requests")
			// reset the ticker to retry the connection
			s3.state.retryTicker.Reset(s3.stConfig.healthCheckInterval)
		}
	}
	return connected
}

// ------------------------- Bucket listing -------------------------------------------
func (s3 *S3Storage) ListBuckets() ([]string, error) {
<<<<<<< HEAD
	return s3.storage.ListBuckets(s3.ctx)
}

func (s3 *S3Storage) ListAuthorizedBuckets() ([]string, error) {
	return s3.storage.ListAuthorizedBuckets(s3.ctx)
=======
	return s3.Storage.ListBuckets()
}

func (s3 *S3Storage) ListAuthorizedBuckets() ([]string, error) {
	return s3.Storage.ListAuthorizedBuckets()
>>>>>>> 7e85229f
}

// ------------------------- Core Operations -------------------------------------------

// Directory operations
func (s3 *S3Storage) CreateDir(options internal.CreateDirOptions) error {
	log.Trace("S3Storage::CreateDir : %s", options.Name)

<<<<<<< HEAD
	err := s3.storage.CreateDirectory(s3.ctx, internal.TruncateDirName(options.Name))
	if s3.stConfig.enableDirMarker {
		s3.updateConnectionState(err)
	}
=======
	err := s3.Storage.CreateDirectory(internal.TruncateDirName(options.Name))
>>>>>>> 7e85229f

	if err == nil {
		s3StatsCollector.PushEvents(
			createDir,
			options.Name,
			map[string]interface{}{mode: options.Mode.String()},
		)
		s3StatsCollector.UpdateStats(stats_manager.Increment, createDir, (int64)(1))
	}

	return err
}

func (s3 *S3Storage) DeleteDir(options internal.DeleteDirOptions) error {
	log.Trace("S3Storage::DeleteDir : %s", options.Name)

<<<<<<< HEAD
	err := s3.storage.DeleteDirectory(s3.ctx, internal.TruncateDirName(options.Name))
	s3.updateConnectionState(err)
=======
	err := s3.Storage.DeleteDirectory(internal.TruncateDirName(options.Name))
>>>>>>> 7e85229f

	if err == nil {
		s3StatsCollector.PushEvents(deleteDir, options.Name, nil)
		s3StatsCollector.UpdateStats(stats_manager.Increment, deleteDir, (int64)(1))
	}

	return err
}

func formatListDirName(path string) string {
	// If we check the root directory, make sure we pass "" instead of "/"
	// If we aren't checking the root directory, then we want to extend the directory name so List returns all children and does not include the path itself.
	if path == "/" {
		path = ""
	} else if path != "" {
		path = internal.ExtendDirName(path)
	}
	return path
}

func (s3 *S3Storage) IsDirEmpty(options internal.IsDirEmptyOptions) bool {
	log.Trace("S3Storage::IsDirEmpty : %s", options.Name)
	// List up to two objects, since one could be the directory with a trailing slash
<<<<<<< HEAD
	list, _, err := s3.storage.List(s3.ctx, formatListDirName(options.Name), nil, 2)
	s3.updateConnectionState(err)
=======
	list, _, err := s3.Storage.List(formatListDirName(options.Name), nil, 2)
>>>>>>> 7e85229f
	if err != nil {
		log.Err("S3Storage::IsDirEmpty : error listing [%s]", err)
		return false
	}

	return len(list) == 0
}

func (s3 *S3Storage) StreamDir(
	options internal.StreamDirOptions,
) ([]*internal.ObjAttr, string, error) {
	log.Trace(
		"S3Storage::StreamDir : %s, offset %d, count %d",
		options.Name,
		options.Offset,
		options.Count,
	)
	objectList := make([]*internal.ObjAttr, 0)

	path := formatListDirName(options.Name)
	var iteration int           // = 0
	var marker = &options.Token // = nil
	var totalEntriesFetched int32
	entriesRemaining := options.Count
	if options.Count == 0 {
		entriesRemaining = maxResultsPerListCall
	}
	for entriesRemaining > 0 {
<<<<<<< HEAD
		newList, nextMarker, err := s3.storage.List(s3.ctx, path, marker, entriesRemaining)
		s3.updateConnectionState(err)
=======
		newList, nextMarker, err := s3.Storage.List(path, marker, entriesRemaining)
>>>>>>> 7e85229f
		if err != nil {
			log.Err("S3Storage::StreamDir : %s Failed to read dir [%s]", options.Name, err)
			return objectList, "", err
		}
		objectList = append(objectList, newList...)
		marker = nextMarker
		iteration++
		totalEntriesFetched += int32(len(newList))

		log.Debug("S3Storage::StreamDir : %s So far retrieved %d objects in %d iterations",
			options.Name, totalEntriesFetched, iteration)
		if marker == nil || *marker == "" {
			break
		} else {
			log.Debug("S3Storage::StreamDir : %s List iteration %d nextMarker=\"%s\"",
				options.Name, iteration, *nextMarker)
		}
		// decrement and loop
		entriesRemaining -= totalEntriesFetched
		// in one case, the response will be missing one entry (see comment above `count++` in Client::List)
		if entriesRemaining == 1 && options.Token == "" {
			// don't make a request just for that one leftover entry
			break
		}
	}

	if marker == nil {
		blnkStr := ""
		marker = &blnkStr
	}

	// if path is empty, it means it is the root, relative to the mounted directory
	if len(path) == 0 {
		path = "/"
	}
	s3StatsCollector.PushEvents(streamDir, path, map[string]interface{}{count: totalEntriesFetched})

	// increment streamDir call count
	s3StatsCollector.UpdateStats(stats_manager.Increment, streamDir, (int64)(1))

	return objectList, *marker, nil
}

func (s3 *S3Storage) RenameDir(options internal.RenameDirOptions) error {
	log.Trace("S3Storage::RenameDir : %s to %s", options.Src, options.Dst)
	options.Src = internal.TruncateDirName(options.Src)
	options.Dst = internal.TruncateDirName(options.Dst)

<<<<<<< HEAD
	err := s3.storage.RenameDirectory(s3.ctx, options.Src, options.Dst)
	s3.updateConnectionState(err)
=======
	err := s3.Storage.RenameDirectory(options.Src, options.Dst)
>>>>>>> 7e85229f

	if err == nil {
		s3StatsCollector.PushEvents(
			renameDir,
			options.Src,
			map[string]interface{}{src: options.Src, dest: options.Dst},
		)
		s3StatsCollector.UpdateStats(stats_manager.Increment, renameDir, (int64)(1))
	}
	return err
}

// File operations
func (s3 *S3Storage) CreateFile(options internal.CreateFileOptions) (*handlemap.Handle, error) {
	log.Trace("S3Storage::CreateFile : %s", options.Name)

	// Create a handle object for the file being created
	// This handle will be added to handlemap by the first component in pipeline
	handle := handlemap.NewHandle(options.Name)
	if handle == nil {
		log.Err("S3Storage::CreateFile : Failed to create handle for %s", options.Name)
		return nil, syscall.EFAULT
	}

<<<<<<< HEAD
	err := s3.storage.CreateFile(s3.ctx, options.Name, options.Mode)
	s3.updateConnectionState(err)
=======
	err := s3.Storage.CreateFile(options.Name, options.Mode)
>>>>>>> 7e85229f
	if err != nil {
		return nil, err
	}
	handle.Mtime = time.Now()

	s3StatsCollector.PushEvents(
		createFile,
		options.Name,
		map[string]interface{}{mode: options.Mode.String()},
	)

	// increment open file handles count
	s3StatsCollector.UpdateStats(stats_manager.Increment, openHandles, (int64)(1))

	return handle, nil
}

func (s3 *S3Storage) OpenFile(options internal.OpenFileOptions) (*handlemap.Handle, error) {
	log.Trace("S3Storage::OpenFile : %s", options.Name)

<<<<<<< HEAD
	attr, err := s3.storage.GetAttr(s3.ctx, options.Name)
	s3.updateConnectionState(err)
=======
	attr, err := s3.Storage.GetAttr(options.Name)
>>>>>>> 7e85229f
	if err != nil {
		return nil, err
	}

	// Create a handle object for the file being opened
	// This handle will be added to handlemap by the first component in pipeline
	handle := handlemap.NewHandle(options.Name)
	if handle == nil {
		log.Err("S3Storage::OpenFile : Failed to create handle for %s", options.Name)
		return nil, syscall.EFAULT
	}
	handle.Size = int64(attr.Size)
	handle.Mtime = attr.Mtime

	// increment open file handles count
	s3StatsCollector.UpdateStats(stats_manager.Increment, openHandles, (int64)(1))

	return handle, nil
}

func (s3 *S3Storage) CloseFile(options internal.CloseFileOptions) error {
	log.Trace("S3Storage::CloseFile : %s", options.Handle.Path)

	// decrement open file handles count
	s3StatsCollector.UpdateStats(stats_manager.Decrement, openHandles, (int64)(1))

	return nil
}

func (s3 *S3Storage) DeleteFile(options internal.DeleteFileOptions) error {
	log.Trace("S3Storage::DeleteFile : %s", options.Name)

<<<<<<< HEAD
	err := s3.storage.DeleteFile(s3.ctx, options.Name)
	s3.updateConnectionState(err)
=======
	err := s3.Storage.DeleteFile(options.Name)
>>>>>>> 7e85229f

	if err == nil {
		s3StatsCollector.PushEvents(deleteFile, options.Name, nil)
		s3StatsCollector.UpdateStats(stats_manager.Increment, deleteFile, (int64)(1))
	}

	return err
}

func (s3 *S3Storage) RenameFile(options internal.RenameFileOptions) error {
	log.Trace("S3Storage::RenameFile : %s to %s", options.Src, options.Dst)

<<<<<<< HEAD
	err := s3.storage.RenameFile(s3.ctx, options.Src, options.Dst, false)
=======
	err := s3.Storage.RenameFile(options.Src, options.Dst, false)
>>>>>>> 7e85229f

	s3.updateConnectionState(err)
	if err == nil {
		s3StatsCollector.PushEvents(
			renameFile,
			options.Src,
			map[string]interface{}{src: options.Src, dest: options.Dst},
		)
		s3StatsCollector.UpdateStats(stats_manager.Increment, renameFile, (int64)(1))
	}
	return err
}

// Read file data into the buffer given in options.Data.
func (s3 *S3Storage) ReadInBuffer(options internal.ReadInBufferOptions) (int, error) {
	//log.Trace("S3Storage::ReadInBuffer : Read %s from %d offset", h.Path, offset)

	if options.Offset > atomic.LoadInt64(&options.Handle.Size) {
		return 0, syscall.ERANGE
	}

	var dataLen = int64(len(options.Data))
	if atomic.LoadInt64(&options.Handle.Size) < (options.Offset + int64(len(options.Data))) {
		dataLen = options.Handle.Size - options.Offset
	}

	if dataLen == 0 {
		return 0, nil
	}

<<<<<<< HEAD
	err := s3.storage.ReadInBuffer(
		s3.ctx,
		options.Handle.Path,
		options.Offset,
		dataLen,
		options.Data,
	)
	s3.updateConnectionState(err)
=======
	err := s3.Storage.ReadInBuffer(options.Handle.Path, options.Offset, dataLen, options.Data)
>>>>>>> 7e85229f
	if err != nil {
		log.Err(
			"S3Storage::ReadInBuffer : Failed to read %s [%s]",
			options.Handle.Path,
			err.Error(),
		)
	}

	length := int(dataLen)
	return length, err
}

func (s3 *S3Storage) WriteFile(options internal.WriteFileOptions) (int, error) {
<<<<<<< HEAD
	err := s3.storage.Write(s3.ctx, options)
	s3.updateConnectionState(err)
=======
	err := s3.Storage.Write(options)
>>>>>>> 7e85229f
	return len(options.Data), err
}

func (s3 *S3Storage) GetFileBlockOffsets(
	options internal.GetFileBlockOffsetsOptions,
) (*common.BlockOffsetList, error) {
<<<<<<< HEAD
	return s3.storage.GetFileBlockOffsets(s3.ctx, options.Name)
=======
	return s3.Storage.GetFileBlockOffsets(options.Name)
>>>>>>> 7e85229f

}

func (s3 *S3Storage) TruncateFile(options internal.TruncateFileOptions) error {
	log.Trace("S3Storage::TruncateFile : %s to %d bytes", options.Name, options.Size)
<<<<<<< HEAD
	err := s3.storage.TruncateFile(s3.ctx, options.Name, options.Size)
	s3.updateConnectionState(err)
=======
	err := s3.Storage.TruncateFile(options.Name, options.Size)
>>>>>>> 7e85229f

	if err == nil {
		s3StatsCollector.PushEvents(
			truncateFile,
			options.Name,
			map[string]interface{}{size: options.Size},
		)
		s3StatsCollector.UpdateStats(stats_manager.Increment, truncateFile, (int64)(1))
	}
	return err
}

func (s3 *S3Storage) CopyToFile(options internal.CopyToFileOptions) error {
	log.Trace("S3Storage::CopyToFile : Read file %s", options.Name)
<<<<<<< HEAD
	err := s3.storage.ReadToFile(s3.ctx, options.Name, options.Offset, options.Count, options.File)
	s3.updateConnectionState(err)
	return err
=======
	return s3.Storage.ReadToFile(options.Name, options.Offset, options.Count, options.File)
>>>>>>> 7e85229f
}

func (s3 *S3Storage) CopyFromFile(options internal.CopyFromFileOptions) error {
	log.Trace("S3Storage::CopyFromFile : Upload file %s", options.Name)
<<<<<<< HEAD
	err := s3.storage.WriteFromFile(s3.ctx, options.Name, options.Metadata, options.File)
	s3.updateConnectionState(err)
	return err
=======
	return s3.Storage.WriteFromFile(options.Name, options.Metadata, options.File)
>>>>>>> 7e85229f
}

// Symlink operations
func (s3 *S3Storage) CreateLink(options internal.CreateLinkOptions) error {
	if s3.stConfig.disableSymlink {
		log.Err(
			"S3Storage::CreateLink : %s -> %s - Symlink support not enabled",
			options.Name,
			options.Target,
		)
		return syscall.ENOTSUP
	}
	log.Trace("S3Storage::CreateLink : Create symlink %s -> %s", options.Name, options.Target)
<<<<<<< HEAD
	err := s3.storage.CreateLink(s3.ctx, options.Name, options.Target, true)
=======
	err := s3.Storage.CreateLink(options.Name, options.Target, true)
>>>>>>> 7e85229f

	s3.updateConnectionState(err)
	if err == nil {
		s3StatsCollector.PushEvents(
			createLink,
			options.Name,
			map[string]interface{}{target: options.Target},
		)
		s3StatsCollector.UpdateStats(stats_manager.Increment, createLink, (int64)(1))
	}

	return err
}

func (s3 *S3Storage) ReadLink(options internal.ReadLinkOptions) (string, error) {
	if s3.stConfig.disableSymlink {
		log.Err("S3Storage::ReadLink : %s - Symlink support not enabled", options.Name)
		return "", syscall.ENOENT
	}
	log.Trace("S3Storage::ReadLink : Read symlink %s", options.Name)

<<<<<<< HEAD
	data, err := s3.storage.ReadBuffer(s3.ctx, options.Name, 0, 0, true)
	s3.updateConnectionState(err)
=======
	data, err := s3.Storage.ReadBuffer(options.Name, 0, 0, true)
>>>>>>> 7e85229f

	if err != nil {
		s3StatsCollector.PushEvents(readLink, options.Name, nil)
		s3StatsCollector.UpdateStats(stats_manager.Increment, readLink, (int64)(1))
	}

	return string(data), err
}

// Attribute operations
func (s3 *S3Storage) GetAttr(options internal.GetAttrOptions) (*internal.ObjAttr, error) {
	//log.Trace("S3Storage::GetAttr : Get attributes of file %s", name)
<<<<<<< HEAD
	attr, err := s3.storage.GetAttr(s3.ctx, options.Name)
	s3.updateConnectionState(err)
	return attr, err
=======
	return s3.Storage.GetAttr(options.Name)
>>>>>>> 7e85229f
}

func (s3 *S3Storage) Chmod(options internal.ChmodOptions) error {
	log.Trace("S3Storage::Chmod : Change mode of file %s", options.Name)

	s3StatsCollector.PushEvents(
		chmod,
		options.Name,
		map[string]interface{}{mode: options.Mode.String()},
	)
	s3StatsCollector.UpdateStats(stats_manager.Increment, chmod, (int64)(1))

	return nil
}

func (s3 *S3Storage) Chown(options internal.ChownOptions) error {
	log.Trace(
		"S3Storage::Chown : Change ownership of file %s to %d-%d",
		options.Name,
		options.Owner,
		options.Group,
	)
	return nil
}

func (s3 *S3Storage) FlushFile(options internal.FlushFileOptions) error {
	log.Trace("S3Storage::FlushFile : Flush file %s", options.Handle.Path)
<<<<<<< HEAD
	err := s3.storage.StageAndCommit(
		s3.ctx,
		options.Handle.Path,
		options.Handle.CacheObj.BlockOffsetList,
	)
	s3.updateConnectionState(err)
	return err
}

func (s3 *S3Storage) GetCommittedBlockList(name string) (*internal.CommittedBlockList, error) {
	cbl, err := s3.storage.GetCommittedBlockList(s3.ctx, name)
	s3.updateConnectionState(err)
	return cbl, err
=======
	return s3.Storage.StageAndCommit(options.Handle.Path, options.Handle.CacheObj.BlockOffsetList)
}

func (s3 *S3Storage) GetCommittedBlockList(name string) (*internal.CommittedBlockList, error) {
	return s3.Storage.GetCommittedBlockList(name)
>>>>>>> 7e85229f
}

func (s3 *S3Storage) StageData(opt internal.StageDataOptions) error {
	return s3.Storage.StageBlock(opt.Name, opt.Data, opt.Id)
}

func (s3 *S3Storage) CommitData(opt internal.CommitDataOptions) error {
<<<<<<< HEAD
	err := s3.storage.CommitBlocks(s3.ctx, opt.Name, opt.List)
	s3.updateConnectionState(err)
	return err
=======
	return s3.Storage.CommitBlocks(opt.Name, opt.List)
>>>>>>> 7e85229f
}

const blockSize = 4096

func (s3 *S3Storage) StatFs() (*common.Statfs_t, bool, error) {
	if s3.stConfig.disableUsage {
		return nil, false, nil
	}

	log.Trace("S3Storage::StatFs")
	// cache_size = f_blocks * f_frsize/1024
	// cache_size - used = f_frsize * f_bavail/1024
	// cache_size - used = vfs.f_bfree * vfs.f_frsize / 1024
	// if cache size is set to 0 then we have the root mount usage
<<<<<<< HEAD
	sizeUsed, err := s3.storage.GetUsedSize(s3.ctx)
	s3.updateConnectionState(err)
=======
	sizeUsed, err := s3.Storage.GetUsedSize()
>>>>>>> 7e85229f
	if err != nil {
		// TODO: will returning EIO break any applications that depend on StatFs?
		return nil, true, err
	}

	stat := common.Statfs_t{
		Blocks: sizeUsed / blockSize,
		// there is no set capacity limit in cloud storage
		// so we use zero for free and avail
		// this zero value is used in the libfuse component to recognize that cloud storage responded
		Bavail:  0,
		Bfree:   0,
		Bsize:   blockSize,
		Ffree:   1e9,
		Files:   1e9,
		Frsize:  blockSize,
		Namemax: 255,
	}

	log.Debug(
		"S3Storage::StatFs : responding with free=%d avail=%d blocks=%d (bsize=%d)",
		stat.Bfree,
		stat.Bavail,
		stat.Blocks,
		stat.Bsize,
	)

	return &stat, true, nil
}

// TODO: decide if the TODO below is relevant and delete if not
// TODO : Below methods are pending to be implemented
// FlushFile(*handlemap.Handle) error

// ------------------------- Factory methods to create objects -------------------------------------------

// Constructor to create object of this component
func News3storageComponent() internal.Component {
	// Init the component with default config
	s3 := &S3Storage{
		stConfig: Config{
			// TODO: add AWS S3 config flags and populate config with them here
		},
	}

	s3.SetName(compName)
	config.AddConfigChangeEventListener(s3)
	return s3
}

// On init register this component to pipeline and supply your constructor
func init() {
	internal.AddComponent(compName, News3storageComponent)
}<|MERGE_RESOLUTION|>--- conflicted
+++ resolved
@@ -213,7 +213,7 @@
 	// check connection
 	ctx, cancelFun := context.WithTimeout(context.Background(), 200*time.Millisecond)
 	defer cancelFun()
-	err := s3.storage.ConnectionOkay(ctx)
+	err := s3.Storage.ConnectionOkay(ctx)
 	nowConnected := s3.updateConnectionState(err)
 	return nowConnected
 }
@@ -264,19 +264,11 @@
 
 // ------------------------- Bucket listing -------------------------------------------
 func (s3 *S3Storage) ListBuckets() ([]string, error) {
-<<<<<<< HEAD
-	return s3.storage.ListBuckets(s3.ctx)
+	return s3.Storage.ListBuckets(s3.ctx)
 }
 
 func (s3 *S3Storage) ListAuthorizedBuckets() ([]string, error) {
-	return s3.storage.ListAuthorizedBuckets(s3.ctx)
-=======
-	return s3.Storage.ListBuckets()
-}
-
-func (s3 *S3Storage) ListAuthorizedBuckets() ([]string, error) {
-	return s3.Storage.ListAuthorizedBuckets()
->>>>>>> 7e85229f
+	return s3.Storage.ListAuthorizedBuckets(s3.ctx)
 }
 
 // ------------------------- Core Operations -------------------------------------------
@@ -285,14 +277,10 @@
 func (s3 *S3Storage) CreateDir(options internal.CreateDirOptions) error {
 	log.Trace("S3Storage::CreateDir : %s", options.Name)
 
-<<<<<<< HEAD
-	err := s3.storage.CreateDirectory(s3.ctx, internal.TruncateDirName(options.Name))
+	err := s3.Storage.CreateDirectory(s3.ctx, internal.TruncateDirName(options.Name))
 	if s3.stConfig.enableDirMarker {
 		s3.updateConnectionState(err)
 	}
-=======
-	err := s3.Storage.CreateDirectory(internal.TruncateDirName(options.Name))
->>>>>>> 7e85229f
 
 	if err == nil {
 		s3StatsCollector.PushEvents(
@@ -309,12 +297,8 @@
 func (s3 *S3Storage) DeleteDir(options internal.DeleteDirOptions) error {
 	log.Trace("S3Storage::DeleteDir : %s", options.Name)
 
-<<<<<<< HEAD
-	err := s3.storage.DeleteDirectory(s3.ctx, internal.TruncateDirName(options.Name))
-	s3.updateConnectionState(err)
-=======
-	err := s3.Storage.DeleteDirectory(internal.TruncateDirName(options.Name))
->>>>>>> 7e85229f
+	err := s3.Storage.DeleteDirectory(s3.ctx, internal.TruncateDirName(options.Name))
+	s3.updateConnectionState(err)
 
 	if err == nil {
 		s3StatsCollector.PushEvents(deleteDir, options.Name, nil)
@@ -338,12 +322,8 @@
 func (s3 *S3Storage) IsDirEmpty(options internal.IsDirEmptyOptions) bool {
 	log.Trace("S3Storage::IsDirEmpty : %s", options.Name)
 	// List up to two objects, since one could be the directory with a trailing slash
-<<<<<<< HEAD
-	list, _, err := s3.storage.List(s3.ctx, formatListDirName(options.Name), nil, 2)
-	s3.updateConnectionState(err)
-=======
-	list, _, err := s3.Storage.List(formatListDirName(options.Name), nil, 2)
->>>>>>> 7e85229f
+	list, _, err := s3.Storage.List(s3.ctx, formatListDirName(options.Name), nil, 2)
+	s3.updateConnectionState(err)
 	if err != nil {
 		log.Err("S3Storage::IsDirEmpty : error listing [%s]", err)
 		return false
@@ -372,12 +352,8 @@
 		entriesRemaining = maxResultsPerListCall
 	}
 	for entriesRemaining > 0 {
-<<<<<<< HEAD
-		newList, nextMarker, err := s3.storage.List(s3.ctx, path, marker, entriesRemaining)
+		newList, nextMarker, err := s3.Storage.List(s3.ctx, path, marker, entriesRemaining)
 		s3.updateConnectionState(err)
-=======
-		newList, nextMarker, err := s3.Storage.List(path, marker, entriesRemaining)
->>>>>>> 7e85229f
 		if err != nil {
 			log.Err("S3Storage::StreamDir : %s Failed to read dir [%s]", options.Name, err)
 			return objectList, "", err
@@ -426,12 +402,8 @@
 	options.Src = internal.TruncateDirName(options.Src)
 	options.Dst = internal.TruncateDirName(options.Dst)
 
-<<<<<<< HEAD
-	err := s3.storage.RenameDirectory(s3.ctx, options.Src, options.Dst)
-	s3.updateConnectionState(err)
-=======
-	err := s3.Storage.RenameDirectory(options.Src, options.Dst)
->>>>>>> 7e85229f
+	err := s3.Storage.RenameDirectory(s3.ctx, options.Src, options.Dst)
+	s3.updateConnectionState(err)
 
 	if err == nil {
 		s3StatsCollector.PushEvents(
@@ -456,12 +428,8 @@
 		return nil, syscall.EFAULT
 	}
 
-<<<<<<< HEAD
-	err := s3.storage.CreateFile(s3.ctx, options.Name, options.Mode)
-	s3.updateConnectionState(err)
-=======
-	err := s3.Storage.CreateFile(options.Name, options.Mode)
->>>>>>> 7e85229f
+	err := s3.Storage.CreateFile(s3.ctx, options.Name, options.Mode)
+	s3.updateConnectionState(err)
 	if err != nil {
 		return nil, err
 	}
@@ -482,12 +450,8 @@
 func (s3 *S3Storage) OpenFile(options internal.OpenFileOptions) (*handlemap.Handle, error) {
 	log.Trace("S3Storage::OpenFile : %s", options.Name)
 
-<<<<<<< HEAD
-	attr, err := s3.storage.GetAttr(s3.ctx, options.Name)
-	s3.updateConnectionState(err)
-=======
-	attr, err := s3.Storage.GetAttr(options.Name)
->>>>>>> 7e85229f
+	attr, err := s3.Storage.GetAttr(s3.ctx, options.Name)
+	s3.updateConnectionState(err)
 	if err != nil {
 		return nil, err
 	}
@@ -520,12 +484,8 @@
 func (s3 *S3Storage) DeleteFile(options internal.DeleteFileOptions) error {
 	log.Trace("S3Storage::DeleteFile : %s", options.Name)
 
-<<<<<<< HEAD
-	err := s3.storage.DeleteFile(s3.ctx, options.Name)
-	s3.updateConnectionState(err)
-=======
-	err := s3.Storage.DeleteFile(options.Name)
->>>>>>> 7e85229f
+	err := s3.Storage.DeleteFile(s3.ctx, options.Name)
+	s3.updateConnectionState(err)
 
 	if err == nil {
 		s3StatsCollector.PushEvents(deleteFile, options.Name, nil)
@@ -538,11 +498,7 @@
 func (s3 *S3Storage) RenameFile(options internal.RenameFileOptions) error {
 	log.Trace("S3Storage::RenameFile : %s to %s", options.Src, options.Dst)
 
-<<<<<<< HEAD
-	err := s3.storage.RenameFile(s3.ctx, options.Src, options.Dst, false)
-=======
-	err := s3.Storage.RenameFile(options.Src, options.Dst, false)
->>>>>>> 7e85229f
+	err := s3.Storage.RenameFile(s3.ctx, options.Src, options.Dst, false)
 
 	s3.updateConnectionState(err)
 	if err == nil {
@@ -573,8 +529,7 @@
 		return 0, nil
 	}
 
-<<<<<<< HEAD
-	err := s3.storage.ReadInBuffer(
+	err := s3.Storage.ReadInBuffer(
 		s3.ctx,
 		options.Handle.Path,
 		options.Offset,
@@ -582,9 +537,6 @@
 		options.Data,
 	)
 	s3.updateConnectionState(err)
-=======
-	err := s3.Storage.ReadInBuffer(options.Handle.Path, options.Offset, dataLen, options.Data)
->>>>>>> 7e85229f
 	if err != nil {
 		log.Err(
 			"S3Storage::ReadInBuffer : Failed to read %s [%s]",
@@ -598,34 +550,22 @@
 }
 
 func (s3 *S3Storage) WriteFile(options internal.WriteFileOptions) (int, error) {
-<<<<<<< HEAD
-	err := s3.storage.Write(s3.ctx, options)
-	s3.updateConnectionState(err)
-=======
-	err := s3.Storage.Write(options)
->>>>>>> 7e85229f
+	err := s3.Storage.Write(s3.ctx, options)
+	s3.updateConnectionState(err)
 	return len(options.Data), err
 }
 
 func (s3 *S3Storage) GetFileBlockOffsets(
 	options internal.GetFileBlockOffsetsOptions,
 ) (*common.BlockOffsetList, error) {
-<<<<<<< HEAD
-	return s3.storage.GetFileBlockOffsets(s3.ctx, options.Name)
-=======
-	return s3.Storage.GetFileBlockOffsets(options.Name)
->>>>>>> 7e85229f
+	return s3.Storage.GetFileBlockOffsets(s3.ctx, options.Name)
 
 }
 
 func (s3 *S3Storage) TruncateFile(options internal.TruncateFileOptions) error {
 	log.Trace("S3Storage::TruncateFile : %s to %d bytes", options.Name, options.Size)
-<<<<<<< HEAD
-	err := s3.storage.TruncateFile(s3.ctx, options.Name, options.Size)
-	s3.updateConnectionState(err)
-=======
-	err := s3.Storage.TruncateFile(options.Name, options.Size)
->>>>>>> 7e85229f
+	err := s3.Storage.TruncateFile(s3.ctx, options.Name, options.Size)
+	s3.updateConnectionState(err)
 
 	if err == nil {
 		s3StatsCollector.PushEvents(
@@ -640,24 +580,16 @@
 
 func (s3 *S3Storage) CopyToFile(options internal.CopyToFileOptions) error {
 	log.Trace("S3Storage::CopyToFile : Read file %s", options.Name)
-<<<<<<< HEAD
-	err := s3.storage.ReadToFile(s3.ctx, options.Name, options.Offset, options.Count, options.File)
-	s3.updateConnectionState(err)
-	return err
-=======
-	return s3.Storage.ReadToFile(options.Name, options.Offset, options.Count, options.File)
->>>>>>> 7e85229f
+	err := s3.Storage.ReadToFile(s3.ctx, options.Name, options.Offset, options.Count, options.File)
+	s3.updateConnectionState(err)
+	return err
 }
 
 func (s3 *S3Storage) CopyFromFile(options internal.CopyFromFileOptions) error {
 	log.Trace("S3Storage::CopyFromFile : Upload file %s", options.Name)
-<<<<<<< HEAD
-	err := s3.storage.WriteFromFile(s3.ctx, options.Name, options.Metadata, options.File)
-	s3.updateConnectionState(err)
-	return err
-=======
-	return s3.Storage.WriteFromFile(options.Name, options.Metadata, options.File)
->>>>>>> 7e85229f
+	err := s3.Storage.WriteFromFile(s3.ctx, options.Name, options.Metadata, options.File)
+	s3.updateConnectionState(err)
+	return err
 }
 
 // Symlink operations
@@ -671,11 +603,7 @@
 		return syscall.ENOTSUP
 	}
 	log.Trace("S3Storage::CreateLink : Create symlink %s -> %s", options.Name, options.Target)
-<<<<<<< HEAD
-	err := s3.storage.CreateLink(s3.ctx, options.Name, options.Target, true)
-=======
-	err := s3.Storage.CreateLink(options.Name, options.Target, true)
->>>>>>> 7e85229f
+	err := s3.Storage.CreateLink(s3.ctx, options.Name, options.Target, true)
 
 	s3.updateConnectionState(err)
 	if err == nil {
@@ -697,12 +625,8 @@
 	}
 	log.Trace("S3Storage::ReadLink : Read symlink %s", options.Name)
 
-<<<<<<< HEAD
-	data, err := s3.storage.ReadBuffer(s3.ctx, options.Name, 0, 0, true)
-	s3.updateConnectionState(err)
-=======
-	data, err := s3.Storage.ReadBuffer(options.Name, 0, 0, true)
->>>>>>> 7e85229f
+	data, err := s3.Storage.ReadBuffer(s3.ctx, options.Name, 0, 0, true)
+	s3.updateConnectionState(err)
 
 	if err != nil {
 		s3StatsCollector.PushEvents(readLink, options.Name, nil)
@@ -715,13 +639,9 @@
 // Attribute operations
 func (s3 *S3Storage) GetAttr(options internal.GetAttrOptions) (*internal.ObjAttr, error) {
 	//log.Trace("S3Storage::GetAttr : Get attributes of file %s", name)
-<<<<<<< HEAD
-	attr, err := s3.storage.GetAttr(s3.ctx, options.Name)
+	attr, err := s3.Storage.GetAttr(s3.ctx, options.Name)
 	s3.updateConnectionState(err)
 	return attr, err
-=======
-	return s3.Storage.GetAttr(options.Name)
->>>>>>> 7e85229f
 }
 
 func (s3 *S3Storage) Chmod(options internal.ChmodOptions) error {
@@ -749,8 +669,7 @@
 
 func (s3 *S3Storage) FlushFile(options internal.FlushFileOptions) error {
 	log.Trace("S3Storage::FlushFile : Flush file %s", options.Handle.Path)
-<<<<<<< HEAD
-	err := s3.storage.StageAndCommit(
+	err := s3.Storage.StageAndCommit(
 		s3.ctx,
 		options.Handle.Path,
 		options.Handle.CacheObj.BlockOffsetList,
@@ -760,16 +679,9 @@
 }
 
 func (s3 *S3Storage) GetCommittedBlockList(name string) (*internal.CommittedBlockList, error) {
-	cbl, err := s3.storage.GetCommittedBlockList(s3.ctx, name)
+	cbl, err := s3.Storage.GetCommittedBlockList(s3.ctx, name)
 	s3.updateConnectionState(err)
 	return cbl, err
-=======
-	return s3.Storage.StageAndCommit(options.Handle.Path, options.Handle.CacheObj.BlockOffsetList)
-}
-
-func (s3 *S3Storage) GetCommittedBlockList(name string) (*internal.CommittedBlockList, error) {
-	return s3.Storage.GetCommittedBlockList(name)
->>>>>>> 7e85229f
 }
 
 func (s3 *S3Storage) StageData(opt internal.StageDataOptions) error {
@@ -777,13 +689,9 @@
 }
 
 func (s3 *S3Storage) CommitData(opt internal.CommitDataOptions) error {
-<<<<<<< HEAD
-	err := s3.storage.CommitBlocks(s3.ctx, opt.Name, opt.List)
-	s3.updateConnectionState(err)
-	return err
-=======
-	return s3.Storage.CommitBlocks(opt.Name, opt.List)
->>>>>>> 7e85229f
+	err := s3.Storage.CommitBlocks(s3.ctx, opt.Name, opt.List)
+	s3.updateConnectionState(err)
+	return err
 }
 
 const blockSize = 4096
@@ -798,12 +706,8 @@
 	// cache_size - used = f_frsize * f_bavail/1024
 	// cache_size - used = vfs.f_bfree * vfs.f_frsize / 1024
 	// if cache size is set to 0 then we have the root mount usage
-<<<<<<< HEAD
-	sizeUsed, err := s3.storage.GetUsedSize(s3.ctx)
-	s3.updateConnectionState(err)
-=======
-	sizeUsed, err := s3.Storage.GetUsedSize()
->>>>>>> 7e85229f
+	sizeUsed, err := s3.Storage.GetUsedSize(s3.ctx)
+	s3.updateConnectionState(err)
 	if err != nil {
 		// TODO: will returning EIO break any applications that depend on StatFs?
 		return nil, true, err
