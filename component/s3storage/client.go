--- conflicted
+++ resolved
@@ -226,7 +226,7 @@
 	// if no bucket-name was set, default to the first authorized bucket in the list
 	if cl.Config.authConfig.BucketName == "" {
 		// which buckets does the user have access to?
-		authorizedBucketList := cl.filterAuthorizedBuckets(bucketList)
+		authorizedBucketList := cl.filterAuthorizedBuckets(ctx, bucketList)
 		switch len(authorizedBucketList) {
 		case 0:
 			// if there are none, return an error
@@ -251,11 +251,7 @@
 	}
 
 	// Check that the provided bucket exists and that user has access to bucket
-<<<<<<< HEAD
-	_, err = cl.headBucket(ctx)
-=======
-	_, err = cl.headBucket(cl.Config.authConfig.BucketName)
->>>>>>> 5a79750a
+	_, err = cl.headBucket(ctx, cl.Config.authConfig.BucketName)
 	if err != nil {
 		// From the aws-sdk-go-v2 documentation
 		// If the bucket does not exist or you do not have permission to access it,
@@ -276,19 +272,19 @@
 }
 
 // Use ListBuckets and filterAuthorizedBuckets to get a list of buckets that the user has access to
-func (cl *Client) ListAuthorizedBuckets() ([]string, error) {
+func (cl *Client) ListAuthorizedBuckets(ctx context.Context) ([]string, error) {
 	log.Trace("Client::ListAuthorizedBuckets")
-	allBuckets, err := cl.ListBuckets()
+	allBuckets, err := cl.ListBuckets(ctx)
 	if err != nil {
 		log.Err("Client::ListAuthorizedBuckets : Failed to list buckets. Here's why: %v", err)
 		return allBuckets, err
 	}
-	authorizedBuckets := cl.filterAuthorizedBuckets(allBuckets)
+	authorizedBuckets := cl.filterAuthorizedBuckets(ctx, allBuckets)
 	return authorizedBuckets, nil
 }
 
 // filter out buckets for which we do not have permissions
-func (cl *Client) filterAuthorizedBuckets(bucketList []string) (authorizedBucketList []string) {
+func (cl *Client) filterAuthorizedBuckets(ctx context.Context, bucketList []string) (authorizedBucketList []string) {
 	if len(bucketList) == 0 {
 		return bucketList
 	}
@@ -299,7 +295,7 @@
 		wg.Add(1)
 		go func(bucketName string) {
 			defer wg.Done()
-			if _, err := cl.headBucket(bucketName); err == nil {
+			if _, err := cl.headBucket(ctx, bucketName); err == nil {
 				authorizedBuckets <- bucketName
 			}
 		}(bucketName)
@@ -1396,13 +1392,8 @@
 	return newBlockList, nil
 }
 
-<<<<<<< HEAD
 func (cl *Client) GetUsedSize(ctx context.Context) (uint64, error) {
-	headBucketOutput, err := cl.headBucket(ctx)
-=======
-func (cl *Client) GetUsedSize() (uint64, error) {
-	headBucketOutput, err := cl.headBucket(cl.Config.authConfig.BucketName)
->>>>>>> 5a79750a
+	headBucketOutput, err := cl.headBucket(ctx, cl.Config.authConfig.BucketName)
 	if err != nil {
 		return 0, err
 	}
