--- conflicted
+++ resolved
@@ -871,12 +871,7 @@
 		var checksumSHA1 *string
 		if blk.Dirty() || len(data) > 0 {
 			// This block has data that is not yet in the bucket
-<<<<<<< HEAD
-			var partResp *s3.UploadPartOutput
-			partResp, err = cl.awsS3Client.UploadPart(ctx, &s3.UploadPartInput{
-=======
 			uploadPartInput := &s3.UploadPartInput{
->>>>>>> faa84da2
 				Bucket:     aws.String(cl.Config.authConfig.BucketName),
 				Key:        aws.String(key),
 				PartNumber: partNumber,
@@ -889,7 +884,7 @@
 			}
 
 			var partResp *s3.UploadPartOutput
-			partResp, err = cl.awsS3Client.UploadPart(context.TODO(), uploadPartInput)
+			partResp, err = cl.awsS3Client.UploadPart(ctx, uploadPartInput)
 			eTag = partResp.ETag
 			blk.Flags.Clear(common.DirtyBlock)
 
