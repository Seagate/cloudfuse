--- conflicted
+++ resolved
@@ -47,11 +47,8 @@
 	"github.com/Seagate/cloudfuse/internal/stats_manager"
 
 	"github.com/aws/aws-sdk-go-v2/aws"
-<<<<<<< HEAD
 	"github.com/aws/aws-sdk-go-v2/aws/retry"
-=======
 	awsHttp "github.com/aws/aws-sdk-go-v2/aws/transport/http"
->>>>>>> b701d5c2
 	"github.com/aws/aws-sdk-go-v2/config"
 	"github.com/aws/aws-sdk-go-v2/credentials"
 	"github.com/aws/aws-sdk-go-v2/service/s3"
@@ -131,14 +128,10 @@
 		config.WithSharedConfigProfile(cl.Config.authConfig.Profile),
 		config.WithCredentialsProvider(credentialsProvider),
 		config.WithAppID(UserAgent()),
-<<<<<<< HEAD
 		config.WithRegion("auto"),
 		config.WithRetryer(func() aws.Retryer {
 			return retry.AddWithMaxAttempts(retry.NewStandard(), 1)
 		}),
-=======
-		config.WithRegion(cl.Config.authConfig.Region),
->>>>>>> b701d5c2
 	)
 
 	if err != nil {
@@ -171,12 +164,9 @@
 		})
 	}
 
-<<<<<<< HEAD
 	// set timeout
 	cl.Config.requestTimeout, _ = time.ParseDuration("1s")
 
-=======
->>>>>>> b701d5c2
 	// ListBuckets here to test connection to S3 backend
 	bucketList, err := cl.ListBuckets()
 	if err != nil {
