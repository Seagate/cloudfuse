/*
   Licensed under the MIT License <http://opensource.org/licenses/MIT>.

   Copyright © 2023-2025 Seagate Technology LLC and/or its Affiliates
   Copyright © 2020-2025 Microsoft Corporation. All rights reserved.

   Permission is hereby granted, free of charge, to any person obtaining a copy
   of this software and associated documentation files (the "Software"), to deal
   in the Software without restriction, including without limitation the rights
   to use, copy, modify, merge, publish, distribute, sublicense, and/or sell
   copies of the Software, and to permit persons to whom the Software is
   furnished to do so, subject to the following conditions:

   The above copyright notice and this permission notice shall be included in all
   copies or substantial portions of the Software.

   THE SOFTWARE IS PROVIDED "AS IS", WITHOUT WARRANTY OF ANY KIND, EXPRESS OR
   IMPLIED, INCLUDING BUT NOT LIMITED TO THE WARRANTIES OF MERCHANTABILITY,
   FITNESS FOR A PARTICULAR PURPOSE AND NONINFRINGEMENT. IN NO EVENT SHALL THE
   AUTHORS OR COPYRIGHT HOLDERS BE LIABLE FOR ANY CLAIM, DAMAGES OR OTHER
   LIABILITY, WHETHER IN AN ACTION OF CONTRACT, TORT OR OTHERWISE, ARISING FROM,
   OUT OF OR IN CONNECTION WITH THE SOFTWARE OR THE USE OR OTHER DEALINGS IN THE
   SOFTWARE
*/

package s3storage

import (
	"bytes"
	"context"
	"encoding/base64"
	"errors"
	"fmt"
	"io"
	"math"
	"net/http"
	"net/url"
	"os"
	"slices"
	"strconv"
	"strings"
	"sync"
	"syscall"
	"time"

	"github.com/Azure/azure-sdk-for-go/sdk/azcore/to"
	"github.com/Seagate/cloudfuse/common"
	"github.com/Seagate/cloudfuse/common/log"
	"github.com/Seagate/cloudfuse/internal"
	"github.com/Seagate/cloudfuse/internal/stats_manager"

	"github.com/aws/aws-sdk-go-v2/aws"
	"github.com/aws/aws-sdk-go-v2/aws/middleware"
	awsHttp "github.com/aws/aws-sdk-go-v2/aws/transport/http"
	"github.com/aws/aws-sdk-go-v2/config"
	"github.com/aws/aws-sdk-go-v2/credentials"
	"github.com/aws/aws-sdk-go-v2/service/s3"
	"github.com/aws/aws-sdk-go-v2/service/s3/types"
	"github.com/aws/smithy-go"
	smithyHttp "github.com/aws/smithy-go/transport/http"
)

const (
	symlinkKey    = "is_symlink"
	defaultRegion = "us-east-1"
)

type Client struct {
	Connection
	AwsS3Client       *s3.Client // S3 client library supplied by AWS
	blockLocks        common.KeyedMutex
	stagedBlocks      map[string]map[string][]byte // map[fileName]map[blockId]data
	stagedBlocksMutex sync.RWMutex                 // Mutex to protect the cache
}

// Verify that Client implements S3Connection interface
var _ S3Connection = &Client{}

// The text before the : symbol is a magic keyword
// It cannot change as it is parsed by our plugin for network optix to provide more clear errors to the user
var (
	errBucketDoesNotExist = errors.New(
		"Bucket Error: S3 bucket does not exist or you do not have permission to access it, please check your bucket name and endpoint are correct",
	)
	errInvalidEndpoint = errors.New(
		"Endpoint Error: Provided S3 endpoint is invalid, please check endpoint is correct",
	)
	errInvalidCredential = errors.New(
		"Credential or Endpoint Error: S3 credentials or endpoint are invalid, please check your credentials and endpoint are correct",
	)
	errInvalidSecretKey = errors.New(
		"Secret Error: S3 secret key is not valid, please check that the secret key and endpoint are correct",
	)
	errNoBucketInAccount = errors.New(
		"Bucket Error: No bucket exists in S3 account, please create a bucket in your account",
	)
)

// getSymlinkBool returns true if the symlink flag is set in the metadata map, false otherwise.
func getSymlinkBool(metadata map[string]*string) bool {
	isSymlink := false
	sym, ok := metadata[symlinkKey]
	if ok && sym != nil {
		isSymlink = (*sym == "true")
	}
	return isSymlink
}

// Configure : Initialize the awsS3Client
func (cl *Client) Configure(cfg Config) error {
	log.Trace("Client::Configure : initialize awsS3Client")
	cl.Config = cfg

	var credentialsProvider aws.CredentialsProvider
	if cl.Config.AuthConfig.KeyID != nil && cl.Config.AuthConfig.SecretKey != nil {
		keyID, err := cl.Config.AuthConfig.KeyID.Open()
		if err != nil || keyID == nil {
			return errors.New("unable to decrypt key id")
		}
		defer keyID.Destroy()
		secretKey, err := cl.Config.AuthConfig.SecretKey.Open()
		if err != nil || secretKey == nil {
			return errors.New("unable to decrypt secret key")
		}
		defer secretKey.Destroy()
		credentialsInConfig := keyID.String() != "" && secretKey.String() != ""
		if credentialsInConfig {
			credentialsProvider = credentials.NewStaticCredentialsProvider(
				strings.Clone(keyID.String()),
				strings.Clone(secretKey.String()),
				"",
			)
		}
	}

	var err error
	if cl.Config.AuthConfig.Region == "" {
		region, exists := os.LookupEnv("AWS_REGION")
		if !exists {
			cl.Config.AuthConfig.Region, err = getRegionFromEndpoint(cl.Config.AuthConfig.Endpoint)
			if err != nil {
				cl.Config.AuthConfig.Region = defaultRegion
			}
		} else {
			cl.Config.AuthConfig.Region = region
		}
	}

	if cl.Config.AuthConfig.Endpoint == "" {
		cl.Config.AuthConfig.Endpoint = fmt.Sprintf(
			"https://s3.%s.sv15.lyve.seagate.com",
			cl.Config.AuthConfig.Region,
		)
	}

	ctx := context.Background()

	defaultConfig, err := config.LoadDefaultConfig(
<<<<<<< HEAD
		ctx,
		config.WithSharedConfigProfile(cl.Config.authConfig.Profile),
=======
		context.Background(),
		config.WithSharedConfigProfile(cl.Config.AuthConfig.Profile),
>>>>>>> 7e85229f
		config.WithCredentialsProvider(credentialsProvider),
		config.WithAppID(UserAgent()),
		config.WithRegion(cl.Config.AuthConfig.Region),
	)

	if err != nil {
		var e config.SharedConfigProfileNotExistError
		if errors.As(err, &e) {
			// If a config profile is provided the sdk checks that it exists, otherwise it fails and
			// does not try other credentials. So try the other ones here if the profile does not exist
			defaultConfig, err = config.LoadDefaultConfig(
				ctx,
				config.WithCredentialsProvider(credentialsProvider),
				config.WithAppID(UserAgent()),
				config.WithRegion(cl.Config.AuthConfig.Region),
			)
		}
		if err != nil {
			log.Err("Client::Configure : config.LoadDefaultConfig() failed. Here's why: %v", err)
			return err
		}
	}

	// Create an Amazon S3 service client
<<<<<<< HEAD
	cl.awsS3Client = s3.NewFromConfig(defaultConfig, func(o *s3.Options) {
		o.UsePathStyle = cl.Config.usePathStyle
		o.BaseEndpoint = aws.String(cl.Config.authConfig.Endpoint)
		o.DisableLogOutputChecksumValidationSkipped = true // Disable warning messages
	})
=======
	if cl.Config.usePathStyle {
		cl.AwsS3Client = s3.NewFromConfig(defaultConfig, func(o *s3.Options) {
			o.UsePathStyle = true
			o.BaseEndpoint = aws.String(cl.Config.AuthConfig.Endpoint)
			o.DisableLogOutputChecksumValidationSkipped = true // Disable warning messages
		})
	} else {
		cl.AwsS3Client = s3.NewFromConfig(defaultConfig, func(o *s3.Options) {
			o.BaseEndpoint = aws.String(cl.Config.AuthConfig.Endpoint)
			o.DisableLogOutputChecksumValidationSkipped = true // Disable warning messages
		})
	}
>>>>>>> 7e85229f

	// ListBuckets here to test connection to S3 backend
	bucketList, err := cl.ListBuckets(ctx)
	if err != nil {
		log.Err("Client::Configure : listing buckets failed. Here's why: %v", err)

		var oe *smithy.OperationError
		if errors.As(err, &oe) {
			var re *awsHttp.ResponseError
			if errors.As(err, &re) {
				// Endpoint is invalid or could not connect to endpoint
				if re.HTTPStatusCode() == http.StatusMovedPermanently || re.HTTPStatusCode() == 0 {
					log.Err(
						"Client::Configure : Error trying to connect to endpoint. Invalid endpoint. : %v",
						err,
					)
					return errInvalidEndpoint
				}
			}
		}

		var ae smithy.APIError
		if errors.As(err, &ae) {
			// If error is forbidden, then credentials were incorrect
			if ae.ErrorCode() == "Forbidden" || ae.ErrorCode() == "AccessDenied" {
				return errInvalidCredential
			}
			// If error is forbidden, then access key is correct but secret key is incorrect
			if ae.ErrorCode() == "SignatureDoesNotMatch" {
				return errInvalidSecretKey
			}
			fmt.Println(ae.Error())
		}
		return err
	}

	// if no bucket-name was set, default to the first authorized bucket in the list
	if cl.Config.AuthConfig.BucketName == "" {
		// which buckets does the user have access to?
		authorizedBucketList := cl.filterAuthorizedBuckets(ctx, bucketList)
		switch len(authorizedBucketList) {
		case 0:
			// if there are none, return an error
			log.Err("Client::Configure : Error no authorized bucket exists in account: %v", err)
			return errNoBucketInAccount
		case 1:
			cl.Config.AuthConfig.BucketName = bucketList[0]
			log.Warn(
				"Client::Configure : Bucket defaulted to the only authorized one: %s",
				cl.Config.AuthConfig.BucketName,
			)
		default:
			// multiple authorized buckets were found, choose the first one, alphabetically
			slices.Sort(bucketList)
			cl.Config.AuthConfig.BucketName = bucketList[0]
			log.Warn(
				"Client::Configure : Bucket defaulted to the first authorized one, alphabetically: %s",
				cl.Config.AuthConfig.BucketName,
			)
		}
		return nil
	}

	// Check that the provided bucket exists and that user has access to bucket
<<<<<<< HEAD
	_, err = cl.headBucket(ctx, cl.Config.authConfig.BucketName)
=======
	_, err = cl.headBucket(cl.Config.AuthConfig.BucketName)
>>>>>>> 7e85229f
	if err != nil {
		// From the aws-sdk-go-v2 documentation
		// If the bucket does not exist or you do not have permission to access it,
		// the HEAD request returns a generic 400 Bad Request , 403 Forbidden or 404 Not Found code.
		// We can't use the above information to reliably determine more of the issue
		log.Err("Client::Configure : Error finding bucket. Here's why: %v", err)
		return errBucketDoesNotExist
	}

	// Use list objects validate user can list objects
	_, _, err = cl.List(ctx, "/", nil, 1)
	if err != nil {
		log.Err("Client::Configure : listing objects failed. Here's why: %v", err)
		return err
	}

	return nil
}

// Use ListBuckets and filterAuthorizedBuckets to get a list of buckets that the user has access to
func (cl *Client) ListAuthorizedBuckets(ctx context.Context) ([]string, error) {
	log.Trace("Client::ListAuthorizedBuckets")
	allBuckets, err := cl.ListBuckets(ctx)
	if err != nil {
		log.Err("Client::ListAuthorizedBuckets : Failed to list buckets. Here's why: %v", err)
		return allBuckets, err
	}
	authorizedBuckets := cl.filterAuthorizedBuckets(ctx, allBuckets)
	return authorizedBuckets, nil
}

// filter out buckets for which we do not have permissions
func (cl *Client) filterAuthorizedBuckets(ctx context.Context, bucketList []string) (authorizedBucketList []string) {
	if len(bucketList) == 0 {
		return bucketList
	}
	// use parallel requests
	var wg sync.WaitGroup
	authorizedBuckets := make(chan string, len(bucketList))
	for _, bucketName := range bucketList {
		wg.Add(1)
		go func(bucketName string) {
			defer wg.Done()
			if _, err := cl.headBucket(ctx, bucketName); err == nil {
				authorizedBuckets <- bucketName
			}
		}(bucketName)
	}
	// use a go routine to close the channel after all workers finish
	go func() {
		wg.Wait()
		close(authorizedBuckets)
	}()
	// get the authorized buckets from the channel
	for bucketName := range authorizedBuckets {
		authorizedBucketList = append(authorizedBucketList, bucketName)
	}
	return authorizedBucketList
}

func getRegionFromEndpoint(endpoint string) (string, error) {
	if endpoint == "" {
		return "", errors.New("endpoint is empty")
	}

	u, err := url.Parse(endpoint)
	if err != nil {
		return "", err
	}

	hostParts := strings.Split(u.Hostname(), ".")
	if len(hostParts) < 2 {
		return "", errors.New("invalid Endpoint")
	}

	// the second host part is usually the region
	regionPartIndex := 1
	// but skip "dualstack"
	if hostParts[1] == "dualstack" {
		regionPartIndex = 2
	}
	// reserve two hostparts after the region for the domain
	if len(hostParts)-regionPartIndex < 3 {
		return "", errors.New("endpoint does not include a region")
	}

	region := hostParts[regionPartIndex]
	return region, nil
}

// For dynamic configuration, update the config here.
func (cl *Client) UpdateConfig(cfg Config) error {
	cl.Config.partSize = cfg.partSize
	return nil
}

// NewCredentialKey : Update the credential key specified by the user.
// Currently not implemented.
func (cl *Client) NewCredentialKey(key, value string) error {
	log.Trace("Client::NewCredentialKey : not implemented")
	// TODO: research whether and how credentials could change on the same bucket
	// If they can, research whether we can change credentials on an existing client object
	// 	(do we replace the credential provider?)
	return nil
}

// Set the prefix path - this overrides "subdirectory" in config.yaml.
// This is only used for testing.
func (cl *Client) SetPrefixPath(path string) error {
	log.Trace("Client::SetPrefixPath : path %s", path)
	cl.Config.prefixPath = path
	return nil
}

// CreateFile : Create a new file in the bucket/virtual directory
func (cl *Client) CreateFile(ctx context.Context, name string, mode os.FileMode) error {
	log.Trace("Client::CreateFile : name %s", name)
	var data []byte
	return cl.WriteFromBuffer(ctx, name, nil, data)
}

// CreateDirectory : Create a new directory in the bucket/virtual directory
func (cl *Client) CreateDirectory(ctx context.Context, name string) error {
	log.Trace("Client::CreateDirectory : name %s", name)

	// If the S3 endpoint does not support directory markers then we can do nothing here.
	// So, let's make it clear: we expect the OS to call GetAttr() on the directory
	// to make sure it doesn't exist before trying to create it.
	if cl.Config.enableDirMarker {
		err := cl.putObject(ctx, putObjectOptions{name: name, isDir: true})
		if err != nil {
			log.Err("Client::CreateDirectory : putObject(%s) failed. Here's why: %v", name, err)
			return err
		}
	}

	return nil
}

// CreateLink : Create a symlink in the bucket/virtual directory
func (cl *Client) CreateLink(
	ctx context.Context,
	source string,
	target string,
	isSymlink bool,
) error {
	log.Trace("Client::CreateLink : %s -> %s", source, target)
	data := []byte(target)

	symlinkMap := map[string]*string{symlinkKey: to.Ptr("false")}
	if isSymlink {
		symlinkMap[symlinkKey] = to.Ptr("true")
	}
	return cl.WriteFromBuffer(ctx, source, symlinkMap, data)
}

// DeleteFile : Delete an object.
// if the file does not exist, this returns an error (ENOENT).
func (cl *Client) DeleteFile(ctx context.Context, name string) error {
	log.Trace("Client::DeleteFile : name %s", name)
	// first check if the object exists
	attr, err := cl.getFileAttr(ctx, name)
	if err == syscall.ENOENT {
		log.Err("Client::DeleteFile : %s does not exist", name)
		return syscall.ENOENT
	} else if err != nil {
		log.Err("Client::DeleteFile : Failed to getFileAttr for object %s. Here's why: %v", name, err)
		return err
	}

	isSymLink := attr.IsSymlink()

	// delete the object
	err = cl.deleteObject(ctx, name, isSymLink, attr.IsDir())
	if err != nil {
		log.Err("Client::DeleteFile : Failed to delete object %s. Here's why: %v", name, err)
		return err
	}

	return nil
}

// DeleteDirectory : Recursively delete all objects with the given prefix.
// If name is given without a trailing slash, a slash will be added.
// If the directory does not exist, no error will be returned.
func (cl *Client) DeleteDirectory(ctx context.Context, name string) error {
	log.Trace("Client::DeleteDirectory : name %s", name)

	// make sure name has a trailing slash
	name = internal.ExtendDirName(name)

	done := false
	var marker *string
	var err error
	for !done {
		// list all objects with the prefix
		objects, marker, err := cl.List(ctx, name, marker, 0)
		if err != nil {
			log.Warn(
				"Client::DeleteDirectory : Failed to list object with prefix %s. Here's why: %v",
				name,
				err,
			)
			return err
		}

		// we have no way of indicating empty folders in the bucket
		// so if there are no objects with this prefix we can either:
		// 1. return an error when the user tries to delete an empty directory, or
		// 2. fail to return an error when trying to delete a non-existent directory
		// the second one seems much less risky, so we don't check for an empty list here

		// List only returns the objects and prefixes up to the next "/" character after the prefix
		// This is because List is setting the Delimiter field to "/"
		// This means that recursive directory deletion actually needs to be recursive.
		// Delete all found objects *and prefixes ("directories")*.
		// For improved performance, we'll use one call to delete all objects in this directory.
		// 	To make one call, we need to make a list of objects to delete first.
		var objectsToDelete []*internal.ObjAttr
		for _, object := range objects {
			if object.IsDir() {
				err = cl.DeleteDirectory(ctx, object.Path)
				if err != nil {
					log.Err(
						"Client::DeleteDirectory : Failed to delete directory %s. Here's why: %v",
						object.Path,
						err,
					)
				}
			} else {
				objectsToDelete = append(objectsToDelete, object) //consider just object instead of object.path to pass down attributes that come from list.
			}
		}
		// Delete the collected files
		err = cl.deleteObjects(ctx, objectsToDelete)
		if err != nil {
			log.Err(
				"Client::DeleteDirectory : deleteObjects() failed when called with %d objects. Here's why: %v",
				len(objectsToDelete),
				err,
			)
		}

		if marker == nil {
			done = true
		}
	}

	// Delete the current directory
	if cl.Config.enableDirMarker {
		err = cl.deleteObject(ctx, name, false, true)
		if err != nil {
			log.Err(
				"Client::DeleteDirectory : Failed to delete directory %s. Here's why: %v",
				name,
				err,
			)
		}
	}

	return err
}

// RenameFile : Rename the object (copy then delete).
func (cl *Client) RenameFile(
	ctx context.Context,
	source string,
	target string,
	isSymLink bool,
) error {
	log.Trace("Client::RenameFile : %s -> %s", source, target)

	err := cl.renameObject(
		ctx,
		renameObjectOptions{source: source, target: target, isSymLink: isSymLink},
	)
	if err != nil {
		log.Err(
			"Client::RenameFile : copyObject(%s->%s) failed. Here's why: %v",
			source,
			target,
			err,
		)
	}

	return err
}

// RenameDirectory : Rename the directory
func (cl *Client) RenameDirectory(ctx context.Context, source string, target string) error {
	log.Trace("Client::RenameDirectory : %s -> %s", source, target)

	// TODO: should this fail when the target directory exists?
	// current behavior merges into the target directory
	// best to check and see what the azstorage code does

	// first we need a list of all the object's we'll be moving
	// make sure to pass source with a trailing forward slash

	done := false
	var marker *string

	for !done {
		sourceObjects, marker, err := cl.List(ctx, internal.ExtendDirName(source), marker, 0)
		if err != nil {
			log.Err(
				"Client::RenameDirectory : Failed to list objects with prefix %s. Here's why: %v",
				source,
				err,
			)
			return err
		}
		// it's better not to return an error when we don't find any matching objects (see note in DeleteDirectory)
		for _, srcObject := range sourceObjects {
			srcPath := srcObject.Path
			dstPath := strings.Replace(srcPath, source, target, 1)
			if srcObject.IsDir() {
				err = cl.RenameDirectory(ctx, srcPath, dstPath)
			} else {
				err = cl.RenameFile(ctx, srcPath, dstPath, srcObject.IsSymlink()) //use sourceObjects to pass along symLink bool
			}
			if err != nil {
				log.Err(
					"Client::RenameDirectory : Failed to rename %s -> %s. Here's why: %v",
					srcPath,
					dstPath,
					err,
				)
			}
		}
		if marker == nil {
			done = true

			// Rename the current directory
			if cl.Config.enableDirMarker {
				err := cl.renameObject(
					ctx,
					renameObjectOptions{source: source, target: target, isDir: true},
				)
				if err != nil {
					log.Err(
						"Client::RenameDirectory : Failed to rename %s -> %s. Here's why: %v",
						source,
						target,
						err,
					)
				}
			}
		}
	}
	return nil
}

// GetAttr : Get attributes for a given file or folder.
// If name is a file, it should not have a trailing slash.
// If name is a directory, the trailing slash is optional.
func (cl *Client) GetAttr(ctx context.Context, name string) (*internal.ObjAttr, error) {
	log.Trace("Client::GetAttr : name %s", name)

	// first let's suppose the caller is looking for a file
	// so if this was called with a trailing slash, don't look for an object
	if len(name) > 0 && name[len(name)-1] != '/' {
		attr, err := cl.getFileAttr(ctx, name)
		if err == nil {
			return attr, err
		}
		if err != syscall.ENOENT {
			log.Err("Client::GetAttr : Failed to getFileAttr(%s). Here's why: %v", name, err)
		}
	}

	// ensure a trailing slash
	dirName := internal.ExtendDirName(name)
	// now search for that as a directory
	return cl.getDirectoryAttr(ctx, dirName)
}

// Get attributes for the given file path.
// Return ENOENT if there is no corresponding object in the bucket.
// name should not have a trailing slash (or nothing will be found!).
func (cl *Client) getFileAttr(ctx context.Context, name string) (*internal.ObjAttr, error) {
	log.Trace("Client::getFileAttr : name %s", name)
	isSymlink := false
	object, err := cl.headObject(ctx, name, isSymlink, false)
	if err == syscall.ENOENT && !cl.Config.disableSymlink {
		isSymlink = true
		return cl.headObject(ctx, name, isSymlink, false)
	}
	return object, err
}

func (cl *Client) getDirectoryAttr(ctx context.Context, dirName string) (*internal.ObjAttr, error) {
	log.Trace("Client::getDirectoryAttr : name %s", dirName)

	// Try seartching for the object directly if supported
	if cl.Config.enableDirMarker {
		attr, err := cl.headObject(ctx, dirName, false, true)
		if err == nil {
			return attr, err
		}
	}

	// Otherwise, the cloud does not support directory markers, so use list
	// or the directory does exist but there is no marker for it, so look for an object
	// in the directory
	objects, _, err := cl.List(ctx, dirName, nil, 1)
	if err != nil {
		log.Err("Client::getDirectoryAttr : List(%s) failed. Here's why: %v", dirName, err)
		return nil, err
	} else if len(objects) > 0 {
		// create and return an objAttr for the directory
		attr := internal.CreateObjAttrDir(dirName)
		return attr, nil
	}

	// directory not found in bucket
	log.Err("Client::getDirectoryAttr : not found: %s", dirName)
	return nil, syscall.ENOENT
}

// Download object data to a file handle.
// Read starting at a byte offset from the start of the object, with length in bytes = count.
// count = 0 reads to the end of the object.
func (cl *Client) ReadToFile(
	ctx context.Context,
	name string,
	offset int64,
	count int64,
	fi *os.File,
) error {
	log.Trace(
		"Client::ReadToFile : name %s, offset : %d, count %d -> file %s",
		name,
		offset,
		count,
		fi.Name(),
	)

	// If we are reading the entire object, then we can use a multipart download
	if !cl.Config.disableConcurrentDownload && offset == 0 && count == 0 {
		err := cl.getObjectMultipartDownload(ctx, name, fi)
		if err != nil {
			log.Err(
				"Client::ReadToFile : getObjectMultipartDownload(%s) failed. Here's why: %v",
				name,
				err,
			)
			return err
		}
		return nil
	}

	// get object data
	objectDataReader, err := cl.getObject(
		ctx,
		getObjectOptions{name: name, offset: offset, count: count},
	)
	if err != nil {
		log.Err("Client::ReadToFile : getObject(%s) failed. Here's why: %v", name, err)
		return err
	}
	// read object data
	defer objectDataReader.Close()
	objectData, err := io.ReadAll(objectDataReader)

	if err != nil {
		if strings.Contains(err.Error(), "checksum did not match") {
			// If count is 0 and offset is 0 then this is a real checksum error
			// Otherwise, the error only occurs because the checksum is for the whole object and we did not
			// read the whole object
			if offset == 0 && count == 0 {
				log.Err(
					"Checksum validation error reading object data from %v. Here's why: %v",
					name,
					err,
				)
				return err
			}
		} else {
			log.Err("Couldn't read object data from %v. Here's why: %v", name, err)
			return err
		}
	}
	// write data to file
	_, err = fi.Write(objectData)
	if err != nil {
		log.Err("Couldn't write to file %v. Here's why: %v", name, err)
		return err
	}

	return err
}

// Download object with the given name and return the data as a byte array.
// Reads starting at a byte offset from the start of the object, with length in bytes = len.
// len = 0 reads to the end of the object.
// name is the file path
func (cl *Client) ReadBuffer(
	ctx context.Context,
	name string,
	offset int64,
	length int64,
	isSymlink bool,
) ([]byte, error) {
	log.Trace("Client::ReadBuffer : name %s (%d+%d)", name, offset, length)
	// get object data
	objectDataReader, err := cl.getObject(
		ctx,
		getObjectOptions{name: name, offset: offset, count: length, isSymLink: isSymlink},
	)
	if err != nil {
		log.Err("Client::ReadBuffer : getObject(%s) failed. Here's why: %v", name, err)
		return nil, err
	}
	// read object data
	defer objectDataReader.Close()
	buff, err := io.ReadAll(objectDataReader)
	if err != nil {
		log.Err(
			"Client::ReadBuffer : Failed to read data from GetObject result. Here's why: %v",
			err,
		)
		return nil, err
	}

	return buff, nil
}

// Download object to provided byte array.
// Reads starting at a byte offset from the start of the object, with length in bytes = len.
// len = 0 reads to the end of the object.
// name is the file path.
func (cl *Client) ReadInBuffer(
	ctx context.Context,
	name string,
	offset int64,
	length int64,
	data []byte,
) error {
	log.Trace("Client::ReadInBuffer : name %s offset %d len %d", name, offset, length)
	// get object data
	objectDataReader, err := cl.getObject(
		ctx,
		getObjectOptions{name: name, offset: offset, count: length},
	)
	if err != nil {
		log.Err("Client::ReadInBuffer : getObject(%s) failed. Here's why: %v", name, err)
		return err
	}
	// read object data
	defer objectDataReader.Close()
	_, err = io.ReadFull(objectDataReader, data)
	if err == io.EOF || err == io.ErrUnexpectedEOF {
		// If we reached the EOF then all the data was correctly read
		return nil
	}

	return err
}

// Upload from a file handle to an object.
// The metadata parameter is not used.
func (cl *Client) WriteFromFile(
	ctx context.Context,
	name string,
	metadata map[string]*string,
	fi *os.File,
) error {
	isSymlink := getSymlinkBool(metadata)

	log.Trace("Client::WriteFromFile : file %s -> name %s", fi.Name(), name)
	// track time for performance testing
	defer log.TimeTrack(time.Now(), "Client::WriteFromFile", name)
	// get the size of the file
	stat, err := fi.Stat()
	if err != nil {
		log.Err("Client::WriteFromFile : Failed to get file size %s. Here's why: %v", name, err)
		return err
	}
	// The aws-sdk-go-v2 does not seem to see to the end of the file
	// so let's seek to the start before uploading
	// TODO: Is there a more elegant way to do this?
	_, err = fi.Seek(0, 0)
	if err != nil {
		log.Err("Client::WriteFromFile : Failed to seek to beginning of input file %s", fi.Name())
		return err
	}

	// upload file data
	err = cl.putObject(
		ctx,
		putObjectOptions{name: name, objectData: fi, size: stat.Size(), isSymLink: isSymlink},
	)
	if err != nil {
		log.Err("Client::WriteFromFile : putObject(%s) failed. Here's why: %v", name, err)
		return err
	}

	// TODO: Add monitor tracking
	// if common.MonitorCfs() && stat.Size() > 0 {
	// 	uploadOptions.Progress = func(bytesTransferred int64) {
	// 		trackUpload(name, bytesTransferred, stat.Size(), uploadPtr)
	// 	}
	// }
	log.Debug("Client::WriteFromFile : Upload complete of object %v", name)

	// store total bytes uploaded so far
	if stat.Size() > 0 {
		s3StatsCollector.UpdateStats(stats_manager.Increment, bytesUploaded, stat.Size())
	}

	return nil
}

// WriteFromBuffer : Upload from a buffer to an object.
// name is the file path.
func (cl *Client) WriteFromBuffer(
	ctx context.Context,
	name string,
	metadata map[string]*string,
	data []byte,
) error {
	log.Trace("Client::WriteFromBuffer : name %s", name)
	isSymlink := getSymlinkBool(metadata)

	// convert byte array to io.Reader
	dataReader := bytes.NewReader(data)
	// upload data to object
	// TODO: handle metadata with S3
	err := cl.putObject(
		ctx,
		putObjectOptions{
			name:       name,
			objectData: dataReader,
			size:       int64(len(data)),
			isSymLink:  isSymlink,
		},
	)
	if err != nil {
		log.Err("Client::WriteFromBuffer : putObject(%s) failed. Here's why: %v", name, err)
	}
	return err
}

// GetFileBlockOffsets: store blocks ids and corresponding offsets.
func (cl *Client) GetFileBlockOffsets(
	ctx context.Context,
	name string,
) (*common.BlockOffsetList, error) {
	log.Trace("Client::GetFileBlockOffsets : name %s", name)
	blockList := common.BlockOffsetList{}
	result, err := cl.headObject(ctx, name, false, false)
	if err != nil {
		log.Err("Client::GetFileBlockOffsets : Unable to headObject with name %v", name)
		return &blockList, err
	}

	cutoff := cl.Config.uploadCutoff
	var objectSize int64

	// if file is smaller than the uploadCutoff it is small, otherwise it is a multipart
	// upload
	if result.Size < cutoff {
		blockList.Flags.Set(common.SmallFile)
		return &blockList, nil
	}

	partSize := cl.Config.partSize

	// Create a list of blocks that are the partSize except for the last block
	for objectSize <= result.Size {
		if objectSize+partSize >= result.Size {
			// This is the last block to add
			blk := &common.Block{
				Id:         base64.StdEncoding.EncodeToString(common.NewUUID().Bytes()),
				StartIndex: objectSize,
				EndIndex:   result.Size,
			}
			blockList.BlockList = append(blockList.BlockList, blk)
			break
		}

		blk := &common.Block{
			Id:         base64.StdEncoding.EncodeToString(common.NewUUID().Bytes()),
			StartIndex: objectSize,
			EndIndex:   objectSize + partSize,
		}
		blockList.BlockList = append(blockList.BlockList, blk)
		objectSize += partSize
	}
	blockList.BlockIdLength = common.GetIdLength(blockList.BlockList[0].Id)

	return &blockList, nil
}

// Truncate object to size in bytes.
// name is the file path.
func (cl *Client) TruncateFile(ctx context.Context, name string, size int64) error {
	log.Trace("Client::TruncateFile : Truncating %s to %dB.", name, size)

	// get object data
	objectDataReader, err := cl.getObject(ctx, getObjectOptions{name: name})
	if err != nil {
		log.Err("Client::TruncateFile : getObject(%s) failed. Here's why: %v", name, err)
		return err
	}
	// read object data
	defer objectDataReader.Close()
	objectData, err := io.ReadAll(objectDataReader)
	if err != nil {
		log.Err(
			"Client::TruncateFile : Failed to read object data from %v. Here's why: %v",
			name,
			err,
		)
		return err
	}
	// ensure data is of the expected length
	if int64(len(objectData)) > size {
		// truncate
		objectData = objectData[:size]
	} else if int64(len(objectData)) < size {
		// pad the data with zeros
		log.Warn("Client::TruncateFile : Padding file %s with zeros to truncate its original size (%dB) UP to %dB.", name, len(objectData), size)
		oldObjectData := objectData
		newObjectData := make([]byte, size)
		copy(newObjectData, oldObjectData)
		objectData = newObjectData
	}
	// overwrite the object with the truncated data
	truncatedDataReader := bytes.NewReader(objectData)
	err = cl.putObject(
		ctx,
		putObjectOptions{name: name, objectData: truncatedDataReader, size: int64(len(objectData))},
	)
	if err != nil {
		log.Err("Client::TruncateFile : Failed to write truncated data to object %s", name)
	}

	return err
}

// Write : write data at given offset to an object
func (cl *Client) Write(ctx context.Context, options internal.WriteFileOptions) error {
	name := options.Handle.Path
	offset := options.Offset
	data := options.Data
	length := int64(len(data))

	defer log.TimeTrack(time.Now(), "Client::Write", options.Handle.Path)
	log.Trace("Client::Write : name %s offset %v", name, offset)
	// tracks the case where our offset is great than our current file size (appending only - not modifying pre-existing data)
	var dataBuffer *[]byte

	fileOffsets, err := cl.GetFileBlockOffsets(ctx, name)
	if err != nil {
		return err
	}

	if fileOffsets.SmallFile() {
		// case 1: file consists of no parts (small file)

		// get the existing object data
		isSymlink := getSymlinkBool(options.Metadata)

		oldData, _ := cl.ReadBuffer(ctx, name, 0, 0, isSymlink)
		// update the data with the new data
		// if we're only overwriting existing data
		if int64(len(oldData)) >= offset+length {
			copy(oldData[offset:], data)
			dataBuffer = &oldData
			// else appending and/or overwriting
		} else {
			// if the file is not empty then we need to combine the data
			if len(oldData) > 0 {
				// new data buffer with the size of old and new data
				newDataBuffer := make([]byte, offset+length)
				// copy the old data into it
				// TODO: better way to do this?
				if offset != 0 {
					copy(newDataBuffer, oldData)
					oldData = nil
				}
				// overwrite with the new data we want to add
				copy(newDataBuffer[offset:], data)
				dataBuffer = &newDataBuffer
			} else {
				dataBuffer = &data
			}
		}

		// WriteFromBuffer should be able to handle the case where now the block is too big and gets split into multiple parts
		err := cl.WriteFromBuffer(ctx, name, options.Metadata, *dataBuffer)
		if err != nil {
			log.Err("Client::Write : Failed to upload to object. Here's why: %v ", name, err)
			return err
		}
	} else {
		// case 2: given offset is within the size of the object - and the object consists of multiple parts
		// case 3: new parts need to be added

		index, oldDataSize, exceedsFileBlocks, appendOnly := fileOffsets.FindBlocksToModify(offset, length)
		// keeps track of how much new data will be appended to the end of the file (applicable only to case 3)
		newBufferSize := int64(0)
		// case 3?
		if exceedsFileBlocks {
			newBufferSize = cl.createNewBlocks(fileOffsets, offset, length)
		}
		// buffer that holds that pre-existing data in those blocks we're interested in
		oldDataBuffer := make([]byte, oldDataSize+newBufferSize)
		if !appendOnly {
			// fetch the parts that will be impacted by the new changes so we can overwrite them
			err = cl.ReadInBuffer(ctx, name, fileOffsets.BlockList[index].StartIndex, oldDataSize, oldDataBuffer)
			if err != nil {
				log.Err("BlockBlob::Write : Failed to read data in buffer %s [%s]", name, err.Error())
			}
		}
		// this gives us where the offset with respect to the buffer that holds our old data - so we can start writing the new data
		blockOffset := offset - fileOffsets.BlockList[index].StartIndex
		copy(oldDataBuffer[blockOffset:], data)
		err := cl.stageAndCommitModifiedBlocks(ctx, name, oldDataBuffer, fileOffsets)
		return err
	}

	return nil
}

func (cl *Client) createBlock(blockIdLength, startIndex, size int64) *common.Block {
	newBlockId := base64.StdEncoding.EncodeToString(common.NewUUIDWithLength(blockIdLength))
	newBlock := &common.Block{
		Id:         newBlockId,
		StartIndex: startIndex,
		EndIndex:   startIndex + size,
	}
	// mark truncated since it is a new empty block
	newBlock.Flags.Set(common.TruncatedBlock)
	newBlock.Flags.Set(common.DirtyBlock)
	return newBlock
}

func (cl *Client) createNewBlocks(blockList *common.BlockOffsetList, offset, length int64) int64 {
	partSize := cl.Config.partSize
	prevIndex := blockList.BlockList[len(blockList.BlockList)-1].EndIndex
	if partSize == 0 {
		partSize = DefaultPartSize
	}
	// BufferSize is the size of the buffer that will go beyond our current object
	var bufferSize int64
	for i := prevIndex; i < offset+length; i += partSize {
		blkSize := int64(math.Min(float64(partSize), float64((offset+length)-i)))
		newBlock := cl.createBlock(blockList.BlockIdLength, i, blkSize)
		blockList.BlockList = append(blockList.BlockList, newBlock)
		// reset the counter to determine if there are leftovers at the end
		bufferSize += blkSize
	}
	return bufferSize
}

func (cl *Client) stageAndCommitModifiedBlocks(
	ctx context.Context,
	name string,
	data []byte,
	offsetList *common.BlockOffsetList,
) error {
	blockOffset := int64(0)
	for _, blk := range offsetList.BlockList {
		if blk.Dirty() {
			blk.Data = data[blockOffset : (blk.EndIndex-blk.StartIndex)+blockOffset]
			blockOffset = (blk.EndIndex - blk.StartIndex) + blockOffset
			// Clear the truncated flag if we are writing data to this block
			if blk.Truncated() {
				blk.Flags.Clear(common.TruncatedBlock)
			}
		}
	}

	return cl.StageAndCommit(ctx, name, offsetList)
}

func (cl *Client) StageAndCommit(
	ctx context.Context,
	name string,
	bol *common.BlockOffsetList,
) error {
	// lock on the object name so that no stage and commit race condition occur causing failure
	objectMtx := cl.blockLocks.GetLock(name)
	objectMtx.Lock()
	defer objectMtx.Unlock()

	// Return early if blocklist is empty
	if len(bol.BlockList) == 0 {
		return nil
	}

	// Return early if there are no dirty blocks
	staged := false
	for _, blk := range bol.BlockList {
		if blk.Dirty() {
			staged = true
			break
		}
	}
	if !staged {
		return nil
	}

	// For loop to determine if interior blocks are too small for AWS multipart upload and we need to change
	// the size of interior blocks
	combineBlocks := false
	for i, blk := range bol.BlockList {
		// If an interior block is small and not the last block, then we cannot upload using multipart upload
		// so we need to combine blocks
		if len(blk.Data) < 5*common.MbToBytes && i < len(bol.BlockList)-1 {
			combineBlocks = true
			break
		}
	}

	var err error
	if combineBlocks {
		bol.BlockList, err = cl.combineSmallBlocks(ctx, name, bol.BlockList)
		if err != nil {
			log.Err("Client::StageAndCommit : Failed to combine small blocks: %v ", name, err)
			return err
		}
	}

	//struct for starting a multipart upload
	key := cl.getKey(name, false, false)

	//send command to start copy and get the upload id as it is needed later
	var uploadID string
	createMultipartUploadInput := &s3.CreateMultipartUploadInput{
		Bucket:      aws.String(cl.Config.AuthConfig.BucketName),
		Key:         aws.String(key),
		ContentType: aws.String(getContentType(key)),
	}

	if cl.Config.enableChecksum {
		createMultipartUploadInput.ChecksumAlgorithm = cl.Config.checksumAlgorithm
	}

	createOutput, err := cl.AwsS3Client.CreateMultipartUpload(ctx, createMultipartUploadInput)
	if err != nil {
		log.Err(
			"Client::StageAndCommit : Failed to create multipart upload. Here's why: %v ",
			name,
			err,
		)
		return err
	}
	if createOutput != nil {
		if createOutput.UploadId != nil {
			uploadID = *createOutput.UploadId
		}
	}
	if uploadID == "" {
		log.Err(
			"Client::StageAndCommit : No upload id found in start upload request. Here's why: %v ",
			name,
			err,
		)
		return err
	}

	var partNumber int32 = 1
	parts := make([]types.CompletedPart, 0)
	var data []byte

	for _, blk := range bol.BlockList {
		if blk.Truncated() {
			data = make([]byte, blk.EndIndex-blk.StartIndex)
			blk.Flags.Clear(common.TruncatedBlock)
		} else {
			data = blk.Data
		}

		var err error
		var eTag *string
		var checksumCRC32 *string
		var checksumCRC32C *string
		var checksumSHA256 *string
		var checksumSHA1 *string
		if blk.Dirty() || len(data) > 0 {
			// This block has data that is not yet in the bucket
			uploadPartInput := &s3.UploadPartInput{
				Bucket:     aws.String(cl.Config.AuthConfig.BucketName),
				Key:        aws.String(key),
				PartNumber: &partNumber,
				UploadId:   &uploadID,
				Body:       bytes.NewReader(data),
			}

			if cl.Config.enableChecksum {
				uploadPartInput.ChecksumAlgorithm = cl.Config.checksumAlgorithm
			}

			var partResp *s3.UploadPartOutput
			partResp, err = cl.AwsS3Client.UploadPart(ctx, uploadPartInput)
			eTag = partResp.ETag
			blk.Flags.Clear(common.DirtyBlock)

			// Collect the checksums
			// It is easier to just collect all checksums and then upload them together
			// as ones that are not used will just be nil and an object can only ever
			// have one valid checksum
			checksumCRC32 = partResp.ChecksumCRC32
			checksumCRC32C = partResp.ChecksumCRC32C
			checksumSHA1 = partResp.ChecksumSHA1
			checksumSHA256 = partResp.ChecksumSHA256
		} else {
			// This block is already in the bucket, so we need to copy this part
			var partResp *s3.UploadPartCopyOutput
			partResp, err = cl.AwsS3Client.UploadPartCopy(ctx, &s3.UploadPartCopyInput{
				Bucket:          aws.String(cl.Config.AuthConfig.BucketName),
				Key:             aws.String(key),
				CopySource:      aws.String(fmt.Sprintf("%v/%v", cl.Config.AuthConfig.BucketName, key)),
				CopySourceRange: aws.String("bytes=" + fmt.Sprint(blk.StartIndex) + "-" + fmt.Sprint(blk.EndIndex-1)),
				PartNumber:      &partNumber,
				UploadId:        &uploadID,
			})
			eTag = partResp.CopyPartResult.ETag

			// Collect the checksums
			// It is easier to just collect all checksums and then upload them together
			// as ones that are not used will just be nil and an object can only ever
			// have one valid checksum
			checksumCRC32 = partResp.CopyPartResult.ChecksumCRC32
			checksumCRC32C = partResp.CopyPartResult.ChecksumCRC32C
			checksumSHA1 = partResp.CopyPartResult.ChecksumSHA1
			checksumSHA256 = partResp.CopyPartResult.ChecksumSHA256
		}

		if err != nil {
			log.Info(
				"Client::StageAndCommit : Attempting to abort upload due to error: ",
				err.Error(),
			)
			abortErr := cl.abortMultipartUpload(ctx, key, uploadID)
			return errors.Join(err, abortErr)
		}

		// copy etag and part number to verify later
		if eTag != nil {
			partNum := partNumber
			etag := strings.Trim(*eTag, "\"")
			cPart := types.CompletedPart{
				ETag:       &etag,
				PartNumber: &partNum,
			}
			if cl.Config.enableChecksum {
				cPart.ChecksumCRC32 = checksumCRC32
				cPart.ChecksumCRC32C = checksumCRC32C
				cPart.ChecksumSHA1 = checksumSHA1
				cPart.ChecksumSHA256 = checksumSHA256
			}
			parts = append(parts, cPart)
		}

		partNumber++
	}

	// complete the upload
	_, err = cl.AwsS3Client.CompleteMultipartUpload(ctx, &s3.CompleteMultipartUploadInput{
		Bucket:   aws.String(cl.Config.AuthConfig.BucketName),
		Key:      aws.String(key),
		UploadId: &uploadID,
		MultipartUpload: &types.CompletedMultipartUpload{
			Parts: parts,
		},
	})
	if err != nil {
		log.Info("Client::StageAndCommit : Attempting to abort upload due to error: ", err.Error())
		abortErr := cl.abortMultipartUpload(ctx, key, uploadID)
		return errors.Join(err, abortErr)
	}

	return nil
}

// combineSmallBlocks will combine blocks in a blocklist, except for the last block, if the block is smaller
// than the smallest size for a part in AWS, which is 5 MB. Blocks smaller than 5MB will be combined with the
// next block in the list.
func (cl *Client) combineSmallBlocks(
	ctx context.Context,
	name string,
	blockList []*common.Block,
) ([]*common.Block, error) {
	newBlockList := []*common.Block{}
	newBlockList = append(newBlockList, &common.Block{})
	addIndex := 0
	beginNewBlock := true
	for i, blk := range blockList {
		if beginNewBlock && blk.EndIndex-blk.StartIndex >= 5*common.MbToBytes {
			// This block is large enough so we copy the whole block
			newBlockList[addIndex] = blk
		} else {
			// We have a small block and need to keep adding data to the block
			if beginNewBlock {
				newBlockList[addIndex].StartIndex = blk.StartIndex
				newBlockList[addIndex].Flags.Set(common.DirtyBlock)
				newBlockList[addIndex].Id = blk.Id
				beginNewBlock = false
			}

			var addData []byte
			// If there is no data in the block and it is not truncated, we need to get it from the cloud. Otherwise we can just copy it.
			if len(blk.Data) == 0 && !blk.Truncated() {
				result, err := cl.getObject(ctx, getObjectOptions{name: name, offset: blk.StartIndex, count: blk.EndIndex - blk.StartIndex})
				if err != nil {
					log.Err("Client::combineSmallBlocks : Unable to get object with error: ", err.Error())
					return nil, err
				}

				defer result.Close()
				addData, err = io.ReadAll(result)
				if err != nil {
					log.Err("Client::combineSmallBlocks : Unable to read bytes from object with error: ", err.Error())
					return nil, err
				}
			} else {
				addData = blk.Data
			}

			// Combine these two blocks
			newBlockList[addIndex].Data = append(newBlockList[addIndex].Data, addData...)
			newBlockList[addIndex].EndIndex = blk.EndIndex
		}

		// If our current block is large enough and it is not the last block
		if newBlockList[addIndex].EndIndex-newBlockList[addIndex].StartIndex >= 5*common.MbToBytes &&
			i < len(blockList)-1 {
			beginNewBlock = true
			newBlockList = append(newBlockList, &common.Block{})
			addIndex++
		}
	}
	return newBlockList, nil
}

<<<<<<< HEAD
func (cl *Client) GetUsedSize(ctx context.Context) (uint64, error) {
	headBucketOutput, err := cl.headBucket(ctx, cl.Config.authConfig.BucketName)
=======
func (cl *Client) GetUsedSize() (uint64, error) {
	headBucketOutput, err := cl.headBucket(cl.Config.AuthConfig.BucketName)
>>>>>>> 7e85229f
	if err != nil {
		return 0, err
	}

	response, ok := middleware.GetRawResponse(headBucketOutput.ResultMetadata).(*smithyHttp.Response)
	if !ok || response == nil {
		return 0, fmt.Errorf("failed GetRawResponse from HeadBucketOutput")
	}

	headerValue, ok := response.Header["X-Rstor-Size"]
	if !ok {
		headerValue, ok = response.Header["X-Lyve-Size"]
	}
	if !ok || len(headerValue) == 0 {
		return 0, fmt.Errorf(
			"HeadBucket response has no size header (is the endpoint not Lyve Cloud?)",
		)
	}

	bucketSizeBytes, err := strconv.ParseUint(headerValue[0], 10, 64)
	if err != nil {
		return 0, err
	}

	return bucketSizeBytes, nil
}

func (cl *Client) GetCommittedBlockList(
	ctx context.Context,
	name string,
) (*internal.CommittedBlockList, error) {
	log.Trace("Client::GetCommittedBlockList : name %s", name)
	blockList := make(internal.CommittedBlockList, 0)
	result, err := cl.headObject(ctx, name, false, false)
	if err != nil {
		log.Err("Client::GetCommittedBlockList : Unable to headObject with name %v", name)
		return nil, err
	}

	cutoff := cl.Config.uploadCutoff
	var objectSize int64

	// if file is smaller than the uploadCutoff it is small, otherwise it is a multipart
	// upload
	if result.Size < cutoff {
		return &blockList, nil
	}

	partSize := cl.Config.partSize

	// Create a list of blocks that are the partSize except for the last block
	for objectSize <= result.Size {
		if objectSize+partSize >= result.Size {
			// This is the last block to add
			blk := internal.CommittedBlock{
				Id:     base64.StdEncoding.EncodeToString(common.NewUUID().Bytes()),
				Offset: objectSize,
				Size:   uint64(result.Size - objectSize),
			}
			blockList = append(blockList, blk)
			break
		}

		blk := internal.CommittedBlock{
			Id:     base64.StdEncoding.EncodeToString(common.NewUUID().Bytes()),
			Offset: objectSize,
			Size:   uint64(partSize),
		}
		blockList = append(blockList, blk)
		objectSize += partSize
	}

	return &blockList, nil
}

// CommitBlocks : Initiates and completes an S3 multipart upload using locally cached blocks.
func (cl *Client) CommitBlocks(ctx context.Context, name string, blockList []string) error {
	log.Trace("Client::CommitBlocks: name %s, %d blocks", name, len(blockList))

	//struct for starting a multipart upload
	key := cl.getKey(name, false, false)

	// Retrieve cached blocks for this file
	cl.stagedBlocksMutex.RLock()
	cachedFileBlocks, fileExists := cl.stagedBlocks[name]
	if !fileExists || len(cachedFileBlocks) == 0 {
		cl.stagedBlocksMutex.RUnlock()
		if len(blockList) == 0 {
			log.Info(
				"Client::CommitBlocks: No blocks staged and blockList empty for %s. Creating empty file.",
				name,
			)
			return cl.putObject(
				ctx,
				putObjectOptions{name: name, objectData: bytes.NewReader([]byte{}), size: 0},
			)
		}
		log.Err(
			"Client::CommitBlocks: No blocks found in cache for %s, but blockList is not empty.",
			name,
		)
		return fmt.Errorf("no blocks found in cache for %s", name)
	}
	cl.stagedBlocksMutex.RUnlock()

	var uploadID string
	createMultipartUploadInput := &s3.CreateMultipartUploadInput{
		Bucket:      aws.String(cl.Config.AuthConfig.BucketName),
		Key:         aws.String(key),
		ContentType: aws.String(getContentType(key)),
	}

	if cl.Config.enableChecksum {
		createMultipartUploadInput.ChecksumAlgorithm = cl.Config.checksumAlgorithm
	}

	createOutput, err := cl.AwsS3Client.CreateMultipartUpload(ctx, createMultipartUploadInput)
	if err != nil {
		log.Err(
			"Client::CommitBlocks : Failed to create multipart upload. Here's why: %v ",
			name,
			err,
		)
		return err
	}
	if createOutput != nil {
		if createOutput.UploadId != nil {
			uploadID = *createOutput.UploadId
		}
	}
	if uploadID == "" {
		log.Err(
			"Client::CommitBlocks : No upload id found in start upload request. Here's why: %v ",
			name,
			err,
		)
		return err
	}

	// Upload Parts
	completedParts := make([]types.CompletedPart, 0, len(blockList))
	var currentPartNumber int32 = 1
	var uploadErr error

	for i, blockID := range blockList {
		blockData, blockExists := cachedFileBlocks[blockID]
		if !blockExists {
			uploadErr = fmt.Errorf(
				"block ID %s from blockList not found in cache for %s",
				blockID,
				name,
			)
			log.Err("Client::CommitBlocks: %v", uploadErr)
			break
		}

		partSize := len(blockData)
		isLastPart := (i == len(blockList)-1)

		if partSize < DefaultPartSize && !isLastPart {
			log.Err(
				"Client::CommitBlocks: cached block ID %s for %s is too small (%d bytes) and not the last part: %v",
				blockID,
				name,
				partSize,
				uploadErr,
			)
			break
		}

		uploadPartInput := &s3.UploadPartInput{
			Bucket:     aws.String(cl.Config.AuthConfig.BucketName),
			Key:        aws.String(key),
			UploadId:   aws.String(uploadID),
			PartNumber: &currentPartNumber,
			Body:       bytes.NewReader(blockData),
		}
		if cl.Config.enableChecksum {
			uploadPartInput.ChecksumAlgorithm = cl.Config.checksumAlgorithm
		}

		partResp, err := cl.AwsS3Client.UploadPart(ctx, uploadPartInput)
		if err != nil {
			log.Err("Client::CommitBlocks : failed to upload part: ", uploadErr)
			break
		}

		cleanETag := strings.Trim(*partResp.ETag, "\"")
		partNum := currentPartNumber
		cPart := types.CompletedPart{
			ETag:       aws.String(cleanETag),
			PartNumber: &partNum,
		}
		// Collect the checksums
		// It is easier to just collect all checksums and then upload them together
		// as ones that are not used will just be nil and an object can only ever
		// have one valid checksum
		if cl.Config.enableChecksum {
			cPart.ChecksumCRC32 = partResp.ChecksumCRC32
			cPart.ChecksumCRC32C = partResp.ChecksumCRC32C
			cPart.ChecksumSHA1 = partResp.ChecksumSHA1
			cPart.ChecksumSHA256 = partResp.ChecksumSHA256
		}
		completedParts = append(completedParts, cPart)
		currentPartNumber++
	}

	// Complete or Abort Multipart Upload
	if uploadErr != nil {
		log.Info(
			"Client::CommitBlocks: Aborting multipart upload %s for %s due to error: %v",
			uploadID,
			name,
			uploadErr,
		)
		_ = cl.abortMultipartUpload(ctx, key, uploadID) // Attempt to clean up S3
		cl.cleanupStagedBlocks(name)
		return uploadErr
	}

	completeInput := &s3.CompleteMultipartUploadInput{
		Bucket:   aws.String(cl.Config.AuthConfig.BucketName),
		Key:      aws.String(key),
		UploadId: aws.String(uploadID),
		MultipartUpload: &types.CompletedMultipartUpload{
			Parts: completedParts,
		},
	}

	_, err = cl.AwsS3Client.CompleteMultipartUpload(ctx, completeInput)
	if err != nil {
		log.Err(
			"Client::CommitBlocks : Failed to complete multipart upload %s for %s: %v",
			uploadID,
			name,
			err,
		)
		_ = cl.abortMultipartUpload(ctx, key, uploadID)
		cl.cleanupStagedBlocks(name)
		return parseS3Err(err, fmt.Sprintf("CompleteMultipartUpload(%s)", name))
	}

	cl.cleanupStagedBlocks(name)

	return nil
}

func (cl *Client) StageBlock(name string, data []byte, id string) error {
	log.Trace("Client::StageBlock: name %s, ID %s, length %d", name, id, len(data))

	cl.stagedBlocksMutex.Lock()
	defer cl.stagedBlocksMutex.Unlock()

	if cl.stagedBlocks == nil {
		cl.stagedBlocks = make(map[string]map[string][]byte)
	}
	if _, ok := cl.stagedBlocks[name]; !ok {
		cl.stagedBlocks[name] = make(map[string][]byte)
	}

	dataCopy := make([]byte, len(data))
	copy(dataCopy, data)
	cl.stagedBlocks[name][id] = dataCopy

	log.Debug("Client::StageBlock: Cached block ID %s for %s", id, name)
	return nil
}

// Helper function to clean up the cache for a specific file
func (cl *Client) cleanupStagedBlocks(name string) {
	cl.stagedBlocksMutex.Lock()
	defer cl.stagedBlocksMutex.Unlock()
	delete(cl.stagedBlocks, name)
	log.Debug("Client::cleanupStagedBlocks: Cleaned cache for %s", name)
}<|MERGE_RESOLUTION|>--- conflicted
+++ resolved
@@ -156,13 +156,8 @@
 	ctx := context.Background()
 
 	defaultConfig, err := config.LoadDefaultConfig(
-<<<<<<< HEAD
 		ctx,
-		config.WithSharedConfigProfile(cl.Config.authConfig.Profile),
-=======
-		context.Background(),
 		config.WithSharedConfigProfile(cl.Config.AuthConfig.Profile),
->>>>>>> 7e85229f
 		config.WithCredentialsProvider(credentialsProvider),
 		config.WithAppID(UserAgent()),
 		config.WithRegion(cl.Config.AuthConfig.Region),
@@ -187,13 +182,6 @@
 	}
 
 	// Create an Amazon S3 service client
-<<<<<<< HEAD
-	cl.awsS3Client = s3.NewFromConfig(defaultConfig, func(o *s3.Options) {
-		o.UsePathStyle = cl.Config.usePathStyle
-		o.BaseEndpoint = aws.String(cl.Config.authConfig.Endpoint)
-		o.DisableLogOutputChecksumValidationSkipped = true // Disable warning messages
-	})
-=======
 	if cl.Config.usePathStyle {
 		cl.AwsS3Client = s3.NewFromConfig(defaultConfig, func(o *s3.Options) {
 			o.UsePathStyle = true
@@ -206,7 +194,6 @@
 			o.DisableLogOutputChecksumValidationSkipped = true // Disable warning messages
 		})
 	}
->>>>>>> 7e85229f
 
 	// ListBuckets here to test connection to S3 backend
 	bucketList, err := cl.ListBuckets(ctx)
@@ -271,11 +258,7 @@
 	}
 
 	// Check that the provided bucket exists and that user has access to bucket
-<<<<<<< HEAD
-	_, err = cl.headBucket(ctx, cl.Config.authConfig.BucketName)
-=======
-	_, err = cl.headBucket(cl.Config.AuthConfig.BucketName)
->>>>>>> 7e85229f
+	_, err = cl.headBucket(ctx, cl.Config.AuthConfig.BucketName)
 	if err != nil {
 		// From the aws-sdk-go-v2 documentation
 		// If the bucket does not exist or you do not have permission to access it,
@@ -308,7 +291,10 @@
 }
 
 // filter out buckets for which we do not have permissions
-func (cl *Client) filterAuthorizedBuckets(ctx context.Context, bucketList []string) (authorizedBucketList []string) {
+func (cl *Client) filterAuthorizedBuckets(
+	ctx context.Context,
+	bucketList []string,
+) (authorizedBucketList []string) {
 	if len(bucketList) == 0 {
 		return bucketList
 	}
@@ -1416,13 +1402,8 @@
 	return newBlockList, nil
 }
 
-<<<<<<< HEAD
 func (cl *Client) GetUsedSize(ctx context.Context) (uint64, error) {
-	headBucketOutput, err := cl.headBucket(ctx, cl.Config.authConfig.BucketName)
-=======
-func (cl *Client) GetUsedSize() (uint64, error) {
-	headBucketOutput, err := cl.headBucket(cl.Config.AuthConfig.BucketName)
->>>>>>> 7e85229f
+	headBucketOutput, err := cl.headBucket(ctx, cl.Config.AuthConfig.BucketName)
 	if err != nil {
 		return 0, err
 	}
