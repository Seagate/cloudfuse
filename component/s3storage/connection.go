--- conflicted
+++ resolved
@@ -57,12 +57,9 @@
 	uploadCutoff              int64
 	concurrency               int
 	disableConcurrentDownload bool
-<<<<<<< HEAD
-	usePathStyle              bool
-=======
 	enableChecksum            bool
 	checksumAlgorithm         types.ChecksumAlgorithm
->>>>>>> faa84da2
+	usePathStyle              bool
 }
 
 // TODO: move s3AuthConfig to s3auth.go
