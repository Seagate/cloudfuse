/*
   Licensed under the MIT License <http://opensource.org/licenses/MIT>.

   Copyright © 2023-2025 Seagate Technology LLC and/or its Affiliates
   Copyright © 2020-2025 Microsoft Corporation. All rights reserved.

   Permission is hereby granted, free of charge, to any person obtaining a copy
   of this software and associated documentation files (the "Software"), to deal
   in the Software without restriction, including without limitation the rights
   to use, copy, modify, merge, publish, distribute, sublicense, and/or sell
   copies of the Software, and to permit persons to whom the Software is
   furnished to do so, subject to the following conditions:

   The above copyright notice and this permission notice shall be included in all
   copies or substantial portions of the Software.

   THE SOFTWARE IS PROVIDED "AS IS", WITHOUT WARRANTY OF ANY KIND, EXPRESS OR
   IMPLIED, INCLUDING BUT NOT LIMITED TO THE WARRANTIES OF MERCHANTABILITY,
   FITNESS FOR A PARTICULAR PURPOSE AND NONINFRINGEMENT. IN NO EVENT SHALL THE
   AUTHORS OR COPYRIGHT HOLDERS BE LIABLE FOR ANY CLAIM, DAMAGES OR OTHER
   LIABILITY, WHETHER IN AN ACTION OF CONTRACT, TORT OR OTHERWISE, ARISING FROM,
   OUT OF OR IN CONNECTION WITH THE SOFTWARE OR THE USE OR OTHER DEALINGS IN THE
   SOFTWARE
*/

package s3storage

import (
	"context"
	"errors"
	"fmt"
	"io"
	"net/url"
	"os"
	"path/filepath"
	"runtime"
	"sort" // to sort List() results
	"strings"
	"time"

	"github.com/Azure/azure-sdk-for-go/sdk/azcore/to"
	"github.com/Seagate/cloudfuse/common"
	"github.com/Seagate/cloudfuse/common/log"
	"github.com/Seagate/cloudfuse/internal"
	"github.com/Seagate/cloudfuse/internal/convertname"

	"github.com/aws/aws-sdk-go-v2/aws"
	"github.com/aws/aws-sdk-go-v2/service/s3"
	"github.com/aws/aws-sdk-go-v2/service/s3/types"
)

type getObjectOptions struct {
	name      string
	offset    int64
	count     int64
	isSymLink bool
	isDir     bool
}

type putObjectOptions struct {
	name       string
	objectData io.Reader
	size       int64
	isSymLink  bool
	isDir      bool
}

type copyObjectOptions struct {
	source    string
	target    string
	isSymLink bool
	isDir     bool
}

type renameObjectOptions struct {
	source    string
	target    string
	isSymLink bool
	isDir     bool
}

const symlinkStr = ".rclonelink"
const maxResultsPerListCall = 1000

// check the connection to the S3 service by calling HeadBucket.
func (cl *Client) ConnectionOkay(ctx context.Context) error {
	log.Trace("Client::ConnectionOkay : checking connection to S3 service")
	_, err := cl.AwsS3Client.HeadBucket(
		ctx,
		&s3.HeadBucketInput{Bucket: aws.String(cl.Config.AuthConfig.BucketName)},
	)
	return parseS3Err(err, "HeadBucket "+cl.Config.AuthConfig.BucketName)
}

// getObjectMultipartDownload downloads an object to a file using multipart download
// which can be much faster for large objects.
func (cl *Client) getObjectMultipartDownload(ctx context.Context, name string, fi *os.File) error {
	key := cl.getKey(name, false, false)
	log.Trace("Client::getObjectMultipartDownload : get object %s", key)

	getObjectInput := &s3.GetObjectInput{
		Bucket: aws.String(cl.Config.AuthConfig.BucketName),
		Key:    aws.String(key),
	}

	if cl.Config.enableChecksum {
		getObjectInput.ChecksumMode = types.ChecksumModeEnabled
	}

<<<<<<< HEAD
	_, err := downloader.Download(ctx, fi, getObjectInput)
=======
	_, err := cl.downloader.Download(context.Background(), fi, getObjectInput)
>>>>>>> 9994dec6
	// check for errors
	if err != nil {
		attemptedAction := fmt.Sprintf("GetObject(%s)", key)
		return parseS3Err(err, attemptedAction)
	}
	return nil
}

// Wrapper for awsS3Client.GetObject.
// Set count = 0 to read to the end of the object.
// name is the path to the file.
func (cl *Client) getObject(ctx context.Context, options getObjectOptions) (io.ReadCloser, error) {
	key := cl.getKey(options.name, options.isSymLink, options.isDir)
	log.Trace("Client::getObject : get object %s (%d+%d)", key, options.offset, options.count)

	// deal with the range
	var rangeString string //string to be used to specify range of object to download from S3
	//TODO: add handle if the offset+count is greater than the end of Object.
	if options.count == 0 {
		// sending Range:"bytes=0-" gives errors from MinIO ("InvalidRange: The requested range is not satisfiable")
		// so if offset is 0 too, leave rangeString empty
		if options.offset != 0 {
			rangeString = "bytes=" + fmt.Sprint(options.offset) + "-"
		}
	} else {
		endRange := options.offset + options.count - 1
		rangeString = "bytes=" + fmt.Sprint(options.offset) + "-" + fmt.Sprint(endRange)
	}

	getObjectInput := &s3.GetObjectInput{}
	if rangeString != "" {
		getObjectInput = &s3.GetObjectInput{
			Bucket: aws.String(cl.Config.AuthConfig.BucketName),
			Key:    aws.String(key),
			Range:  aws.String(rangeString),
		}
	} else {
		getObjectInput = &s3.GetObjectInput{
			Bucket: aws.String(cl.Config.AuthConfig.BucketName),
			Key:    aws.String(key),
		}
	}

	if cl.Config.enableChecksum {
		getObjectInput.ChecksumMode = types.ChecksumModeEnabled
	}

	result, err := cl.AwsS3Client.GetObject(ctx, getObjectInput)

	// check for errors
	if err != nil {
		attemptedAction := fmt.Sprintf("GetObject(%s)", key)
		return nil, parseS3Err(err, attemptedAction)
	}

	// return body, err
	return result.Body, err
}

// Wrapper for awsS3Client.PutObject.
// Pass in the name of the file, an io.Reader with the object data, the size of the upload,
// and whether the object is a symbolic link or not.
func (cl *Client) putObject(ctx context.Context, options putObjectOptions) error {
	key := cl.getKey(options.name, options.isSymLink, options.isDir)
	log.Trace("Client::putObject : putting object %s", key)
	var err error

	putObjectInput := &s3.PutObjectInput{
		Bucket:      aws.String(cl.Config.AuthConfig.BucketName),
		Key:         aws.String(key),
		Body:        options.objectData,
		ContentType: aws.String(getContentType(key)),
	}

	if cl.Config.enableChecksum {
		putObjectInput.ChecksumAlgorithm = cl.Config.checksumAlgorithm
	}

	// If the object is small, just do a normal put object.
	// If not, then use a multipart upload
	if options.size < cl.Config.uploadCutoff {
		_, err = cl.AwsS3Client.PutObject(ctx, putObjectInput)
	} else {
		_, err = cl.uploader.Upload(ctx, putObjectInput)
	}

	attemptedAction := fmt.Sprintf("upload object %s", key)
	return parseS3Err(err, attemptedAction)
}

// Wrapper for awsS3Client.DeleteObject.
// name is the path to the file.
func (cl *Client) deleteObject(ctx context.Context, name string, isSymLink bool, isDir bool) error {
	key := cl.getKey(name, isSymLink, isDir)
	log.Trace("Client::deleteObject : deleting object %s", key)

	_, err := cl.AwsS3Client.DeleteObject(ctx, &s3.DeleteObjectInput{
		Bucket: aws.String(cl.Config.AuthConfig.BucketName),
		Key:    aws.String(key),
	})

	attemptedAction := fmt.Sprintf("delete object %s", key)
	return parseS3Err(err, attemptedAction)
}

// Wrapper for awsS3Client.DeleteObjects.
// names is a list of paths to the objects.
func (cl *Client) deleteObjects(ctx context.Context, objects []*internal.ObjAttr) error {
	if objects == nil {
		return nil
	}
	log.Trace("Client::deleteObjects : deleting %d objects", len(objects))
	// build list to send to DeleteObjects
	keyList := make([]types.ObjectIdentifier, len(objects))
	for i, object := range objects {
		key := cl.getKey(object.Path, object.IsSymlink(), object.IsDir())
		keyList[i] = types.ObjectIdentifier{
			Key: &key,
		}
	}
	// send keyList for deletion
	result, err := cl.AwsS3Client.DeleteObjects(ctx, &s3.DeleteObjectsInput{
		Bucket: &cl.Config.AuthConfig.BucketName,
		Delete: &types.Delete{
			Objects: keyList,
			Quiet:   aws.Bool(true),
		},
	})
	if err != nil {
		log.Err(
			"Client::DeleteDirectory : Failed to delete %d files. Here's why: %v",
			len(objects),
			err,
		)
		for i := 0; i < len(result.Errors); i++ {
			log.Err(
				"Client::DeleteDirectory : Failed to delete key %s. Here's why: %s",
				result.Errors[i].Key,
				result.Errors[i].Message,
			)
		}
	}

	return err
}

// Wrapper for awsS3Client.HeadObject.
// HeadObject() acts just like GetObject, except no contents are returned.
// So this is used to get metadata / attributes for an object.
// name is the path to the file.
func (cl *Client) headObject(
	ctx context.Context,
	name string,
	isSymlink bool,
	isDir bool,
) (*internal.ObjAttr, error) {
	key := cl.getKey(name, isSymlink, isDir)
	log.Trace("Client::headObject : object %s", key)

	result, err := cl.AwsS3Client.HeadObject(ctx, &s3.HeadObjectInput{
		Bucket: aws.String(cl.Config.AuthConfig.BucketName),
		Key:    aws.String(key),
	})
	if err != nil {
		// Make sure the attempted starts with "HeadObject",  or else parseS3Err will log to Err
		attemptedAction := fmt.Sprintf("HeadObject(%s)", name)
		return nil, parseS3Err(err, attemptedAction)
	}

	var object *internal.ObjAttr

	if isDir {
		object = createObjAttrDir(name)
	} else {
		object = createObjAttr(name, *result.ContentLength, *result.LastModified, isSymlink)
	}

	return object, nil
}

// Wrapper for awsS3Client.HeadBucket
func (cl *Client) headBucket(ctx context.Context, bucketName string) (*s3.HeadBucketOutput, error) {
	headBucketOutput, err := cl.AwsS3Client.HeadBucket(ctx, &s3.HeadBucketInput{
		Bucket: aws.String(bucketName),
	})
	return headBucketOutput, parseS3Err(err, "HeadBucket "+bucketName)
}

// Wrapper for awsS3Client.CopyObject
func (cl *Client) copyObject(ctx context.Context, options copyObjectOptions) error {
	// copy the object to its new key
	sourceKey := cl.getKey(options.source, options.isSymLink, options.isDir)
	targetKey := cl.getKey(options.target, options.isSymLink, options.isDir)

	copyObjectInput := &s3.CopyObjectInput{
		Bucket: aws.String(cl.Config.AuthConfig.BucketName),
		CopySource: aws.String(
			fmt.Sprintf("%v/%v", cl.Config.AuthConfig.BucketName, url.PathEscape(sourceKey)),
		),
		Key: aws.String(targetKey),
	}

	if cl.Config.enableChecksum {
		copyObjectInput.ChecksumAlgorithm = cl.Config.checksumAlgorithm
	}

	_, err := cl.AwsS3Client.CopyObject(ctx, copyObjectInput)
	// check for errors on copy
	if err != nil {
		attemptedAction := fmt.Sprintf("copy %s to %s", sourceKey, targetKey)
		return parseS3Err(err, attemptedAction)
	}

	return err
}

func (cl *Client) renameObject(ctx context.Context, options renameObjectOptions) error {
	err := cl.copyObject(ctx, copyObjectOptions(options))
	if err != nil {
		log.Err(
			"Client::renameObject : copyObject(%s->%s) failed. Here's why: %v",
			options.source,
			options.target,
			err,
		)
		return err
	}
	// Copy of the file is done so now delete the older file
	// in this case we don't need to check if the file exists, so we use deleteObject, not DeleteFile
	// this is what S3's DeleteObject spec is meant for: to make sure the object doesn't exist anymore
	err = cl.deleteObject(ctx, options.source, options.isSymLink, options.isDir)
	if err != nil {
		log.Err(
			"Client::renameObject : deleteObject(%s) failed. Here's why: %v",
			options.source,
			err,
		)
	}

	return err
}

// abortMultipartUpload stops a multipart upload and verifys that the parts are deleted.
func (cl *Client) abortMultipartUpload(ctx context.Context, key string, uploadID string) error {
	_, abortErr := cl.AwsS3Client.AbortMultipartUpload(
		ctx,
		&s3.AbortMultipartUploadInput{
			Bucket:   aws.String(cl.Config.AuthConfig.BucketName),
			Key:      aws.String(key),
			UploadId: &uploadID,
		},
	)
	if abortErr != nil {
		log.Err("Client::StageAndCommit : Error aborting multipart upload: ", abortErr.Error())
	}

	// AWS states you need to call listparts to verify that multipart upload was properly aborted
	resp, listErr := cl.AwsS3Client.ListParts(ctx, &s3.ListPartsInput{
		Bucket:   aws.String(cl.Config.AuthConfig.BucketName),
		Key:      aws.String(key),
		UploadId: &uploadID,
	})
	if len(resp.Parts) != 0 {
		log.Err(
			"Client::StageAndCommit : Error aborting multipart upload. There are parts remaining in the object with key: %s, uploadId: %s ",
			key,
			uploadID,
		)
	}
	if listErr != nil {
		log.Err(
			"Client::StageAndCommit : Error calling list parts. Unable to verify if multipart upload was properly aborted with key: %s, uploadId: %s, error: ",
			key,
			uploadID,
			abortErr.Error(),
		)
	}
	return errors.Join(abortErr, listErr)
}

// Wrapper for awsS3Client.ListBuckets
func (cl *Client) ListBuckets(ctx context.Context) ([]string, error) {
	log.Trace("Client::ListBuckets : Listing buckets")

	cntList := make([]string, 0)

	result, err := cl.AwsS3Client.ListBuckets(ctx, &s3.ListBucketsInput{})

	if err != nil {
		log.Err("Client::ListBuckets : Failed to list buckets. Here's why: %v", err)
		return cntList, err
	}

	for _, bucket := range result.Buckets {
		cntList = append(cntList, *bucket.Name)
	}

	return cntList, nil
}

// Wrapper for awsS3Client.ListObjectsV2
// List : Get a list of objects matching the given prefix, up to the next "/", similar to listing a directory.
// For predictable results, include the trailing slash in the prefix.
// When prefix has no trailing slash, List has unintuitive behavior (e.g. prefix "file" would match "filet-o-fish").
// This fetches the list using a marker so the caller code should handle marker logic.
// If count=0 - fetch max entries.
// the *string being returned is the token / marker and will be nil when the listing is complete.
func (cl *Client) List(
	ctx context.Context,
	prefix string,
	marker *string,
	count int32,
) ([]*internal.ObjAttr, *string, error) {
	log.Trace("Client::List : prefix %s, marker %s, count %d", prefix, func(marker *string) string {
		if marker != nil {
			return *marker
		}
		return ""
	}(marker), count)

	// prepare parameters
	bucketName := cl.Config.AuthConfig.BucketName
	if count == 0 {
		count = maxResultsPerListCall
	}

	// combine the configured prefix and the prefix being given to List to get a full listPath
	listPath := cl.getKey(prefix, false, false)
	// replace any trailing forward slash stripped by common.JoinUnixFilepath
	if (prefix != "" && prefix[len(prefix)-1] == '/') ||
		(prefix == "" && cl.Config.prefixPath != "") {
		listPath += "/"
	}

	// Only look for CommonPrefixes (subdirectories) if List was called with a prefix ending in a slash.
	// If prefix does not end in a slash, CommonPrefixes would find unwanted results.
	// For example, it would find "filet-of-fish/" when searching for "file".
	// Check for an empty path to prevent indexing to [-1]
	findCommonPrefixes := listPath == "" || listPath[len(listPath)-1] == '/'

	var nextMarker *string
	var token *string

	// using paginator from here: https://aws.github.io/aws-sdk-go-v2/docs/making-requests/#using-paginators
	// List is a tricky function. Here is a great explanation of how list works:
	// 	https://docs.aws.amazon.com/AmazonS3/latest/userguide/using-prefixes.html

	if marker != nil && *marker == "" {
		token = nil
		// when called without a token, S3 returns the directory being listed as the first entry
		// but when we list a directory, we only want the directory's *contents*
		// so we need to ask for one more entry than we want
		count++
	} else {
		token = marker
	}
	params := &s3.ListObjectsV2Input{
		Bucket:            aws.String(bucketName),
		MaxKeys:           &count,
		Prefix:            aws.String(listPath),
		Delimiter:         aws.String("/"), // delimiter limits results and provides CommonPrefixes
		ContinuationToken: token,
	}
	paginator := s3.NewListObjectsV2Paginator(cl.AwsS3Client, params)
	// initialize list to be returned
	objectAttrList := make([]*internal.ObjAttr, 0)
	// fetch and process a single result page
	output, err := paginator.NextPage(ctx)
	if err != nil {
		attemptedAction := fmt.Sprintf(
			"list objects in bucket %v with prefix %v",
			bucketName,
			prefix,
		)
		return objectAttrList, nil, parseS3Err(err, attemptedAction)
	}

	if output.IsTruncated != nil && *output.IsTruncated {
		nextMarker = output.NextContinuationToken
	} else {
		nextMarker = nil
	}

	// documentation for this S3 data structure:
	// 	https://pkg.go.dev/github.com/aws/aws-sdk-go-v2/service/s3@v1.30.2#ListObjectsV2Output
	for _, value := range output.Contents {
		if *value.Key == listPath {
			continue
		}

		// push object info into the list
		name, isSymLink := cl.getFile(*value.Key)

		path := split(cl.Config.prefixPath, name)
		attr := createObjAttr(path, *value.Size, *value.LastModified, isSymLink)
		objectAttrList = append(objectAttrList, attr)
	}

	if findCommonPrefixes {
		// documentation for CommonPrefixes:
		// 	https://pkg.go.dev/github.com/aws/aws-sdk-go-v2/service/s3@v1.30.2/types#CommonPrefix
		// create a map to keep track of all directories
		var dirList = make(map[string]bool)
		for _, value := range output.CommonPrefixes {
			dir := *value.Prefix
			dirList[dir] = true
			// let's extract and add intermediate directories
			// first cut the listPath (the full prefix path) off of the directory path
			_, intermediatePath, listPathFound := strings.Cut(dir, listPath)
			// if the listPath isn't here, that's weird
			if !listPathFound {
				log.Warn("Prefix mismatch with path %v when listing objects in %v.", dir, listPath)
			}
			// get an array of intermediate directories
			intermediateDirectories := strings.Split(intermediatePath, "/")
			// walk up the tree and add each one until we find an already existing parent
			// we have to iterate in descending order
			suffixToTrim := ""
			for i := len(intermediateDirectories) - 1; i >= 0; i-- {
				// ignore empty strings (split does not omit them)
				if intermediateDirectories[i] == "" {
					continue
				}
				// add to the suffix we're trimming off
				suffixToTrim = intermediateDirectories[i] + "/" + suffixToTrim
				// get the trimmed (parent) directory
				parentDir := strings.TrimSuffix(dir, suffixToTrim)
				// have we seen this one already?
				if dirList[parentDir] {
					break
				}
				dirList[parentDir] = true
			}
		}

		// now let's add attributes for all the directories in dirList
		for dir := range dirList {
			dirName, _ := cl.getFile(dir)
			if internal.TruncateDirName(dirName) == internal.TruncateDirName(listPath) {
				continue
			}
			path := split(cl.Config.prefixPath, dirName)
			attr := internal.CreateObjAttrDir(path)
			objectAttrList = append(objectAttrList, attr)
		}
	}

	// values should be returned in ascending order by key
	// sort the list before returning it
	sort.Slice(objectAttrList, func(i, j int) bool {
		return objectAttrList[i].Path < objectAttrList[j].Path
	})

	log.Debug("Client::List : %s returning %d entries", prefix, len(objectAttrList))

	return objectAttrList, nextMarker, nil
}

// create an object attributes struct
func createObjAttr(
	path string,
	size int64,
	lastModified time.Time,
	isSymLink bool,
) (attr *internal.ObjAttr) {
	attr = &internal.ObjAttr{
		Path:   path,
		Name:   filepath.Base(path),
		Size:   size,
		Mode:   0,
		Mtime:  lastModified,
		Atime:  lastModified,
		Ctime:  lastModified,
		Crtime: lastModified,
		Flags:  internal.NewFileBitMap(),
	}
	// set flags
	attr.Flags.Set(internal.PropFlagModeDefault)

	attr.Metadata = make(map[string]*string)

	if isSymLink {
		attr.Flags.Set(internal.PropFlagSymlink)
		attr.Metadata[symlinkKey] = to.Ptr("true")
	}

	return attr
}

// create an object attributes struct for a directory
func createObjAttrDir(path string) (attr *internal.ObjAttr) { //nolint
	// strip any trailing slash
	path = internal.TruncateDirName(path)
	// For these dirs we get only the name and no other properties so hardcoding time to current time
	currentTime := time.Now()

	attr = createObjAttr(path, 4096, currentTime, false)
	// Change the relevant fields for a directory
	attr.Mode = os.ModeDir
	// set flags
	attr.Flags = internal.NewDirBitMap()
	attr.Flags.Set(internal.PropFlagModeDefault)

	return attr
}

// getKey converts a file name to an object name. If it is a symlink it prepends
// .rclonelink. If it is set to convert names from Linux to Windows then it allows
// special characters like "*:<>?| to be displayed on Windows.
func (cl *Client) getKey(name string, isSymLink bool, isDir bool) string {
	if isSymLink {
		name = name + symlinkStr
	}

	name = common.JoinUnixFilepath(cl.Config.prefixPath, name)
	if runtime.GOOS == "windows" && cl.Config.restrictedCharsWin {
		name = convertname.WindowsFileToCloud(name)
	}

	// Directories in S3 end in a trailing slash
	if isDir {
		name = internal.ExtendDirName(name)
	}
	return name
}

// getFile converts an object name to a file name. If the name has a ".rclonelink" suffix.
// then it removes the suffix and returns true to indicate a symbolic link. If it is set to
// convert names from Linux to Windows then it converts special ASCII characters back to the
// original special characters.
func (cl *Client) getFile(name string) (string, bool) {
	isSymLink := false

	//todo: write a test the catches the out of bounds issue.
	if !cl.Config.disableSymlink && strings.HasSuffix(name, symlinkStr) {
		isSymLink = true
		name = name[:len(name)-len(symlinkStr)]
	}

	if runtime.GOOS == "windows" && cl.Config.restrictedCharsWin {
		name = convertname.WindowsCloudToFile(name)
	}

	return name, isSymLink
}<|MERGE_RESOLUTION|>--- conflicted
+++ resolved
@@ -107,11 +107,7 @@
 		getObjectInput.ChecksumMode = types.ChecksumModeEnabled
 	}
 
-<<<<<<< HEAD
-	_, err := downloader.Download(ctx, fi, getObjectInput)
-=======
-	_, err := cl.downloader.Download(context.Background(), fi, getObjectInput)
->>>>>>> 9994dec6
+	_, err := cl.downloader.Download(ctx, fi, getObjectInput)
 	// check for errors
 	if err != nil {
 		attemptedAction := fmt.Sprintf("GetObject(%s)", key)
