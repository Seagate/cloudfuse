/*
    _____           _____   _____   ____          ______  _____  ------
   |     |  |      |     | |     | |     |     | |       |            |
   |     |  |      |     | |     | |     |     | |       |            |
   | --- |  |      |     | |-----| |---- |     | |-----| |-----  ------
   |     |  |      |     | |     | |     |     |       | |       |
   | ____|  |_____ | ____| | ____| |     |_____|  _____| |_____  |_____


   Licensed under the MIT License <http://opensource.org/licenses/MIT>.

   Copyright © 2023 Seagate Technology LLC and/or its Affiliates
   Copyright © 2020-2023 Microsoft Corporation. All rights reserved.
   Author : <blobfusedev@microsoft.com>

   Permission is hereby granted, free of charge, to any person obtaining a copy
   of this software and associated documentation files (the "Software"), to deal
   in the Software without restriction, including without limitation the rights
   to use, copy, modify, merge, publish, distribute, sublicense, and/or sell
   copies of the Software, and to permit persons to whom the Software is
   furnished to do so, subject to the following conditions:

   The above copyright notice and this permission notice shall be included in all
   copies or substantial portions of the Software.

   THE SOFTWARE IS PROVIDED "AS IS", WITHOUT WARRANTY OF ANY KIND, EXPRESS OR
   IMPLIED, INCLUDING BUT NOT LIMITED TO THE WARRANTIES OF MERCHANTABILITY,
   FITNESS FOR A PARTICULAR PURPOSE AND NONINFRINGEMENT. IN NO EVENT SHALL THE
   AUTHORS OR COPYRIGHT HOLDERS BE LIABLE FOR ANY CLAIM, DAMAGES OR OTHER
   LIABILITY, WHETHER IN AN ACTION OF CONTRACT, TORT OR OTHERWISE, ARISING FROM,
   OUT OF OR IN CONNECTION WITH THE SOFTWARE OR THE USE OR OTHER DEALINGS IN THE
   SOFTWARE
*/

package s3storage

import (
	"context"
	"errors"
	"fmt"
	"io"
	"net/url"
	"os"
	"path/filepath"
	"runtime"
	"sort" // to sort List() results
	"strings"
	"time"

	"cloudfuse/common"
	"cloudfuse/common/log"
	"cloudfuse/internal"
	"cloudfuse/internal/convertname"

	"github.com/aws/aws-sdk-go-v2/aws"
	"github.com/aws/aws-sdk-go-v2/feature/s3/manager"
	"github.com/aws/aws-sdk-go-v2/service/s3"
	"github.com/aws/aws-sdk-go-v2/service/s3/types"
)

const symlinkStr = ".rclonelink"

// getObjectMultipartDownload downloads an object to a file using multipart download
// which can be much faster for large objects.
func (cl *Client) getObjectMultipartDownload(name string, fi *os.File) error {
	key := cl.getKey(name, false)
	log.Trace("Client::getObjectMultipartDownload : get object %s", key)
	downloader := manager.NewDownloader(cl.awsS3Client, func(u *manager.Downloader) {
		u.PartSize = cl.Config.partSize
		u.Concurrency = cl.Config.concurrency
	})

	_, err := downloader.Download(context.Background(), fi, &s3.GetObjectInput{
		Bucket: aws.String(cl.Config.authConfig.BucketName),
		Key:    aws.String(key),
	})
	// check for errors
	if err != nil {
		attemptedAction := fmt.Sprintf("GetObject(%s)", key)
		return parseS3Err(err, attemptedAction)
	}
	return nil
}

// Wrapper for awsS3Client.GetObject.
// Set count = 0 to read to the end of the object.
// name is the path to the file.
func (cl *Client) getObject(name string, offset int64, count int64, isSymLink bool) (io.ReadCloser, error) {
	key := cl.getKey(name, isSymLink)
	log.Trace("Client::getObject : get object %s (%d+%d)", key, offset, count)

	// deal with the range
	var rangeString string //string to be used to specify range of object to download from S3
	//TODO: add handle if the offset+count is greater than the end of Object.
	if count == 0 {
		// sending Range:"bytes=0-" gives errors from MinIO ("InvalidRange: The requested range is not satisfiable")
		// so if offset is 0 too, leave rangeString empty
		if offset != 0 {
			rangeString = "bytes=" + fmt.Sprint(offset) + "-"
		}
	} else {
		endRange := offset + count - 1
		rangeString = "bytes=" + fmt.Sprint(offset) + "-" + fmt.Sprint(endRange)
	}

	result, err := cl.awsS3Client.GetObject(context.Background(), &s3.GetObjectInput{
		Bucket: aws.String(cl.Config.authConfig.BucketName),
		Key:    aws.String(key),
		Range:  aws.String(rangeString),
	})

	// check for errors
	if err != nil {
		attemptedAction := fmt.Sprintf("GetObject(%s)", key)
		return nil, parseS3Err(err, attemptedAction)
	}

	// return body, err
	return result.Body, err
}

// Wrapper for awsS3Client.PutObject.
// Pass in the name of the file, an io.Reader with the object data, the size of the upload,
// and whether the object is a symbolic link or not.
func (cl *Client) putObject(name string, objectData io.Reader, size int64, isSymLink bool) error {
	key := cl.getKey(name, isSymLink)
	log.Trace("Client::putObject : putting object %s", key)
	ctx := context.Background()
	var err error

	putObjectInput := &s3.PutObjectInput{
		Bucket:      aws.String(cl.Config.authConfig.BucketName),
		Key:         aws.String(key),
		Body:        objectData,
		ContentType: aws.String(getContentType(key)),
	}

	if cl.Config.enableChecksum {
		putObjectInput.ChecksumAlgorithm = cl.Config.checksumAlgorithm
	}

	// If the object is small, just do a normal put object.
	// If not, then use a multipart upload
	if size < cl.Config.uploadCutoff {
<<<<<<< HEAD
		_, err = cl.awsS3Client.PutObject(ctx, &s3.PutObjectInput{
			Bucket:      aws.String(cl.Config.authConfig.BucketName),
			Key:         aws.String(key),
			Body:        objectData,
			ContentType: aws.String(getContentType(key)),
		})
=======
		_, err = cl.awsS3Client.PutObject(context.TODO(), putObjectInput)
>>>>>>> faa84da2
	} else {
		uploader := manager.NewUploader(cl.awsS3Client, func(u *manager.Uploader) {
			u.PartSize = cl.Config.partSize
			u.Concurrency = cl.Config.concurrency
		})

<<<<<<< HEAD
		_, err = uploader.Upload(ctx, &s3.PutObjectInput{
			Bucket:      aws.String(cl.Config.authConfig.BucketName),
			Key:         aws.String(key),
			Body:        objectData,
			ContentType: aws.String(getContentType(key)),
		})
=======
		_, err = uploader.Upload(context.TODO(), putObjectInput)
>>>>>>> faa84da2
	}

	attemptedAction := fmt.Sprintf("upload object %s", key)
	return parseS3Err(err, attemptedAction)
}

// Wrapper for awsS3Client.DeleteObject.
// name is the path to the file.
func (cl *Client) deleteObject(name string, isSymLink bool) error {
	key := cl.getKey(name, isSymLink)
	log.Trace("Client::deleteObject : deleting object %s", key)

	_, err := cl.awsS3Client.DeleteObject(context.Background(), &s3.DeleteObjectInput{
		Bucket: aws.String(cl.Config.authConfig.BucketName),
		Key:    aws.String(key),
	})

	attemptedAction := fmt.Sprintf("delete object %s", key)
	return parseS3Err(err, attemptedAction)
}

// Wrapper for awsS3Client.DeleteObjects.
// names is a list of paths to the objects.
func (cl *Client) deleteObjects(objects []*internal.ObjAttr) error {
	log.Trace("Client::deleteObjects : deleting %d objects", len(objects))
	// build list to send to DeleteObjects
	keyList := make([]types.ObjectIdentifier, len(objects))
	for i, object := range objects {
		key := cl.getKey(object.Path, object.IsSymlink())
		keyList[i] = types.ObjectIdentifier{
			Key: &key,
		}
	}
	// send keyList for deletion
	result, err := cl.awsS3Client.DeleteObjects(context.Background(), &s3.DeleteObjectsInput{
		Bucket: &cl.Config.authConfig.BucketName,
		Delete: &types.Delete{
			Objects: keyList,
			Quiet:   true,
		},
	})
	if err != nil {
		log.Err("Client::DeleteDirectory : Failed to delete %d files. Here's why: %v", len(objects), err)
		for i := 0; i < len(result.Errors); i++ {
			log.Err("Client::DeleteDirectory : Failed to delete key %s. Here's why: %s", result.Errors[i].Key, result.Errors[i].Message)
		}
	}

	return err
}

// Wrapper for awsS3Client.HeadObject.
// HeadObject() acts just like GetObject, except no contents are returned.
// So this is used to get metadata / attributes for an object.
// name is the path to the file.
func (cl *Client) headObject(name string, isSymlink bool) (*internal.ObjAttr, error) {
	key := cl.getKey(name, isSymlink)
	log.Trace("Client::headObject : object %s", key)

	result, err := cl.awsS3Client.HeadObject(context.Background(), &s3.HeadObjectInput{
		Bucket: aws.String(cl.Config.authConfig.BucketName),
		Key:    aws.String(key),
	})
	if err != nil {
		attemptedAction := fmt.Sprintf("HeadObject(%s)", name)
		return nil, parseS3Err(err, attemptedAction)
	}

	object := createObjAttr(name, result.ContentLength, *result.LastModified, isSymlink)
	return object, nil
}

// Wrapper for awsS3Client.CopyObject
func (cl *Client) copyObject(source string, target string, isSymLink bool) error {
	// copy the object to its new key
	sourceKey := cl.getKey(source, isSymLink)
	targetKey := cl.getKey(target, isSymLink)
	_, err := cl.awsS3Client.CopyObject(context.Background(), &s3.CopyObjectInput{
		Bucket:     aws.String(cl.Config.authConfig.BucketName),
		CopySource: aws.String(fmt.Sprintf("%v/%v", cl.Config.authConfig.BucketName, url.PathEscape(sourceKey))),
		Key:        aws.String(targetKey),
	})
	// check for errors on copy
	if err != nil {
		attemptedAction := fmt.Sprintf("copy %s to %s", sourceKey, targetKey)
		return parseS3Err(err, attemptedAction)
	}

	return err
}

// abortMultipartUpload stops a multipart upload and verifys that the parts are deleted.
func (cl *Client) abortMultipartUpload(key string, uploadID string) error {
	_, abortErr := cl.awsS3Client.AbortMultipartUpload(context.Background(), &s3.AbortMultipartUploadInput{
		Bucket:   aws.String(cl.Config.authConfig.BucketName),
		Key:      aws.String(key),
		UploadId: &uploadID,
	})
	if abortErr != nil {
		log.Err("Client::StageAndCommit : Error aborting multipart upload: ", abortErr.Error())
	}

	// AWS states you need to call listparts to verify that multipart upload was properly aborted
	resp, listErr := cl.awsS3Client.ListParts(context.Background(), &s3.ListPartsInput{
		Bucket:   aws.String(cl.Config.authConfig.BucketName),
		Key:      aws.String(key),
		UploadId: &uploadID,
	})
	if len(resp.Parts) != 0 {
		log.Err("Client::StageAndCommit : Error aborting multipart upload. There are parts remaining in the object with key: %s, uploadId: %s ", key, uploadID)
	}
	if listErr != nil {
		log.Err("Client::StageAndCommit : Error calling list parts. Unable to verify if multipart upload was properly aborted with key: %s, uploadId: %s, error: ", key, uploadID, abortErr.Error())
	}
	return errors.Join(abortErr, listErr)
}

// Wrapper for awsS3Client.ListBuckets
func (cl *Client) ListBuckets() ([]string, error) {
	log.Trace("Client::ListBuckets : Listing buckets")

	cntList := make([]string, 0)

	result, err := cl.awsS3Client.ListBuckets(context.Background(), &s3.ListBucketsInput{})

	if err != nil {
		log.Err("Client::ListBuckets : Failed to list buckets. Here's why: %v", err)
		return cntList, err
	}

	for _, bucket := range result.Buckets {
		cntList = append(cntList, *bucket.Name)
	}

	return cntList, nil
}

// Wrapper for awsS3Client.ListObjectsV2
// List : Get a list of objects matching the given prefix, up to the next "/", similar to listing a directory.
// For predictable results, include the trailing slash in the prefix.
// When prefix has no trailing slash, List has unintuitive behavior (e.g. prefix "file" would match "filet-o-fish").
// This fetches the list using a marker so the caller code should handle marker logic.
// If count=0 - fetch max entries.
// the *string being returned is the token / marker and will be nil when the listing is complete.
func (cl *Client) List(prefix string, marker *string, count int32) ([]*internal.ObjAttr, *string, error) {
	log.Trace("Client::List : prefix %s, marker %s", prefix, func(marker *string) string {
		if marker != nil {
			return *marker
		}
		return ""
	}(marker))

	// prepare parameters
	bucketName := cl.Config.authConfig.BucketName
	if count == 0 {
		count = common.MaxDirListCount
	}

	// combine the configured prefix and the prefix being given to List to get a full listPath
	listPath := cl.getKey(prefix, false)
	// replace any trailing forward slash stripped by common.JoinUnixFilepath
	if (prefix != "" && prefix[len(prefix)-1] == '/') || (prefix == "" && cl.Config.prefixPath != "") {
		listPath += "/"
	}

	// Only look for CommonPrefixes (subdirectories) if List was called with a prefix ending in a slash.
	// If prefix does not end in a slash, CommonPrefixes would find unwanted results.
	// For example, it would find "filet-of-fish/" when searching for "file".
	// Check for an empty path to prevent indexing to [-1]
	findCommonPrefixes := listPath == "" || listPath[len(listPath)-1] == '/'

	// create a map to keep track of all directories
	var dirList = make(map[string]bool)
	var newMarker *string
	var token *string

	// using paginator from here: https://aws.github.io/aws-sdk-go-v2/docs/making-requests/#using-paginators
	// List is a tricky function. Here is a great explanation of how list works:
	// 	https://docs.aws.amazon.com/AmazonS3/latest/userguide/using-prefixes.html

	if marker != nil && *marker == "" {
		token = nil
	} else {
		token = marker
	}
	params := &s3.ListObjectsV2Input{
		Bucket:            aws.String(bucketName),
		MaxKeys:           count,
		Prefix:            aws.String(listPath),
		Delimiter:         aws.String("/"), // delimiter limits results and provides CommonPrefixes
		ContinuationToken: token,
	}
	paginator := s3.NewListObjectsV2Paginator(cl.awsS3Client, params)
	// initialize list to be returned
	objectAttrList := make([]*internal.ObjAttr, 0)
	// fetch and process result pages

	if paginator.HasMorePages() {
		output, err := paginator.NextPage(context.Background())
		if err != nil {
			log.Err("Client::List : Failed to list objects in bucket %v with prefix %v. Here's why: %v", prefix, bucketName, err)
			return objectAttrList, nil, err
		}

		if output.IsTruncated {
			newMarker = output.NextContinuationToken
		} else {
			newMarker = nil
		}

		// documentation for this S3 data structure:
		// 	https://pkg.go.dev/github.com/aws/aws-sdk-go-v2/service/s3@v1.30.2#ListObjectsV2Output
		for _, value := range output.Contents {
			// push object info into the list
			name, isSymLink := cl.getFile(*value.Key)

			path := split(cl.Config.prefixPath, name)
			attr := createObjAttr(path, value.Size, *value.LastModified, isSymLink)
			objectAttrList = append(objectAttrList, attr)
		}

		if findCommonPrefixes {
			// documentation for CommonPrefixes:
			// 	https://pkg.go.dev/github.com/aws/aws-sdk-go-v2/service/s3@v1.30.2/types#CommonPrefix
			for _, value := range output.CommonPrefixes {
				dir := *value.Prefix
				dirList[dir] = true
				// let's extract and add intermediate directories
				// first cut the listPath (the full prefix path) off of the directory path
				_, intermediatePath, listPathFound := strings.Cut(dir, listPath)
				// if the listPath isn't here, that's weird
				if !listPathFound {
					log.Warn("Prefix mismatch with path %v when listing objects in %v.", dir, listPath)
				}
				// get an array of intermediate directories
				intermediateDirectories := strings.Split(intermediatePath, "/")
				// walk up the tree and add each one until we find an already existing parent
				// we have to iterate in descending order
				suffixToTrim := ""
				for i := len(intermediateDirectories) - 1; i >= 0; i-- {
					// ignore empty strings (split does not omit them)
					if intermediateDirectories[i] == "" {
						continue
					}
					// add to the suffix we're trimming off
					suffixToTrim = intermediateDirectories[i] + "/" + suffixToTrim
					// get the trimmed (parent) directory
					parentDir := strings.TrimSuffix(dir, suffixToTrim)
					// have we seen this one already?
					if dirList[parentDir] {
						break
					}
					dirList[parentDir] = true
				}
			}
		}

		// now let's add attributes for all the directories in dirList
		for dir := range dirList {
			dirName, _ := cl.getFile(dir)
			if dirName == listPath {
				continue
			}
			path := split(cl.Config.prefixPath, dirName)
			attr := internal.CreateObjAttrDir(path)
			objectAttrList = append(objectAttrList, attr)
		}

		// values should be returned in ascending order by key
		// sort the list before returning it
		sort.Slice(objectAttrList, func(i, j int) bool {
			return objectAttrList[i].Path < objectAttrList[j].Path
		})

	}

	return objectAttrList, newMarker, nil

}

// create an object attributes struct
func createObjAttr(path string, size int64, lastModified time.Time, isSymLink bool) (attr *internal.ObjAttr) {
	attr = &internal.ObjAttr{
		Path:   path,
		Name:   filepath.Base(path),
		Size:   size,
		Mode:   0,
		Mtime:  lastModified,
		Atime:  lastModified,
		Ctime:  lastModified,
		Crtime: lastModified,
		Flags:  internal.NewFileBitMap(),
	}
	// set flags
	attr.Flags.Set(internal.PropFlagMetadataRetrieved)
	attr.Flags.Set(internal.PropFlagModeDefault)

	attr.Metadata = make(map[string]string)

	if isSymLink {
		attr.Flags.Set(internal.PropFlagSymlink)
		attr.Metadata[symlinkKey] = "true"
	}

	return attr
}

// create an object attributes struct for a directory
func createObjAttrDir(path string) (attr *internal.ObjAttr) { //nolint
	// strip any trailing slash
	path = internal.TruncateDirName(path)
	// For these dirs we get only the name and no other properties so hardcoding time to current time
	currentTime := time.Now()

	attr = createObjAttr(path, 4096, currentTime, false)
	// Change the relevant fields for a directory
	attr.Mode = os.ModeDir
	// set flags
	attr.Flags = internal.NewDirBitMap()
	attr.Flags.Set(internal.PropFlagMetadataRetrieved)
	attr.Flags.Set(internal.PropFlagModeDefault)

	return attr
}

// getKey converts a file name to an object name. If it is a symlink it prepends
// .rclonelink. If it is set to convert names from Linux to Windows then it allows
// special characters like "*:<>?| to be displayed on Windows.
func (cl *Client) getKey(name string, isSymLink bool) string {
	if isSymLink {
		name = name + symlinkStr
	}

	name = common.JoinUnixFilepath(cl.Config.prefixPath, name)
	if runtime.GOOS == "windows" && cl.Config.restrictedCharsWin {
		name = convertname.WindowsFileToCloud(name)
	}
	return name
}

// getFile converts an object name to a file name. If the name has a ".rclonelink" suffix.
// then it removes the suffix and returns true to indicate a symbolic link. If it is set to
// convert names from Linux to Windows then it converts special ASCII characters back to the
// original special characters.
func (cl *Client) getFile(name string) (string, bool) {
	isSymLink := false

	//todo: write a test the catches the out of bounds issue.
	if strings.HasSuffix(name, symlinkStr) {
		isSymLink = true
		name = name[:len(name)-len(symlinkStr)]
	}

	if runtime.GOOS == "windows" && cl.Config.restrictedCharsWin {
		name = convertname.WindowsCloudToFile(name)
	}

	return name, isSymLink
}<|MERGE_RESOLUTION|>--- conflicted
+++ resolved
@@ -142,32 +142,14 @@
 	// If the object is small, just do a normal put object.
 	// If not, then use a multipart upload
 	if size < cl.Config.uploadCutoff {
-<<<<<<< HEAD
-		_, err = cl.awsS3Client.PutObject(ctx, &s3.PutObjectInput{
-			Bucket:      aws.String(cl.Config.authConfig.BucketName),
-			Key:         aws.String(key),
-			Body:        objectData,
-			ContentType: aws.String(getContentType(key)),
-		})
-=======
-		_, err = cl.awsS3Client.PutObject(context.TODO(), putObjectInput)
->>>>>>> faa84da2
+		_, err = cl.awsS3Client.PutObject(ctx, putObjectInput)
 	} else {
 		uploader := manager.NewUploader(cl.awsS3Client, func(u *manager.Uploader) {
 			u.PartSize = cl.Config.partSize
 			u.Concurrency = cl.Config.concurrency
 		})
 
-<<<<<<< HEAD
-		_, err = uploader.Upload(ctx, &s3.PutObjectInput{
-			Bucket:      aws.String(cl.Config.authConfig.BucketName),
-			Key:         aws.String(key),
-			Body:        objectData,
-			ContentType: aws.String(getContentType(key)),
-		})
-=======
-		_, err = uploader.Upload(context.TODO(), putObjectInput)
->>>>>>> faa84da2
+		_, err = uploader.Upload(ctx, putObjectInput)
 	}
 
 	attemptedAction := fmt.Sprintf("upload object %s", key)
