--- conflicted
+++ resolved
@@ -86,11 +86,11 @@
 // check the connection to the S3 service by calling HeadBucket.
 func (cl *Client) ConnectionOkay(ctx context.Context) error {
 	log.Trace("Client::ConnectionOkay : checking connection to S3 service")
-	_, err := cl.awsS3Client.HeadBucket(
+	_, err := cl.AwsS3Client.HeadBucket(
 		ctx,
-		&s3.HeadBucketInput{Bucket: aws.String(cl.Config.authConfig.BucketName)},
+		&s3.HeadBucketInput{Bucket: aws.String(cl.Config.AuthConfig.BucketName)},
 	)
-	return parseS3Err(err, "HeadBucket "+cl.Config.authConfig.BucketName)
+	return parseS3Err(err, "HeadBucket "+cl.Config.AuthConfig.BucketName)
 }
 
 // getObjectMultipartDownload downloads an object to a file using multipart download
@@ -152,11 +152,7 @@
 		getObjectInput.ChecksumMode = types.ChecksumModeEnabled
 	}
 
-<<<<<<< HEAD
-	result, err := cl.awsS3Client.GetObject(ctx, getObjectInput)
-=======
-	result, err := cl.AwsS3Client.GetObject(context.Background(), getObjectInput)
->>>>>>> 7e85229f
+	result, err := cl.AwsS3Client.GetObject(ctx, getObjectInput)
 
 	// check for errors
 	if err != nil {
@@ -210,13 +206,8 @@
 	key := cl.getKey(name, isSymLink, isDir)
 	log.Trace("Client::deleteObject : deleting object %s", key)
 
-<<<<<<< HEAD
-	_, err := cl.awsS3Client.DeleteObject(ctx, &s3.DeleteObjectInput{
-		Bucket: aws.String(cl.Config.authConfig.BucketName),
-=======
-	_, err := cl.AwsS3Client.DeleteObject(context.Background(), &s3.DeleteObjectInput{
+	_, err := cl.AwsS3Client.DeleteObject(ctx, &s3.DeleteObjectInput{
 		Bucket: aws.String(cl.Config.AuthConfig.BucketName),
->>>>>>> 7e85229f
 		Key:    aws.String(key),
 	})
 
@@ -240,13 +231,8 @@
 		}
 	}
 	// send keyList for deletion
-<<<<<<< HEAD
-	result, err := cl.awsS3Client.DeleteObjects(ctx, &s3.DeleteObjectsInput{
-		Bucket: &cl.Config.authConfig.BucketName,
-=======
-	result, err := cl.AwsS3Client.DeleteObjects(context.Background(), &s3.DeleteObjectsInput{
+	result, err := cl.AwsS3Client.DeleteObjects(ctx, &s3.DeleteObjectsInput{
 		Bucket: &cl.Config.AuthConfig.BucketName,
->>>>>>> 7e85229f
 		Delete: &types.Delete{
 			Objects: keyList,
 			Quiet:   aws.Bool(true),
@@ -283,13 +269,8 @@
 	key := cl.getKey(name, isSymlink, isDir)
 	log.Trace("Client::headObject : object %s", key)
 
-<<<<<<< HEAD
-	result, err := cl.awsS3Client.HeadObject(ctx, &s3.HeadObjectInput{
-		Bucket: aws.String(cl.Config.authConfig.BucketName),
-=======
-	result, err := cl.AwsS3Client.HeadObject(context.Background(), &s3.HeadObjectInput{
+	result, err := cl.AwsS3Client.HeadObject(ctx, &s3.HeadObjectInput{
 		Bucket: aws.String(cl.Config.AuthConfig.BucketName),
->>>>>>> 7e85229f
 		Key:    aws.String(key),
 	})
 	if err != nil {
@@ -310,13 +291,8 @@
 }
 
 // Wrapper for awsS3Client.HeadBucket
-<<<<<<< HEAD
 func (cl *Client) headBucket(ctx context.Context, bucketName string) (*s3.HeadBucketOutput, error) {
-	headBucketOutput, err := cl.awsS3Client.HeadBucket(ctx, &s3.HeadBucketInput{
-=======
-func (cl *Client) headBucket(bucketName string) (*s3.HeadBucketOutput, error) {
-	headBucketOutput, err := cl.AwsS3Client.HeadBucket(context.Background(), &s3.HeadBucketInput{
->>>>>>> 7e85229f
+	headBucketOutput, err := cl.AwsS3Client.HeadBucket(ctx, &s3.HeadBucketInput{
 		Bucket: aws.String(bucketName),
 	})
 	return headBucketOutput, parseS3Err(err, "HeadBucket "+bucketName)
@@ -340,11 +316,7 @@
 		copyObjectInput.ChecksumAlgorithm = cl.Config.checksumAlgorithm
 	}
 
-<<<<<<< HEAD
-	_, err := cl.awsS3Client.CopyObject(ctx, copyObjectInput)
-=======
-	_, err := cl.AwsS3Client.CopyObject(context.Background(), copyObjectInput)
->>>>>>> 7e85229f
+	_, err := cl.AwsS3Client.CopyObject(ctx, copyObjectInput)
 	// check for errors on copy
 	if err != nil {
 		attemptedAction := fmt.Sprintf("copy %s to %s", sourceKey, targetKey)
@@ -381,15 +353,9 @@
 }
 
 // abortMultipartUpload stops a multipart upload and verifys that the parts are deleted.
-<<<<<<< HEAD
 func (cl *Client) abortMultipartUpload(ctx context.Context, key string, uploadID string) error {
-	_, abortErr := cl.awsS3Client.AbortMultipartUpload(
+	_, abortErr := cl.AwsS3Client.AbortMultipartUpload(
 		ctx,
-=======
-func (cl *Client) abortMultipartUpload(key string, uploadID string) error {
-	_, abortErr := cl.AwsS3Client.AbortMultipartUpload(
-		context.Background(),
->>>>>>> 7e85229f
 		&s3.AbortMultipartUploadInput{
 			Bucket:   aws.String(cl.Config.AuthConfig.BucketName),
 			Key:      aws.String(key),
@@ -401,13 +367,8 @@
 	}
 
 	// AWS states you need to call listparts to verify that multipart upload was properly aborted
-<<<<<<< HEAD
-	resp, listErr := cl.awsS3Client.ListParts(ctx, &s3.ListPartsInput{
-		Bucket:   aws.String(cl.Config.authConfig.BucketName),
-=======
-	resp, listErr := cl.AwsS3Client.ListParts(context.Background(), &s3.ListPartsInput{
+	resp, listErr := cl.AwsS3Client.ListParts(ctx, &s3.ListPartsInput{
 		Bucket:   aws.String(cl.Config.AuthConfig.BucketName),
->>>>>>> 7e85229f
 		Key:      aws.String(key),
 		UploadId: &uploadID,
 	})
@@ -435,11 +396,7 @@
 
 	cntList := make([]string, 0)
 
-<<<<<<< HEAD
-	result, err := cl.awsS3Client.ListBuckets(ctx, &s3.ListBucketsInput{})
-=======
-	result, err := cl.AwsS3Client.ListBuckets(context.Background(), &s3.ListBucketsInput{})
->>>>>>> 7e85229f
+	result, err := cl.AwsS3Client.ListBuckets(ctx, &s3.ListBucketsInput{})
 
 	if err != nil {
 		log.Err("Client::ListBuckets : Failed to list buckets. Here's why: %v", err)
