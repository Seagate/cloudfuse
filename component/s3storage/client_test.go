//go:build !authtest && !unittest
// +build !authtest,!unittest

/*
    _____           _____   _____   ____          ______  _____  ------
   |     |  |      |     | |     | |     |     | |       |            |
   |     |  |      |     | |     | |     |     | |       |            |
   | --- |  |      |     | |-----| |---- |     | |-----| |-----  ------
   |     |  |      |     | |     | |     |     |       | |       |
   | ____|  |_____ | ____| | ____| |     |_____|  _____| |_____  |_____


   Licensed under the MIT License <http://opensource.org/licenses/MIT>.

   Copyright © 2023 Seagate Technology LLC and/or its Affiliates
   Copyright © 2020-2023 Microsoft Corporation. All rights reserved.
   Author : <blobfusedev@microsoft.com>

   Permission is hereby granted, free of charge, to any person obtaining a copy
   of this software and associated documentation files (the "Software"), to deal
   in the Software without restriction, including without limitation the rights
   to use, copy, modify, merge, publish, distribute, sublicense, and/or sell
   copies of the Software, and to permit persons to whom the Software is
   furnished to do so, subject to the following conditions:

   The above copyright notice and this permission notice shall be included in all
   copies or substantial portions of the Software.

   THE SOFTWARE IS PROVIDED "AS IS", WITHOUT WARRANTY OF ANY KIND, EXPRESS OR
   IMPLIED, INCLUDING BUT NOT LIMITED TO THE WARRANTIES OF MERCHANTABILITY,
   FITNESS FOR A PARTICULAR PURPOSE AND NONINFRINGEMENT. IN NO EVENT SHALL THE
   AUTHORS OR COPYRIGHT HOLDERS BE LIABLE FOR ANY CLAIM, DAMAGES OR OTHER
   LIABILITY, WHETHER IN AN ACTION OF CONTRACT, TORT OR OTHERWISE, ARISING FROM,
   OUT OF OR IN CONNECTION WITH THE SOFTWARE OR THE USE OR OTHER DEALINGS IN THE
   SOFTWARE
*/

package s3storage

import (
	"bytes"
	"context"
	"encoding/json"
	"fmt"
	"io"
<<<<<<< HEAD
	"io/ioutil"
=======
>>>>>>> 3eb2cb96
	"math/rand"
	"os"
	"path"
	"strings"
	"syscall"
	"testing"
	"time"

	"lyvecloudfuse/common"
	"lyvecloudfuse/common/config"
	"lyvecloudfuse/common/log"
	"lyvecloudfuse/internal"
	"lyvecloudfuse/internal/handlemap"

	"github.com/aws/aws-sdk-go-v2/aws"
	"github.com/aws/aws-sdk-go-v2/service/s3"
	"github.com/aws/aws-sdk-go-v2/service/s3/types"
	"github.com/stretchr/testify/assert"
	"github.com/stretchr/testify/suite"
)

type clientTestSuite struct {
	suite.Suite
	assert      *assert.Assertions
	awsS3Client *s3.Client // S3 client library supplied by AWS
	client      *Client
	config      string
}

func newTestClient(configuration string) (*Client, error) {
	// push the given config data to config.go
	_ = config.ReadConfigFromReader(strings.NewReader(configuration))
	// ask config to give us the config data back as Options
	conf := Options{}
	err := config.UnmarshalKey(compName, &conf)
	if err != nil {
		log.Err("ClientTest::newTestClient : config error [invalid config attributes]")
		return nil, fmt.Errorf("config error in %s. Here's why: %s", compName, err.Error())
	}
	// now push Options data into an Config
	configForS3Client := Config{
		authConfig: s3AuthConfig{
			BucketName: conf.BucketName,
			KeyID:      conf.KeyID,
			SecretKey:  conf.SecretKey,
			Region:     conf.Region,
			Endpoint:   conf.Endpoint,
		},
		prefixPath: conf.PrefixPath,
	}
	// create a Client
	client := NewConnection(configForS3Client)

	return client.(*Client), err
}

func (s *clientTestSuite) SetupTest() {
	// Logging config
	cfg := common.LogConfig{
		FilePath:    "./logfile.txt",
		MaxFileSize: 10,
		FileCount:   10,
		Level:       common.ELogLevel.LOG_DEBUG(),
	}
	_ = log.SetDefaultLogger("base", cfg)

	homeDir, err := os.UserHomeDir()
	if err != nil {
		fmt.Println("Unable to get home directory")
		os.Exit(1)
	}
	cfgFile, err := os.Open(homeDir + "/s3test.json")
	if err != nil {
		fmt.Println("Unable to open config file")
		os.Exit(1)
	}

	cfgData, _ := io.ReadAll(cfgFile)
	err = json.Unmarshal(cfgData, &storageTestConfigurationParameters)
	if err != nil {
		fmt.Println("Failed to parse the config file")
		os.Exit(1)
	}

	cfgFile.Close()
	s.setupTestHelper("", true)
}

func (s *clientTestSuite) setupTestHelper(configuration string, create bool) {
	if configuration == "" {
		configuration = fmt.Sprintf("s3storage:\n  bucket-name: %s\n  key-id: %s\n  secret-key: %s\n  endpoint: %s\n  region: %s",
			storageTestConfigurationParameters.BucketName, storageTestConfigurationParameters.KeyID,
			storageTestConfigurationParameters.SecretKey, storageTestConfigurationParameters.Endpoint, storageTestConfigurationParameters.Region)
	}
	s.config = configuration

	s.assert = assert.New(s.T())

	s.client, _ = newTestClient(configuration)
	s.awsS3Client = s.client.awsS3Client
}

// TODO: do we need s3StatsCollector for this test suite?
// func (s *clientTestSuite) tearDownTestHelper(delete bool) {
// 	_ = s.s3.Stop()
// }

func (s *clientTestSuite) cleanupTest() {
	// s.tearDownTestHelper(true)
	_ = log.Destroy()
}
func (s *clientTestSuite) TestListBuckets() {
	defer s.cleanupTest()
	// TODO: generalize this test by creating, listing, then destroying a bucket
	// 	We need to get permissions to create buckets in Lyve Cloud, or implement this against AWS S3.
	// 	For now, the bucket parameter has been removed from the test suite for tidiness sake
	buckets, err := s.client.ListBuckets()
	s.assert.Nil(err)
	s.assert.Equal(buckets, []string{"stxe1-srg-lens-lab1"})
}
func (s *clientTestSuite) TestSetPrefixPath() {
	defer s.cleanupTest()
	// setup
	prefix := generateDirectoryName()
	fileName := generateFileName()

	err := s.client.SetPrefixPath(prefix)
	s.assert.Nil(err)
	var options internal.CreateFileOptions                       //stub
	err = s.client.CreateFile(fileName, os.FileMode(0), options) // create file uses prefix
	s.assert.Nil(err)

	// object should be at prefix
	_, err = s.awsS3Client.GetObject(context.TODO(), &s3.GetObjectInput{
		Bucket: aws.String(s.client.Config.authConfig.BucketName),
		Key:    aws.String(path.Join(prefix, fileName)),
	})
	s.assert.Nil(err)
}
func (s *clientTestSuite) TestCreateFile() {
	defer s.cleanupTest()
	// setup
	name := generateFileName()

	var options internal.CreateFileOptions //stub
	err := s.client.CreateFile(name, os.FileMode(0), options)
	s.assert.Nil(err)

	// file should be in bucket
	_, err = s.awsS3Client.GetObject(context.TODO(), &s3.GetObjectInput{
		Bucket: aws.String(s.client.Config.authConfig.BucketName),
		Key:    aws.String(name),
	})
	s.assert.Nil(err)
}
func (s *clientTestSuite) TestCreateDirectory() {
	defer s.cleanupTest()
	// setup
	name := generateDirectoryName()

	err := s.client.CreateDirectory(name)
	s.assert.Nil(err)
}
func (s *clientTestSuite) TestCreateLink() {
	defer s.cleanupTest()
	// setup
	target := generateFileName()

	_, err := s.awsS3Client.PutObject(context.TODO(), &s3.PutObjectInput{
		Bucket: aws.String(s.client.Config.authConfig.BucketName),
		Key:    aws.String(target),
	})

	s.assert.Nil(err)
	source := generateFileName()

	err = s.client.CreateLink(source, target, true)
	s.assert.Nil(err)

	source = s.client.getKey(source, true)

	result, err := s.awsS3Client.GetObject(context.TODO(), &s3.GetObjectInput{
		Bucket: aws.String(s.client.Config.authConfig.BucketName),
		Key:    aws.String(source),
	})
	s.assert.Nil(err)

	// object body should match target file name
	defer result.Body.Close()
	output, err := io.ReadAll(result.Body)
	s.assert.Nil(err)
	s.assert.EqualValues(target, output)

}
func (s *clientTestSuite) TestReadLink() {
	defer s.cleanupTest()
	// setup
	target := generateFileName()

	source := generateFileName()

	err := s.client.CreateLink(source, target, true)
	s.assert.Nil(err)

	source = s.client.getKey(source, true)

	result, err := s.awsS3Client.GetObject(context.TODO(), &s3.GetObjectInput{
		Bucket: aws.String(s.client.Config.authConfig.BucketName),
		Key:    aws.String(source),
	})
	s.assert.Nil(err)

	defer result.Body.Close()

	// object body should match target file name
	output, err := io.ReadAll(result.Body)
	s.assert.Nil(err)
	s.assert.EqualValues(target, string(output))

}

func (s *clientTestSuite) TestDeleteLink() {
	defer s.cleanupTest()
	// setup
	target := generateFileName()

	source := generateFileName()

	err := s.client.CreateLink(source, target, true)
	s.assert.Nil(err)

	source = s.client.getKey(source, true)

	_, err = s.awsS3Client.DeleteObject(context.TODO(), &s3.DeleteObjectInput{
		Bucket: aws.String(s.client.Config.authConfig.BucketName),
		Key:    aws.String(source),
	})
	s.assert.Nil(err)

	_, err = s.awsS3Client.GetObject(context.TODO(), &s3.GetObjectInput{
		Bucket: aws.String(s.client.Config.authConfig.BucketName),
		Key:    aws.String(source),
	})
	s.assert.NotNil(err)
}

func (s *clientTestSuite) TestDeleteLinks() {
	defer s.cleanupTest()
	// setup

	// generate folder / prefix name

	prefix := generateFileName()

	folder := internal.ExtendDirName(prefix)

	// generate series of file names
	// create link for all file names with prefix name
	var sources [5]string
	var targets [5]string
	for i := 0; i < 5; i++ {
		sources[i] = generateFileName()
		targets[i] = generateFileName()

		err := s.client.CreateLink(sources[i], targets[i], true)
		s.assert.Nil(err)

		sources[i] = s.client.getKey(sources[i], true)

		// make sure the links are there
		result, err := s.awsS3Client.GetObject(context.TODO(), &s3.GetObjectInput{
			Bucket: aws.String(s.client.Config.authConfig.BucketName),
			Key:    aws.String(folder + sources[i]),
		})
		s.assert.Nil(err)

		// object body should match target file name
		defer result.Body.Close()
		buffer, err := ioutil.ReadAll(result.Body)
		s.assert.Nil(err)

		s.assert.EqualValues(targets[i], buffer)
	}

	//gather keylist for DeleteObjects
	keyList := make([]types.ObjectIdentifier, len(sources))
	for i, source := range sources {
		key := folder + source
		keyList[i] = types.ObjectIdentifier{
			Key: &key,
		}
	}
	// send keyList for deletion
	_, err := s.awsS3Client.DeleteObjects(context.TODO(), &s3.DeleteObjectsInput{
		Bucket: aws.String(s.client.Config.authConfig.BucketName),
		Delete: &types.Delete{
			Objects: keyList,
			Quiet:   true,
		},
	})
	s.assert.Nil(err)

	// make sure the links aren't there
	for i := range sources {
		_, err := s.awsS3Client.GetObject(context.TODO(), &s3.GetObjectInput{
			Bucket: aws.String(s.client.Config.authConfig.BucketName),
			Key:    aws.String(folder + sources[i]),
		})
		s.assert.NotNil(err)

	}
}

func (s *clientTestSuite) TestDeleteFile() {
	defer s.cleanupTest()
	// Setup
	name := generateFileName()
	_, err := s.awsS3Client.PutObject(context.TODO(), &s3.PutObjectInput{
		Bucket: aws.String(s.client.Config.authConfig.BucketName),
		Key:    aws.String(name),
	})
	s.assert.Nil(err)

	err = s.client.DeleteFile(name)
	s.assert.Nil(err)

	// This is similar to the s3 bucket command, use getobject for now
	//_, err = s.s3.GetAttr(internal.GetAttrOptions{name, false})
	// File should not be in the account
	_, err = s.awsS3Client.GetObject(context.TODO(), &s3.GetObjectInput{
		Bucket: aws.String(s.client.Config.authConfig.BucketName),
		Key:    aws.String(name),
	})

	s.assert.NotNil(err)
}
func (s *clientTestSuite) TestDeleteDirectory() {
	defer s.cleanupTest()
	// setup
	dirName := generateDirectoryName()
	fileName := generateFileName() // can't have empty directory
	_, err := s.awsS3Client.PutObject(context.TODO(), &s3.PutObjectInput{
		Bucket: aws.String(s.client.Config.authConfig.BucketName),
		Key:    aws.String(path.Join(dirName, fileName)),
	})
	s.assert.Nil(err)

	err = s.client.DeleteDirectory(dirName)
	s.assert.Nil(err)

	// file in directory should no longer be there
	_, err = s.awsS3Client.GetObject(context.TODO(), &s3.GetObjectInput{
		Bucket: aws.String(s.client.Config.authConfig.BucketName),
		Key:    aws.String(path.Join(dirName, fileName)),
	})
	s.assert.NotNil(err)
}
func (s *clientTestSuite) TestRenameFile() {
	defer s.cleanupTest()
	// Setup

	src := generateFileName()
	_, err := s.awsS3Client.PutObject(context.TODO(), &s3.PutObjectInput{
		Bucket: aws.String(s.client.Config.authConfig.BucketName),
		Key:    aws.String(src),
	})
	s.assert.Nil(err)
	dst := generateFileName()

	err = s.client.RenameFile(src, dst, false)
	s.assert.Nil(err)

	// Src should not be in the account
	_, err = s.awsS3Client.GetObject(context.TODO(), &s3.GetObjectInput{
		Bucket: aws.String(s.client.Config.authConfig.BucketName),
		Key:    aws.String(src),
	})
	s.assert.NotNil(err)
	// Dst should be in the account
	_, err = s.awsS3Client.GetObject(context.TODO(), &s3.GetObjectInput{
		Bucket: aws.String(s.client.Config.authConfig.BucketName),
		Key:    aws.String(dst),
	})
	s.assert.Nil(err)
}
func (s *clientTestSuite) TestRenameDirectory() {
	defer s.cleanupTest()
	// setup
	srcDir := generateDirectoryName()
	fileName := generateFileName() // can't have empty directory
	_, err := s.awsS3Client.PutObject(context.TODO(), &s3.PutObjectInput{
		Bucket: aws.String(s.client.Config.authConfig.BucketName),
		Key:    aws.String(path.Join(srcDir, fileName)),
	})
	s.assert.Nil(err)

	dstDir := generateDirectoryName()
	err = s.client.RenameDirectory(srcDir, dstDir)
	s.assert.Nil(err)

	// file in srcDir should no longer be there
	_, err = s.awsS3Client.GetObject(context.TODO(), &s3.GetObjectInput{
		Bucket: aws.String(s.client.Config.authConfig.BucketName),
		Key:    aws.String(path.Join(srcDir, fileName)),
	})
	s.assert.NotNil(err)
	// file in dstDir should be there
	_, err = s.awsS3Client.GetObject(context.TODO(), &s3.GetObjectInput{
		Bucket: aws.String(s.client.Config.authConfig.BucketName),
		Key:    aws.String(path.Join(dstDir, fileName)),
	})
	s.assert.Nil(err)
}
func (s *clientTestSuite) TestGetAttrDir() {
	defer s.cleanupTest()
	// setup
	dirName := generateDirectoryName()
	filename := dirName + "/" + generateFileName()

	_, err := s.awsS3Client.PutObject(context.TODO(), &s3.PutObjectInput{
		Bucket: aws.String(s.client.Config.authConfig.BucketName),
		Key:    aws.String(filename),
	})
	s.assert.Nil(err)

	attr, err := s.client.GetAttr(dirName)
	s.assert.Nil(err)
	s.assert.NotNil(attr)
	s.assert.True(attr.IsDir())
}
func (s *clientTestSuite) TestGetAttrFile() {
	defer s.cleanupTest()
	// setup
	name := generateFileName()
	maxBodyLen := 50
	minBodyLen := 10
	bodyLen := rand.Intn(maxBodyLen-minBodyLen) + minBodyLen
	body := []byte(randomString(bodyLen))
	_, err := s.awsS3Client.PutObject(context.TODO(), &s3.PutObjectInput{
		Bucket: aws.String(s.client.Config.authConfig.BucketName),
		Key:    aws.String(name),
		Body:   bytes.NewReader(body),
	})
	s.assert.Nil(err)

	before, err := s.client.GetAttr(name)

	// file info
	s.assert.Nil(err)
	s.assert.NotNil(before)
	s.assert.False(before.IsDir())
	s.assert.False(before.IsSymlink())

	// file size
	s.assert.EqualValues(bodyLen, before.Size)

	// file time
	s.assert.NotNil(before.Mtime)

	time.Sleep(time.Second * 3) // Wait 3 seconds and then modify the file again

	_, err = s.awsS3Client.PutObject(context.TODO(), &s3.PutObjectInput{
		Bucket: aws.String(s.client.Config.authConfig.BucketName),
		Key:    aws.String(name),
		Body:   bytes.NewReader(body),
	})
	s.assert.Nil(err)

	after, err := s.client.GetAttr(name)
	s.assert.Nil(err)
	s.assert.NotNil(after.Mtime)

	s.assert.True(after.Mtime.After(before.Mtime))
}
func (s *clientTestSuite) TestGetAttrError() {
	defer s.cleanupTest()
	// setup
	name := generateFileName()

	// non existent file should throw error
	_, err := s.client.GetAttr(name)
	s.assert.NotNil(err)
	s.assert.EqualValues(syscall.ENOENT, err)
}
func (s *clientTestSuite) TestList() {
	defer s.cleanupTest()
	// setup
	base := generateDirectoryName()
	// setup directory hierarchy like setupHierarchy in s3storage_test where 'a' is generated base
	// a/c1/gc1
	gc1 := base + "/c1" + "/gc1"
	_, err := s.awsS3Client.PutObject(context.TODO(), &s3.PutObjectInput{
		Bucket: aws.String(s.client.Config.authConfig.BucketName),
		Key:    aws.String(gc1),
	})
	s.assert.Nil(err)
	// a/c2
	c2 := base + "/c2"
	_, err = s.awsS3Client.PutObject(context.TODO(), &s3.PutObjectInput{
		Bucket: aws.String(s.client.Config.authConfig.BucketName),
		Key:    aws.String(c2),
	})
	s.assert.Nil(err)
	// ab/c1
	abc1 := base + "b/c1"
	_, err = s.awsS3Client.PutObject(context.TODO(), &s3.PutObjectInput{
		Bucket: aws.String(s.client.Config.authConfig.BucketName),
		Key:    aws.String(abc1),
	})
	s.assert.Nil(err)
	// ac
	ac := base + "c"
	_, err = s.awsS3Client.PutObject(context.TODO(), &s3.PutObjectInput{
		Bucket: aws.String(s.client.Config.authConfig.BucketName),
		Key:    aws.String(ac),
	})
	s.assert.Nil(err)

	// with trailing "/" should return only the directory c1 and the file c2
	baseTrail := base + "/"
	objects, _, err := s.client.List(baseTrail, nil, 0)
	s.assert.Nil(err)
	s.assert.NotNil(objects)
	s.assert.EqualValues(len(objects), 2)
	s.assert.EqualValues(objects[0].Name, "c1")
	s.assert.True(objects[0].IsDir())
	s.assert.EqualValues(objects[1].Name, "c2")
	s.assert.False(objects[1].IsDir())

	// without trailing "/" only get file ac
	// if not including the trailing "/", List will return any files with the given prefix
	// but no directories
	objects, _, err = s.client.List(base, nil, 0)
	s.assert.Nil(err)
	s.assert.NotNil(objects)
	s.assert.EqualValues(len(objects), 1)
	s.assert.EqualValues(objects[0].Name, base+"c")
	s.assert.False(objects[0].IsDir())
}
func (s *clientTestSuite) TestReadToFile() {
	defer s.cleanupTest()
	// setup
	name := generateFileName()
	maxBodyLen := 50
	minBodyLen := 10
	bodyLen := rand.Intn(maxBodyLen-minBodyLen) + minBodyLen
	body := []byte(randomString(bodyLen))
	_, err := s.awsS3Client.PutObject(context.TODO(), &s3.PutObjectInput{
		Bucket: aws.String(s.client.Config.authConfig.BucketName),
		Key:    aws.String(name),
		Body:   bytes.NewReader(body),
	})
	s.assert.Nil(err)

	f, err := os.CreateTemp("", name+".tmp")
	s.assert.Nil(err)
	defer os.Remove(f.Name())

	err = s.client.ReadToFile(name, 0, int64(bodyLen), f)
	s.assert.Nil(err)

	// file content should match generated body
	output := make([]byte, bodyLen)
	f, err = os.Open(f.Name())
	s.assert.Nil(err)
	outputLen, err := f.Read(output)
	s.assert.Nil(err)
	s.assert.EqualValues(bodyLen, outputLen)
	s.assert.EqualValues(body, output)
	f.Close()
}
func (s *clientTestSuite) TestReadBuffer() {
	defer s.cleanupTest()
	// setup
	name := generateFileName()
	maxBodyLen := 50
	minBodyLen := 10
	bodyLen := rand.Intn(maxBodyLen-minBodyLen) + minBodyLen
	body := []byte(randomString(bodyLen))
	_, err := s.awsS3Client.PutObject(context.TODO(), &s3.PutObjectInput{
		Bucket: aws.String(s.client.Config.authConfig.BucketName),
		Key:    aws.String(name),
		Body:   bytes.NewReader(body),
	})
	s.assert.Nil(err)

	result, err := s.client.ReadBuffer(name, 0, int64(bodyLen), false)

	// result should match generated body
	s.assert.Nil(err)
	s.assert.EqualValues(body, result)
}
func (s *clientTestSuite) TestReadInBuffer() {
	defer s.cleanupTest()
	// setup
	name := generateFileName()
	maxBodyLen := 50
	minBodyLen := 10
	bodyLen := rand.Intn(maxBodyLen-minBodyLen) + minBodyLen
	body := []byte(randomString(bodyLen))
	_, err := s.awsS3Client.PutObject(context.TODO(), &s3.PutObjectInput{
		Bucket: aws.String(s.client.Config.authConfig.BucketName),
		Key:    aws.String(name),
		Body:   bytes.NewReader(body),
	})
	s.assert.Nil(err)

	outputLen := rand.Intn(bodyLen-1) + 1 // minimum buffer length of 1
	output := make([]byte, outputLen)
	err = s.client.ReadInBuffer(name, 0, int64(outputLen), output)

	// read in buffer should match first outputLen characters of generated body
	s.assert.Nil(err)
	s.assert.EqualValues(body[:outputLen], output)
}
func (s *clientTestSuite) TestWriteFromFile() {
	defer s.cleanupTest()
	// setup
	name := generateFileName()
	maxBodyLen := 50
	minBodyLen := 10
	bodyLen := rand.Intn(maxBodyLen-minBodyLen) + minBodyLen
	body := []byte(randomString(bodyLen))
	f, err := os.CreateTemp("", name+".tmp")
	s.assert.Nil(err)
	defer os.Remove(f.Name())
	outputLen, err := f.Write(body)
	s.assert.Nil(err)
	s.assert.EqualValues(bodyLen, outputLen)
	var options internal.WriteFileOptions //stub

	err = s.client.WriteFromFile(name, f, options.Metadata)
	s.assert.Nil(err)
	f.Close()

	//todo: create another test like this one that does getObject here with and without the .rclonelink suffix
	// this checks the integration between attr cache and s3storage for metadata.make sure the flag passed down is
	// respected.
	result, err := s.awsS3Client.GetObject(context.TODO(), &s3.GetObjectInput{
		Bucket: aws.String(s.client.Config.authConfig.BucketName),
		Key:    aws.String(name),
	})
	s.assert.Nil(err)

	// object body should match generated body written to file
	defer result.Body.Close()
	output, err := io.ReadAll(result.Body)
	s.assert.Nil(err)
	s.assert.EqualValues(body, output)
}
func (s *clientTestSuite) TestWriteFromBuffer() {
	defer s.cleanupTest()
	// setup
	name := generateFileName()
	maxBodyLen := 50
	minBodyLen := 10
	bodyLen := rand.Intn(maxBodyLen-minBodyLen) + minBodyLen
	body := []byte(randomString(bodyLen))

	var options internal.WriteFileOptions //stub

	err := s.client.WriteFromBuffer(name, options.Metadata, body)
	s.assert.Nil(err)

	result, err := s.awsS3Client.GetObject(context.TODO(), &s3.GetObjectInput{
		Bucket: aws.String(s.client.Config.authConfig.BucketName),
		Key:    aws.String(name),
	})
	s.assert.Nil(err)

	// object body should match generated body
	defer result.Body.Close()
	output, err := io.ReadAll(result.Body)
	s.assert.Nil(err)
	s.assert.EqualValues(body, output)
}
func (s *clientTestSuite) TestTruncateFile() {
	defer s.cleanupTest()
	// setup
	name := generateFileName()
	maxBodyLen := 50
	minBodyLen := 10
	bodyLen := rand.Intn(maxBodyLen-minBodyLen) + minBodyLen
	body := []byte(randomString(bodyLen))
	_, err := s.awsS3Client.PutObject(context.TODO(), &s3.PutObjectInput{
		Bucket: aws.String(s.client.Config.authConfig.BucketName),
		Key:    aws.String(name),
		Body:   bytes.NewReader(body),
	})
	s.assert.Nil(err)

	size := rand.Intn(bodyLen-1) + 1 // minimum size of 1
	err = s.client.TruncateFile(name, int64(size))
	s.assert.Nil(err)

	result, err := s.awsS3Client.GetObject(context.TODO(), &s3.GetObjectInput{
		Bucket: aws.String(s.client.Config.authConfig.BucketName),
		Key:    aws.String(name),
	})
	s.assert.Nil(err)

	// object body should match truncated initial body
	defer result.Body.Close()
	output, err := io.ReadAll(result.Body)
	s.assert.Nil(err)
	s.assert.EqualValues(body[:size], output)
}
func (s *clientTestSuite) TestWrite() {
	defer s.cleanupTest()
	// setup
	name := generateFileName()
	maxBodyLen := 50
	minBodyLen := 10
	bodyLen := rand.Intn(maxBodyLen-minBodyLen) + minBodyLen
	oldBody := []byte(randomString(bodyLen))
	_, err := s.awsS3Client.PutObject(context.TODO(), &s3.PutObjectInput{
		Bucket: aws.String(s.client.Config.authConfig.BucketName),
		Key:    aws.String(name),
		Body:   bytes.NewReader(oldBody),
	})
	s.assert.Nil(err)

	offset := rand.Intn(bodyLen-1) + 1 // minimum offset of 1
	newData := []byte(randomString(bodyLen - offset))
	h := handlemap.NewHandle(name)
	err = s.client.Write(internal.WriteFileOptions{Handle: h, Offset: int64(offset), Data: newData})
	s.assert.Nil(err)

	result, err := s.awsS3Client.GetObject(context.TODO(), &s3.GetObjectInput{
		Bucket: aws.String(s.client.Config.authConfig.BucketName),
		Key:    aws.String(name),
	})
	s.assert.Nil(err)

	// object body should match generated combo of old and new data
	defer result.Body.Close()
	output, err := io.ReadAll(result.Body)
	s.assert.Nil(err)
	s.assert.EqualValues(oldBody[:offset], output[:offset])
	s.assert.EqualValues(newData, output[offset:])
}

func TestClient(t *testing.T) {
	suite.Run(t, new(clientTestSuite))
}<|MERGE_RESOLUTION|>--- conflicted
+++ resolved
@@ -43,10 +43,6 @@
 	"encoding/json"
 	"fmt"
 	"io"
-<<<<<<< HEAD
-	"io/ioutil"
-=======
->>>>>>> 3eb2cb96
 	"math/rand"
 	"os"
 	"path"
@@ -307,7 +303,7 @@
 	// create link for all file names with prefix name
 	var sources [5]string
 	var targets [5]string
-	for i := 0; i < 5; i++ {
+	for i := 0; i <= 5; i++ {
 		sources[i] = generateFileName()
 		targets[i] = generateFileName()
 
@@ -325,10 +321,10 @@
 
 		// object body should match target file name
 		defer result.Body.Close()
-		buffer, err := ioutil.ReadAll(result.Body)
+		buffer, err := io.ReadAll(result.Body)
 		s.assert.Nil(err)
 
-		s.assert.EqualValues(targets[i], buffer)
+		s.assert.EqualValues(targets[i], string(buffer))
 	}
 
 	//gather keylist for DeleteObjects
