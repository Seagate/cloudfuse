--- conflicted
+++ resolved
@@ -120,17 +120,9 @@
 	defer suite.cleanupTest()
 	assert := assert.New(suite.T())
 
-<<<<<<< HEAD
 	err := suite.lfs.CreateDir(internal.CreateDirOptions{Name: dirTwo, Mode: os.FileMode(0755)})
 	assert.NoError(err, "CreateDir: Failed")
 	suite.DirExists(filepath.Join(testPath, dirTwo))
-=======
-	err := suite.lfs.CreateDir(internal.CreateDirOptions{Name: dirTwo, Mode: os.FileMode(0777)})
-	assert.NoError(err, "CreateDir: Failed")
-	info, err := os.Stat(filepath.Join(testPath, dirTwo))
-	assert.NoError(err, "CreateDir: Could not stat created dir")
-	assert.True(info.IsDir(), "CreateDir: not a dir")
->>>>>>> c09d35af
 }
 
 func (suite *LoopbackFSTestSuite) TestDeleteDir() {
@@ -139,12 +131,7 @@
 
 	err := suite.lfs.DeleteDir(internal.DeleteDirOptions{Name: dirEmpty})
 	assert.NoError(err, "DeleteDir: Failed")
-<<<<<<< HEAD
 	suite.NoDirExists(filepath.Join(testPath, dirEmpty), "DeleteDir: Failed to delete")
-=======
-	_, err = os.Stat(filepath.Join(testPath, dirEmpty))
-	assert.Error(err, "DeleteDir: Failed to delete")
->>>>>>> c09d35af
 }
 
 func (suite *LoopbackFSTestSuite) TestStreamDir() {
@@ -153,7 +140,6 @@
 
 	info, _ := os.Stat(filepath.Join(testPath, fileLorem))
 
-<<<<<<< HEAD
 	attrs, _, err := suite.lfs.StreamDir(internal.StreamDirOptions{Name: dirOne})
 	assert.NoError(err, "StreamDir: Failed")
 
@@ -162,16 +148,6 @@
 	assert.Equal("lorem.txt", attr.Name, "StreamDir: FileName not equal")
 	assert.Equal(attr.Size, info.Size(), "StreamDir: File size not equal")
 	assert.Equal(attr.Mode, info.Mode(), "StreamDir: File Mode not equal")
-=======
-	attrs, err := suite.lfs.ReadDir(internal.ReadDirOptions{Name: dirOne})
-	assert.NoError(err, "ReadDir: Failed")
-
-	attr := attrs[0]
-
-	assert.Equal("lorem.txt", attr.Name, "ReadDir: FileName not equal")
-	assert.Equal(attr.Size, info.Size(), "ReadDir: File size not equal")
-	assert.Equal(attr.Mode, info.Mode(), "ReadDir: File Mode not equal")
->>>>>>> c09d35af
 }
 
 func (suite *LoopbackFSTestSuite) TestRenameDir() {
@@ -181,21 +157,13 @@
 	err := suite.lfs.RenameDir(internal.RenameDirOptions{Src: dirEmpty, Dst: "newempty"})
 	assert.NoError(err, "RenameDir: Failed")
 
-<<<<<<< HEAD
 	suite.DirExists(filepath.Join(testPath, "newempty"))
-=======
-	info, err := os.Stat(filepath.Join(testPath, "newempty"))
-	assert.NoError(err, "RenameDir: Unable to stat renamed dir")
-
-	assert.Equal("newempty", info.Name(), "RenameDir: name does not match")
->>>>>>> c09d35af
 }
 
 func (suite *LoopbackFSTestSuite) TestCreateFile() {
 	defer suite.cleanupTest()
 	assert := assert.New(suite.T())
 
-<<<<<<< HEAD
 	handle, err := suite.lfs.CreateFile(
 		internal.CreateFileOptions{Name: fileEmpty, Mode: os.FileMode(0644)},
 	)
@@ -203,15 +171,6 @@
 	assert.NotNil(handle)
 
 	assert.FileExists(filepath.Join(testPath, fileEmpty))
-=======
-	handle, err := suite.lfs.CreateFile(internal.CreateFileOptions{Name: fileEmpty, Mode: os.FileMode(0777)})
-	assert.NoError(err, "CreateFile: Failed")
-	assert.NotNil(handle)
-
-	info, err := os.Stat(filepath.Join(testPath, fileEmpty))
-	assert.NoError(err, "CreateFile: unable to stat created file")
-	assert.Equal(fileEmpty, info.Name())
->>>>>>> c09d35af
 
 	err = suite.lfs.CloseFile(internal.CloseFileOptions{Handle: handle})
 	assert.NoError(err, "CreateFile: Failed to close file")
@@ -223,7 +182,6 @@
 
 	err := suite.lfs.DeleteFile(internal.DeleteFileOptions{Name: fileHello})
 	assert.NoError(err, "DeleteFile: Failed")
-<<<<<<< HEAD
 	assert.NoFileExists(filepath.Join(testPath, fileHello), "DeleteFile: file was not deleted")
 }
 
@@ -304,7 +262,7 @@
 	assert.NoFileExists(filepath.Join(testPath, fileEmpty))
 
 	n, err := suite.lfs.WriteFile(
-		internal.WriteFileOptions{Handle: handle, Offset: 0, Data: []byte(quotesText)[:5]},
+		&internal.WriteFileOptions{Handle: handle, Offset: 0, Data: []byte(quotesText)[:5]},
 	)
 	assert.NoError(err)
 	assert.Equal(5, n, "TestRenameWriteFile: failed to write the specified number of bytes")
@@ -315,10 +273,6 @@
 	info, err := os.Stat(filepath.Join(testPath, fileHello))
 	assert.NoError(err, "TestRenameWriteFile: cannot stat file")
 	assert.Equal(int64(5), info.Size())
-=======
-	_, err = os.Stat(filepath.Join(testPath, fileHello))
-	assert.Error(err, "DeleteFile: file was not deleted")
->>>>>>> c09d35af
 }
 
 func (suite *LoopbackFSTestSuite) TestRenameWriteFileGetAttr() {
@@ -329,20 +283,15 @@
 	defer suite.cleanupTest()
 	assert := assert.New(suite.T())
 
-<<<<<<< HEAD
 	handle, err := suite.lfs.CreateFile(
 		internal.CreateFileOptions{Name: fileEmpty, Mode: os.FileMode(0644)},
 	)
 	assert.NoError(err, "TestRenameWriteFile: Failed")
-=======
-	handle, err := suite.lfs.OpenFile(internal.OpenFileOptions{Name: fileLorem, Flags: os.O_RDONLY, Mode: os.FileMode(0777)})
-	assert.NoError(err, "OpenReadCloseFile: Failed to open file")
->>>>>>> c09d35af
 	assert.NotNil(handle)
 	assert.FileExists(filepath.Join(testPath, fileEmpty))
 
 	n, err := suite.lfs.WriteFile(
-		internal.WriteFileOptions{Handle: handle, Offset: 0, Data: []byte(quotesText)[:5]},
+		&internal.WriteFileOptions{Handle: handle, Offset: 0, Data: []byte(quotesText)[:5]},
 	)
 	assert.NoError(err)
 	assert.Equal(5, n, "TestRenameWriteFile: failed to write the specified number of bytes")
@@ -357,7 +306,6 @@
 	assert.FileExists(filepath.Join(testPath, fileHello))
 	assert.NoFileExists(filepath.Join(testPath, fileEmpty))
 
-<<<<<<< HEAD
 	attr, err = suite.lfs.GetAttr(internal.GetAttrOptions{Name: fileHello})
 	assert.NoError(err)
 	assert.EqualValues(5, attr.Size)
@@ -368,27 +316,15 @@
 	info, err := os.Stat(filepath.Join(testPath, fileHello))
 	assert.NoError(err, "TestRenameWriteFile: cannot stat file")
 	assert.Equal(int64(5), info.Size())
-=======
-	data, err := suite.lfs.ReadFile(internal.ReadFileOptions{Handle: handle})
-	assert.NoError(err, "OpenReadCloseFile: Failed to read file")
-	assert.Equal(data, []byte(loremText))
-
-	err = suite.lfs.CloseFile(internal.CloseFileOptions{Handle: handle})
-	assert.NoError(err, "OpenReadCloseFile: Failed to close file")
->>>>>>> c09d35af
 }
 
 func (suite *LoopbackFSTestSuite) TestReadInBuffer() {
 	defer suite.cleanupTest()
 	assert := assert.New(suite.T())
 
-<<<<<<< HEAD
 	handle, err := suite.lfs.OpenFile(
 		internal.OpenFileOptions{Name: fileLorem, Flags: os.O_RDONLY, Mode: os.FileMode(0644)},
 	)
-=======
-	handle, err := suite.lfs.OpenFile(internal.OpenFileOptions{Name: fileLorem, Flags: os.O_RDONLY, Mode: os.FileMode(0777)})
->>>>>>> c09d35af
 	assert.NoError(err, "ReadInBuffer: Failed to open file")
 	assert.NotNil(handle)
 	testCases := []struct {
@@ -409,9 +345,8 @@
 	}
 
 	for _, testCase := range testCases {
-<<<<<<< HEAD
 		n, err := suite.lfs.ReadInBuffer(
-			internal.ReadInBufferOptions{
+			&internal.ReadInBufferOptions{
 				Handle: handle,
 				Offset: testCase.offset,
 				Data:   testCase.data,
@@ -423,11 +358,6 @@
 			n,
 			"ReadInBuffer: number of bytes returned not equal to input size",
 		)
-=======
-		n, err := suite.lfs.ReadInBuffer(&internal.ReadInBufferOptions{Handle: handle, Offset: testCase.offset, Data: testCase.data})
-		assert.NoError(err)
-		assert.Len(testCase.truth, n, "ReadInBuffer: number of bytes returned not equal to input size")
->>>>>>> c09d35af
 		assert.Equal(testCase.data, testCase.truth)
 	}
 
@@ -439,7 +369,6 @@
 	defer suite.cleanupTest()
 	assert := assert.New(suite.T())
 
-<<<<<<< HEAD
 	handle, err := suite.lfs.OpenFile(
 		internal.OpenFileOptions{
 			Name:  fileQuotes,
@@ -451,7 +380,7 @@
 	assert.NotNil(handle)
 
 	n, err := suite.lfs.WriteFile(
-		internal.WriteFileOptions{Handle: handle, Offset: 0, Data: []byte(quotesText)[:5]},
+		&internal.WriteFileOptions{Handle: handle, Offset: 0, Data: []byte(quotesText)[:5]},
 	)
 	assert.NoError(err)
 	assert.Equal(5, n, "WriteFile: failed to write the specified number of bytes")
@@ -461,19 +390,8 @@
 	assert.EqualValues(5, attr.Size)
 
 	n, err = suite.lfs.WriteFile(
-		internal.WriteFileOptions{Handle: handle, Offset: 5, Data: []byte(quotesText)[5:]},
-	)
-=======
-	handle, err := suite.lfs.OpenFile(internal.OpenFileOptions{Name: fileQuotes, Flags: os.O_RDWR | os.O_CREATE, Mode: os.FileMode(0777)})
-	assert.NoError(err, "WriteFile: failed to open file")
-	assert.NotNil(handle)
-
-	n, err := suite.lfs.WriteFile(&internal.WriteFileOptions{Handle: handle, Offset: 0, Data: []byte(quotesText)[:5]})
-	assert.NoError(err)
-	assert.Equal(5, n, "WriteFile: failed to write the specified number of bytes")
-
-	n, err = suite.lfs.WriteFile(&internal.WriteFileOptions{Handle: handle, Offset: 5, Data: []byte(quotesText)[5:]})
->>>>>>> c09d35af
+		&internal.WriteFileOptions{Handle: handle, Offset: 5, Data: []byte(quotesText)[5:]},
+	)
 	assert.NoError(err)
 	assert.Len([]byte(quotesText)[5:], n, "WriteFile: failed to write specified number of bytes")
 
@@ -489,14 +407,13 @@
 	defer suite.cleanupTest()
 	assert := assert.New(suite.T())
 
-<<<<<<< HEAD
 	handle, err := suite.lfs.OpenFile(
 		internal.OpenFileOptions{Name: fileLorem, Flags: os.O_RDWR, Mode: os.FileMode(0644)},
 	)
 	assert.NoError(err, "TruncateFile: failed to open file")
 	assert.NotNil(handle)
 
-	err = suite.lfs.TruncateFile(internal.TruncateFileOptions{Name: fileLorem, Size: 10})
+	err = suite.lfs.TruncateFile(internal.TruncateFileOptions{Name: fileLorem, NewSize: 10})
 	assert.NoError(err)
 	info, err := os.Stat(filepath.Join(testPath, fileLorem))
 	assert.NoError(err, "TruncateFile: cannot stat file")
@@ -519,22 +436,11 @@
 	err = suite.lfs.CloseFile(internal.CloseFileOptions{Handle: handle})
 	assert.NoError(err, "TruncateFile: Failed to close file")
 
-	err = suite.lfs.TruncateFile(internal.TruncateFileOptions{Name: fileLorem, Size: 10})
+	err = suite.lfs.TruncateFile(internal.TruncateFileOptions{Name: fileLorem, NewSize: 10})
 	assert.NoError(err)
 	info, err := os.Stat(filepath.Join(testPath, fileLorem))
 	assert.NoError(err, "TruncateFile: cannot stat file")
 	assert.Equal(int64(10), info.Size())
-=======
-	handle, err := suite.lfs.OpenFile(internal.OpenFileOptions{Name: fileLorem, Flags: os.O_RDWR, Mode: os.FileMode(0777)})
-	assert.NoError(err, "TruncateFile: failed to open file")
-	assert.NotNil(handle)
-
-	err = suite.lfs.TruncateFile(internal.TruncateFileOptions{Name: fileLorem, NewSize: 0})
-	assert.NoError(err)
-	info, err := os.Stat(filepath.Join(testPath, fileLorem))
-	assert.NoError(err, "TruncateFile: cannot stat file")
-	assert.Equal(int64(0), info.Size())
->>>>>>> c09d35af
 }
 
 func (suite *LoopbackFSTestSuite) TestGetAttr() {
@@ -559,7 +465,6 @@
 	lfs := &LoopbackFS{}
 
 	lfs.path = common.ExpandPath("~/blocklfstest")
-<<<<<<< HEAD
 	err := os.MkdirAll(lfs.path, os.FileMode(0755))
 	assert.NoError(err)
 	defer os.RemoveAll(lfs.path)
@@ -577,19 +482,6 @@
 	err = lfs.StageData(
 		internal.StageDataOptions{Name: "testBlock", Data: []byte(loremText), Id: "789"},
 	)
-=======
-	err := os.MkdirAll(lfs.path, os.FileMode(0777))
-	assert.NoError(err)
-	defer os.RemoveAll(lfs.path)
-
-	err = lfs.StageData(internal.StageDataOptions{Name: "testBlock", Data: []byte(loremText), Id: "123"})
-	assert.NoError(err)
-
-	err = lfs.StageData(internal.StageDataOptions{Name: "testBlock", Data: []byte(loremText), Id: "456"})
-	assert.NoError(err)
-
-	err = lfs.StageData(internal.StageDataOptions{Name: "testBlock", Data: []byte(loremText), Id: "789"})
->>>>>>> c09d35af
 	assert.NoError(err)
 
 	blockList := []string{"123", "789", "456"}
