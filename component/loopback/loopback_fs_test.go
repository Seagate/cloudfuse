/*
   Licensed under the MIT License <http://opensource.org/licenses/MIT>.

   Copyright © 2023-2025 Seagate Technology LLC and/or its Affiliates
   Copyright © 2020-2024 Microsoft Corporation. All rights reserved.

   Permission is hereby granted, free of charge, to any person obtaining a copy
   of this software and associated documentation files (the "Software"), to deal
   in the Software without restriction, including without limitation the rights
   to use, copy, modify, merge, publish, distribute, sublicense, and/or sell
   copies of the Software, and to permit persons to whom the Software is
   furnished to do so, subject to the following conditions:

   The above copyright notice and this permission notice shall be included in all
   copies or substantial portions of the Software.

   THE SOFTWARE IS PROVIDED "AS IS", WITHOUT WARRANTY OF ANY KIND, EXPRESS OR
   IMPLIED, INCLUDING BUT NOT LIMITED TO THE WARRANTIES OF MERCHANTABILITY,
   FITNESS FOR A PARTICULAR PURPOSE AND NONINFRINGEMENT. IN NO EVENT SHALL THE
   AUTHORS OR COPYRIGHT HOLDERS BE LIABLE FOR ANY CLAIM, DAMAGES OR OTHER
   LIABILITY, WHETHER IN AN ACTION OF CONTRACT, TORT OR OTHERWISE, ARISING FROM,
   OUT OF OR IN CONNECTION WITH THE SOFTWARE OR THE USE OR OTHER DEALINGS IN THE
   SOFTWARE
*/

package loopback

import (
	"context"
	"fmt"
	"os"
	"path/filepath"
	"runtime"
	"testing"

	"github.com/Seagate/cloudfuse/common"
	"github.com/Seagate/cloudfuse/common/log"
	"github.com/Seagate/cloudfuse/internal"

	"github.com/stretchr/testify/assert"
	"github.com/stretchr/testify/suite"
)

const testPath = "/tmp/cloudfuselfstests"
const dirOne = "one"
const dirTwo = "two"
const dirEmpty = "empty"
const fileHello = "hello.txt"
const fileEmpty = "empty.txt"
const fileQuotes = "one/quotes.txt"
const fileLorem = "one/lorem.txt"

const quotesText = `
The Future belongs to those who believe in the beauty of their dreams
	- Eleanor Roosevelt
`
const loremText = `
Lorem ipsum dolor sit amet, consectetur adipiscing elit, sed do eiusmod tempor incididunt ut labore et dolore magna aliqua. Et molestie ac feugiat sed lectus vestibulum mattis ullamcorper. Elit scelerisque mauris pellentesque pulvinar. Vestibulum lectus mauris ultrices eros in cursus. Nec feugiat in fermentum posuere urna nec tincidunt praesent semper. Proin nibh nisl condimentum id. Diam vel quam elementum pulvinar. Elit at imperdiet dui accumsan sit. Turpis massa sed elementum tempus egestas sed sed risus. Rhoncus urna neque viverra justo nec ultrices. Aliquet eget sit amet tellus cras adipiscing enim. Eu facilisis sed odio morbi quis commodo odio aenean. Sit amet tellus cras adipiscing enim.

Nunc sed blandit libero volutpat sed cras ornare arcu dui. Tempor commodo ullamcorper a lacus vestibulum sed arcu non odio. Quam nulla porttitor massa id neque aliquam. Nullam ac tortor vitae purus faucibus ornare. Sit amet luctus venenatis lectus. Dignissim sodales ut eu sem integer vitae. Senectus et netus et malesuada. Amet consectetur adipiscing elit duis tristique. Id leo in vitae turpis. Lectus magna fringilla urna porttitor rhoncus dolor purus non. Lectus quam id leo in vitae turpis massa sed. Sed vulputate mi sit amet mauris commodo. Sem nulla pharetra diam sit amet nisl suscipit. Vulputate odio ut enim blandit volutpat. Pharetra sit amet aliquam id diam maecenas ultricies mi eget. Ipsum suspendisse ultrices gravida dictum fusce ut placerat orci nulla. Porttitor massa id neque aliquam vestibulum morbi blandit.

Semper quis lectus nulla at volutpat. Tellus rutrum tellus pellentesque eu tincidunt tortor aliquam. Nunc scelerisque viverra mauris in aliquam sem fringilla. Tincidunt dui ut ornare lectus sit amet. Pharetra magna ac placerat vestibulum lectus. Amet consectetur adipiscing elit duis tristique sollicitudin nibh sit. Augue eget arcu dictum varius duis at. Arcu ac tortor dignissim convallis aenean et tortor at. Mauris cursus mattis molestie a. Duis convallis convallis tellus id interdum velit. Aliquet porttitor lacus luctus accumsan. Proin libero nunc consequat interdum varius sit. A pellentesque sit amet porttitor eget dolor morbi non arcu. Nec sagittis aliquam malesuada bibendum arcu vitae elementum curabitur vitae. Mi proin sed libero enim sed faucibus turpis in. Tincidunt ornare massa eget egestas purus viverra accumsan in nisl. Tellus molestie nunc non blandit.

Fames ac turpis egestas maecenas pharetra convallis posuere. Eget egestas purus viverra accumsan in. In tellus integer feugiat scelerisque varius morbi enim. Pretium fusce id velit ut. Ante metus dictum at tempor commodo ullamcorper a lacus. Ut ornare lectus sit amet est placerat. Vitae purus faucibus ornare suspendisse sed. Nibh tortor id aliquet lectus. Nunc scelerisque viverra mauris in aliquam sem. Sed libero enim sed faucibus turpis in eu mi. Ut pharetra sit amet aliquam id diam. Diam maecenas ultricies mi eget mauris pharetra et ultrices neque. Ac felis donec et odio pellentesque diam volutpat commodo sed. Ut diam quam nulla porttitor massa. Duis tristique sollicitudin nibh sit amet commodo. Senectus et netus et malesuada fames ac turpis. Facilities morbi tempus iaculis urna id volutpat lacus laoreet non. Euismod in pellentesque massa placerat duis ultricies lacus sed. Nulla facilities etiam dignissim diam quis enim.

Euismod elementum nisi quis eleifend quam. Et malesuada fames ac turpis egestas. Pulvinar neque laoreet suspendisse interdum consectetur libero. Mollis nunc sed id semper risus. Enim praesent elementum facilisis leo vel fringilla. Leo urna molestie at elementum eu facilisis sed. Id aliquet lectus proin nibh nisl condimentum id venenatis. Amet consectetur adipiscing elit ut aliquam purus. Diam vulputate ut pharetra sit amet aliquam id diam. Scelerisque in dictum non consectetur a erat name. Euismod elementum nisi quis eleifend quam adipiscing vitae proin sagittis. Ultricies integer quis auctor elit sed. Elit eget gravida cum sociis natoque penatibus. Sed risus ultricies tristique nulla aliquet enim tortor at auctor. Egestas maecenas pharetra convallis posuere morbi leo urna molestie.
`

type LoopbackFSTestSuite struct {
	suite.Suite
	lfs *LoopbackFS
}

func (suite *LoopbackFSTestSuite) SetupTest() {
	lfs := NewLoopbackFSComponent()
	suite.lfs = lfs.(*LoopbackFS)
	suite.lfs.path = testPath

<<<<<<< HEAD
	err := os.MkdirAll(testPath, os.FileMode(0o777))
=======
	err := log.SetDefaultLogger("silent", common.LogConfig{})
	if err != nil {
		panic(fmt.Sprintf("Unable to set silent logger as default: %v", err))
	}

	err = os.MkdirAll(testPath, os.FileMode(0777))
>>>>>>> c2b5a878
	panicIfNotNil(err, "Failed to setup test directories")
	err = os.MkdirAll(filepath.Join(testPath, dirOne), os.FileMode(0o777))
	panicIfNotNil(err, "Failed to setup test directories")
	err = os.MkdirAll(filepath.Join(testPath, dirEmpty), os.FileMode(0o777))
	panicIfNotNil(err, "Failed to setup test directories")

	f, err := os.OpenFile(filepath.Join(testPath, fileLorem), os.O_RDWR|os.O_CREATE, os.FileMode(0o777))
	panicIfNotNil(err, "Failed to setup test files")
	_, err = f.WriteString(loremText)
	panicIfNotNil(err, "Failed to setup test files")
	err = f.Close()
	panicIfNotNil(err, "Failed to setup test files")

	f, err = os.OpenFile(filepath.Join(testPath, fileHello), os.O_RDWR|os.O_CREATE, os.FileMode(0o777))
	panicIfNotNil(err, "Failed to setup test files")
	err = f.Close()
	panicIfNotNil(err, "Failed to setup test files")

	err = suite.lfs.Start(context.Background())
	panicIfNotNil(err, "Failed to Start LoopbackFS component")
}

func (suite *LoopbackFSTestSuite) cleanupTest() {
	err := os.RemoveAll(testPath)
	panicIfNotNil(err, "Failed to tear down test directories")
}
func (suite *LoopbackFSTestSuite) TestCreateDir() {
	defer suite.cleanupTest()
	assert := assert.New(suite.T())

	err := suite.lfs.CreateDir(internal.CreateDirOptions{Name: dirTwo, Mode: os.FileMode(0o755)})
	assert.NoError(err, "CreateDir: Failed")
	suite.DirExists(filepath.Join(testPath, dirTwo))
}

func (suite *LoopbackFSTestSuite) TestDeleteDir() {
	defer suite.cleanupTest()
	assert := assert.New(suite.T())

	err := suite.lfs.DeleteDir(internal.DeleteDirOptions{Name: dirEmpty})
	assert.NoError(err, "DeleteDir: Failed")
	suite.NoDirExists(filepath.Join(testPath, dirEmpty), "DeleteDir: Failed to delete")
}

func (suite *LoopbackFSTestSuite) TestStreamDir() {
	defer suite.cleanupTest()
	assert := assert.New(suite.T())

	info, _ := os.Stat(filepath.Join(testPath, fileLorem))

	attrs, _, err := suite.lfs.StreamDir(internal.StreamDirOptions{Name: dirOne})
	assert.NoError(err, "StreamDir: Failed")

	attr := attrs[0]

	assert.Equal("lorem.txt", attr.Name, "StreamDir: FileName not equal")
	assert.Equal(attr.Size, info.Size(), "StreamDir: File size not equal")
	assert.Equal(attr.Mode, info.Mode(), "StreamDir: File Mode not equal")
}

func (suite *LoopbackFSTestSuite) TestRenameDir() {
	defer suite.cleanupTest()
	assert := assert.New(suite.T())

	err := suite.lfs.RenameDir(internal.RenameDirOptions{Src: dirEmpty, Dst: "newempty"})
	assert.NoError(err, "RenameDir: Failed")

	suite.DirExists(filepath.Join(testPath, "newempty"))
}

func (suite *LoopbackFSTestSuite) TestCreateFile() {
	defer suite.cleanupTest()
	assert := assert.New(suite.T())

	handle, err := suite.lfs.CreateFile(internal.CreateFileOptions{Name: fileEmpty, Mode: os.FileMode(0o644)})
	assert.NoError(err, "CreateFile: Failed")
	assert.NotNil(handle)

	assert.FileExists(filepath.Join(testPath, fileEmpty))

	err = suite.lfs.CloseFile(internal.CloseFileOptions{Handle: handle})
	assert.NoError(err, "CreateFile: Failed to close file")
}

func (suite *LoopbackFSTestSuite) TestDeleteFile() {
	defer suite.cleanupTest()
	assert := assert.New(suite.T())

	err := suite.lfs.DeleteFile(internal.DeleteFileOptions{Name: fileHello})
	assert.NoError(err, "DeleteFile: Failed")
	assert.NoFileExists(filepath.Join(testPath, fileHello), "DeleteFile: file was not deleted")
}

func (suite *LoopbackFSTestSuite) TestRenameFile() {
	defer suite.cleanupTest()
	assert := assert.New(suite.T())

	handle, err := suite.lfs.CreateFile(internal.CreateFileOptions{Name: fileEmpty, Mode: os.FileMode(0o644)})
	assert.NoError(err, "TestRenameFile: Failed")
	assert.NotNil(handle)
	assert.FileExists(filepath.Join(testPath, fileEmpty))

	err = suite.lfs.CloseFile(internal.CloseFileOptions{Handle: handle})
	assert.NoError(err, "TestRenameFile: Failed to close file")

	err = suite.lfs.RenameFile(internal.RenameFileOptions{Src: fileEmpty, Dst: fileHello})
	assert.NoError(err)

	assert.FileExists(filepath.Join(testPath, fileHello))
	assert.NoFileExists(filepath.Join(testPath, fileEmpty))
}

func (suite *LoopbackFSTestSuite) TestRenameOpenFile() {
	if runtime.GOOS == "windows" {
		fmt.Println("Skipping test on Windows")
		return
	}
	defer suite.cleanupTest()
	assert := assert.New(suite.T())

	handle, err := suite.lfs.CreateFile(internal.CreateFileOptions{Name: fileEmpty, Mode: os.FileMode(0o644)})
	assert.NoError(err, "TestRenameOpenFile: Failed")
	assert.NotNil(handle)
	assert.FileExists(filepath.Join(testPath, fileEmpty))

	err = suite.lfs.CloseFile(internal.CloseFileOptions{Handle: handle})
	assert.NoError(err, "TestRenameOpenFile: Failed to close file")

	handle, err = suite.lfs.OpenFile(internal.OpenFileOptions{Name: fileEmpty, Flags: os.O_RDONLY, Mode: os.FileMode(0o644)})
	assert.NoError(err, "TestRenameOpenFile: Failed to open file")
	assert.NotNil(handle)

	err = suite.lfs.RenameFile(internal.RenameFileOptions{Src: fileEmpty, Dst: fileHello})
	assert.NoError(err)

	assert.FileExists(filepath.Join(testPath, fileHello))
	assert.NoFileExists(filepath.Join(testPath, fileEmpty))

	err = suite.lfs.CloseFile(internal.CloseFileOptions{Handle: handle})
	assert.NoError(err, "TestRenameOpenFile: Failed to close file")
}

func (suite *LoopbackFSTestSuite) TestRenameWriteFile() {
	if runtime.GOOS == "windows" {
		fmt.Println("Skipping test on Windows")
		return
	}
	defer suite.cleanupTest()
	assert := assert.New(suite.T())

	handle, err := suite.lfs.CreateFile(internal.CreateFileOptions{Name: fileEmpty, Mode: os.FileMode(0o644)})
	assert.NoError(err, "TestRenameWriteFile: Failed")
	assert.NotNil(handle)
	assert.FileExists(filepath.Join(testPath, fileEmpty))

	err = suite.lfs.RenameFile(internal.RenameFileOptions{Src: fileEmpty, Dst: fileHello})
	assert.NoError(err)

	assert.FileExists(filepath.Join(testPath, fileHello))
	assert.NoFileExists(filepath.Join(testPath, fileEmpty))

	n, err := suite.lfs.WriteFile(internal.WriteFileOptions{Handle: handle, Offset: 0, Data: []byte(quotesText)[:5]})
	assert.NoError(err)
	assert.Equal(5, n, "TestRenameWriteFile: failed to write the specified number of bytes")

	err = suite.lfs.CloseFile(internal.CloseFileOptions{Handle: handle})
	assert.NoError(err, "TestRenameWriteFile: Failed to close file")

	info, err := os.Stat(filepath.Join(testPath, fileHello))
	assert.NoError(err, "TestRenameWriteFile: cannot stat file")
	assert.Equal(int64(5), info.Size())
}

func (suite *LoopbackFSTestSuite) TestRenameWriteFileGetAttr() {
	if runtime.GOOS == "windows" {
		fmt.Println("Skipping test on Windows")
		return
	}
	defer suite.cleanupTest()
	assert := assert.New(suite.T())

	handle, err := suite.lfs.CreateFile(internal.CreateFileOptions{Name: fileEmpty, Mode: os.FileMode(0o644)})
	assert.NoError(err, "TestRenameWriteFile: Failed")
	assert.NotNil(handle)
	assert.FileExists(filepath.Join(testPath, fileEmpty))

	n, err := suite.lfs.WriteFile(internal.WriteFileOptions{Handle: handle, Offset: 0, Data: []byte(quotesText)[:5]})
	assert.NoError(err)
	assert.Equal(5, n, "TestRenameWriteFile: failed to write the specified number of bytes")

	attr, err := suite.lfs.GetAttr(internal.GetAttrOptions{Name: fileEmpty})
	assert.NoError(err)
	assert.EqualValues(5, attr.Size)

	err = suite.lfs.RenameFile(internal.RenameFileOptions{Src: fileEmpty, Dst: fileHello})
	assert.NoError(err)

	assert.FileExists(filepath.Join(testPath, fileHello))
	assert.NoFileExists(filepath.Join(testPath, fileEmpty))

	attr, err = suite.lfs.GetAttr(internal.GetAttrOptions{Name: fileHello})
	assert.NoError(err)
	assert.EqualValues(5, attr.Size)

	err = suite.lfs.CloseFile(internal.CloseFileOptions{Handle: handle})
	assert.NoError(err, "TestRenameWriteFile: Failed to close file")

	info, err := os.Stat(filepath.Join(testPath, fileHello))
	assert.NoError(err, "TestRenameWriteFile: cannot stat file")
	assert.Equal(int64(5), info.Size())
}

func (suite *LoopbackFSTestSuite) TestReadInBuffer() {
	defer suite.cleanupTest()
	assert := assert.New(suite.T())

	handle, err := suite.lfs.OpenFile(internal.OpenFileOptions{Name: fileLorem, Flags: os.O_RDONLY, Mode: os.FileMode(0o644)})
	assert.NoError(err, "ReadInBuffer: Failed to open file")
	assert.NotNil(handle)
	testCases := []struct {
		offset int64
		data   []byte
		truth  []byte
	}{
		{
			offset: 0,
			data:   make([]byte, 20),
			truth:  []byte(loremText)[0:20],
		},
		{
			offset: 21,
			data:   make([]byte, 8),
			truth:  []byte(loremText)[21 : 21+8],
		},
	}

	for _, testCase := range testCases {
		n, err := suite.lfs.ReadInBuffer(internal.ReadInBufferOptions{Handle: handle, Offset: testCase.offset, Data: testCase.data})
		assert.NoError(err)
		assert.Len(testCase.truth, n, "ReadInBuffer: number of bytes returned not equal to input size")
		assert.Equal(testCase.data, testCase.truth)
	}

	err = suite.lfs.CloseFile(internal.CloseFileOptions{Handle: handle})
	assert.NoError(err, "ReadInBuffer: Failed to close file")
}

func (suite *LoopbackFSTestSuite) TestWriteFile() {
	defer suite.cleanupTest()
	assert := assert.New(suite.T())

	handle, err := suite.lfs.OpenFile(internal.OpenFileOptions{Name: fileQuotes, Flags: os.O_RDWR | os.O_CREATE, Mode: os.FileMode(0o644)})
	assert.NoError(err, "WriteFile: failed to open file")
	assert.NotNil(handle)

	n, err := suite.lfs.WriteFile(internal.WriteFileOptions{Handle: handle, Offset: 0, Data: []byte(quotesText)[:5]})
	assert.NoError(err)
	assert.Equal(5, n, "WriteFile: failed to write the specified number of bytes")

	attr, err := suite.lfs.GetAttr(internal.GetAttrOptions{Name: fileQuotes})
	assert.NoError(err)
	assert.EqualValues(5, attr.Size)

	n, err = suite.lfs.WriteFile(internal.WriteFileOptions{Handle: handle, Offset: 5, Data: []byte(quotesText)[5:]})
	assert.NoError(err)
	assert.Len([]byte(quotesText)[5:], n, "WriteFile: failed to write specified number of bytes")

	err = suite.lfs.CloseFile(internal.CloseFileOptions{Handle: handle})
	assert.NoError(err, "WriteFile: Failed to close file")

	attr, err = suite.lfs.GetAttr(internal.GetAttrOptions{Name: fileQuotes})
	assert.NoError(err)
	assert.EqualValues(len(quotesText), attr.Size)
}

func (suite *LoopbackFSTestSuite) TestTruncateFile() {
	defer suite.cleanupTest()
	assert := assert.New(suite.T())

	handle, err := suite.lfs.OpenFile(internal.OpenFileOptions{Name: fileLorem, Flags: os.O_RDWR, Mode: os.FileMode(0o644)})
	assert.NoError(err, "TruncateFile: failed to open file")
	assert.NotNil(handle)

	err = suite.lfs.TruncateFile(internal.TruncateFileOptions{Name: fileLorem, Size: 10})
	assert.NoError(err)
	info, err := os.Stat(filepath.Join(testPath, fileLorem))
	assert.NoError(err, "TruncateFile: cannot stat file")
	assert.Equal(int64(10), info.Size())

	err = suite.lfs.CloseFile(internal.CloseFileOptions{Handle: handle})
	assert.NoError(err, "TruncateFile: Failed to close file")
}

func (suite *LoopbackFSTestSuite) TestTruncateClosedFile() {
	defer suite.cleanupTest()
	assert := assert.New(suite.T())

	handle, err := suite.lfs.OpenFile(internal.OpenFileOptions{Name: fileLorem, Flags: os.O_RDWR, Mode: os.FileMode(0o644)})
	assert.NoError(err, "TruncateFile: failed to open file")
	assert.NotNil(handle)

	err = suite.lfs.CloseFile(internal.CloseFileOptions{Handle: handle})
	assert.NoError(err, "TruncateFile: Failed to close file")

	err = suite.lfs.TruncateFile(internal.TruncateFileOptions{Name: fileLorem, Size: 10})
	assert.NoError(err)
	info, err := os.Stat(filepath.Join(testPath, fileLorem))
	assert.NoError(err, "TruncateFile: cannot stat file")
	assert.Equal(int64(10), info.Size())
}

func (suite *LoopbackFSTestSuite) TestGetAttr() {
	defer suite.cleanupTest()
	assert := assert.New(suite.T())

	attr, err := suite.lfs.GetAttr(internal.GetAttrOptions{Name: fileLorem})
	assert.NoError(err)
	info, err := os.Stat(filepath.Join(testPath, fileLorem))
	assert.NoError(err)

	assert.Equal(attr.Size, info.Size())
	assert.Equal(attr.Name, info.Name())
	assert.Equal(attr.Mode, info.Mode())
	assert.Equal(attr.IsDir(), info.IsDir())
}

func (suite *LoopbackFSTestSuite) TestStageAndCommitData() {
	defer suite.cleanupTest()
	assert := assert.New(suite.T())

	lfs := &LoopbackFS{}

	lfs.path = common.ExpandPath("~/blocklfstest")
	err := os.MkdirAll(lfs.path, os.FileMode(0o755))
	assert.NoError(err)
	defer os.RemoveAll(lfs.path)

	err = lfs.StageData(internal.StageDataOptions{Name: "testBlock", Data: []byte(loremText), Id: "123"})
	assert.NoError(err)

	err = lfs.StageData(internal.StageDataOptions{Name: "testBlock", Data: []byte(loremText), Id: "456"})
	assert.NoError(err)

	err = lfs.StageData(internal.StageDataOptions{Name: "testBlock", Data: []byte(loremText), Id: "789"})
	assert.NoError(err)

	blockList := []string{"123", "789", "456"}
	err = lfs.CommitData(internal.CommitDataOptions{Name: "testBlock", List: blockList})
	assert.NoError(err)
}

func TestLoopbackFSTestSuite(t *testing.T) {
	suite.Run(t, new(LoopbackFSTestSuite))
}

func panicIfNotNil(err error, msg string) {
	if err != nil {
		panic(fmt.Sprintf("%s: err[%s]", err, msg))
	}
}<|MERGE_RESOLUTION|>--- conflicted
+++ resolved
@@ -76,16 +76,12 @@
 	suite.lfs = lfs.(*LoopbackFS)
 	suite.lfs.path = testPath
 
-<<<<<<< HEAD
-	err := os.MkdirAll(testPath, os.FileMode(0o777))
-=======
 	err := log.SetDefaultLogger("silent", common.LogConfig{})
 	if err != nil {
 		panic(fmt.Sprintf("Unable to set silent logger as default: %v", err))
 	}
 
-	err = os.MkdirAll(testPath, os.FileMode(0777))
->>>>>>> c2b5a878
+	err = os.MkdirAll(testPath, os.FileMode(0o777))
 	panicIfNotNil(err, "Failed to setup test directories")
 	err = os.MkdirAll(filepath.Join(testPath, dirOne), os.FileMode(0o777))
 	panicIfNotNil(err, "Failed to setup test directories")
