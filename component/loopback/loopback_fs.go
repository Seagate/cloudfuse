/*
   Licensed under the MIT License <http://opensource.org/licenses/MIT>.

   Copyright © 2023-2025 Seagate Technology LLC and/or its Affiliates
   Copyright © 2020-2024 Microsoft Corporation. All rights reserved.

   Permission is hereby granted, free of charge, to any person obtaining a copy
   of this software and associated documentation files (the "Software"), to deal
   in the Software without restriction, including without limitation the rights
   to use, copy, modify, merge, publish, distribute, sublicense, and/or sell
   copies of the Software, and to permit persons to whom the Software is
   furnished to do so, subject to the following conditions:

   The above copyright notice and this permission notice shall be included in all
   copies or substantial portions of the Software.

   THE SOFTWARE IS PROVIDED "AS IS", WITHOUT WARRANTY OF ANY KIND, EXPRESS OR
   IMPLIED, INCLUDING BUT NOT LIMITED TO THE WARRANTIES OF MERCHANTABILITY,
   FITNESS FOR A PARTICULAR PURPOSE AND NONINFRINGEMENT. IN NO EVENT SHALL THE
   AUTHORS OR COPYRIGHT HOLDERS BE LIABLE FOR ANY CLAIM, DAMAGES OR OTHER
   LIABILITY, WHETHER IN AN ACTION OF CONTRACT, TORT OR OTHERWISE, ARISING FROM,
   OUT OF OR IN CONNECTION WITH THE SOFTWARE OR THE USE OR OTHER DEALINGS IN THE
   SOFTWARE
*/

package loopback

import (
	"context"
	"fmt"
	"io"
	"os"
	"path/filepath"
	"runtime"
	"strings"
	"syscall"

	"github.com/Seagate/cloudfuse/common"
	"github.com/Seagate/cloudfuse/common/config"
	"github.com/Seagate/cloudfuse/common/log"
	"github.com/Seagate/cloudfuse/internal"
	"github.com/Seagate/cloudfuse/internal/handlemap"
)

//LoopbackFS component Config specifications:
//
//	loopbackfs:
//		path: <valid-path>
//

const compName = "loopbackfs"

type LoopbackFS struct {
	internal.BaseComponent

	path string // uses os.Separator (filepath.Join)
}

var _ internal.Component = &LoopbackFS{}

type LoopbackFSOptions struct {
	Path string `config:"path"`
}

func (lfs *LoopbackFS) Configure(_ bool) error {
	conf := LoopbackFSOptions{}
	err := config.UnmarshalKey(compName, &conf)
	if err != nil {
		log.Err("LoopbackFS: config error [invalid config attributes]")
		return fmt.Errorf("config error in %s [%s]", lfs.Name(), err)
	}
	if _, err := os.Stat(conf.Path); os.IsNotExist(err) {
		err = os.MkdirAll(conf.Path, os.FileMode(0777))
		if err != nil {
			log.Err("LoopbackFS: config error [%s]", err)
			return fmt.Errorf("config error in %s [%s]", lfs.Name(), err)
		}
		lfs.path = conf.Path
	} else {
		lfs.path = conf.Path
	}
	return nil
}

func (lfs *LoopbackFS) Name() string {
	return compName
}

func (lfs *LoopbackFS) Start(ctx context.Context) error {
	log.Info("Started Loopback FS")
	return nil
}

func (lfs *LoopbackFS) Priority() internal.ComponentPriority {
	return internal.EComponentPriority.Consumer()
}

func (lfs *LoopbackFS) CreateDir(options internal.CreateDirOptions) error {
	log.Trace("LoopbackFS::CreateDir : name=%s", options.Name)
	dirPath := filepath.Join(lfs.path, options.Name)
	return os.Mkdir(dirPath, options.Mode)
}

func (lfs *LoopbackFS) DeleteDir(options internal.DeleteDirOptions) error {
	log.Trace("LoopbackFS::DeleteDir : name=%s", options.Name)
	dirPath := filepath.Join(lfs.path, options.Name)
	return os.Remove(dirPath)
}

func (lfs *LoopbackFS) IsDirEmpty(options internal.IsDirEmptyOptions) bool {
	log.Trace("LoopbackFS::IsDirEmpty : name=%s", options.Name)
	path := filepath.Join(lfs.path, options.Name)
	f, err := os.Open(path)
	if err != nil {
		log.Err("LoopbackFS::IsDirEmpty : error opening path [%s]", err)
		return false
	}
	_, err = f.Readdirnames(1)
	f.Close()
	return err == io.EOF
}

<<<<<<< HEAD
=======
func (lfs *LoopbackFS) ReadDir(options internal.ReadDirOptions) ([]*internal.ObjAttr, error) {
	log.Trace("LoopbackFS::ReadDir : name=%s", options.Name)
	attrList := make([]*internal.ObjAttr, 0)
	path := filepath.Join(lfs.path, options.Name)

	log.Debug("LoopbackFS::ReadDir : requested for %s", path)
	files, err := os.ReadDir(path)
	if err != nil {
		log.Err("LoopbackFS::ReadDir : error[%s]", err)
		return nil, err
	}
	log.Debug("LoopbackFS::ReadDir : on %s returned %d items", path, len(files))

	for _, file := range files {
		info, _ := file.Info()

		attr := &internal.ObjAttr{
			Path:  filepath.Join(options.Name, file.Name()),
			Name:  file.Name(),
			Size:  info.Size(),
			Mode:  info.Mode(),
			Mtime: info.ModTime(),
		}
		attr.Flags.Set(internal.PropFlagModeDefault)

		if file.IsDir() {
			attr.Flags.Set(internal.PropFlagIsDir)
		}

		attrList = append(attrList, attr)
	}
	return attrList, nil
}

>>>>>>> 4a57c1b7
// TODO: we can make it more intricate by generating a token and splitting streamed dir mimicking storage
func (lfs *LoopbackFS) StreamDir(options internal.StreamDirOptions) ([]*internal.ObjAttr, string, error) {
	if options.Token == "na" {
		return nil, "", nil
	}
	log.Trace("LoopbackFS::StreamDir : name=%s", options.Name)
	attrList := make([]*internal.ObjAttr, 0)
	path := filepath.Join(lfs.path, options.Name)

	log.Debug("LoopbackFS::StreamDir : requested for %s", path)
	files, err := os.ReadDir(path)
	if err != nil {
		log.Err("LoopbackFS::StreamDir : error[%s]", err)
		return nil, "", err
	}
	log.Debug("LoopbackFS::StreamDir : on %s returned %d items", path, len(files))

	for _, file := range files {
		info, _ := file.Info()
		attr := &internal.ObjAttr{
			Path:  common.JoinUnixFilepath(options.Name, file.Name()),
			Name:  file.Name(),
			Size:  info.Size(),
			Mode:  info.Mode(),
			Mtime: info.ModTime(),
		}
		attr.Flags.Set(internal.PropFlagModeDefault)

		if file.IsDir() {
			attr.Flags.Set(internal.PropFlagIsDir)
		}

		attrList = append(attrList, attr)
	}
	return attrList, "", nil
}

func (lfs *LoopbackFS) RenameDir(options internal.RenameDirOptions) error {
	log.Trace("LoopbackFS::RenameDir : %s -> %s", options.Src, options.Dst)
	oldPath := filepath.Join(lfs.path, options.Src)
	newPath := filepath.Join(lfs.path, options.Dst)

	return os.Rename(oldPath, newPath)
}

func (lfs *LoopbackFS) CreateFile(options internal.CreateFileOptions) (*handlemap.Handle, error) {
	log.Trace("LoopbackFS::CreateFile : name=%s", options.Name)

	if options.Name == "FailThis" {
		return nil, fmt.Errorf("LoopbackFS::CreateFile : Failed to create file %s", options.Name)
	}

	path := filepath.Join(lfs.path, options.Name)

	f, err := os.OpenFile(path, os.O_RDWR|os.O_CREATE|os.O_TRUNC, options.Mode)
	if err != nil {
		log.Err("LoopbackFS::CreateFile : error %s", err)
		return nil, err
	}
	handle := handlemap.NewHandle(options.Name)
	handle.SetFileObject(f)
	handlemap.Add(handle)

	return handle, nil
}

func (lfs *LoopbackFS) CreateLink(options internal.CreateLinkOptions) error {
	log.Trace("LoopbackFS::CreateLink : name=%s", options.Name)
	path := filepath.Join(lfs.path, options.Name)

	err := os.Symlink(options.Target, path)

	return err
}

func (lfs *LoopbackFS) DeleteFile(options internal.DeleteFileOptions) error {
	log.Trace("LoopbackFS::DeleteFile : name=%s", options.Name)
	path := filepath.Join(lfs.path, options.Name)
	return os.Remove(path)
}

func (lfs *LoopbackFS) OpenFile(options internal.OpenFileOptions) (*handlemap.Handle, error) {
	log.Trace("LoopbackFS::OpenFile : name=%s", options.Name)
	path := filepath.Join(lfs.path, options.Name)
	log.Debug("LoopbackFS::OpenFile : requested for %s", options.Name)
	f, err := os.OpenFile(path, options.Flags, options.Mode)
	if err != nil {
		log.Err("LoopbackFS::OpenFile : error [%s]", err)
		return nil, err
	}
	handle := handlemap.NewHandle(options.Name)
	handle.SetFileObject(f)
	handlemap.Add(handle)
	return handle, nil
}

func (lfs *LoopbackFS) CloseFile(options internal.CloseFileOptions) error {
	log.Trace("LoopbackFS::CloseFile : name=%s", options.Handle.Path)

	f := options.Handle.GetFileObject()
	if f == nil {
		log.Err("LoopbackFS::CloseFile : error [file not available]")
		return syscall.EBADF
	}

	handlemap.Delete(options.Handle.ID)
	return f.Close()
}

func (lfs *LoopbackFS) RenameFile(options internal.RenameFileOptions) error {
	log.Trace("LoopbackFS::RenameFile : %s -> %s", options.Src, options.Dst)
	oldPath := filepath.Join(lfs.path, options.Src)
	newPath := filepath.Join(lfs.path, options.Dst)
	err := os.Rename(oldPath, newPath)
	handlemap.GetHandles().Range(func(key, value any) bool {
		handle := value.(*handlemap.Handle)
		if handle.Path == options.Src {
			handle.Path = options.Dst
		}
		return true
	})
	return err
}

func (lfs *LoopbackFS) ReadLink(options internal.ReadLinkOptions) (string, error) {
	log.Trace("LoopbackFS::ReadLink : name=%s", options.Name)
	path := filepath.Join(lfs.path, options.Name)
	targetPath, err := os.Readlink(path)
	if err != nil {
		log.Err("LoopbackFS::ReadLink : error [%s]", err)
		return "", err
	}
	// this is emulating cloud storage - it should use the unix path style
	targetPath = common.NormalizeObjectName(targetPath)
	prefix := common.NormalizeObjectName(lfs.path)
	return strings.TrimPrefix(targetPath, prefix), nil
}

func (lfs *LoopbackFS) ReadInBuffer(options internal.ReadInBufferOptions) (int, error) {
	log.Trace("LoopbackFS::ReadInBuffer : name=%s", options.Handle.Path)
	f := options.Handle.GetFileObject()

	if f == nil {
		f1, err := os.Open(filepath.Join(lfs.path, options.Handle.Path))
		if err != nil {
			return 0, nil
		}

		n, err := f1.ReadAt(options.Data, options.Offset)
		f1.Close()
		return n, err
	}

	options.Handle.RLock()
	defer options.Handle.RUnlock()

	return f.ReadAt(options.Data, options.Offset)
}

func (lfs *LoopbackFS) WriteFile(options internal.WriteFileOptions) (int, error) {
	log.Trace("LoopbackFS::WriteFile : name=%s", options.Handle.Path)
	f := options.Handle.GetFileObject()

	options.Handle.Lock()
	defer options.Handle.Unlock()

	if f == nil {
		log.Err("LoopbackFS::WriteFile : error [invalid file object]")
		return 0, os.ErrInvalid
	}
	options.Handle.Flags.Set(handlemap.HandleFlagDirty)
	return f.WriteAt(options.Data, options.Offset)
}

func (lfs *LoopbackFS) TruncateFile(options internal.TruncateFileOptions) error {
	log.Trace("LoopbackFS::TruncateFile : name=%s", options.Name)
	fsPath := filepath.Join(lfs.path, options.Name)

	return os.Truncate(fsPath, options.Size)
}

func (lfs *LoopbackFS) FlushFile(options internal.FlushFileOptions) error {
	log.Trace("LoopbackFS::FlushFile : name=%s", options.Handle.Path)
	f := options.Handle.GetFileObject()
	if f == nil {
		log.Err("LoopbackFS::FlushFile : error [file not open]")
		return os.ErrClosed
	}

	return nil
}

func (lfs *LoopbackFS) CopyToFile(options internal.CopyToFileOptions) error {
	log.Trace("LoopbackFS::CopyToFile : name=%s", options.Name)
	path := filepath.Join(lfs.path, options.Name)
	fsrc, err := os.Open(path)
	if err != nil {
		log.Err("LoopbackFS::CopyToFile : error opening [%s]", err)
		return err
	}
	_, err = io.Copy(options.File, fsrc)
	if err != nil {
		log.Err("LoopbackFS::CopyToFile : error copying [%s]", err)
		return err
	}
	err = fsrc.Close()
	if err != nil {
		log.Err("LoopbackFS::CopyToFile : error closing [%s]", err)
		return err
	}
	return nil
}

func (lfs *LoopbackFS) CopyFromFile(options internal.CopyFromFileOptions) error {
	log.Trace("LoopbackFS::CopyFromFile : name=%s", options.Name)
	path := filepath.Join(lfs.path, options.Name)
	fdst, err := os.OpenFile(path, os.O_RDWR|os.O_CREATE|os.O_TRUNC, os.FileMode(0666))
	if err != nil {
		log.Err("LoopbackFS::CopyFromFile : error opening [%s]", err)
		return err
	}
	_, err = io.Copy(fdst, options.File)
	if err != nil {
		log.Err("LoopbackFS::CopyFromFile : error copying [%s]", err)
		return err
	}
	err = fdst.Close()
	if err != nil {
		log.Err("LoopbackFS::CopyFromFile : error closing [%s]", err)
		return err
	}
	return nil
}

func (lfs *LoopbackFS) GetAttr(options internal.GetAttrOptions) (*internal.ObjAttr, error) {
	log.Trace("LoopbackFS::GetAttr : name=%s", options.Name)
	path := filepath.Join(lfs.path, options.Name)
	info, err := os.Lstat(path)
	if err != nil {
		log.Err("LoopbackFS::GetAttr : error [%s]", err)
		return nil, err
	}
	attr := &internal.ObjAttr{
		Path:  options.Name,
		Name:  common.NormalizeObjectName(info.Name()),
		Size:  info.Size(),
		Mode:  info.Mode(),
		Mtime: info.ModTime(),
	}
	attr.Flags.Set(internal.PropFlagModeDefault)

	if info.Mode()&os.ModeSymlink != 0 {
		_, err := os.Readlink(path)
		if err != nil {
			log.Err("LoopbackFS::GetAttr : could not find target of symlink %s", options.Name)
			return attr, err
		}
		attr.Flags.Set(internal.PropFlagSymlink)
	} else if info.IsDir() {
		attr.Flags.Set(internal.PropFlagIsDir)
	}
	return attr, nil
}

func (lfs *LoopbackFS) Chmod(options internal.ChmodOptions) error {
	log.Trace("LoopbackFS::Chmod : name=%s", options.Name)
	path := filepath.Join(lfs.path, options.Name)
	return os.Chmod(path, options.Mode)
}

func (lfs *LoopbackFS) Chown(options internal.ChownOptions) error {
	log.Trace("LoopbackFS::Chown : name=%s", options.Name)
	path := filepath.Join(lfs.path, options.Name)
	if runtime.GOOS == "windows" {
		return nil
	}
	return os.Chown(path, options.Owner, options.Group)
}

func (lfs *LoopbackFS) StageData(options internal.StageDataOptions) error {
	log.Trace("LoopbackFS::StageData : name=%s, id=%s", options.Name, options.Id)
	path := fmt.Sprintf("%s_%s", filepath.Join(lfs.path, options.Name), strings.ReplaceAll(options.Id, "/", "_"))
	return os.WriteFile(path, options.Data, 0644)
}

func (lfs *LoopbackFS) CommitData(options internal.CommitDataOptions) error {
	log.Trace("LoopbackFS::StageData : name=%s", options.Name)

	mainFilepath := filepath.Join(lfs.path, options.Name)

	blob, err := os.OpenFile(mainFilepath, os.O_RDWR|os.O_CREATE, os.FileMode(0644))
	if err != nil {
		log.Err("LoopbackFS::CommitData : error opening [%s]", err)
		return err
	}

	for idx, id := range options.List {
		path := fmt.Sprintf("%s_%s", filepath.Join(lfs.path, options.Name), strings.ReplaceAll(id, "/", "_"))
		info, err := os.Lstat(path)
		if err == nil {
			block, err := os.Open(path)
			if err != nil {
				return err
			}

			data := make([]byte, info.Size())
			n, err := block.Read(data)
			if int64(n) != info.Size() {
				log.Err("LoopbackFS::CommitData : error [could not read entire file]")
				return err
			}

			n, err = blob.WriteAt(data, int64(idx*(int)(options.BlockSize)))
			if err != nil {
				return err
			}
			if int64(n) != info.Size() {
				log.Err("LoopbackFS::CommitData : error [could not write file]")
				return err
			}

			err = block.Close()
			if err != nil {
				return err
			}
		} else if !os.IsNotExist(err) {
			return err
		}
	}

	// delete the staged files
	for _, id := range options.List {
		path := fmt.Sprintf("%s_%s", filepath.Join(lfs.path, options.Name), strings.ReplaceAll(id, "/", "_"))
		_ = os.Remove(path)
	}

	err = blob.Close()
	return err
}

func (lfs *LoopbackFS) GetCommittedBlockList(name string) (*internal.CommittedBlockList, error) {
	mainFilepath := filepath.Join(lfs.path, name)

	info, err := os.Lstat(mainFilepath)
	if err != nil {
		return nil, err
	}

	blockSize := uint64(1 * 1024 * 1024)
	blocks := info.Size() / (int64)(blockSize)
	list := make(internal.CommittedBlockList, 0)

	for i := int64(0); i < blocks; i++ {
		list = append(list, internal.CommittedBlock{
			Id:     fmt.Sprintf("%d", i),
			Offset: i * (int64)(blockSize),
			Size:   blockSize,
		})
	}

	return &list, nil
}

func NewLoopbackFSComponent() internal.Component {
	lfs := &LoopbackFS{}
	lfs.SetName(compName)
	return lfs
}

func init() {
	internal.AddComponent(compName, NewLoopbackFSComponent)
}<|MERGE_RESOLUTION|>--- conflicted
+++ resolved
@@ -120,43 +120,6 @@
 	return err == io.EOF
 }
 
-<<<<<<< HEAD
-=======
-func (lfs *LoopbackFS) ReadDir(options internal.ReadDirOptions) ([]*internal.ObjAttr, error) {
-	log.Trace("LoopbackFS::ReadDir : name=%s", options.Name)
-	attrList := make([]*internal.ObjAttr, 0)
-	path := filepath.Join(lfs.path, options.Name)
-
-	log.Debug("LoopbackFS::ReadDir : requested for %s", path)
-	files, err := os.ReadDir(path)
-	if err != nil {
-		log.Err("LoopbackFS::ReadDir : error[%s]", err)
-		return nil, err
-	}
-	log.Debug("LoopbackFS::ReadDir : on %s returned %d items", path, len(files))
-
-	for _, file := range files {
-		info, _ := file.Info()
-
-		attr := &internal.ObjAttr{
-			Path:  filepath.Join(options.Name, file.Name()),
-			Name:  file.Name(),
-			Size:  info.Size(),
-			Mode:  info.Mode(),
-			Mtime: info.ModTime(),
-		}
-		attr.Flags.Set(internal.PropFlagModeDefault)
-
-		if file.IsDir() {
-			attr.Flags.Set(internal.PropFlagIsDir)
-		}
-
-		attrList = append(attrList, attr)
-	}
-	return attrList, nil
-}
-
->>>>>>> 4a57c1b7
 // TODO: we can make it more intricate by generating a token and splitting streamed dir mimicking storage
 func (lfs *LoopbackFS) StreamDir(options internal.StreamDirOptions) ([]*internal.ObjAttr, string, error) {
 	if options.Token == "na" {
