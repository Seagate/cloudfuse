/*
    _____           _____   _____   ____          ______  _____  ------
   |     |  |      |     | |     | |     |     | |       |            |
   |     |  |      |     | |     | |     |     | |       |            |
   | --- |  |      |     | |-----| |---- |     | |-----| |-----  ------
   |     |  |      |     | |     | |     |     |       | |       |
   | ____|  |_____ | ____| | ____| |     |_____|  _____| |_____  |_____


   Licensed under the MIT License <http://opensource.org/licenses/MIT>.

   Copyright © 2023 Seagate Technology LLC and/or its Affiliates
   Copyright © 2020-2023 Microsoft Corporation. All rights reserved.
   Author : <blobfusedev@microsoft.com>

   Permission is hereby granted, free of charge, to any person obtaining a copy
   of this software and associated documentation files (the "Software"), to deal
   in the Software without restriction, including without limitation the rights
   to use, copy, modify, merge, publish, distribute, sublicense, and/or sell
   copies of the Software, and to permit persons to whom the Software is
   furnished to do so, subject to the following conditions:

   The above copyright notice and this permission notice shall be included in all
   copies or substantial portions of the Software.

   THE SOFTWARE IS PROVIDED "AS IS", WITHOUT WARRANTY OF ANY KIND, EXPRESS OR
   IMPLIED, INCLUDING BUT NOT LIMITED TO THE WARRANTIES OF MERCHANTABILITY,
   FITNESS FOR A PARTICULAR PURPOSE AND NONINFRINGEMENT. IN NO EVENT SHALL THE
   AUTHORS OR COPYRIGHT HOLDERS BE LIABLE FOR ANY CLAIM, DAMAGES OR OTHER
   LIABILITY, WHETHER IN AN ACTION OF CONTRACT, TORT OR OTHERWISE, ARISING FROM,
   OUT OF OR IN CONNECTION WITH THE SOFTWARE OR THE USE OR OTHER DEALINGS IN THE
   SOFTWARE
*/

package loopback

import (
	"context"
	"fmt"
	"io"
	"os"
	"runtime"
	"strings"
	"syscall"

	"lyvecloudfuse/common"
	"lyvecloudfuse/common/config"
	"lyvecloudfuse/common/log"
	"lyvecloudfuse/internal"
	"lyvecloudfuse/internal/handlemap"
)

//LoopbackFS component Config specifications:
//
//	loopbackfs:
//		path: <valid-path>
//

const compName = "loopbackfs"

type LoopbackFS struct {
	internal.BaseComponent

	path string
}

var _ internal.Component = &LoopbackFS{}

type LoopbackFSOptions struct {
	Path string `config:"path"`
}

func (lfs *LoopbackFS) Configure(_ bool) error {
	conf := LoopbackFSOptions{}
	err := config.UnmarshalKey(compName, &conf)
	if err != nil {
		log.Err("LoopbackFS: config error [invalid config attributes]")
		return fmt.Errorf("config error in %s [%s]", lfs.Name(), err)
	}
	if _, err := os.Stat(conf.Path); os.IsNotExist(err) {
		err = os.MkdirAll(conf.Path, os.FileMode(0777))
		if err != nil {
			log.Err("LoopbackFS: config error [%s]", err)
			return fmt.Errorf("config error in %s [%s]", lfs.Name(), err)
		}
		lfs.path = conf.Path
	} else {
		lfs.path = conf.Path
	}
	return nil
}

func (lfs *LoopbackFS) Name() string {
	return compName
}

func (lfs *LoopbackFS) Start(ctx context.Context) error {
	log.Info("Started Loopback FS")
	return nil
}

func (lfs *LoopbackFS) Priority() internal.ComponentPriority {
	return internal.EComponentPriority.Consumer()
}

func (lfs *LoopbackFS) CreateDir(options internal.CreateDirOptions) error {
	log.Trace("LoopbackFS::CreateDir : name=%s", options.Name)
	dirPath := common.JoinUnixFilepath(lfs.path, options.Name)
	return os.Mkdir(dirPath, options.Mode)
}

func (lfs *LoopbackFS) DeleteDir(options internal.DeleteDirOptions) error {
	log.Trace("LoopbackFS::DeleteDir : name=%s", options.Name)
	dirPath := common.JoinUnixFilepath(lfs.path, options.Name)
	return os.Remove(dirPath)
}

func (lfs *LoopbackFS) IsDirEmpty(options internal.IsDirEmptyOptions) bool {
	log.Trace("LoopbackFS::IsDirEmpty : name=%s", options.Name)
	path := common.JoinUnixFilepath(lfs.path, options.Name)
	f, err := os.Open(path)
	if err != nil {
		log.Err("LoopbackFS::IsDirEmpty : error opening path [%s]", err)
		return false
	}
	_, err = f.Readdirnames(1)
	f.Close()
	return err == io.EOF
}

func (lfs *LoopbackFS) ReadDir(options internal.ReadDirOptions) ([]*internal.ObjAttr, error) {
	log.Trace("LoopbackFS::ReadDir : name=%s", options.Name)
	attrList := make([]*internal.ObjAttr, 0)
	path := common.JoinUnixFilepath(lfs.path, options.Name)

	log.Debug("LoopbackFS::ReadDir : requested for %s", path)
	files, err := os.ReadDir(path)
	if err != nil {
		log.Err("LoopbackFS::ReadDir : error[%s]", err)
		return nil, err
	}
	log.Debug("LoopbackFS::ReadDir : on %s returned %d items", path, len(files))

	for _, file := range files {
		info, _ := file.Info()

		attr := &internal.ObjAttr{
			Path:  common.JoinUnixFilepath(options.Name, file.Name()),
			Name:  file.Name(),
			Size:  info.Size(),
			Mode:  info.Mode(),
			Mtime: info.ModTime(),
		}
		attr.Flags.Set(internal.PropFlagMetadataRetrieved)
		attr.Flags.Set(internal.PropFlagModeDefault)

		if file.IsDir() {
			attr.Flags.Set(internal.PropFlagIsDir)
		}

		attrList = append(attrList, attr)
	}
	return attrList, nil
}

// TODO: we can make it more intricate by generating a token and splitting streamed dir mimicking storage
func (lfs *LoopbackFS) StreamDir(options internal.StreamDirOptions) ([]*internal.ObjAttr, string, error) {
	if options.Token == "na" {
		return nil, "", nil
	}
	log.Trace("LoopbackFS::StreamDir : name=%s", options.Name)
	attrList := make([]*internal.ObjAttr, 0)
	path := common.JoinUnixFilepath(lfs.path, options.Name)

	log.Debug("LoopbackFS::StreamDir : requested for %s", path)
	files, err := os.ReadDir(path)
	if err != nil {
		log.Err("LoopbackFS::StreamDir : error[%s]", err)
		return nil, "", err
	}
	log.Debug("LoopbackFS::StreamDir : on %s returned %d items", path, len(files))

	for _, file := range files {
		info, _ := file.Info()
		attr := &internal.ObjAttr{
			Path:  common.JoinUnixFilepath(options.Name, file.Name()),
			Name:  file.Name(),
			Size:  info.Size(),
			Mode:  info.Mode(),
			Mtime: info.ModTime(),
		}
		attr.Flags.Set(internal.PropFlagMetadataRetrieved)
		attr.Flags.Set(internal.PropFlagModeDefault)

		if file.IsDir() {
			attr.Flags.Set(internal.PropFlagIsDir)
		}

		attrList = append(attrList, attr)
	}
	return attrList, "", nil
}

func (lfs *LoopbackFS) RenameDir(options internal.RenameDirOptions) error {
	log.Trace("LoopbackFS::RenameDir : %s -> %s", options.Src, options.Dst)
	oldPath := common.JoinUnixFilepath(lfs.path, options.Src)
	newPath := common.JoinUnixFilepath(lfs.path, options.Dst)

	return os.Rename(oldPath, newPath)
}

func (lfs *LoopbackFS) CreateFile(options internal.CreateFileOptions) (*handlemap.Handle, error) {
	log.Trace("LoopbackFS::CreateFile : name=%s", options.Name)
	path := common.JoinUnixFilepath(lfs.path, options.Name)

	f, err := os.OpenFile(path, os.O_RDWR|os.O_CREATE|os.O_TRUNC, options.Mode)
	if err != nil {
		log.Err("LoopbackFS::CreateFile : error %s", err)
		return nil, err
	}
	handle := handlemap.NewHandle(options.Name)
	handle.SetFileObject(f)

	return handle, nil
}

func (lfs *LoopbackFS) CreateLink(options internal.CreateLinkOptions) error {
	log.Trace("LoopbackFS::CreateLink : name=%s", options.Name)
	path := common.JoinUnixFilepath(lfs.path, options.Name)

	err := os.Symlink(options.Target, path)

	return err
}

func (lfs *LoopbackFS) DeleteFile(options internal.DeleteFileOptions) error {
	log.Trace("LoopbackFS::DeleteFile : name=%s", options.Name)
	path := common.JoinUnixFilepath(lfs.path, options.Name)
	return os.Remove(path)
}

func (lfs *LoopbackFS) OpenFile(options internal.OpenFileOptions) (*handlemap.Handle, error) {
	log.Trace("LoopbackFS::OpenFile : name=%s", options.Name)
<<<<<<< HEAD
	path := common.JoinUnixFilepath(lfs.path, options.Name)
	log.Debug("LoopbackFS: OpenFile requested for %s", options.Name)
=======
	path := filepath.Join(lfs.path, options.Name)
	log.Debug("LoopbackFS::OpenFile : requested for %s", options.Name)
>>>>>>> e80f636a
	f, err := os.OpenFile(path, options.Flags, options.Mode)
	if err != nil {
		log.Err("LoopbackFS::OpenFile : error [%s]", err)
		return nil, err
	}
	handle := handlemap.NewHandle(options.Name)
	handle.SetFileObject(f)
	return handle, nil
}

func (lfs *LoopbackFS) CloseFile(options internal.CloseFileOptions) error {
	log.Trace("LoopbackFS::CloseFile : name=%s", options.Handle.Path)

	f := options.Handle.GetFileObject()
	if f == nil {
		log.Err("LoopbackFS::CloseFile : error [file not available]")
		return syscall.EBADF
	}

	return f.Close()
}

func (lfs *LoopbackFS) RenameFile(options internal.RenameFileOptions) error {
	log.Trace("LoopbackFS::RenameFile : %s -> %s", options.Src, options.Dst)
	oldPath := common.JoinUnixFilepath(lfs.path, options.Src)
	newPath := common.JoinUnixFilepath(lfs.path, options.Dst)
	return os.Rename(oldPath, newPath)
}

func (lfs *LoopbackFS) ReadFile(options internal.ReadFileOptions) ([]byte, error) {
	log.Trace("LoopbackFS::ReadFile : name=%s", options.Handle.Path)
	f := options.Handle.GetFileObject()

	options.Handle.RLock()
	defer options.Handle.RUnlock()

	if f == nil {
		log.Err("LoopbackFS::ReadFile : error [invalid file object]")
		return nil, os.ErrInvalid
	}

	info, err := f.Stat()
	if err != nil {
		log.Err("LoopbackFS::ReadFile : error [%s]", err)
		return nil, err
	}
	data := make([]byte, info.Size())
	n, err := f.Read(data)
	if int64(n) != info.Size() {
		log.Err("LoopbackFS::ReadFile : error [could not read entire file]")
		return nil, err
	}
	return data, nil
}

func (lfs *LoopbackFS) ReadLink(options internal.ReadLinkOptions) (string, error) {
	log.Trace("LoopbackFS::ReadLink : name=%s", options.Name)
	path := common.JoinUnixFilepath(lfs.path, options.Name)
	targetPath, err := os.Readlink(path)
	if err != nil {
		log.Err("LoopbackFS::ReadLink : error [%s]", err)
		return "", err
	}
	return strings.TrimPrefix(targetPath, lfs.path), nil
}

func (lfs *LoopbackFS) ReadInBuffer(options internal.ReadInBufferOptions) (int, error) {
	log.Trace("LoopbackFS::ReadInBuffer : name=%s", options.Handle.Path)
	f := options.Handle.GetFileObject()

	options.Handle.RLock()
	defer options.Handle.RUnlock()

	if f == nil {
		log.Err("LoopbackFS::ReadInBuffer : error [invalid file object]")
		return 0, os.ErrInvalid
	}
	return f.ReadAt(options.Data, options.Offset)
}

func (lfs *LoopbackFS) WriteFile(options internal.WriteFileOptions) (int, error) {
	log.Trace("LoopbackFS::WriteFile : name=%s", options.Handle.Path)
	f := options.Handle.GetFileObject()

	options.Handle.Lock()
	defer options.Handle.Unlock()

	if f == nil {
		log.Err("LoopbackFS::WriteFile : error [invalid file object]")
		return 0, os.ErrInvalid
	}
	options.Handle.Flags.Set(handlemap.HandleFlagDirty)
	return f.WriteAt(options.Data, options.Offset)
}

func (lfs *LoopbackFS) TruncateFile(options internal.TruncateFileOptions) error {
	log.Trace("LoopbackFS::TruncateFile : name=%s", options.Name)
	fsPath := common.JoinUnixFilepath(lfs.path, options.Name)
	// Need to check for existence of file since Windows does not check for that when
	// it calls truncate
	// TODO: Remove this when this github issue is resolved
	// https://github.com/golang/go/issues/58977
	_, err := os.Stat(fsPath)
	if err == nil || os.IsExist(err) {
		return os.Truncate(fsPath, options.Size)
	}
	return err
}

func (lfs *LoopbackFS) FlushFile(options internal.FlushFileOptions) error {
	log.Trace("LoopbackFS::FlushFile : name=%s", options.Handle.Path)
	f := options.Handle.GetFileObject()
	if f == nil {
		log.Err("LoopbackFS::FlushFile : error [file not open]")
		return os.ErrClosed
	}

	return nil
}

func (lfs *LoopbackFS) ReleaseFile(options internal.ReleaseFileOptions) error {
	log.Trace("LoopbackFS::ReleaseFile : name=%s", options.Handle.Path)
	f := options.Handle.GetFileObject()
	if f == nil {
		log.Err("LoopbackFS::ReleaseFile : error [file not open]")
		return fmt.Errorf("LoopbackFS::ReleaseFile : %s file not open", options.Handle.Path)
	}
	return nil
}

func (lfs *LoopbackFS) UnlinkFile(options internal.UnlinkFileOptions) error {
	log.Trace("LoopbackFS::UnlinkFile : name=%s", options.Name)
	path := common.JoinUnixFilepath(lfs.path, options.Name)
	_, err := os.Lstat(path)
	if err != nil {
		log.Err("LoopbackFS::UnlinkFile : error [%s]", err)
		return err
	}
	return err
}

func (lfs *LoopbackFS) CopyToFile(options internal.CopyToFileOptions) error {
	log.Trace("LoopbackFS::CopyToFile : name=%s", options.Name)
	path := common.JoinUnixFilepath(lfs.path, options.Name)
	fsrc, err := os.Open(path)
	if err != nil {
		log.Err("LoopbackFS::CopyToFile : error opening [%s]", err)
		return err
	}
	_, err = io.Copy(options.File, fsrc)
	if err != nil {
		log.Err("LoopbackFS::CopyToFile : error copying [%s]", err)
		return err
	}
	err = fsrc.Close()
	if err != nil {
		log.Err("LoopbackFS::CopyToFile : error closing [%s]", err)
		return err
	}
	return nil
}

func (lfs *LoopbackFS) CopyFromFile(options internal.CopyFromFileOptions) error {
	log.Trace("LoopbackFS::CopyFromFile : name=%s", options.Name)
	path := common.JoinUnixFilepath(lfs.path, options.Name)
	fdst, err := os.OpenFile(path, os.O_RDWR|os.O_CREATE|os.O_TRUNC, os.FileMode(0666))
	if err != nil {
		log.Err("LoopbackFS::CopyFromFile : error opening [%s]", err)
		return err
	}
	_, err = io.Copy(fdst, options.File)
	if err != nil {
		log.Err("LoopbackFS::CopyFromFile : error copying [%s]", err)
		return err
	}
	err = fdst.Close()
	if err != nil {
		log.Err("LoopbackFS::CopyFromFile : error closing [%s]", err)
		return err
	}
	return nil
}

func (lfs *LoopbackFS) GetAttr(options internal.GetAttrOptions) (*internal.ObjAttr, error) {
	log.Trace("LoopbackFS::GetAttr : name=%s", options.Name)
	path := common.JoinUnixFilepath(lfs.path, options.Name)
	info, err := os.Lstat(path)
	if err != nil {
		log.Err("LoopbackFS::GetAttr : error [%s]", err)
		return &internal.ObjAttr{}, err
	}
	attr := &internal.ObjAttr{
		Path:  options.Name,
		Name:  common.NormalizeObjectName(info.Name()),
		Size:  info.Size(),
		Mode:  info.Mode(),
		Mtime: info.ModTime(),
	}
	attr.Flags.Set(internal.PropFlagMetadataRetrieved)
	attr.Flags.Set(internal.PropFlagModeDefault)

	if info.Mode()&os.ModeSymlink != 0 {
		_, err := os.Readlink(path)
		if err != nil {
			log.Err("LoopbackFS::GetAttr : could not find target of symlink %s", options.Name)
			return attr, err
		}
		attr.Flags.Set(internal.PropFlagSymlink)
	} else if info.IsDir() {
		attr.Flags.Set(internal.PropFlagIsDir)
	}
	return attr, nil
}

func (lfs *LoopbackFS) Chmod(options internal.ChmodOptions) error {
	log.Trace("LoopbackFS::Chmod : name=%s", options.Name)
	path := common.JoinUnixFilepath(lfs.path, options.Name)
	return os.Chmod(path, options.Mode)
}

func (lfs *LoopbackFS) Chown(options internal.ChownOptions) error {
	log.Trace("LoopbackFS::Chown : name=%s", options.Name)
	path := common.JoinUnixFilepath(lfs.path, options.Name)
	if runtime.GOOS == "windows" {
		return nil
	}
	return os.Chown(path, options.Owner, options.Group)
}

func (lfs *LoopbackFS) InvalidateObject(_ string) {
}

func NewLoopbackFSComponent() internal.Component {
	lfs := &LoopbackFS{}
	lfs.SetName(compName)
	return lfs
}

func init() {
	internal.AddComponent(compName, NewLoopbackFSComponent)
}<|MERGE_RESOLUTION|>--- conflicted
+++ resolved
@@ -241,13 +241,8 @@
 
 func (lfs *LoopbackFS) OpenFile(options internal.OpenFileOptions) (*handlemap.Handle, error) {
 	log.Trace("LoopbackFS::OpenFile : name=%s", options.Name)
-<<<<<<< HEAD
-	path := common.JoinUnixFilepath(lfs.path, options.Name)
-	log.Debug("LoopbackFS: OpenFile requested for %s", options.Name)
-=======
-	path := filepath.Join(lfs.path, options.Name)
+	path := common.JoinUnixFilepath(lfs.path, options.Name)
 	log.Debug("LoopbackFS::OpenFile : requested for %s", options.Name)
->>>>>>> e80f636a
 	f, err := os.OpenFile(path, options.Flags, options.Mode)
 	if err != nil {
 		log.Err("LoopbackFS::OpenFile : error [%s]", err)
