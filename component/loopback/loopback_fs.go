--- conflicted
+++ resolved
@@ -35,19 +35,11 @@
 	"strings"
 	"syscall"
 
-<<<<<<< HEAD
 	"github.com/Seagate/cloudfuse/common"
 	"github.com/Seagate/cloudfuse/common/config"
 	"github.com/Seagate/cloudfuse/common/log"
 	"github.com/Seagate/cloudfuse/internal"
 	"github.com/Seagate/cloudfuse/internal/handlemap"
-=======
-	"github.com/Azure/azure-storage-fuse/v2/common"
-	"github.com/Azure/azure-storage-fuse/v2/common/config"
-	"github.com/Azure/azure-storage-fuse/v2/common/log"
-	"github.com/Azure/azure-storage-fuse/v2/internal"
-	"github.com/Azure/azure-storage-fuse/v2/internal/handlemap"
->>>>>>> 4ef97799
 )
 
 //LoopbackFS component Config specifications:
@@ -61,12 +53,8 @@
 type LoopbackFS struct {
 	internal.BaseComponent
 
-<<<<<<< HEAD
-	path string // uses os.Separator (filepath.Join)
-=======
 	path        string
 	consistency bool
->>>>>>> 4ef97799
 }
 
 var _ internal.Component = &LoopbackFS{}
@@ -323,15 +311,11 @@
 	options.Handle.RLock()
 	defer options.Handle.RUnlock()
 
-<<<<<<< HEAD
-	return f.ReadAt(options.Data, options.Offset)
-=======
 	n, err := f.ReadAt(options.Data, options.Offset)
 	if err == io.EOF {
 		err = nil
 	}
 	return n, err
->>>>>>> 4ef97799
 }
 
 func (lfs *LoopbackFS) WriteFile(options internal.WriteFileOptions) (int, error) {
