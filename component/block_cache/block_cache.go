--- conflicted
+++ resolved
@@ -76,16 +76,10 @@
 	noPrefetch      bool            // Flag to indicate if prefetch is disabled
 	prefetchOnOpen  bool            // Start prefetching on file open call instead of waiting for first read
 	consistency     bool            // Flag to indicate if strong data consistency is enabled
-<<<<<<< HEAD
-	stream          *Stream
-	lazyWrite       bool           // Flag to indicate if lazy write is enabled
-	fileCloseOpt    sync.WaitGroup // Wait group to wait for all async close operations to complete
-	cleanupOnStart  bool           // Clear temp directory on startup
-=======
 	// stream          *Stream // TODO: Replace when stream is deprecated
-	lazyWrite    bool           // Flag to indicate if lazy write is enabled
-	fileCloseOpt sync.WaitGroup // Wait group to wait for all async close operations to complete
->>>>>>> eb4aee81
+	lazyWrite      bool           // Flag to indicate if lazy write is enabled
+	fileCloseOpt   sync.WaitGroup // Wait group to wait for all async close operations to complete
+	cleanupOnStart bool           // Clear temp directory on startup
 }
 
 // Structure defining your config parameters
