--- conflicted
+++ resolved
@@ -91,12 +91,8 @@
 	PrefetchCount  uint32  `config:"prefetch"         yaml:"prefetch,omitempty"`
 	Workers        uint32  `config:"parallelism"      yaml:"parallelism,omitempty"`
 	PrefetchOnOpen bool    `config:"prefetch-on-open" yaml:"prefetch-on-open,omitempty"`
-<<<<<<< HEAD
 	Consistency    bool    `config:"consistency"      yaml:"consistency,omitempty"`
-=======
-	Consistency    bool    `config:"consistency" yaml:"consistency,omitempty"`
 	CleanupOnStart bool    `config:"cleanup-on-start" yaml:"cleanup-on-start,omitempty"`
->>>>>>> 05bb0853
 }
 
 const (
@@ -353,9 +349,8 @@
 		}
 	}
 
-<<<<<<< HEAD
 	log.Crit(
-		"BlockCache::Configure : block size %v, mem size %v, worker %v, prefetch %v, disk path %v, max size %v, disk timeout %v, prefetch-on-open %t, maxDiskUsageHit %v, noPrefetch %v, consistency %v",
+		"BlockCache::Configure : block size %v, mem size %v, worker %v, prefetch %v, disk path %v, max size %v, disk timeout %v, prefetch-on-open %t, maxDiskUsageHit %v, noPrefetch %v, consistency %v, cleanup-on-start %t",
 		bc.blockSize,
 		bc.memSize,
 		bc.workers,
@@ -367,11 +362,8 @@
 		bc.maxDiskUsageHit,
 		bc.noPrefetch,
 		bc.consistency,
+		conf.CleanupOnStart,
 	)
-=======
-	log.Crit("BlockCache::Configure : block size %v, mem size %v, worker %v, prefetch %v, disk path %v, max size %v, disk timeout %v, prefetch-on-open %t, maxDiskUsageHit %v, noPrefetch %v, consistency %v, cleanup-on-start %t",
-		bc.blockSize, bc.memSize, bc.workers, bc.prefetch, bc.tmpPath, bc.diskSize, bc.diskTimeout, bc.prefetchOnOpen, bc.maxDiskUsageHit, bc.noPrefetch, bc.consistency, conf.CleanupOnStart)
->>>>>>> 05bb0853
 
 	return nil
 }
@@ -1082,23 +1074,17 @@
 	if nodeList.Len() == 0 && !prefetch {
 		// User needs a block now but there is no free block available right now
 		// this might happen when all blocks are under download and no first reader is hit for any of them
-<<<<<<< HEAD
-		block := bc.blockPool.MustGet()
-		if block == nil {
+		block, err := bc.blockPool.MustGet()
+		if err != nil {
 			log.Err(
-				"BlockCache::refreshBlock : Unable to allocate block %v=>%s (index %v, prefetch %v)",
+				"BlockCache::refreshBlock : Unable to allocate block %v=>%s (index %v, prefetch %v) %v",
 				handle.ID,
 				handle.Path,
 				index,
 				prefetch,
+				err,
 			)
-			return fmt.Errorf("unable to allocate block")
-=======
-		block, err := bc.blockPool.MustGet()
-		if err != nil {
-			log.Err("BlockCache::refreshBlock : Unable to allocate block %v=>%s (index %v, prefetch %v) %v", handle.ID, handle.Path, index, prefetch, err)
 			return err
->>>>>>> 05bb0853
 		}
 
 		block.node = handle.Buffers.Cooked.PushFront(block)
@@ -1445,22 +1431,16 @@
 		}
 
 		// Either the block is not fetched yet or offset goes beyond the file size
-<<<<<<< HEAD
-		block = bc.blockPool.MustGet()
-		if block == nil {
+		block, err = bc.blockPool.MustGet()
+		if err != nil {
 			log.Err(
-				"BlockCache::getOrCreateBlock : Unable to allocate block %v=>%s (index %v)",
+				"BlockCache::getOrCreateBlock : Unable to allocate block %v=>%s (index %v) %v",
 				handle.ID,
 				handle.Path,
 				index,
+				err,
 			)
-			return nil, fmt.Errorf("unable to allocate block")
-=======
-		block, err = bc.blockPool.MustGet()
-		if err != nil {
-			log.Err("BlockCache::getOrCreateBlock : Unable to allocate block %v=>%s (index %v) %v", handle.ID, handle.Path, index, err)
 			return nil, err
->>>>>>> 05bb0853
 		}
 
 		block.node = nil
@@ -1679,18 +1659,12 @@
 }
 
 // lineupUpload : Create a work item and schedule the upload
-<<<<<<< HEAD
 func (bc *BlockCache) lineupUpload(
 	handle *handlemap.Handle,
 	block *Block,
 	listMap map[int64]*blockInfo,
 ) {
-
-	id := base64.StdEncoding.EncodeToString(common.NewUUIDWithLength(16))
-=======
-func (bc *BlockCache) lineupUpload(handle *handlemap.Handle, block *Block, listMap map[int64]*blockInfo) {
 	id := common.GetBlockID(common.BlockIDLength)
->>>>>>> 05bb0853
 	listMap[block.id] = &blockInfo{
 		id:        id,
 		committed: false,
