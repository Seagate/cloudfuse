/*
   Licensed under the MIT License <http://opensource.org/licenses/MIT>.

   Copyright © 2023-2025 Seagate Technology LLC and/or its Affiliates
   Copyright © 2020-2025 Microsoft Corporation. All rights reserved.

   Permission is hereby granted, free of charge, to any person obtaining a copy
   of this software and associated documentation files (the "Software"), to deal
   in the Software without restriction, including without limitation the rights
   to use, copy, modify, merge, publish, distribute, sublicense, and/or sell
   copies of the Software, and to permit persons to whom the Software is
   furnished to do so, subject to the following conditions:

   The above copyright notice and this permission notice shall be included in all
   copies or substantial portions of the Software.

   THE SOFTWARE IS PROVIDED "AS IS", WITHOUT WARRANTY OF ANY KIND, EXPRESS OR
   IMPLIED, INCLUDING BUT NOT LIMITED TO THE WARRANTIES OF MERCHANTABILITY,
   FITNESS FOR A PARTICULAR PURPOSE AND NONINFRINGEMENT. IN NO EVENT SHALL THE
   AUTHORS OR COPYRIGHT HOLDERS BE LIABLE FOR ANY CLAIM, DAMAGES OR OTHER
   LIABILITY, WHETHER IN AN ACTION OF CONTRACT, TORT OR OTHERWISE, ARISING FROM,
   OUT OF OR IN CONNECTION WITH THE SOFTWARE OR THE USE OR OTHER DEALINGS IN THE
   SOFTWARE
*/

package block_cache

import (
	"container/list"
	"context"
	"encoding/base64"
	"fmt"
	"io"
	"math"
	"os"
	"path/filepath"
	"runtime"
	"sort"
	"strings"
	"sync"
	"time"

	"github.com/Seagate/cloudfuse/common"
	"github.com/Seagate/cloudfuse/common/config"
	"github.com/Seagate/cloudfuse/common/log"
	"github.com/Seagate/cloudfuse/internal"
	"github.com/Seagate/cloudfuse/internal/handlemap"

	"github.com/vibhansa-msft/tlru"
)

/* NOTES:
   - Component shall have a structure which inherits "internal.BaseComponent" to participate in pipeline
   - Component shall register a name and its constructor to participate in pipeline  (add by default by generator)
   - Order of calls : Constructor -> Configure -> Start ..... -> Stop
   - To read any new setting from config file follow the Configure method default comments
*/

// Common structure for Component
type BlockCache struct {
	internal.BaseComponent

	blockSize       uint64          // Size of each block to be cached
	memSize         uint64          // Mem size to be used for caching at the startup
	mntPath         string          // Mount path
	tmpPath         string          // Disk path where these blocks will be cached
	diskSize        uint64          // Size of disk space allocated for the caching
	diskTimeout     uint32          // Timeout for which disk blocks will be cached
	workers         uint32          // Number of threads working to fetch the blocks
	prefetch        uint32          // Number of blocks to be prefetched
	diskPolicy      *tlru.TLRU      // Disk cache eviction policy
	blockPool       *BlockPool      // Pool of blocks
	threadPool      *ThreadPool     // Pool of threads
	fileLocks       *common.LockMap // Locks for each file_blockid to avoid multiple threads to fetch same block
	fileNodeMap     sync.Map        // Map holding files that are there in our cache
	maxDiskUsageHit bool            // Flag to indicate if we have hit max disk usage
	noPrefetch      bool            // Flag to indicate if prefetch is disabled
	prefetchOnOpen  bool            // Start prefetching on file open call instead of waiting for first read
	consistency     bool            // Flag to indicate if strong data consistency is enabled
	// stream          *Stream // TODO: Replace when stream is deprecated
	lazyWrite    bool           // Flag to indicate if lazy write is enabled
	fileCloseOpt sync.WaitGroup // Wait group to wait for all async close operations to complete
}

// Structure defining your config parameters
type BlockCacheOptions struct {
	BlockSize      float64 `config:"block-size-mb"    yaml:"block-size-mb,omitempty"`
	MemSize        uint64  `config:"mem-size-mb"      yaml:"mem-size-mb,omitempty"`
	TmpPath        string  `config:"path"             yaml:"path,omitempty"`
	DiskSize       uint64  `config:"disk-size-mb"     yaml:"disk-size-mb,omitempty"`
	DiskTimeout    uint32  `config:"disk-timeout-sec" yaml:"timeout-sec,omitempty"`
	PrefetchCount  uint32  `config:"prefetch"         yaml:"prefetch,omitempty"`
	Workers        uint32  `config:"parallelism"      yaml:"parallelism,omitempty"`
	PrefetchOnOpen bool    `config:"prefetch-on-open" yaml:"prefetch-on-open,omitempty"`
	Consistency    bool    `config:"consistency"      yaml:"consistency,omitempty"`
}

const (
	compName                       = "block_cache"
	defaultTimeout                 = 120
	blockCacheFileSeperator        = "_" // Used to separate block ids in the file name for disk cache
	defaultBlockSize               = 16
	MAX_POOL_USAGE          uint32 = 80
	MIN_POOL_USAGE          uint32 = 50
	MIN_PREFETCH                   = 5
	MIN_WRITE_BLOCK                = 3
	MIN_RANDREAD                   = 10
	MAX_FAIL_CNT                   = 3
	MAX_BLOCKS                     = 50000
)

// Verification to check satisfaction criteria with Component Interface
var _ internal.Component = &BlockCache{}

func (bc *BlockCache) Name() string {
	return compName
}

func (bc *BlockCache) SetName(name string) {
	bc.BaseComponent.SetName(name)
}

func (bc *BlockCache) SetNextComponent(nc internal.Component) {
	bc.BaseComponent.SetNextComponent(nc)
}

// Start : Pipeline calls this method to start the component functionality
//
//	this shall not Block the call otherwise pipeline will not start
func (bc *BlockCache) Start(ctx context.Context) error {
	log.Trace("BlockCache::Start : Starting component %s", bc.Name())

	bc.blockPool = NewBlockPool(bc.blockSize, bc.memSize)
	if bc.blockPool == nil {
		log.Err("BlockCache::Start : failed to init block pool")
		return fmt.Errorf("config error in %s [failed to init block pool]", bc.Name())
	}

	bc.threadPool = newThreadPool(bc.workers, bc.download, bc.upload)
	if bc.threadPool == nil {
		log.Err("BlockCache::Start : failed to init thread pool")
		return fmt.Errorf("config error in %s [failed to init thread pool]", bc.Name())
	}

	// Start the thread pool and keep it ready for download
	log.Debug("BlockCache::Start : Starting thread pool")
	bc.threadPool.Start()

	// If disk caching is enabled then start the disk eviction policy
	if bc.tmpPath != "" {
		err := bc.diskPolicy.Start()
		if err != nil {
			log.Err("BlockCache::Start : failed to start diskpolicy [%s]", err.Error())
			return fmt.Errorf("failed to start  disk-policy for block-cache")
		}
	}

	return nil
}

// Stop : Stop the component functionality and kill all threads started
func (bc *BlockCache) Stop() error {
	log.Trace("BlockCache::Stop : Stopping component %s", bc.Name())

	if bc.lazyWrite {
		// Wait for all async upload to complete if any
		log.Info("BlockCache::Stop : Waiting for async close to complete")
		bc.fileCloseOpt.Wait()
	}

	// Wait for thread pool to stop
	bc.threadPool.Stop()

	// Clear the disk cache on exit
	if bc.tmpPath != "" {
		_ = bc.diskPolicy.Stop()
		_ = common.TempCacheCleanup(bc.tmpPath)
	}

	return nil
}

// GenConfig : Generate the default config for the component
func (bc *BlockCache) GenConfig() string {
	log.Info("BlockCache::Configure : config generation started")

	prefetch := uint32(math.Max((MIN_PREFETCH*2)+1, (float64)(2*runtime.NumCPU())))
	memSize := uint32(bc.getDefaultMemSize() / _1MB)
	if (prefetch * defaultBlockSize) > memSize {
		prefetch = (MIN_PREFETCH * 2) + 1
	}

	var sb strings.Builder
	sb.WriteString(fmt.Sprintf("\n%s:", bc.Name()))

	sb.WriteString(fmt.Sprintf("\n  block-size-mb: %v", defaultBlockSize))
	sb.WriteString(fmt.Sprintf("\n  mem-size-mb: %v", memSize))
	sb.WriteString(fmt.Sprintf("\n  prefetch: %v", prefetch))
	sb.WriteString(fmt.Sprintf("\n  parallelism: %v", uint32(3*runtime.NumCPU())))

	var tmpPath = ""
	_ = config.UnmarshalKey("tmp-path", &tmpPath)
	if tmpPath != "" {
		sb.WriteString(fmt.Sprintf("\n  path: %v", tmpPath))
		sb.WriteString(fmt.Sprintf("\n  disk-size-mb: %v", bc.getDefaultDiskSize(tmpPath)))
		sb.WriteString(fmt.Sprintf("\n  disk-timeout-sec: %v", defaultTimeout))
	}

	return sb.String()
}

// Configure : Pipeline will call this method after constructor so that you can read config and initialize yourself
//
//	Return failure if any config is not valid to exit the process
func (bc *BlockCache) Configure(_ bool) error {
	log.Trace("BlockCache::Configure : %s", bc.Name())
	// TODO: Replace when stream is deprecated
	// if common.IsStream {
	// 	err := bc.stream.Configure(true)
	// 	if err != nil {
	// 		log.Err("BlockCache:Stream::Configure : config error [invalid config attributes]")
	// 		return fmt.Errorf("config error in %s [%s]", bc.Name(), err.Error())
	// 	}
	// }

	conf := BlockCacheOptions{}
	err := config.UnmarshalKey(bc.Name(), &conf)
	if err != nil {
		log.Err("BlockCache::Configure : config error [invalid config attributes]")
		return fmt.Errorf("config error in %s [%s]", bc.Name(), err.Error())
	}

	bc.blockSize = uint64(defaultBlockSize) * _1MB
	if config.IsSet(compName + ".block-size-mb") {
		bc.blockSize = uint64(conf.BlockSize * float64(_1MB))
	}

	if config.IsSet(compName + ".mem-size-mb") {
		bc.memSize = conf.MemSize * _1MB
	} else {
		bc.memSize = bc.getDefaultMemSize()
	}

	bc.diskTimeout = defaultTimeout
	if config.IsSet(compName + ".disk-timeout-sec") {
		bc.diskTimeout = conf.DiskTimeout
	}

	bc.consistency = conf.Consistency

	bc.prefetchOnOpen = conf.PrefetchOnOpen
	bc.prefetch = uint32(math.Max((MIN_PREFETCH*2)+1, (float64)(2*runtime.NumCPU())))
	bc.noPrefetch = false

	if (!config.IsSet(compName + ".mem-size-mb")) &&
		(uint64(bc.prefetch)*uint64(bc.blockSize)) > bc.memSize {
		bc.prefetch = (MIN_PREFETCH * 2) + 1
	}

	err = config.UnmarshalKey("lazy-write", &bc.lazyWrite)
	if err != nil {
		log.Err("BlockCache: config error [unable to obtain lazy-write]")
		return fmt.Errorf("config error in %s [%s]", bc.Name(), err.Error())
	}

	if config.IsSet(compName + ".prefetch") {
		bc.prefetch = conf.PrefetchCount
		if bc.prefetch == 0 {
			bc.noPrefetch = true
		} else if conf.PrefetchCount <= (MIN_PREFETCH * 2) {
			log.Err("BlockCache::Configure : Prefetch count can not be less then %v", (MIN_PREFETCH*2)+1)
			return fmt.Errorf("config error in %s [invalid prefetch count]", bc.Name())
		}
	}

	bc.maxDiskUsageHit = false

	bc.workers = uint32(3 * runtime.NumCPU())
	if config.IsSet(compName + ".parallelism") {
		bc.workers = conf.Workers
	}

	bc.tmpPath = common.ExpandPath(conf.TmpPath)

	if bc.tmpPath != "" {
		//check mnt path is not same as temp path
		err = config.UnmarshalKey("mount-path", &bc.mntPath)
		if err != nil {
			log.Err("BlockCache: config error [unable to obtain Mount Path]")
			return fmt.Errorf("config error in %s [%s]", bc.Name(), err.Error())
		}

		if strings.EqualFold(filepath.Clean(bc.mntPath), filepath.Clean(bc.tmpPath)) {
			log.Err("BlockCache: config error [tmp-path is same as mount path]")
			return fmt.Errorf(
				"config error in %s error [tmp-path is same as mount path]",
				bc.Name(),
			)
		}

		// Extract values from 'conf' and store them as you wish here
		_, err = os.Stat(bc.tmpPath)
		if os.IsNotExist(err) {
			log.Info(
				"BlockCache: config error [tmp-path does not exist. attempting to create tmp-path.]",
			)
			err := os.Mkdir(bc.tmpPath, os.FileMode(0755))
			if err != nil {
				log.Err(
					"BlockCache: config error creating directory of temp path after clean [%s]",
					err.Error(),
				)
				return fmt.Errorf("config error in %s [%s]", bc.Name(), err.Error())
			}
		}

		if !common.IsDirectoryEmpty(bc.tmpPath) {
			log.Err("BlockCache: config error %s directory is not empty", bc.tmpPath)
			return fmt.Errorf("config error in %s [%s]", bc.Name(), "temp directory not empty")
		}

		bc.diskSize = bc.getDefaultDiskSize(bc.tmpPath)
		if config.IsSet(compName + ".disk-size-mb") {
			bc.diskSize = conf.DiskSize * _1MB
		}
	}

	if (uint64(bc.prefetch) * uint64(bc.blockSize)) > bc.memSize {
		log.Err(
			"BlockCache::Configure : config error [memory limit too low for configured prefetch]",
		)
		return fmt.Errorf(
			"config error in %s [memory limit too low for configured prefetch]",
			bc.Name(),
		)
	}

	if bc.tmpPath != "" {
		bc.diskPolicy, err = tlru.New(
			uint32((bc.diskSize)/bc.blockSize),
			bc.diskTimeout,
			bc.diskEvict,
			60,
			bc.checkDiskUsage,
		)
		if err != nil {
			log.Err("BlockCache::Configure : fail to create LRU for memory nodes [%s]", err.Error())
			return fmt.Errorf("config error in %s [%s]", bc.Name(), err.Error())
		}
	}

	log.Crit(
		"BlockCache::Configure : block size %v, mem size %v, worker %v, prefetch %v, disk path %v, max size %v, disk timeout %v, prefetch-on-open %t, maxDiskUsageHit %v, noPrefetch %v, consistency %v",
		bc.blockSize,
		bc.memSize,
		bc.workers,
		bc.prefetch,
		bc.tmpPath,
		bc.diskSize,
		bc.diskTimeout,
		bc.prefetchOnOpen,
		bc.maxDiskUsageHit,
		bc.noPrefetch,
		bc.consistency,
	)

	return nil
}

func (bc *BlockCache) getDefaultDiskSize(path string) uint64 {
	diskSize := uint64(4192) * _1MB
	bavail, _, err := common.GetAvailFree(path)
	if err != nil {
		log.Err(
			"BlockCache::Configure : config error %s [%s]. Assigning a default value of 4GB or if any value is assigned to .disk-size-mb in config.",
			bc.Name(),
			err.Error(),
		)
	} else {
		diskSize = uint64(0.8 * float64(bavail) * float64(4096))
	}

	return diskSize
}

func (bc *BlockCache) getDefaultMemSize() uint64 {
	var memSize uint64
	freeRam, err := common.GetFreeRam()
	if err != nil {
		log.Err(
			"BlockCache::Configure : config error %s [%s]. Assigning a pre-defined value of 4GB.",
			bc.Name(),
			err.Error(),
		)
		memSize = uint64(4192) * _1MB
	} else {
		memSize = uint64(0.8 * (float64)(freeRam))
	}

	return memSize
}

// CreateFile: Create a new file
func (bc *BlockCache) CreateFile(options internal.CreateFileOptions) (*handlemap.Handle, error) {
	log.Trace("BlockCache::CreateFile : name=%s, mode=%d", options.Name, options.Mode)

	flock := bc.fileLocks.Get(options.Name)
	flock.Lock()
	defer flock.Unlock()

	f, err := bc.NextComponent().CreateFile(options)
	if err != nil {
		log.Err("BlockCache::CreateFile : Failed to create file %s", options.Name)
		return nil, err
	}
	f.GetFileObject().Close()

	handle := handlemap.NewHandle(options.Name)
	handle.Size = 0
	handle.Mtime = time.Now()

	// As file is created on storage as well there is no need to mark this as dirty
	// Any write operation to file will mark it dirty and flush will then reupload
	// handle.Flags.Set(handlemap.HandleFlagDirty)
	bc.prepareHandleForBlockCache(handle)
	return handle, nil
}

// OpenFile: Create a handle for the file user has requested to open
func (bc *BlockCache) OpenFile(options internal.OpenFileOptions) (*handlemap.Handle, error) {
	log.Trace(
		"BlockCache::OpenFile : name=%s, flags=%X, mode=%s",
		options.Name,
		options.Flags,
		options.Mode,
	)

	flock := bc.fileLocks.Get(options.Name)
	flock.Lock()
	defer flock.Unlock()

	attr, err := bc.NextComponent().GetAttr(internal.GetAttrOptions{Name: options.Name})
	if err != nil {
		log.Err("BlockCache::OpenFile : Failed to get attr of %s [%s]", options.Name, err.Error())
		return nil, err
	}

	handle := handlemap.NewHandle(options.Name)
	handle.Mtime = attr.Mtime
	handle.Size = attr.Size

	if attr.ETag != "" {
		handle.SetValue("ETAG", attr.ETag)
	}

	log.Debug("BlockCache::OpenFile : Size of file handle.Size %v", handle.Size)
	bc.prepareHandleForBlockCache(handle)

	if options.Flags&os.O_TRUNC != 0 {
		// If file is opened in truncate or wronly mode then we need to wipe out the data consider current file size as 0
		log.Debug("BlockCache::OpenFile : Truncate %v to 0", options.Name)
		handle.Size = 0
		handle.Flags.Set(handlemap.HandleFlagDirty)
		handle.RemoveValue("ETAG")
	} else if handle.Size != 0 && (options.Flags&os.O_RDWR != 0 || options.Flags&os.O_APPEND != 0) {
		// File is not opened in read-only mode so we need to get the list of blocks and validate the size
		// As there can be a potential write on this file, currently configured block size and block size of the file in container
		// has to match otherwise it will corrupt the file. Fail the open call if this is not the case.
		blockList, err := bc.NextComponent().GetCommittedBlockList(options.Name)
		if err != nil || blockList == nil {
			log.Err("BlockCache::OpenFile : Failed to get block list of %s [%v]", options.Name, err)
			return nil, fmt.Errorf("failed to retrieve block list for %s", options.Name)
		}

		valid := bc.validateBlockList(handle, options, blockList)
		if !valid {
			return nil, fmt.Errorf("block size mismatch for %s", options.Name)
		}
	} else if options.Flags&os.O_WRONLY != 0 {
		handle.RemoveValue("ETAG")
	}

	if handle.Size > 0 {
		// This shall be done after the refresh only as this will populate the queues created by above method
		if handle.Size < int64(bc.blockSize) {
			// File is small and can fit in one block itself
			_ = bc.refreshBlock(handle, 0, false)
		} else if bc.prefetchOnOpen && !bc.noPrefetch {
			// Prefetch to start on open
			_ = bc.startPrefetch(handle, 0, false)
		}
	}

	return handle, nil
}

// validateBlockList: Validates the blockList and populates the blocklist inside the handle for a file.
// This method is only called when the file is opened in O_RDWR mode.
// Each Block's size must equal to blockSize set in config and last block size <= config's blockSize
// returns true, if blockList is valid
func (bc *BlockCache) validateBlockList(
	handle *handlemap.Handle,
	options internal.OpenFileOptions,
	blockList *internal.CommittedBlockList,
) bool {
	lst, _ := handle.GetValue("blockList")
	listMap := lst.(map[int64]*blockInfo)
	listLen := len(*blockList)

	for idx, block := range *blockList {
		if (idx < (listLen-1) && block.Size != bc.blockSize) ||
			(idx == (listLen-1) && block.Size > bc.blockSize) {
			log.Err(
				"BlockCache::validateBlockList : Block size mismatch for %s [block: %v, size: %v]",
				options.Name,
				block.Id,
				block.Size,
			)
			return false
		}
		listMap[int64(idx)] = &blockInfo{
			id:        block.Id,
			committed: true,
			size:      block.Size,
		}
	}
	return true
}

func (bc *BlockCache) prepareHandleForBlockCache(handle *handlemap.Handle) {
	// Allocate a block pool object for this handle
	// Actual linked list to hold the nodes
	handle.Buffers = &handlemap.Buffers{
		Cooked:  list.New(), // List to hold free blocks
		Cooking: list.New(), // List to hold blocks still under download
	}

	// Create map to hold the block-ids for this file
	listMap := make(map[int64]*blockInfo, 0)
	handle.SetValue("blockList", listMap)

	// Set next offset to download as 0
	// We may not download this if first read starts with some other offset
	handle.SetValue("#", (uint64)(0))
}

// FlushFile: Flush the local file to storage
func (bc *BlockCache) FlushFile(options internal.FlushFileOptions) error {
	log.Trace("BlockCache::FlushFile : handle=%d, path=%s", options.Handle.ID, options.Handle.Path)

	if bc.lazyWrite && !options.CloseInProgress {
		// As lazy-write is enable, upload will be scheduled when file is closed.
		log.Info(
			"BlockCache::FlushFile : %s will be flushed when handle %d is closed",
			options.Handle.Path,
			options.Handle.ID,
		)
		return nil
	}

	flock := bc.fileLocks.Get(options.Handle.Path)
	flock.Lock()
	defer flock.Unlock()

	options.Handle.Lock()
	defer options.Handle.Unlock()

	// call commit blocks only if the handle is dirty
	if options.Handle.Dirty() {
		err := bc.commitBlocks(options.Handle)
		if err != nil {
			log.Err(
				"BlockCache::FlushFile : Failed to commit blocks for %s [%s]",
				options.Handle.Path,
				err.Error(),
			)
			return err
		}
	}

	return nil
}

// CloseFile: File is closed by application so release all the blocks and submit back to blockPool
func (bc *BlockCache) CloseFile(options internal.CloseFileOptions) error {
	bc.fileCloseOpt.Add(1)
	if !bc.lazyWrite {
		// Sync close is called so wait till the upload completes
		return bc.closeFileInternal(options)
	}

	// Async close is called so schedule the upload and return here
	go bc.closeFileInternal(options) //nolint
	return nil
}

// closeFileInternal: Actual handling of the close file goes here
func (bc *BlockCache) closeFileInternal(options internal.CloseFileOptions) error {
	log.Trace("BlockCache::CloseFile : name=%s, handle=%d", options.Handle.Path, options.Handle.ID)

	defer bc.fileCloseOpt.Done()

	if options.Handle.Dirty() {
		log.Info(
			"BlockCache::CloseFile : name=%s, handle=%d dirty. Flushing the file.",
			options.Handle.Path,
			options.Handle.ID,
		)
		err := bc.FlushFile(
			internal.FlushFileOptions{Handle: options.Handle, CloseInProgress: true},
		) //nolint
		if err != nil {
			log.Err("BlockCache::CloseFile : failed to flush file %s", options.Handle.Path)
			return err
		}
	}

	// Release the blocks that are in use and wipe out handle map
	options.Handle.Cleanup()

	// Release the buffers which are still under download after they have been written
	blockList := options.Handle.Buffers.Cooking
	node := blockList.Front()
	for ; node != nil; node = blockList.Front() {
		// Due to prefetch there might be some downloads still going on
		block := blockList.Remove(node).(*Block)

		// Wait for download to complete and then free up this block
		<-block.state
		block.node = nil
		block.ReUse()
		bc.blockPool.Release(block)
	}
	options.Handle.Buffers.Cooking = nil

	// Release the blocks that are ready to be reused
	blockList = options.Handle.Buffers.Cooked
	node = blockList.Front()
	for ; node != nil; node = blockList.Front() {
		block := blockList.Remove(node).(*Block)
		// block.Unblock()
		block.node = nil
		block.ReUse()
		bc.blockPool.Release(block)
	}
	options.Handle.Buffers.Cooked = nil

	return nil
}

func (bc *BlockCache) getBlockSize(fileSize uint64, block *Block) uint64 {
	return min(bc.blockSize, fileSize-block.offset)
}

// ReadInBuffer: Read the file into a buffer
func (bc *BlockCache) ReadInBuffer(options internal.ReadInBufferOptions) (int, error) {
	if options.Offset >= options.Handle.Size {
		// EOF reached so early exit
		return 0, io.EOF
	}

	// As of now we allow only one operation on a handle at a time
	// This simplifies the logic of block-cache otherwise we will have to handle
	// a lot of race conditions and logic becomes complex and sub-performant
	options.Handle.Lock()
	defer options.Handle.Unlock()

	// Keep getting next blocks until you read the request amount of data
	dataRead := int(0)
	for dataRead < len(options.Data) {
		block, err := bc.getBlock(options.Handle, uint64(options.Offset))
		if err != nil {
			if err != io.EOF {
				log.Err(
					"BlockCache::ReadInBuffer : Failed to get Block %v=>%s offset %v [%v]",
					options.Handle.ID,
					options.Handle.Path,
					options.Offset,
					err.Error(),
				)
			}
			return dataRead, err
		}

		// Copy data from this block to user buffer
		readOffset := uint64(options.Offset) - block.offset
		blockSize := bc.getBlockSize(uint64(options.Handle.Size), block)

		bytesRead := copy(options.Data[dataRead:], block.data[readOffset:blockSize])

		// Move offset forward in case we need to copy more data
		options.Offset += int64(bytesRead)
		dataRead += bytesRead

		if options.Offset >= options.Handle.Size {
			// EOF reached so early exit
			return dataRead, io.EOF
		}
	}

	return dataRead, nil
}

func (bc *BlockCache) addToCooked(handle *handlemap.Handle, block *Block) {
	if block.node != nil {
		_ = handle.Buffers.Cooking.Remove(block.node)
		_ = handle.Buffers.Cooked.Remove(block.node)
	}
	block.node = handle.Buffers.Cooked.PushBack(block)
}

func (bc *BlockCache) addToCooking(handle *handlemap.Handle, block *Block) {
	if block.node != nil {
		_ = handle.Buffers.Cooked.Remove(block.node)
		_ = handle.Buffers.Cooking.Remove(block.node)
	}
	block.node = handle.Buffers.Cooking.PushBack(block)
}

// getBlock: From offset generate the Block index and get the Block corresponding to it
/* Base logic of getBlock:
Check if the given block is already available or not
if not
	if this is the first read for this file start prefetching of blocks from given offset
	if this is not first read, consider this to be a random read case and start prefetch from given offset
		once the random read count reaches a limit, this prefetching will be turned off
	in either case this prefetching will add the block index to the map
	so search the map again now
Once block is available
if you are first reader of this block
	its time to prefetch next block(s) based on how much we can prefetch
	Once you queue  up the required prefetch mark this block as open to read
	so that others can come and freely read this block
	First reader here has responsibility to remove an old used block and lineup download for next blocks
Return this block once prefetch is queued and block is marked open for all
*/
func (bc *BlockCache) getBlock(handle *handlemap.Handle, readoffset uint64) (*Block, error) {
	if readoffset >= uint64(handle.Size) {
		return nil, io.EOF
	}

	// Check the given block index is already available or not
	index := bc.getBlockIndex(readoffset)
	node, found := handle.GetValue(fmt.Sprintf("%v", index))
	if !found {

		// block is not present in the buffer list, check if it is uncommitted
		// If yes, commit all the uncommitted blocks first and then download this block
		shouldCommit, _ := shouldCommitAndDownload(int64(index), handle)
		if shouldCommit {
			// commit all the uncommitted blocks to storage
			log.Debug(
				"BlockCache::getBlock : Downloading an uncommitted block %v, so committing all the staged blocks for %v=>%s",
				index,
				handle.ID,
				handle.Path,
			)
			err := bc.commitBlocks(handle)
			if err != nil {
				log.Err(
					"BlockCache::getBlock : Failed to commit blocks for %v=>%s [%s]",
					handle.ID,
					handle.Path,
					err.Error(),
				)
				return nil, err
			}
		}

		// If this is the first read request then prefetch all required nodes
		val, _ := handle.GetValue("#")
		if !bc.noPrefetch && val.(uint64) == 0 {
			log.Debug(
				"BlockCache::getBlock : Starting the prefetch %v=>%s (offset %v, index %v)",
				handle.ID,
				handle.Path,
				readoffset,
				index,
			)

			// This is the first read for this file handle so start prefetching all the nodes
			err := bc.startPrefetch(handle, index, false)
			if err != nil && err != io.EOF {
				log.Err(
					"BlockCache::getBlock : Unable to start prefetch  %v=>%s (offset %v, index %v) [%s]",
					handle.ID,
					handle.Path,
					readoffset,
					index,
					err.Error(),
				)
				return nil, err
			}
		} else {
			// This is a case of random read so increment the random read count
			handle.OptCnt++

			log.Debug("BlockCache::getBlock : Unable to get block %v=>%s (offset %v, index %v) Random %v", handle.ID, handle.Path, readoffset, index, handle.OptCnt)

			// This block is not present even after prefetch so lets download it now
			err := bc.startPrefetch(handle, index, false)
			if err != nil && err != io.EOF {
				log.Err("BlockCache::getBlock : Unable to start prefetch  %v=>%s (offset %v, index %v) [%s]", handle.ID, handle.Path, readoffset, index, err.Error())
				return nil, err
			}
		}

		// This node was not found so above logic should have queued it up, retry searching now
		node, found = handle.GetValue(fmt.Sprintf("%v", index))
		if !found {
			log.Err(
				"BlockCache::getBlock : Failed to get the required block %v=>%s (offset %v, index %v)",
				handle.ID,
				handle.Path,
				readoffset,
				index,
			)
			return nil, fmt.Errorf("not able to find block immediately after scheduling")
		}
	}

	// We have the block now which we wish to read
	block := node.(*Block)

	// Wait for this block to complete the download
	t, ok := <-block.state
	if ok {
		// this block is now open to read and process
		block.Unblock()

		switch t {
		case BlockStatusDownloaded:
			log.Debug(
				"BlockCache::getBlock : Downloaded block %v for %v=>%s (read offset %v)",
				index,
				handle.ID,
				handle.Path,
				readoffset,
			)

			block.flags.Clear(BlockFlagDownloading)

			// Download complete and you are first reader of this block
			if !bc.noPrefetch && handle.OptCnt <= MIN_RANDREAD {
				// So far this file has been read sequentially so prefetch more
				val, _ := handle.GetValue("#")
				if int64(val.(uint64)*bc.blockSize) < handle.Size {
					_ = bc.startPrefetch(handle, val.(uint64), true)
				}
			}

			// This block was moved to in-process queue as download is complete lets move it back to normal queue
			bc.addToCooked(handle, block)

			// mark this block as synced so that if it can used for write later
			// which will move it back to cooking list as per the synced flag
			block.flags.Set(BlockFlagSynced)

		case BlockStatusUploaded:
			log.Debug(
				"BlockCache::getBlock : Staged block %v for %v=>%s (read offset %v)",
				index,
				handle.ID,
				handle.Path,
				readoffset,
			)
			block.flags.Clear(BlockFlagUploading)

		case BlockStatusDownloadFailed:
			log.Err(
				"BlockCache::getBlock : Failed to download block %v for %v=>%s (read offset %v)",
				index,
				handle.ID,
				handle.Path,
				readoffset,
			)

			// Remove this node from handle so that next read retries to download the block again
			bc.releaseDownloadFailedBlock(handle, block)
			return nil, fmt.Errorf("failed to download block")

		case BlockStatusUploadFailed:
			// Local data is still valid so continue using this buffer
			log.Err(
				"BlockCache::getBlock : Failed to upload block %v for %v=>%s (read offset %v)",
				index,
				handle.ID,
				handle.Path,
				readoffset,
			)
			block.flags.Clear(BlockFlagUploading)

			// Move this block to end of queue as this is still modified and un-staged
			bc.addToCooking(handle, block)
		}
	}

	return block, nil
}

// getBlockIndex: From offset get the block index
func (bc *BlockCache) getBlockIndex(offset uint64) uint64 {
	return offset / bc.blockSize
}

// startPrefetch: Start prefetchign the blocks from given offset. Same method is used to download currently required block as well
func (bc *BlockCache) startPrefetch(handle *handlemap.Handle, index uint64, prefetch bool) error {
	// Calculate how many buffers we have in free and in-process queue
	currentCnt := handle.Buffers.Cooked.Len() + handle.Buffers.Cooking.Len()
	cnt := uint32(0)

	if handle.OptCnt > MIN_RANDREAD {
		// This handle has been read randomly and we have reached the threshold to declare a random read case

		if currentCnt > MIN_PREFETCH {
			// As this file is in random read mode now, release the excess buffers. Just keep 5 buffers for it to work
			log.Info(
				"BlockCache::startPrefetch : Cleanup excessive blocks  %v=>%s index %v",
				handle.ID,
				handle.Path,
				index,
			)

			// As this is random read move all in process blocks to free list
			nodeList := handle.Buffers.Cooking
			currentCnt = nodeList.Len()
			node := nodeList.Front()

			for i := 0; node != nil && i < currentCnt; node = nodeList.Front() {
				// Test whether this block is already downloaded or still under download
				block := handle.Buffers.Cooking.Remove(node).(*Block)
				block.node = nil
				i++
				//This list may contain dirty blocks which are yet to be committed.
				select {
				case _, ok := <-block.state:
					// As we are first reader of this block here its important to unblock any future readers on this block
					if ok {
						block.flags.Clear(BlockFlagDownloading)
						block.Unblock()
						// Block is downloaded so it's safe to ready it for reuse
						block.node = handle.Buffers.Cooked.PushBack(block)
					} else {
						block.node = handle.Buffers.Cooking.PushBack(block)
					}

				default:
					// Block is still under download so can not reuse this
					block.node = handle.Buffers.Cooking.PushBack(block)
				}
			}

			// Now remove excess blocks from cooked list
			nodeList = handle.Buffers.Cooked
			currentCnt = nodeList.Len()
			node = nodeList.Front()

			for ; node != nil && currentCnt > MIN_PREFETCH; node = nodeList.Front() {
				block := node.Value.(*Block)
				_ = nodeList.Remove(node)

				// Remove entry of this block from map so that no one can find it
				handle.RemoveValue(fmt.Sprintf("%v", block.id))
				block.node = nil

				// Submit this block back to pool for reuse
				block.ReUse()
				bc.blockPool.Release(block)

				currentCnt--
			}
		}
		// As we were asked to download a block, for random read case download only the requested block
		// This is where prefetching is blocked now as we download just the block which is requested
		cnt = 1
	} else {
		// This handle is having sequential reads so far
		// Allocate more buffers if required until we hit the prefetch count limit
		for ; currentCnt < int(bc.prefetch) && cnt < MIN_PREFETCH; currentCnt++ {
			block := bc.blockPool.TryGet()
			if block != nil {
				block.node = handle.Buffers.Cooked.PushFront(block)
				cnt++
			}
		}

		// If no new buffers were allocated then we have all buffers allocated to this handle already
		// time to switch to a sliding window where we remove one block and lineup a new block for download
		if cnt == 0 {
			cnt = 1
		}
	}

	for i := uint32(0); i < cnt; i++ {
		// Check if the block exists in the local cache or not
		// If not, download the block from storage
		_, found := handle.GetValue(fmt.Sprintf("%v", index))
		if !found {
			// Check if the block is an uncommitted block or not
			// For uncommitted block we need to commit the block first
			shouldCommit, _ := shouldCommitAndDownload(int64(index), handle)
			if shouldCommit {
				// This shall happen only for the first uncommitted block and shall flush all the uncommitted blocks to storage
				log.Debug(
					"BlockCache::startPrefetch : Fetching an uncommitted block %v, so committing all the staged blocks for %v=>%s",
					index,
					handle.ID,
					handle.Path,
				)
				err := bc.commitBlocks(handle)
				if err != nil {
					log.Err(
						"BlockCache::startPrefetch : Failed to commit blocks for %v=>%s [%s]",
						handle.ID,
						handle.Path,
						err.Error(),
					)
					return err
				}
			}

			// push the block for download
			err := bc.refreshBlock(handle, index, prefetch || i > 0)
			if err != nil {
				return err
			}
			index++
		}
	}

	return nil
}

// refreshBlock: Get a block from the list and prepare it for download
func (bc *BlockCache) refreshBlock(handle *handlemap.Handle, index uint64, prefetch bool) error {
	log.Trace(
		"BlockCache::refreshBlock : Request to download %v=>%s (index %v, prefetch %v)",
		handle.ID,
		handle.Path,
		index,
		prefetch,
	)

	// Convert index to offset
	offset := index * bc.blockSize
	if int64(offset) >= handle.Size {
		// We have reached EOF so return back no need to download anything here
		return io.EOF
	}

	nodeList := handle.Buffers.Cooked
	if nodeList.Len() == 0 && !prefetch {
		// User needs a block now but there is no free block available right now
		// this might happen when all blocks are under download and no first reader is hit for any of them
		block := bc.blockPool.MustGet()
		if block == nil {
			log.Err(
				"BlockCache::refreshBlock : Unable to allocate block %v=>%s (index %v, prefetch %v)",
				handle.ID,
				handle.Path,
				index,
				prefetch,
			)
			return fmt.Errorf("unable to allocate block")
		}

		block.node = handle.Buffers.Cooked.PushFront(block)
	}

	node := nodeList.Front()
	if node != nil {
		// Now there is at least one free block available in the list
		block := node.Value.(*Block)

		if block.id != -1 {
			// If the block is being staged, then wait till it is uploaded
			// and then use it for read
			if block.flags.IsSet(BlockFlagUploading) {
				log.Debug(
					"BlockCache::refreshBlock : Waiting for the block %v to upload before using it for block %v read for %v=>%s",
					block.id,
					index,
					handle.ID,
					handle.Path,
				)
				_, ok := <-block.state
				if ok {
					block.Unblock()
				}
			}

			// This is a reuse of a block case so we need to remove old entry from the map
			handle.RemoveValue(fmt.Sprintf("%v", block.id))
		}

		// Reuse this block and lineup for download
		block.ReUse()
		block.id = int64(index)
		block.offset = offset

		// Add this entry to handle map so that others can refer to the same block if required
		handle.SetValue(fmt.Sprintf("%v", index), block)
		handle.SetValue("#", (index + 1))

		bc.lineupDownload(handle, block, prefetch)
	}

	return nil
}

// lineupDownload : Create a work item and schedule the download
func (bc *BlockCache) lineupDownload(handle *handlemap.Handle, block *Block, prefetch bool) {
	IEtag, found := handle.GetValue("ETAG")
	Etag := ""
	if found {
		Etag = IEtag.(string)
	}
	item := &workItem{
		handle:   handle,
		block:    block,
		prefetch: prefetch,
		failCnt:  0,
		upload:   false,
		ETag:     Etag,
	}

	// Remove this block from free block list and add to in-process list
	bc.addToCooking(handle, block)

	block.flags.Set(BlockFlagDownloading)

	// Send the work item to worker pool to schedule download
	bc.threadPool.Schedule(!prefetch, item)
}

// download : Method to download the given amount of data
func (bc *BlockCache) download(item *workItem) {
	fileName := fmt.Sprintf("%s%s%v", item.handle.Path, blockCacheFileSeperator, item.block.id)

	// filename_blockindex is the key for the lock
	// this ensure that at a given time a block from a file is downloaded only once across all open handles
	flock := bc.fileLocks.Get(fileName)
	flock.Lock()
	defer flock.Unlock()

	var diskNode any
	found := false

	if bc.tmpPath != "" {
		// Update diskpolicy to reflect the new file
		diskNode, found = bc.fileNodeMap.Load(fileName)
		if !found {
			diskNode = bc.diskPolicy.Add(fileName)
			bc.fileNodeMap.Store(fileName, diskNode)
		} else {
			bc.diskPolicy.Refresh(diskNode.(*list.Element))
		}

		// Check local file exists for this offset and file combination or not
		root, err := os.OpenRoot(bc.tmpPath)
		localPath := filepath.Join(bc.tmpPath, fileName)
		if err != nil {
			// On any disk failure we do not fail the download flow
			log.Err("BlockCache::download : Failed to open file %s [%s]", fileName, err.Error())
			return
		}
		defer root.Close()

		_, err = root.Stat(fileName)

		if err == nil {
			// If file exists then read the block from the local file
			f, err := root.Open(fileName)
			if err != nil {
				// On any disk failure we do not fail the download flow
				log.Err("BlockCache::download : Failed to open file %s [%s]", fileName, err.Error())
				_ = root.Remove(fileName)
			} else {
				var successfulRead = true
				numberOfBytes, err := f.Read(item.block.data)
				if err != nil {
					log.Err("BlockCache::download : Failed to read data from disk cache %s [%s]", fileName, err.Error())
					successfulRead = false
					f.Close()
					_ = root.Remove(fileName)
				}

				if numberOfBytes != int(bc.blockSize) && item.block.offset+uint64(numberOfBytes) != uint64(item.handle.Size) {
					log.Err("BlockCache::download : Local data retrieved from disk size mismatch, Expected %v, OnDisk %v, fileSize %v", bc.getBlockSize(uint64(item.handle.Size), item.block), numberOfBytes, item.handle.Size)
					successfulRead = false
					f.Close()
					_ = root.Remove(fileName)
				}

				f.Close()

				if successfulRead {
					// If user has enabled consistency check then compute the md5sum and match it in xattr
					successfulRead = checkBlockConsistency(bc, item, numberOfBytes, localPath, fileName)

					// We have read the data from disk so there is no need to go over network
					// Just mark the block that download is complete
					if successfulRead {
						item.block.Ready(BlockStatusDownloaded)
						return
					}
				}
			}
		}
	}

	var etag string
	// If file does not exists then download the block from the container
	n, err := bc.NextComponent().ReadInBuffer(internal.ReadInBufferOptions{
		Handle: item.handle,
		Offset: int64(item.block.offset),
		Data:   item.block.data,
		Etag:   &etag,
	})

	if item.failCnt > MAX_FAIL_CNT {
		// If we failed to read the data 3 times then just give up
		log.Err(
			"BlockCache::download : 3 attempts to download a block have failed %v=>%s (index %v, offset %v)",
			item.handle.ID,
			item.handle.Path,
			item.block.id,
			item.block.offset,
		)
		item.block.Failed()
		item.block.Ready(BlockStatusDownloadFailed)
		return
	}

	if err != nil && err != io.EOF {
		// Fail to read the data so just reschedule this request
		log.Err(
			"BlockCache::download : Failed to read %v=>%s from offset %v [%s]",
			item.handle.ID,
			item.handle.Path,
			item.block.id,
			err.Error(),
		)
		item.failCnt++
		bc.threadPool.Schedule(false, item)
		return
	} else if n == 0 {
		// No data read so just reschedule this request
		log.Err("BlockCache::download : Failed to read %v=>%s from offset %v [0 bytes read]", item.handle.ID, item.handle.Path, item.block.id)
		item.failCnt++
		bc.threadPool.Schedule(false, item)
		return
	}

	// Compare the ETAG value and fail download if blob has changed
	if etag != "" {
		if item.ETag != "" && item.ETag != etag {
			log.Err(
				"BlockCache::download : Blob has changed for %v=>%s (index %v, offset %v)",
				item.handle.ID,
				item.handle.Path,
				item.block.id,
				item.block.offset,
			)
			item.block.Failed()
			item.block.Ready(BlockStatusDownloadFailed)
			return
		}
	}

	if bc.tmpPath != "" {
		root, err := os.OpenRoot(bc.tmpPath)
		localPath := filepath.Join(bc.tmpPath, fileName)
		if err != nil {
			err := os.Mkdir(bc.tmpPath, 0755)
			if err != nil {
				log.Err(
					"BlockCache::download : error creating directory structure for file %s [%s]",
					bc.tmpPath,
					err.Error(),
				)
				return
			}
			root, err = os.OpenRoot(bc.tmpPath)
			if err != nil {
				log.Err(
					"BlockCache::download : error creating directory structure for file %s [%s]",
					bc.tmpPath,
					err.Error(),
				)
				return
			}
		}
		defer root.Close()

		// Dump this block to local disk cache
		f, err := root.Create(fileName)
		if err == nil {
			_, err := f.Write(item.block.data[:n])
			if err != nil {
				log.Err(
					"BlockCache::download : Failed to write %s to disk [%v]",
					fileName,
					err.Error(),
				)
				_ = root.Remove(fileName)
			}

			f.Close()
			bc.diskPolicy.Refresh(diskNode.(*list.Element))

			// If user has enabled consistency check then compute the md5sum and save it in xattr
			if bc.consistency {
				err = setBlockChecksum(localPath, item.block.data, n)
				if err != nil {
					log.Err(
						"BlockCache::download : Failed to set md5sum for file %s [%v]",
						localPath,
						err.Error(),
					)
				}
			}
		}
	}

	// Just mark the block that download is complete
	item.block.Ready(BlockStatusDownloaded)
}

// WriteFile: Write to the local file
func (bc *BlockCache) WriteFile(options internal.WriteFileOptions) (int, error) {
	// log.Debug("BlockCache::WriteFile : Writing %v bytes from %s", len(options.Data), options.Handle.Path)

	options.Handle.Lock()
	defer options.Handle.Unlock()

	// log.Debug("BlockCache::WriteFile : Writing handle %v=>%v: offset %v, %v bytes", options.Handle.ID, options.Handle.Path, options.Offset, len(options.Data))

	// Keep getting next blocks until you read the request amount of data
	dataWritten := int(0)
	for dataWritten < len(options.Data) {
		block, err := bc.getOrCreateBlock(options.Handle, uint64(options.Offset))
		if err != nil {
			// Failed to get block for writing
			log.Err(
				"BlockCache::WriteFile : Unable to allocate block for %s [%s]",
				options.Handle.Path,
				err.Error(),
			)
			return dataWritten, err
		}

		// log.Debug("BlockCache::WriteFile : Writing to block %v, offset %v for handle %v=>%v", block.id, options.Offset, options.Handle.ID, options.Handle.Path)

		// Copy the incoming data to block
		writeOffset := uint64(options.Offset) - block.offset
		bytesWritten := copy(block.data[writeOffset:], options.Data[dataWritten:])

		// Mark this block has been updated
		block.Dirty()
		options.Handle.Flags.Set(handlemap.HandleFlagDirty)

		// Move offset forward in case we need to copy more data
		options.Offset += int64(bytesWritten)
		dataWritten += bytesWritten

		if options.Handle.Size < options.Offset {
			options.Handle.Size = options.Offset
		}
	}

	return dataWritten, nil
}

func (bc *BlockCache) getOrCreateBlock(handle *handlemap.Handle, offset uint64) (*Block, error) {
	// Check the given block index is already available or not
	index := bc.getBlockIndex(offset)
	if index >= MAX_BLOCKS {
		log.Err(
			"BlockCache::getOrCreateBlock : Failed to get Block %v=>%s offset %v",
			handle.ID,
			handle.Path,
			offset,
		)
		return nil, fmt.Errorf("block index out of range. Increase your block size")
	}

	// log.Debug("FilBlockCacheCache::getOrCreateBlock : Get block for %s, index %v", handle.Path, index)

	var block *Block
	var err error

	node, found := handle.GetValue(fmt.Sprintf("%v", index))
	if !found {
		// If too many buffers are piled up for this file then try to evict some of those which are already uploaded
		if handle.Buffers.Cooked.Len()+handle.Buffers.Cooking.Len() >= int(bc.prefetch) {
			bc.waitAndFreeUploadedBlocks(handle, 1)
		}

		// Either the block is not fetched yet or offset goes beyond the file size
		block = bc.blockPool.MustGet()
		if block == nil {
			log.Err(
				"BlockCache::getOrCreateBlock : Unable to allocate block %v=>%s (index %v)",
				handle.ID,
				handle.Path,
				index,
			)
			return nil, fmt.Errorf("unable to allocate block")
		}

		block.node = nil
		block.id = int64(index)
		block.offset = index * bc.blockSize

		if block.offset < uint64(handle.Size) {
			shouldCommit, shouldDownload := shouldCommitAndDownload(block.id, handle)

			// if a block has been staged and deleted from the buffer list, then we should commit the existing blocks
			// commit the dirty blocks and download the given block
			if shouldCommit {
				log.Debug(
					"BlockCache::getOrCreateBlock : Fetching an uncommitted block %v, so committing all the staged blocks for %v=>%s",
					block.id,
					handle.ID,
					handle.Path,
				)
				err = bc.commitBlocks(handle)
				if err != nil {
					log.Err(
						"BlockCache::getOrCreateBlock : Failed to commit blocks for %v=>%s [%s]",
						handle.ID,
						handle.Path,
						err.Error(),
					)
					return nil, err
				}
			}

			// download the block if,
			//    - it was already committed, or
			//    - it was committed by the above commit blocks operation
			if shouldDownload || shouldCommit {
				// We are writing somewhere in between so just fetch this block
				log.Debug(
					"BlockCache::getOrCreateBlock : Downloading block %v for %v=>%v",
					block.id,
					handle.ID,
					handle.Path,
				)
				bc.lineupDownload(handle, block, false)

				// Now wait for download to complete
				<-block.state

				// if the block failed to download, it can't be used for overwriting
				if block.IsFailed() {
					log.Err(
						"BlockCache::getOrCreateBlock : Failed to download block %v for %v=>%s",
						block.id,
						handle.ID,
						handle.Path,
					)

					// Remove this node from handle so that next read retries to download the block again
					bc.releaseDownloadFailedBlock(handle, block)
					return nil, fmt.Errorf("failed to download block")
				}
			} else {
				log.Debug("BlockCache::getOrCreateBlock : push block %v to the cooking list for %v=>%v", block.id, handle.ID, handle.Path)
				block.node = handle.Buffers.Cooking.PushBack(block)
			}
		} else {
			block.node = handle.Buffers.Cooking.PushBack(block)
		}

		handle.SetValue(fmt.Sprintf("%v", index), block)
		block.flags.Clear(BlockFlagDownloading)
		block.Unblock()

		// As we are creating new blocks here, we need to push the block for upload and remove them from list here
		if handle.Buffers.Cooking.Len() > MIN_WRITE_BLOCK {
			err = bc.stageBlocks(handle, 1)
			if err != nil {
				log.Err(
					"BlockCache::getOrCreateBlock : Unable to stage blocks for %s [%s]",
					handle.Path,
					err.Error(),
				)
			}
		}

	} else {
		// We have the block now which we wish to write
		block = node.(*Block)

		// If the block was staged earlier then we are overwriting it here so move it back to cooking queue
		if block.flags.IsSet(BlockFlagSynced) {
			log.Debug("BlockCache::getOrCreateBlock : Overwriting back to staged block %v for %v=>%s", block.id, handle.ID, handle.Path)

		} else if block.flags.IsSet(BlockFlagDownloading) {
			log.Debug("BlockCache::getOrCreateBlock : Waiting for download to finish for committed block %v for %v=>%s", block.id, handle.ID, handle.Path)
			_, ok := <-block.state
			if ok {
				block.Unblock()
			}

			// if the block failed to download, it can't be used for overwriting
			if block.IsFailed() {
				log.Err("BlockCache::getOrCreateBlock : Failed to download block %v for %v=>%s", block.id, handle.ID, handle.Path)

				// Remove this node from handle so that next read retries to download the block again
				bc.releaseDownloadFailedBlock(handle, block)
				return nil, fmt.Errorf("failed to download block")
			}
		} else if block.flags.IsSet(BlockFlagUploading) {
			// If the block is being staged, then wait till it is uploaded,
			// and then write to the same block and move it back to cooking queue
			log.Debug("BlockCache::getOrCreateBlock : Waiting for the block %v to upload for %v=>%s", block.id, handle.ID, handle.Path)
			_, ok := <-block.state
			if ok {
				block.Unblock()
			}
		}

		bc.addToCooking(handle, block)

		block.flags.Clear(BlockFlagUploading)
		block.flags.Clear(BlockFlagDownloading)
		block.flags.Clear(BlockFlagSynced)
	}

	return block, nil
}

// Stage the given number of blocks from this handle
func (bc *BlockCache) stageBlocks(handle *handlemap.Handle, cnt int) error {
	//log.Debug("BlockCache::stageBlocks : Staging blocks for %s, cnt %v", handle.Path, cnt)

	nodeList := handle.Buffers.Cooking
	node := nodeList.Front()

	lst, _ := handle.GetValue("blockList")
	listMap := lst.(map[int64]*blockInfo)

	for node != nil && cnt > 0 {
		nextNode := node.Next()
		block := node.Value.(*Block)

		if block.IsDirty() {
			bc.lineupUpload(handle, block, listMap)
			cnt--
		}

		node = nextNode
	}

	return nil
}

// remove the block which failed to download so that it can be used again
func (bc *BlockCache) releaseDownloadFailedBlock(handle *handlemap.Handle, block *Block) {
	if block.node != nil {
		_ = handle.Buffers.Cooking.Remove(block.node)
		_ = handle.Buffers.Cooked.Remove(block.node)
	}

	handle.RemoveValue(fmt.Sprintf("%v", block.id))
	block.node = nil
	block.ReUse()
	bc.blockPool.Release(block)
}

func (bc *BlockCache) printCooking(handle *handlemap.Handle) { //nolint
	nodeList := handle.Buffers.Cooking
	node := nodeList.Front()
	cookedId := []int64{}
	cookingId := []int64{}
	for node != nil {
		nextNode := node.Next()
		block := node.Value.(*Block)
		cookingId = append(cookingId, block.id)
		node = nextNode
	}
	nodeList = handle.Buffers.Cooked
	node = nodeList.Front()
	for node != nil {
		nextNode := node.Next()
		block := node.Value.(*Block)
		cookedId = append(cookedId, block.id)
		node = nextNode
	}
	log.Debug(
		"BlockCache::printCookingnCooked : %v=>%s \n Cooking: [%v] \n Cooked: [%v]",
		handle.ID,
		handle.Path,
		cookingId,
		cookedId,
	)

}

// shouldCommitAndDownload is used to check if we should commit the existing blocks and download the given block.
// There can be a case where a block has been partially written, staged and cleared from the buffer list.
// If write call comes for that block, we cannot get the previous staged data
// since the block is not yet committed. So, we have to commit it.
// If the block is staged and cleared from the buffer list, return true for commit and false for downloading.
// if the block is already committed, return false for commit and true for downloading.
func shouldCommitAndDownload(blockID int64, handle *handlemap.Handle) (bool, bool) {
	lst, ok := handle.GetValue("blockList")
	if !ok {
		return false, false
	}

	listMap := lst.(map[int64]*blockInfo)
	val, ok := listMap[blockID]
	if ok {
		// block id exists
		// If block is staged, return true for commit and false for downloading
		// If block is committed, return false for commit and true for downloading
		return !val.committed, val.committed
	} else {
		return false, false
	}
}

// lineupUpload : Create a work item and schedule the upload
func (bc *BlockCache) lineupUpload(
	handle *handlemap.Handle,
	block *Block,
	listMap map[int64]*blockInfo,
) {

	id := base64.StdEncoding.EncodeToString(common.NewUUIDWithLength(16))
	listMap[block.id] = &blockInfo{
		id:        id,
		committed: false,
		size:      bc.getBlockSize(uint64(handle.Size), block),
	}

	log.Debug(
		"BlockCache::lineupUpload : block %v, size %v for %v=>%s, blockId %v",
		block.id,
		bc.getBlockSize(uint64(handle.Size), block),
		handle.ID,
		handle.Path,
		id,
	)
	item := &workItem{
		handle:   handle,
		block:    block,
		prefetch: false,
		failCnt:  0,
		upload:   true,
		blockId:  id,
	}

	block.Uploading()
	block.flags.Clear(BlockFlagFailed)
	block.flags.Set(BlockFlagUploading)

	// Remove this block from free block list and add to in-process list
	bc.addToCooked(handle, block)

	// Send the work item to worker pool to schedule download
	bc.threadPool.Schedule(false, item)
}

func (bc *BlockCache) waitAndFreeUploadedBlocks(handle *handlemap.Handle, cnt int) {
	nodeList := handle.Buffers.Cooked
	node := nodeList.Front()
	nextNode := node

	wipeoutBlock := cnt == 1

	for nextNode != nil && cnt > 0 {
		node = nextNode
		nextNode = node.Next()

		block := node.Value.(*Block)
		if block.id != -1 {
			// Wait for upload of this block to complete
			_, ok := <-block.state
			block.flags.Clear(BlockFlagDownloading)
			block.flags.Clear(BlockFlagUploading)

			if ok {
				block.Unblock()
			}
		} else {
			block.Unblock()
		}

		if block.IsFailed() {
			log.Err(
				"BlockCache::waitAndFreeUploadedBlocks : Failed to upload block, posting back to cooking list %v=>%s (index %v, offset %v)",
				handle.ID,
				handle.Path,
				block.id,
				block.offset,
			)
			bc.addToCooking(handle, block)
			continue
		}
		cnt--

		if wipeoutBlock || block.id == -1 {
			log.Debug(
				"BlockCache::waitAndFreeUploadedBlocks : Block cleanup for block %v=>%s (index %v, offset %v)",
				handle.ID,
				handle.Path,
				block.id,
				block.offset,
			)
			handle.RemoveValue(fmt.Sprintf("%v", block.id))
			nodeList.Remove(node)
			block.node = nil
			block.ReUse()
			bc.blockPool.Release(block)
		}
	}
}

// upload : Method to stage the given amount of data
func (bc *BlockCache) upload(item *workItem) {
	fileName := fmt.Sprintf("%s%s%v", item.handle.Path, blockCacheFileSeperator, item.block.id)

	// filename_blockindex is the key for the lock
	// this ensure that at a given time a block from a file is downloaded only once across all open handles
	flock := bc.fileLocks.Get(fileName)
	flock.Lock()
	defer flock.Unlock()
	blockSize := bc.getBlockSize(uint64(item.handle.Size), item.block)
	// This block is updated so we need to stage it now
	err := bc.NextComponent().StageData(internal.StageDataOptions{
		Name:   item.handle.Path,
		Data:   item.block.data[0:blockSize],
		Offset: uint64(item.block.offset),
		Id:     item.blockId})
	if err != nil {
		// Fail to write the data so just reschedule this request
		log.Err(
			"BlockCache::upload : Failed to write %v=>%s from offset %v [%s]",
			item.handle.ID,
			item.handle.Path,
			item.block.id,
			err.Error(),
		)
		item.failCnt++

		if item.failCnt > MAX_FAIL_CNT {
			// If we failed to write the data 3 times then just give up
			log.Err(
				"BlockCache::upload : 3 attempts to upload a block have failed %v=>%s (index %v, offset %v)",
				item.handle.ID,
				item.handle.Path,
				item.block.id,
				item.block.offset,
			)
			item.block.Failed()
			item.block.Ready(BlockStatusUploadFailed)
			return
		}

		bc.threadPool.Schedule(false, item)
		return
	}

	if bc.tmpPath != "" {
		err := os.MkdirAll(bc.tmpPath, 0755)
		if err != nil {
			log.Err(
				"BlockCache::upload : error creating directory structure for file %s [%s]",
				bc.tmpPath,
				err.Error(),
			)
			goto return_safe
		}

		// Check local file exists for this offset and file combination or not
		root, err := os.OpenRoot(bc.tmpPath)
		localPath := filepath.Join(bc.tmpPath, fileName)
		if err != nil {
			log.Err(
				"BlockCache::upload : error opening directory structure for file %s [%s]",
				bc.tmpPath,
				err.Error(),
			)
			goto return_safe
		}
		defer root.Close()

		// Dump this block to local disk cache
		f, err := root.Create(fileName)
		if err == nil {
			_, err := f.Write(item.block.data[0:blockSize])
			if err != nil {
				log.Err(
					"BlockCache::upload : Failed to write %s to disk [%v]",
					fileName,
					err.Error(),
				)
				_ = os.Remove(fileName)
				goto return_safe
			}

			f.Close()
			diskNode, found := bc.fileNodeMap.Load(fileName)
			if !found {
				diskNode = bc.diskPolicy.Add(fileName)
				bc.fileNodeMap.Store(fileName, diskNode)
			} else {
				bc.diskPolicy.Refresh(diskNode.(*list.Element))
			}

			// If user has enabled consistency check then compute the md5sum and save it in xattr
			if bc.consistency {
				err = setBlockChecksum(localPath, item.block.data, int(blockSize))
				if err != nil {
					log.Err(
						"BlockCache::download : Failed to set md5sum for file %s [%v]",
						localPath,
						err.Error(),
					)
				}
			}
		}
	}

return_safe:
	item.block.flags.Set(BlockFlagSynced)
	item.block.NoMoreDirty()
	item.block.Ready(BlockStatusUploaded)
}

// Stage the given number of blocks from this handle
// handle lock must be taken before calling this function
func (bc *BlockCache) commitBlocks(handle *handlemap.Handle) error {
	log.Debug("BlockCache::commitBlocks : Staging blocks for %s", handle.Path)

	// Make three attempts to upload all pending blocks
	cnt := 0
	for cnt = 0; cnt < 3; cnt++ {
		if handle.Buffers.Cooking.Len() == 0 {
			break
		}

		err := bc.stageBlocks(handle, MAX_BLOCKS)
		if err != nil {
			log.Err(
				"BlockCache::commitBlocks : Failed to stage blocks for %s [%s]",
				handle.Path,
				err.Error(),
			)
			return err
		}

		bc.waitAndFreeUploadedBlocks(handle, MAX_BLOCKS)
	}

	if cnt == 3 {
		nodeList := handle.Buffers.Cooking
		node := nodeList.Front()
		for node != nil {
			block := node.Value.(*Block)
			node = node.Next()

			if block.IsDirty() {
				log.Err(
					"BlockCache::commitBlocks : Failed to stage blocks for %s after 3 attempts",
					handle.Path,
				)
				return fmt.Errorf("failed to stage blocks")
			}
		}
	}

	blockIDList, err := bc.getBlockIDList(handle)
	if err != nil {
		log.Err(
			"BlockCache::commitBlocks : Failed to get block id list for %v [%v]",
			handle.Path,
			err.Error(),
		)
		return err
	}

	log.Debug("BlockCache::commitBlocks : Committing blocks for %s", handle.Path)

	// Commit the block list now
	var newEtag = ""
	err = bc.NextComponent().
		CommitData(internal.CommitDataOptions{Name: handle.Path, List: blockIDList, BlockSize: bc.blockSize, NewETag: &newEtag})
	if err != nil {
		log.Err(
			"BlockCache::commitBlocks : Failed to commit blocks for %s [%s]",
			handle.Path,
			err.Error(),
		)
		return err
	}

	// Lock was already acquired on the handle.
	if newEtag != "" {
		handle.SetValue("ETAG", newEtag)
	}

	// set all the blocks as committed
	list, _ := handle.GetValue("blockList")
	listMap := list.(map[int64]*blockInfo)
	for k := range listMap {
		listMap[k].committed = true
	}

	handle.Flags.Clear(handlemap.HandleFlagDirty)
	return nil
}

func (bc *BlockCache) getBlockIDList(handle *handlemap.Handle) ([]string, error) {
	// generate the block id list order
	list, _ := handle.GetValue("blockList")
	listMap := list.(map[int64]*blockInfo)

	offsets := make([]int64, 0)
	blockIDList := make([]string, 0)

	for k := range listMap {
		offsets = append(offsets, k)
	}
	sort.Slice(offsets, func(i, j int) bool { return offsets[i] < offsets[j] })

	zeroBlockStaged := false
	zeroBlockID := ""
	index := int64(0)
	i := 0

	for i < len(offsets) {
		if index == offsets[i] {
			// TODO: when a staged block (not last block) has data less than block size
			if i != len(offsets)-1 && listMap[offsets[i]].size != bc.blockSize {
				log.Err(
					"BlockCache::getBlockIDList : Staged block %v has less data %v for %v=>%s\n%v",
					offsets[i],
					listMap[offsets[i]].size,
					handle.ID,
					handle.Path,
					common.BlockCacheRWErrMsg,
				)
				return nil, fmt.Errorf(
					"staged block %v has less data %v for %v=>%s\n%v",
					offsets[i],
					listMap[offsets[i]].size,
					handle.ID,
					handle.Path,
					common.BlockCacheRWErrMsg,
				)
			}

			blockIDList = append(blockIDList, listMap[offsets[i]].id)
			log.Debug(
				"BlockCache::getBlockIDList : Preparing blocklist for %v=>%s (%v :  %v, size %v)",
				handle.ID,
				handle.Path,
				offsets[i],
				listMap[offsets[i]].id,
				listMap[offsets[i]].size,
			)
			index++
			i++
		} else {
			for index < offsets[i] {
				if !zeroBlockStaged {
					id, err := bc.stageZeroBlock(handle, 1)
					if err != nil {
						return nil, err
					}

					zeroBlockStaged = true
					zeroBlockID = id
				}

				blockIDList = append(blockIDList, zeroBlockID)
				listMap[index] = &blockInfo{
					id:        zeroBlockID,
					committed: false,
					size:      bc.blockPool.blockSize,
				}
				log.Debug("BlockCache::getBlockIDList : Adding zero block for %v=>%s, index %v", handle.ID, handle.Path, index)
				log.Debug("BlockCache::getBlockIDList : Preparing blocklist for %v=>%s (%v :  %v, zero block size %v)", handle.ID, handle.Path, index, zeroBlockID, bc.blockPool.blockSize)
				index++
			}
		}
	}

	return blockIDList, nil
}

func (bc *BlockCache) stageZeroBlock(handle *handlemap.Handle, tryCnt int) (string, error) {
	if tryCnt > MAX_FAIL_CNT {
		// If we failed to write the data 3 times then just give up
		log.Err(
			"BlockCache::stageZeroBlock : 3 attempts to upload zero block have failed %v=>%v",
			handle.ID,
			handle.Path,
		)
		return "", fmt.Errorf(
			"3 attempts to upload zero block have failed for %v=>%v",
			handle.ID,
			handle.Path,
		)
	}

	id := base64.StdEncoding.EncodeToString(common.NewUUIDWithLength(16))

	log.Debug(
		"BlockCache::stageZeroBlock : Staging zero block for %v=>%v, try = %v",
		handle.ID,
		handle.Path,
		tryCnt,
	)
	err := bc.NextComponent().StageData(internal.StageDataOptions{
		Name: handle.Path,
		Data: bc.blockPool.zeroBlock.data[:],
		Id:   id,
	})

	if err != nil {
		log.Err(
			"BlockCache::stageZeroBlock : Failed to write zero block for %v=>%v, try %v [%v]",
			handle.ID,
			handle.Path,
			tryCnt,
			err.Error(),
		)
		return bc.stageZeroBlock(handle, tryCnt+1)
	}

	log.Debug(
		"BlockCache::stageZeroBlock : Zero block id for %v=>%v = %v",
		handle.ID,
		handle.Path,
		id,
	)
	return id, nil
}

// diskEvict : Callback when a node from disk expires
func (bc *BlockCache) diskEvict(node *list.Element) {
	cacheKey := node.Value.(string)

	// If this block is already locked then return otherwise Lock() will hung up
	if bc.fileLocks.Locked(cacheKey) {
		log.Info("BlockCache::diskEvict : File %s is locked so skipping eviction", cacheKey)
		return
	}

	// Lock the file name so that its not downloaded when deletion is going on
	flock := bc.fileLocks.Get(cacheKey)
	flock.Lock()
	defer flock.Unlock()

	bc.fileNodeMap.Delete(cacheKey)

	localPath := filepath.Join(bc.tmpPath, cacheKey)
	_ = os.Remove(localPath)
}

// checkDiskUsage : Callback to check usage of disk and decide whether eviction is needed
func (bc *BlockCache) checkDiskUsage() bool {
	data, _ := common.GetUsage(bc.tmpPath)
	usage := uint32((data * 100) / float64(bc.diskSize/_1MB))

	if bc.maxDiskUsageHit {
		if usage >= MIN_POOL_USAGE {
			return true
		}
		bc.maxDiskUsageHit = false
	} else {
		if usage >= MAX_POOL_USAGE {
			bc.maxDiskUsageHit = true
			return true
		}
	}

	log.Info("BlockCache::checkDiskUsage : current disk usage : %fMB %v%%", data, usage)
	log.Info("BlockCache::checkDiskUsage : current cache usage : %v%%", bc.blockPool.Usage())
	return false
}

// invalidateDirectory: Recursively invalidates a directory in the file cache.
func (bc *BlockCache) invalidateDirectory(name string) {
	log.Trace("BlockCache::invalidateDirectory : %s", name)

	if bc.tmpPath == "" {
		return
	}

	localPath := filepath.Join(bc.tmpPath, name)
	_ = os.RemoveAll(localPath)
}

// DeleteDir: Recursively invalidate the directory and its children
func (bc *BlockCache) DeleteDir(options internal.DeleteDirOptions) error {
	log.Trace("BlockCache::DeleteDir : %s", options.Name)

	err := bc.NextComponent().DeleteDir(options)
	if err != nil {
		log.Err("BlockCache::DeleteDir : %s failed", options.Name)
		return err
	}

	bc.invalidateDirectory(options.Name)
	return err
}

// RenameDir: Recursively invalidate the source directory and its children
func (bc *BlockCache) RenameDir(options internal.RenameDirOptions) error {
	log.Trace("BlockCache::RenameDir : src=%s, dst=%s", options.Src, options.Dst)

	err := bc.NextComponent().RenameDir(options)
	if err != nil {
		log.Err("BlockCache::RenameDir : error %s [%s]", options.Src, err.Error())
		return err
	}

	bc.invalidateDirectory(options.Src)
	return nil
}

// DeleteFile: Invalidate the file in local cache.
func (bc *BlockCache) DeleteFile(options internal.DeleteFileOptions) error {
	log.Trace("BlockCache::DeleteFile : name=%s", options.Name)

	flock := bc.fileLocks.Get(options.Name)
	flock.Lock()
	defer flock.Unlock()

	err := bc.NextComponent().DeleteFile(options)
	if err != nil {
		log.Err("BlockCache::DeleteFile : error  %s [%s]", options.Name, err.Error())
		return err
	}

	localPath := filepath.Join(bc.tmpPath, options.Name)
	files, err := filepath.Glob(localPath + "*")
	if err == nil {
		for _, f := range files {
			if err := os.Remove(f); err != nil {
				break
			}
		}
	}

	return err
}

// RenameFile: Invalidate the file in local cache.
func (bc *BlockCache) RenameFile(options internal.RenameFileOptions) error {
	log.Trace("BlockCache::RenameFile : src=%s, dst=%s", options.Src, options.Dst)

	sflock := bc.fileLocks.Get(options.Src)
	sflock.Lock()
	defer sflock.Unlock()

	dflock := bc.fileLocks.Get(options.Dst)
	dflock.Lock()
	defer dflock.Unlock()

	err := bc.NextComponent().RenameFile(options)
	if err != nil {
		log.Err("BlockCache::RenameFile : %s failed to rename file [%s]", options.Src, err.Error())
		return err
	}

	localSrcPath := filepath.Join(bc.tmpPath, options.Src)
	localDstPath := filepath.Join(bc.tmpPath, options.Dst)

	files, err := filepath.Glob(localSrcPath + "*")
	if err == nil {
		for _, f := range files {
			err = os.Rename(f, strings.Replace(f, localSrcPath, localDstPath, 1))
			if err != nil {
				break
			}
		}
	}

	return err
}

func (bc *BlockCache) SyncFile(options internal.SyncFileOptions) error {
	log.Trace("BlockCache::SyncFile : handle=%d, path=%s", options.Handle.ID, options.Handle.Path)

	err := bc.FlushFile(
		internal.FlushFileOptions{Handle: options.Handle, CloseInProgress: true},
	) //nolint
	if err != nil {
		log.Err("BlockCache::SyncFile : failed to flush file %s", options.Handle.Path)
		return err
	}

	return nil
}

func (bc *BlockCache) StatFs() (*common.Statfs_t, bool, error) {
	var maxCacheSize uint64
	if bc.diskSize > 0 {
		maxCacheSize = bc.diskSize
	} else {
		maxCacheSize = bc.memSize
	}

	if maxCacheSize == 0 {
		return nil, false, nil
	}

	usage, _ := common.GetUsage(bc.tmpPath)
	usage = usage * float64(_1MB)

	available := (float64)(maxCacheSize) - usage
	_, free, err := common.GetAvailFree("/")
	if err != nil {
		log.Err("BlockCache::StatFs : failed to get available disk space %s", err.Error())
		return nil, false, err
	}

	const blockSize = 4096

	statfs := &common.Statfs_t{
		Blocks:  uint64(maxCacheSize) / uint64(blockSize),
		Bavail:  uint64(max(0, available)) / uint64(blockSize),
		Bfree:   free,
		Bsize:   blockSize,
		Ffree:   1e9,
		Files:   1e9,
		Frsize:  blockSize,
		Namemax: 255,
	}

	return statfs, true, nil
}

// ------------------------- Factory -------------------------------------------
// Pipeline will call this method to create your object, initialize your variables here
// << DO NOT DELETE ANY AUTO GENERATED CODE HERE >>
func NewBlockCacheComponent() internal.Component {
	comp := &BlockCache{
		fileLocks: common.NewLockMap(),
	}
	comp.SetName(compName)
	return comp
}

// On init register this component to pipeline and supply your constructor
func init() {
	internal.AddComponent(compName, NewBlockCacheComponent)
<<<<<<< HEAD
=======

	blockSizeMb := config.AddFloat64Flag(
		"block-cache-block-size",
		0.0,
		"Size (in MB) of a block to be downloaded for block-cache.",
	)
	config.BindPFlag(compName+".block-size-mb", blockSizeMb)

	blockPoolMb := config.AddUint64Flag(
		"block-cache-pool-size",
		0,
		"Size (in MB) of total memory preallocated for block-cache.",
	)
	config.BindPFlag(compName+".mem-size-mb", blockPoolMb)

	blockCachePath := config.AddStringFlag(
		"block-cache-path",
		"",
		"Path to store downloaded blocks.",
	)
	config.BindPFlag(compName+".path", blockCachePath)

	blockDiskMb := config.AddUint64Flag(
		"block-cache-disk-size",
		0,
		"Size (in MB) of total disk capacity that block-cache can use.",
	)
	config.BindPFlag(compName+".disk-size-mb", blockDiskMb)

	blockDiskTimeout := config.AddUint32Flag(
		"block-cache-disk-timeout",
		0,
		"Timeout (in seconds) for which persisted data remains in disk cache.",
	)
	config.BindPFlag(compName+".disk-timeout-sec", blockDiskTimeout)

	blockCachePrefetch := config.AddUint32Flag(
		"block-cache-prefetch",
		0,
		"Max number of blocks to prefetch.",
	)
	config.BindPFlag(compName+".prefetch", blockCachePrefetch)

	blockParallelism := config.AddUint32Flag(
		"block-cache-parallelism",
		128,
		"Number of worker thread responsible for upload/download jobs.",
	)
	config.BindPFlag(compName+".parallelism", blockParallelism)

	blockCachePrefetchOnOpen := config.AddBoolFlag(
		"block-cache-prefetch-on-open",
		false,
		"Start prefetching on open or wait for first read.",
	)
	config.BindPFlag(compName+".prefetch-on-open", blockCachePrefetchOnOpen)

	strongConsistency := config.AddBoolFlag(
		"block-cache-strong-consistency",
		false,
		"Enable strong data consistency for block cache.",
	)
	config.BindPFlag(compName+".consistency", strongConsistency)
>>>>>>> 3394ff12
}<|MERGE_RESOLUTION|>--- conflicted
+++ resolved
@@ -2254,70 +2254,4 @@
 // On init register this component to pipeline and supply your constructor
 func init() {
 	internal.AddComponent(compName, NewBlockCacheComponent)
-<<<<<<< HEAD
-=======
-
-	blockSizeMb := config.AddFloat64Flag(
-		"block-cache-block-size",
-		0.0,
-		"Size (in MB) of a block to be downloaded for block-cache.",
-	)
-	config.BindPFlag(compName+".block-size-mb", blockSizeMb)
-
-	blockPoolMb := config.AddUint64Flag(
-		"block-cache-pool-size",
-		0,
-		"Size (in MB) of total memory preallocated for block-cache.",
-	)
-	config.BindPFlag(compName+".mem-size-mb", blockPoolMb)
-
-	blockCachePath := config.AddStringFlag(
-		"block-cache-path",
-		"",
-		"Path to store downloaded blocks.",
-	)
-	config.BindPFlag(compName+".path", blockCachePath)
-
-	blockDiskMb := config.AddUint64Flag(
-		"block-cache-disk-size",
-		0,
-		"Size (in MB) of total disk capacity that block-cache can use.",
-	)
-	config.BindPFlag(compName+".disk-size-mb", blockDiskMb)
-
-	blockDiskTimeout := config.AddUint32Flag(
-		"block-cache-disk-timeout",
-		0,
-		"Timeout (in seconds) for which persisted data remains in disk cache.",
-	)
-	config.BindPFlag(compName+".disk-timeout-sec", blockDiskTimeout)
-
-	blockCachePrefetch := config.AddUint32Flag(
-		"block-cache-prefetch",
-		0,
-		"Max number of blocks to prefetch.",
-	)
-	config.BindPFlag(compName+".prefetch", blockCachePrefetch)
-
-	blockParallelism := config.AddUint32Flag(
-		"block-cache-parallelism",
-		128,
-		"Number of worker thread responsible for upload/download jobs.",
-	)
-	config.BindPFlag(compName+".parallelism", blockParallelism)
-
-	blockCachePrefetchOnOpen := config.AddBoolFlag(
-		"block-cache-prefetch-on-open",
-		false,
-		"Start prefetching on open or wait for first read.",
-	)
-	config.BindPFlag(compName+".prefetch-on-open", blockCachePrefetchOnOpen)
-
-	strongConsistency := config.AddBoolFlag(
-		"block-cache-strong-consistency",
-		false,
-		"Enable strong data consistency for block cache.",
-	)
-	config.BindPFlag(compName+".consistency", strongConsistency)
->>>>>>> 3394ff12
 }