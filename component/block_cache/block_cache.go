/*
   Licensed under the MIT License <http://opensource.org/licenses/MIT>.

   Copyright © 2023-2025 Seagate Technology LLC and/or its Affiliates
   Copyright © 2020-2025 Microsoft Corporation. All rights reserved.

   Permission is hereby granted, free of charge, to any person obtaining a copy
   of this software and associated documentation files (the "Software"), to deal
   in the Software without restriction, including without limitation the rights
   to use, copy, modify, merge, publish, distribute, sublicense, and/or sell
   copies of the Software, and to permit persons to whom the Software is
   furnished to do so, subject to the following conditions:

   The above copyright notice and this permission notice shall be included in all
   copies or substantial portions of the Software.

   THE SOFTWARE IS PROVIDED "AS IS", WITHOUT WARRANTY OF ANY KIND, EXPRESS OR
   IMPLIED, INCLUDING BUT NOT LIMITED TO THE WARRANTIES OF MERCHANTABILITY,
   FITNESS FOR A PARTICULAR PURPOSE AND NONINFRINGEMENT. IN NO EVENT SHALL THE
   AUTHORS OR COPYRIGHT HOLDERS BE LIABLE FOR ANY CLAIM, DAMAGES OR OTHER
   LIABILITY, WHETHER IN AN ACTION OF CONTRACT, TORT OR OTHERWISE, ARISING FROM,
   OUT OF OR IN CONNECTION WITH THE SOFTWARE OR THE USE OR OTHER DEALINGS IN THE
   SOFTWARE
*/

package block_cache

import (
	"container/list"
	"context"
	"encoding/base64"
	"fmt"
	"io"
	"math"
	"os"
	"path/filepath"
	"runtime"
	"sort"
	"strings"
	"sync"
	"time"

	"github.com/Seagate/cloudfuse/common"
	"github.com/Seagate/cloudfuse/common/config"
	"github.com/Seagate/cloudfuse/common/log"
	"github.com/Seagate/cloudfuse/internal"
	"github.com/Seagate/cloudfuse/internal/handlemap"

	"github.com/vibhansa-msft/tlru"
)

/* NOTES:
   - Component shall have a structure which inherits "internal.BaseComponent" to participate in pipeline
   - Component shall register a name and its constructor to participate in pipeline  (add by default by generator)
   - Order of calls : Constructor -> Configure -> Start ..... -> Stop
   - To read any new setting from config file follow the Configure method default comments
*/

// Common structure for Component
type BlockCache struct {
	internal.BaseComponent

	blockSize       uint64          // Size of each block to be cached
	memSize         uint64          // Mem size to be used for caching at the startup
	mntPath         string          // Mount path
	tmpPath         string          // Disk path where these blocks will be cached
	diskSize        uint64          // Size of disk space allocated for the caching
	diskTimeout     uint32          // Timeout for which disk blocks will be cached
	workers         uint32          // Number of threads working to fetch the blocks
	prefetch        uint32          // Number of blocks to be prefetched
	diskPolicy      *tlru.TLRU      // Disk cache eviction policy
	blockPool       *BlockPool      // Pool of blocks
	threadPool      *ThreadPool     // Pool of threads
	fileLocks       *common.LockMap // Locks for each file_blockid to avoid multiple threads to fetch same block
	fileNodeMap     sync.Map        // Map holding files that are there in our cache
	maxDiskUsageHit bool            // Flag to indicate if we have hit max disk usage
	noPrefetch      bool            // Flag to indicate if prefetch is disabled
	prefetchOnOpen  bool            // Start prefetching on file open call instead of waiting for first read
	consistency     bool            // Flag to indicate if strong data consistency is enabled
	stream          *Stream
	lazyWrite       bool           // Flag to indicate if lazy write is enabled
	fileCloseOpt    sync.WaitGroup // Wait group to wait for all async close operations to complete
}

// Structure defining your config parameters
type BlockCacheOptions struct {
	BlockSize      float64 `config:"block-size-mb"    yaml:"block-size-mb,omitempty"`
	MemSize        uint64  `config:"mem-size-mb"      yaml:"mem-size-mb,omitempty"`
	TmpPath        string  `config:"path"             yaml:"path,omitempty"`
	DiskSize       uint64  `config:"disk-size-mb"     yaml:"disk-size-mb,omitempty"`
	DiskTimeout    uint32  `config:"disk-timeout-sec" yaml:"timeout-sec,omitempty"`
	PrefetchCount  uint32  `config:"prefetch"         yaml:"prefetch,omitempty"`
	Workers        uint32  `config:"parallelism"      yaml:"parallelism,omitempty"`
	PrefetchOnOpen bool    `config:"prefetch-on-open" yaml:"prefetch-on-open,omitempty"`
	Consistency    bool    `config:"consistency"      yaml:"consistency,omitempty"`
}

const (
	compName                       = "block_cache"
	defaultTimeout                 = 120
	blockCacheFileSeperator        = "_" // Used to separate block ids in the file name for disk cache
	defaultBlockSize               = 16
	MAX_POOL_USAGE          uint32 = 80
	MIN_POOL_USAGE          uint32 = 50
	MIN_PREFETCH                   = 5
	MIN_WRITE_BLOCK                = 3
	MIN_RANDREAD                   = 10
	MAX_FAIL_CNT                   = 3
	MAX_BLOCKS                     = 50000
)

// Verification to check satisfaction criteria with Component Interface
var _ internal.Component = &BlockCache{}

func (bc *BlockCache) Name() string {
	return compName
}

func (bc *BlockCache) SetName(name string) {
	bc.BaseComponent.SetName(name)
}

func (bc *BlockCache) SetNextComponent(nc internal.Component) {
	bc.BaseComponent.SetNextComponent(nc)
}

// Start : Pipeline calls this method to start the component functionality
//
//	this shall not Block the call otherwise pipeline will not start
func (bc *BlockCache) Start(ctx context.Context) error {
	log.Trace("BlockCache::Start : Starting component %s", bc.Name())

	bc.blockPool = NewBlockPool(bc.blockSize, bc.memSize)
	if bc.blockPool == nil {
		log.Err("BlockCache::Start : failed to init block pool")
		return fmt.Errorf("config error in %s [failed to init block pool]", bc.Name())
	}

	bc.threadPool = newThreadPool(bc.workers, bc.download, bc.upload)
	if bc.threadPool == nil {
		log.Err("BlockCache::Start : failed to init thread pool")
		return fmt.Errorf("config error in %s [failed to init thread pool]", bc.Name())
	}

	// Start the thread pool and keep it ready for download
	log.Debug("BlockCache::Start : Starting thread pool")
	bc.threadPool.Start()

	// If disk caching is enabled then start the disk eviction policy
	if bc.tmpPath != "" {
		err := bc.diskPolicy.Start()
		if err != nil {
			log.Err("BlockCache::Start : failed to start diskpolicy [%s]", err.Error())
			return fmt.Errorf("failed to start  disk-policy for block-cache")
		}
	}

	return nil
}

// Stop : Stop the component functionality and kill all threads started
func (bc *BlockCache) Stop() error {
	log.Trace("BlockCache::Stop : Stopping component %s", bc.Name())

	if bc.lazyWrite {
		// Wait for all async upload to complete if any
		log.Info("BlockCache::Stop : Waiting for async close to complete")
		bc.fileCloseOpt.Wait()
	}

	// Wait for thread pool to stop
	bc.threadPool.Stop()

	// Clear the disk cache on exit
	if bc.tmpPath != "" {
		_ = bc.diskPolicy.Stop()
		_ = common.TempCacheCleanup(bc.tmpPath)
	}

	return nil
}

// GenConfig : Generate the default config for the component
func (bc *BlockCache) GenConfig() string {
	log.Info("BlockCache::Configure : config generation started")

	prefetch := uint32(math.Max((MIN_PREFETCH*2)+1, (float64)(2*runtime.NumCPU())))
	memSize := uint32(bc.getDefaultMemSize() / _1MB)
	if (prefetch * defaultBlockSize) > memSize {
		prefetch = (MIN_PREFETCH * 2) + 1
	}

	var sb strings.Builder
	sb.WriteString(fmt.Sprintf("\n%s:", bc.Name()))

	sb.WriteString(fmt.Sprintf("\n  block-size-mb: %v", defaultBlockSize))
	sb.WriteString(fmt.Sprintf("\n  mem-size-mb: %v", memSize))
	sb.WriteString(fmt.Sprintf("\n  prefetch: %v", prefetch))
	sb.WriteString(fmt.Sprintf("\n  parallelism: %v", uint32(3*runtime.NumCPU())))

	var tmpPath = ""
	_ = config.UnmarshalKey("tmp-path", &tmpPath)
	if tmpPath != "" {
		sb.WriteString(fmt.Sprintf("\n  path: %v", tmpPath))
		sb.WriteString(fmt.Sprintf("\n  disk-size-mb: %v", bc.getDefaultDiskSize(tmpPath)))
		sb.WriteString(fmt.Sprintf("\n  disk-timeout-sec: %v", defaultTimeout))
	}

	return sb.String()
}

// Configure : Pipeline will call this method after constructor so that you can read config and initialize yourself
//
//	Return failure if any config is not valid to exit the process
func (bc *BlockCache) Configure(_ bool) error {
	log.Trace("BlockCache::Configure : %s", bc.Name())
	if common.IsStream {
		err := bc.stream.Configure(true)
		if err != nil {
			log.Err("BlockCache:Stream::Configure : config error [invalid config attributes]")
			return fmt.Errorf("config error in %s [%s]", bc.Name(), err.Error())
		}
	}

	conf := BlockCacheOptions{}
	err := config.UnmarshalKey(bc.Name(), &conf)
	if err != nil {
		log.Err("BlockCache::Configure : config error [invalid config attributes]")
		return fmt.Errorf("config error in %s [%s]", bc.Name(), err.Error())
	}

	bc.blockSize = uint64(defaultBlockSize) * _1MB
	if config.IsSet(compName + ".block-size-mb") {
		bc.blockSize = uint64(conf.BlockSize * float64(_1MB))
	}

	if config.IsSet(compName + ".mem-size-mb") {
		bc.memSize = conf.MemSize * _1MB
	} else {
		bc.memSize = bc.getDefaultMemSize()
	}

	bc.diskTimeout = defaultTimeout
	if config.IsSet(compName + ".disk-timeout-sec") {
		bc.diskTimeout = conf.DiskTimeout
	}

	bc.consistency = conf.Consistency

	bc.prefetchOnOpen = conf.PrefetchOnOpen
	bc.prefetch = uint32(math.Max((MIN_PREFETCH*2)+1, (float64)(2*runtime.NumCPU())))
	bc.noPrefetch = false

	if (!config.IsSet(compName + ".mem-size-mb")) &&
		(uint64(bc.prefetch)*uint64(bc.blockSize)) > bc.memSize {
		bc.prefetch = (MIN_PREFETCH * 2) + 1
	}

	err = config.UnmarshalKey("lazy-write", &bc.lazyWrite)
	if err != nil {
		log.Err("BlockCache: config error [unable to obtain lazy-write]")
		return fmt.Errorf("config error in %s [%s]", bc.Name(), err.Error())
	}

	if config.IsSet(compName + ".prefetch") {
		bc.prefetch = conf.PrefetchCount
		if bc.prefetch == 0 {
			bc.noPrefetch = true
		} else if conf.PrefetchCount <= (MIN_PREFETCH * 2) {
			log.Err("BlockCache::Configure : Prefetch count can not be less then %v", (MIN_PREFETCH*2)+1)
			return fmt.Errorf("config error in %s [invalid prefetch count]", bc.Name())
		}
	}

	bc.maxDiskUsageHit = false

	bc.workers = uint32(3 * runtime.NumCPU())
	if config.IsSet(compName + ".parallelism") {
		bc.workers = conf.Workers
	}

	bc.tmpPath = common.ExpandPath(conf.TmpPath)

	if bc.tmpPath != "" {
		//check mnt path is not same as temp path
		err = config.UnmarshalKey("mount-path", &bc.mntPath)
		if err != nil {
			log.Err("BlockCache: config error [unable to obtain Mount Path]")
			return fmt.Errorf("config error in %s [%s]", bc.Name(), err.Error())
		}

		if strings.EqualFold(filepath.Clean(bc.mntPath), filepath.Clean(bc.tmpPath)) {
			log.Err("BlockCache: config error [tmp-path is same as mount path]")
			return fmt.Errorf(
				"config error in %s error [tmp-path is same as mount path]",
				bc.Name(),
			)
		}

		// Extract values from 'conf' and store them as you wish here
		_, err = os.Stat(bc.tmpPath)
		if os.IsNotExist(err) {
			log.Info(
				"BlockCache: config error [tmp-path does not exist. attempting to create tmp-path.]",
			)
			err := os.Mkdir(bc.tmpPath, os.FileMode(0755))
			if err != nil {
				log.Err(
					"BlockCache: config error creating directory of temp path after clean [%s]",
					err.Error(),
				)
				return fmt.Errorf("config error in %s [%s]", bc.Name(), err.Error())
			}
		}

		if !common.IsDirectoryEmpty(bc.tmpPath) {
			log.Err("BlockCache: config error %s directory is not empty", bc.tmpPath)
			return fmt.Errorf("config error in %s [%s]", bc.Name(), "temp directory not empty")
		}

		bc.diskSize = bc.getDefaultDiskSize(bc.tmpPath)
		if config.IsSet(compName + ".disk-size-mb") {
			bc.diskSize = conf.DiskSize * _1MB
		}
	}

	if (uint64(bc.prefetch) * uint64(bc.blockSize)) > bc.memSize {
		log.Err(
			"BlockCache::Configure : config error [memory limit too low for configured prefetch]",
		)
		return fmt.Errorf(
			"config error in %s [memory limit too low for configured prefetch]",
			bc.Name(),
		)
	}

	if bc.tmpPath != "" {
		bc.diskPolicy, err = tlru.New(
			uint32((bc.diskSize)/bc.blockSize),
			bc.diskTimeout,
			bc.diskEvict,
			60,
			bc.checkDiskUsage,
		)
		if err != nil {
			log.Err("BlockCache::Configure : fail to create LRU for memory nodes [%s]", err.Error())
			return fmt.Errorf("config error in %s [%s]", bc.Name(), err.Error())
		}
	}

	log.Crit(
		"BlockCache::Configure : block size %v, mem size %v, worker %v, prefetch %v, disk path %v, max size %v, disk timeout %v, prefetch-on-open %t, maxDiskUsageHit %v, noPrefetch %v, consistency %v",
		bc.blockSize,
		bc.memSize,
		bc.workers,
		bc.prefetch,
		bc.tmpPath,
		bc.diskSize,
		bc.diskTimeout,
		bc.prefetchOnOpen,
		bc.maxDiskUsageHit,
		bc.noPrefetch,
		bc.consistency,
	)

	return nil
}

func (bc *BlockCache) getDefaultDiskSize(path string) uint64 {
	diskSize := uint64(4192) * _1MB
	bavail, _, err := common.GetAvailFree(path)
	if err != nil {
		log.Err(
			"BlockCache::Configure : config error %s [%s]. Assigning a default value of 4GB or if any value is assigned to .disk-size-mb in config.",
			bc.Name(),
			err.Error(),
		)
	} else {
		diskSize = uint64(0.8 * float64(bavail) * float64(4096))
	}

	return diskSize
}

func (bc *BlockCache) getDefaultMemSize() uint64 {
	var memSize uint64
	freeRam, err := common.GetFreeRam()
	if err != nil {
		log.Err(
			"BlockCache::Configure : config error %s [%s]. Assigning a pre-defined value of 4GB.",
			bc.Name(),
			err.Error(),
		)
		memSize = uint64(4192) * _1MB
	} else {
		memSize = uint64(0.8 * (float64)(freeRam))
	}

	return memSize
}

// CreateFile: Create a new file
func (bc *BlockCache) CreateFile(options internal.CreateFileOptions) (*handlemap.Handle, error) {
	log.Trace("BlockCache::CreateFile : name=%s, mode=%d", options.Name, options.Mode)

	f, err := bc.NextComponent().CreateFile(options)
	if err != nil {
		log.Err("BlockCache::CreateFile : Failed to create file %s", options.Name)
		return nil, err
	}
	f.GetFileObject().Close()

	handle := handlemap.NewHandle(options.Name)
	handle.Size = 0
	handle.Mtime = time.Now()

	// As file is created on storage as well there is no need to mark this as dirty
	// Any write operation to file will mark it dirty and flush will then reupload
	// handle.Flags.Set(handlemap.HandleFlagDirty)
	bc.prepareHandleForBlockCache(handle)
	return handle, nil
}

// OpenFile: Create a handle for the file user has requested to open
func (bc *BlockCache) OpenFile(options internal.OpenFileOptions) (*handlemap.Handle, error) {
	log.Trace(
		"BlockCache::OpenFile : name=%s, flags=%X, mode=%s",
		options.Name,
		options.Flags,
		options.Mode,
	)

	attr, err := bc.NextComponent().GetAttr(internal.GetAttrOptions{Name: options.Name})
	if err != nil {
		log.Err("BlockCache::OpenFile : Failed to get attr of %s [%s]", options.Name, err.Error())
		return nil, err
	}

	handle := handlemap.NewHandle(options.Name)
	handle.Mtime = attr.Mtime
	handle.Size = attr.Size

	if attr.ETag != "" {
		handle.SetValue("ETAG", attr.ETag)
	}

	log.Debug("BlockCache::OpenFile : Size of file handle.Size %v", handle.Size)
	bc.prepareHandleForBlockCache(handle)

	if options.Flags&os.O_TRUNC != 0 {
		// If file is opened in truncate or wronly mode then we need to wipe out the data consider current file size as 0
		log.Debug("BlockCache::OpenFile : Truncate %v to 0", options.Name)
		handle.Size = 0
		handle.Flags.Set(handlemap.HandleFlagDirty)
	} else if handle.Size != 0 && (options.Flags&os.O_RDWR != 0 || options.Flags&os.O_APPEND != 0) {
		// File is not opened in read-only mode so we need to get the list of blocks and validate the size
		// As there can be a potential write on this file, currently configured block size and block size of the file in container
		// has to match otherwise it will corrupt the file. Fail the open call if this is not the case.
		blockList, err := bc.NextComponent().GetCommittedBlockList(options.Name)
		if err != nil || blockList == nil {
			log.Err("BlockCache::OpenFile : Failed to get block list of %s [%v]", options.Name, err)
			return nil, fmt.Errorf("failed to retrieve block list for %s", options.Name)
		}

		valid := bc.validateBlockList(handle, options, blockList)
		if !valid {
			return nil, fmt.Errorf("block size mismatch for %s", options.Name)
		}
	}

	if handle.Size > 0 {
		// This shall be done after the refresh only as this will populate the queues created by above method
		if handle.Size < int64(bc.blockSize) {
			// File is small and can fit in one block itself
			_ = bc.refreshBlock(handle, 0, false)
		} else if bc.prefetchOnOpen && !bc.noPrefetch {
			// Prefetch to start on open
			_ = bc.startPrefetch(handle, 0, false)
		}
	}

	return handle, nil
}

// validateBlockList: Validates the blockList and populates the blocklist inside the handle for a file.
// This method is only called when the file is opened in O_RDWR mode.
// Each Block's size must equal to blockSize set in config and last block size <= config's blockSize
// returns true, if blockList is valid
func (bc *BlockCache) validateBlockList(
	handle *handlemap.Handle,
	options internal.OpenFileOptions,
	blockList *internal.CommittedBlockList,
) bool {
	lst, _ := handle.GetValue("blockList")
	listMap := lst.(map[int64]*blockInfo)
	listLen := len(*blockList)

	for idx, block := range *blockList {
		if (idx < (listLen-1) && block.Size != bc.blockSize) ||
			(idx == (listLen-1) && block.Size > bc.blockSize) {
			log.Err(
				"BlockCache::validateBlockList : Block size mismatch for %s [block: %v, size: %v]",
				options.Name,
				block.Id,
				block.Size,
			)
			return false
		}
		listMap[int64(idx)] = &blockInfo{
			id:        block.Id,
			committed: true,
			size:      block.Size,
		}
	}
	return true
}

func (bc *BlockCache) prepareHandleForBlockCache(handle *handlemap.Handle) {
	// Allocate a block pool object for this handle
	// Actual linked list to hold the nodes
	handle.Buffers = &handlemap.Buffers{
		Cooked:  list.New(), // List to hold free blocks
		Cooking: list.New(), // List to hold blocks still under download
	}

	// Create map to hold the block-ids for this file
	listMap := make(map[int64]*blockInfo, 0)
	handle.SetValue("blockList", listMap)

	// Set next offset to download as 0
	// We may not download this if first read starts with some other offset
	handle.SetValue("#", (uint64)(0))
}

// FlushFile: Flush the local file to storage
func (bc *BlockCache) FlushFile(options internal.FlushFileOptions) error {
	log.Trace("BlockCache::FlushFile : handle=%d, path=%s", options.Handle.ID, options.Handle.Path)

	if bc.lazyWrite && !options.CloseInProgress {
		// As lazy-write is enable, upload will be scheduled when file is closed.
		log.Info(
			"BlockCache::FlushFile : %s will be flushed when handle %d is closed",
			options.Handle.Path,
			options.Handle.ID,
		)
		return nil
	}

	options.Handle.Lock()
	defer options.Handle.Unlock()

	// call commit blocks only if the handle is dirty
	if options.Handle.Dirty() {
		err := bc.commitBlocks(options.Handle)
		if err != nil {
			log.Err(
				"BlockCache::FlushFile : Failed to commit blocks for %s [%s]",
				options.Handle.Path,
				err.Error(),
			)
			return err
		}
	}

	return nil
}

// CloseFile: File is closed by application so release all the blocks and submit back to blockPool
func (bc *BlockCache) CloseFile(options internal.CloseFileOptions) error {
	bc.fileCloseOpt.Add(1)
	if !bc.lazyWrite {
		// Sync close is called so wait till the upload completes
		return bc.closeFileInternal(options)
	}

	// Async close is called so schedule the upload and return here
	go bc.closeFileInternal(options) //nolint
	return nil
}

// closeFileInternal: Actual handling of the close file goes here
func (bc *BlockCache) closeFileInternal(options internal.CloseFileOptions) error {
	log.Trace("BlockCache::CloseFile : name=%s, handle=%d", options.Handle.Path, options.Handle.ID)

	defer bc.fileCloseOpt.Done()

	if options.Handle.Dirty() {
		log.Info(
			"BlockCache::CloseFile : name=%s, handle=%d dirty. Flushing the file.",
			options.Handle.Path,
			options.Handle.ID,
		)
		err := bc.FlushFile(
			internal.FlushFileOptions{Handle: options.Handle, CloseInProgress: true},
		) //nolint
		if err != nil {
			log.Err("BlockCache::CloseFile : failed to flush file %s", options.Handle.Path)
			return err
		}
	}

	// Release the blocks that are in use and wipe out handle map
	options.Handle.Cleanup()

	// Release the buffers which are still under download after they have been written
	blockList := options.Handle.Buffers.Cooking
	node := blockList.Front()
	for ; node != nil; node = blockList.Front() {
		// Due to prefetch there might be some downloads still going on
		block := blockList.Remove(node).(*Block)

		// Wait for download to complete and then free up this block
		<-block.state
		block.node = nil
		block.ReUse()
		bc.blockPool.Release(block)
	}
	options.Handle.Buffers.Cooking = nil

	// Release the blocks that are ready to be reused
	blockList = options.Handle.Buffers.Cooked
	node = blockList.Front()
	for ; node != nil; node = blockList.Front() {
		block := blockList.Remove(node).(*Block)
		// block.Unblock()
		block.node = nil
		block.ReUse()
		bc.blockPool.Release(block)
	}
	options.Handle.Buffers.Cooked = nil

	return nil
}

func (bc *BlockCache) getBlockSize(fileSize uint64, block *Block) uint64 {
	return min(bc.blockSize, fileSize-block.offset)
}

// ReadInBuffer: Read the file into a buffer
func (bc *BlockCache) ReadInBuffer(options internal.ReadInBufferOptions) (int, error) {
	if options.Offset >= options.Handle.Size {
		// EOF reached so early exit
		return 0, io.EOF
	}

	// As of now we allow only one operation on a handle at a time
	// This simplifies the logic of block-cache otherwise we will have to handle
	// a lot of race conditions and logic becomes complex and sub-performant
	options.Handle.Lock()
	defer options.Handle.Unlock()

	// Keep getting next blocks until you read the request amount of data
	dataRead := int(0)
	for dataRead < len(options.Data) {
		block, err := bc.getBlock(options.Handle, uint64(options.Offset))
		if err != nil {
			if err != io.EOF {
				log.Err(
					"BlockCache::ReadInBuffer : Failed to get Block %v=>%s offset %v [%v]",
					options.Handle.ID,
					options.Handle.Path,
					options.Offset,
					err.Error(),
				)
			}
			return dataRead, err
		}

		// Copy data from this block to user buffer
		readOffset := uint64(options.Offset) - block.offset
		blockSize := bc.getBlockSize(uint64(options.Handle.Size), block)

		bytesRead := copy(options.Data[dataRead:], block.data[readOffset:blockSize])

		// Move offset forward in case we need to copy more data
		options.Offset += int64(bytesRead)
		dataRead += bytesRead

		if options.Offset >= options.Handle.Size {
			// EOF reached so early exit
			return dataRead, io.EOF
		}
	}

	return dataRead, nil
}

func (bc *BlockCache) addToCooked(handle *handlemap.Handle, block *Block) {
	if block.node != nil {
		_ = handle.Buffers.Cooking.Remove(block.node)
		_ = handle.Buffers.Cooked.Remove(block.node)
	}
	block.node = handle.Buffers.Cooked.PushBack(block)
}

func (bc *BlockCache) addToCooking(handle *handlemap.Handle, block *Block) {
	if block.node != nil {
		_ = handle.Buffers.Cooked.Remove(block.node)
		_ = handle.Buffers.Cooking.Remove(block.node)
	}
	block.node = handle.Buffers.Cooking.PushBack(block)
}

// getBlock: From offset generate the Block index and get the Block corresponding to it
/* Base logic of getBlock:
Check if the given block is already available or not
if not
	if this is the first read for this file start prefetching of blocks from given offset
	if this is not first read, consider this to be a random read case and start prefetch from given offset
		once the random read count reaches a limit, this prefetching will be turned off
	in either case this prefetching will add the block index to the map
	so search the map again now
Once block is available
if you are first reader of this block
	its time to prefetch next block(s) based on how much we can prefetch
	Once you queue  up the required prefetch mark this block as open to read
	so that others can come and freely read this block
	First reader here has responsibility to remove an old used block and lineup download for next blocks
Return this block once prefetch is queued and block is marked open for all
*/
func (bc *BlockCache) getBlock(handle *handlemap.Handle, readoffset uint64) (*Block, error) {
	if readoffset >= uint64(handle.Size) {
		return nil, io.EOF
	}

	// Check the given block index is already available or not
	index := bc.getBlockIndex(readoffset)
	node, found := handle.GetValue(fmt.Sprintf("%v", index))
	if !found {

		// block is not present in the buffer list, check if it is uncommitted
		// If yes, commit all the uncommitted blocks first and then download this block
		shouldCommit, shouldDownload := shouldCommitAndDownload(int64(index), handle)
		if shouldCommit {
			// commit all the uncommitted blocks to storage
			log.Debug(
				"BlockCache::getBlock : Downloading an uncommitted block %v, so committing all the staged blocks for %v=>%s",
				index,
				handle.ID,
				handle.Path,
			)
			err := bc.commitBlocks(handle)
			if err != nil {
				log.Err(
					"BlockCache::getBlock : Failed to commit blocks for %v=>%s [%s]",
					handle.ID,
					handle.Path,
					err.Error(),
				)
				return nil, err
			}
		} else if !shouldCommit && !shouldDownload {
			prop, err := bc.GetAttr(internal.GetAttrOptions{Name: handle.Path, RetrieveMetadata: false})
			//if failed to get attr
			if err != nil {
				log.Err("BlockCache::getBlock : Failed to get properties for %v=>%s [%s]", handle.ID, handle.Path, err.Error())
				return nil, err
			}

			if readoffset >= uint64(prop.Size) {
				//create a null block and return
				block := bc.blockPool.MustGet()
				block.offset = readoffset
				// block.flags.Set(BlockFlagSynced)
				log.Debug("BlockCache::getBlock : Returning a null block %v for %v=>%s (read offset %v)", index, handle.ID, handle.Path, readoffset)
				return block, nil
			}
		}

		// If this is the first read request then prefetch all required nodes
		val, _ := handle.GetValue("#")
		if !bc.noPrefetch && val.(uint64) == 0 {
			log.Debug(
				"BlockCache::getBlock : Starting the prefetch %v=>%s (offset %v, index %v)",
				handle.ID,
				handle.Path,
				readoffset,
				index,
			)

			// This is the first read for this file handle so start prefetching all the nodes
			err := bc.startPrefetch(handle, index, false)
			if err != nil && err != io.EOF {
				log.Err(
					"BlockCache::getBlock : Unable to start prefetch  %v=>%s (offset %v, index %v) [%s]",
					handle.ID,
					handle.Path,
					readoffset,
					index,
					err.Error(),
				)
				return nil, err
			}
		} else {
			// This is a case of random read so increment the random read count
			handle.OptCnt++

			log.Debug("BlockCache::getBlock : Unable to get block %v=>%s (offset %v, index %v) Random %v", handle.ID, handle.Path, readoffset, index, handle.OptCnt)

			// This block is not present even after prefetch so lets download it now
			err := bc.startPrefetch(handle, index, false)
			if err != nil && err != io.EOF {
				log.Err("BlockCache::getBlock : Unable to start prefetch  %v=>%s (offset %v, index %v) [%s]", handle.ID, handle.Path, readoffset, index, err.Error())
				return nil, err
			}
		}

		// This node was not found so above logic should have queued it up, retry searching now
		node, found = handle.GetValue(fmt.Sprintf("%v", index))
		if !found {
			log.Err(
				"BlockCache::getBlock : Failed to get the required block %v=>%s (offset %v, index %v)",
				handle.ID,
				handle.Path,
				readoffset,
				index,
			)
			return nil, fmt.Errorf("not able to find block immediately after scheduling")
		}
	}

	// We have the block now which we wish to read
	block := node.(*Block)

	// Wait for this block to complete the download
	t, ok := <-block.state
	if ok {
		// this block is now open to read and process
		block.Unblock()

		switch t {
		case BlockStatusDownloaded:
			log.Debug(
				"BlockCache::getBlock : Downloaded block %v for %v=>%s (read offset %v)",
				index,
				handle.ID,
				handle.Path,
				readoffset,
			)

			block.flags.Clear(BlockFlagDownloading)

			// Download complete and you are first reader of this block
			if !bc.noPrefetch && handle.OptCnt <= MIN_RANDREAD {
				// So far this file has been read sequentially so prefetch more
				val, _ := handle.GetValue("#")
				if int64(val.(uint64)*bc.blockSize) < handle.Size {
					_ = bc.startPrefetch(handle, val.(uint64), true)
				}
			}

			// This block was moved to in-process queue as download is complete lets move it back to normal queue
			bc.addToCooked(handle, block)

			// mark this block as synced so that if it can used for write later
			// which will move it back to cooking list as per the synced flag
			block.flags.Set(BlockFlagSynced)

		case BlockStatusUploaded:
			log.Debug(
				"BlockCache::getBlock : Staged block %v for %v=>%s (read offset %v)",
				index,
				handle.ID,
				handle.Path,
				readoffset,
			)
			block.flags.Clear(BlockFlagUploading)

		case BlockStatusDownloadFailed:
			log.Err(
				"BlockCache::getBlock : Failed to download block %v for %v=>%s (read offset %v)",
				index,
				handle.ID,
				handle.Path,
				readoffset,
			)

			// Remove this node from handle so that next read retries to download the block again
			bc.releaseDownloadFailedBlock(handle, block)
			return nil, fmt.Errorf("failed to download block")

		case BlockStatusUploadFailed:
			// Local data is still valid so continue using this buffer
			log.Err(
				"BlockCache::getBlock : Failed to upload block %v for %v=>%s (read offset %v)",
				index,
				handle.ID,
				handle.Path,
				readoffset,
			)
			block.flags.Clear(BlockFlagUploading)

			// Move this block to end of queue as this is still modified and un-staged
			bc.addToCooking(handle, block)
		}
	}

	return block, nil
}

// getBlockIndex: From offset get the block index
func (bc *BlockCache) getBlockIndex(offset uint64) uint64 {
	return offset / bc.blockSize
}

// startPrefetch: Start prefetchign the blocks from given offset. Same method is used to download currently required block as well
func (bc *BlockCache) startPrefetch(handle *handlemap.Handle, index uint64, prefetch bool) error {
	// Calculate how many buffers we have in free and in-process queue
	currentCnt := handle.Buffers.Cooked.Len() + handle.Buffers.Cooking.Len()
	cnt := uint32(0)

	if handle.OptCnt > MIN_RANDREAD {
		// This handle has been read randomly and we have reached the threshold to declare a random read case

		if currentCnt > MIN_PREFETCH {
			// As this file is in random read mode now, release the excess buffers. Just keep 5 buffers for it to work
			log.Info(
				"BlockCache::startPrefetch : Cleanup excessive blocks  %v=>%s index %v",
				handle.ID,
				handle.Path,
				index,
			)

			// As this is random read move all in process blocks to free list
			nodeList := handle.Buffers.Cooking
			currentCnt = nodeList.Len()
			node := nodeList.Front()

			for i := 0; node != nil && i < currentCnt; node = nodeList.Front() {
				// Test whether this block is already downloaded or still under download
				block := handle.Buffers.Cooking.Remove(node).(*Block)
				block.node = nil
				i++
				//This list may contain dirty blocks which are yet to be committed.
				select {
				case _, ok := <-block.state:
					// As we are first reader of this block here its important to unblock any future readers on this block
					if ok {
						block.flags.Clear(BlockFlagDownloading)
						block.Unblock()
						// Block is downloaded so it's safe to ready it for reuse
						block.node = handle.Buffers.Cooked.PushBack(block)
					} else {
						block.node = handle.Buffers.Cooking.PushBack(block)
					}

				default:
					// Block is still under download so can not reuse this
					block.node = handle.Buffers.Cooking.PushBack(block)
				}
			}

			// Now remove excess blocks from cooked list
			nodeList = handle.Buffers.Cooked
			currentCnt = nodeList.Len()
			node = nodeList.Front()

			for ; node != nil && currentCnt > MIN_PREFETCH; node = nodeList.Front() {
				block := node.Value.(*Block)
				_ = nodeList.Remove(node)

				// Remove entry of this block from map so that no one can find it
				handle.RemoveValue(fmt.Sprintf("%v", block.id))
				block.node = nil

				// Submit this block back to pool for reuse
				block.ReUse()
				bc.blockPool.Release(block)

				currentCnt--
			}
		}
		// As we were asked to download a block, for random read case download only the requested block
		// This is where prefetching is blocked now as we download just the block which is requested
		cnt = 1
	} else {
		// This handle is having sequential reads so far
		// Allocate more buffers if required until we hit the prefetch count limit
		for ; currentCnt < int(bc.prefetch) && cnt < MIN_PREFETCH; currentCnt++ {
			block := bc.blockPool.TryGet()
			if block != nil {
				block.node = handle.Buffers.Cooked.PushFront(block)
				cnt++
			}
		}

		// If no new buffers were allocated then we have all buffers allocated to this handle already
		// time to switch to a sliding window where we remove one block and lineup a new block for download
		if cnt == 0 {
			cnt = 1
		}
	}

	for i := uint32(0); i < cnt; i++ {
		// Check if the block exists in the local cache or not
		// If not, download the block from storage
		_, found := handle.GetValue(fmt.Sprintf("%v", index))
		if !found {
			// Check if the block is an uncommitted block or not
			// For uncommitted block we need to commit the block first
			shouldCommit, _ := shouldCommitAndDownload(int64(index), handle)
			if shouldCommit {
				// This shall happen only for the first uncommitted block and shall flush all the uncommitted blocks to storage
				log.Debug(
					"BlockCache::startPrefetch : Fetching an uncommitted block %v, so committing all the staged blocks for %v=>%s",
					index,
					handle.ID,
					handle.Path,
				)
				err := bc.commitBlocks(handle)
				if err != nil {
					log.Err(
						"BlockCache::startPrefetch : Failed to commit blocks for %v=>%s [%s]",
						handle.ID,
						handle.Path,
						err.Error(),
					)
					return err
				}
			}

			// push the block for download
			err := bc.refreshBlock(handle, index, prefetch || i > 0)
			if err != nil {
				return err
			}
			index++
		}
	}

	return nil
}

// refreshBlock: Get a block from the list and prepare it for download
func (bc *BlockCache) refreshBlock(handle *handlemap.Handle, index uint64, prefetch bool) error {
	log.Trace(
		"BlockCache::refreshBlock : Request to download %v=>%s (index %v, prefetch %v)",
		handle.ID,
		handle.Path,
		index,
		prefetch,
	)

	// Convert index to offset
	offset := index * bc.blockSize
	if int64(offset) >= handle.Size {
		// We have reached EOF so return back no need to download anything here
		return io.EOF
	}

	nodeList := handle.Buffers.Cooked
	if nodeList.Len() == 0 && !prefetch {
		// User needs a block now but there is no free block available right now
		// this might happen when all blocks are under download and no first reader is hit for any of them
		block := bc.blockPool.MustGet()
		if block == nil {
			log.Err(
				"BlockCache::refreshBlock : Unable to allocate block %v=>%s (index %v, prefetch %v)",
				handle.ID,
				handle.Path,
				index,
				prefetch,
			)
			return fmt.Errorf("unable to allocate block")
		}

		block.node = handle.Buffers.Cooked.PushFront(block)
	}

	node := nodeList.Front()
	if node != nil {
		// Now there is at least one free block available in the list
		block := node.Value.(*Block)

		if block.id != -1 {
			// If the block is being staged, then wait till it is uploaded
			// and then use it for read
			if block.flags.IsSet(BlockFlagUploading) {
				log.Debug(
					"BlockCache::refreshBlock : Waiting for the block %v to upload before using it for block %v read for %v=>%s",
					block.id,
					index,
					handle.ID,
					handle.Path,
				)
				_, ok := <-block.state
				if ok {
					block.Unblock()
				}
			}

			// This is a reuse of a block case so we need to remove old entry from the map
			handle.RemoveValue(fmt.Sprintf("%v", block.id))
		}

		// Reuse this block and lineup for download
		block.ReUse()
		block.id = int64(index)
		block.offset = offset

		// Add this entry to handle map so that others can refer to the same block if required
		handle.SetValue(fmt.Sprintf("%v", index), block)
		handle.SetValue("#", (index + 1))

		bc.lineupDownload(handle, block, prefetch)
	}

	return nil
}

// lineupDownload : Create a work item and schedule the download
func (bc *BlockCache) lineupDownload(handle *handlemap.Handle, block *Block, prefetch bool) {
	IEtag, found := handle.GetValue("ETAG")
	Etag := ""
	if found {
		Etag = IEtag.(string)
	}
	item := &workItem{
		handle:   handle,
		block:    block,
		prefetch: prefetch,
		failCnt:  0,
		upload:   false,
		ETag:     Etag,
	}

	// Remove this block from free block list and add to in-process list
	bc.addToCooking(handle, block)

	block.flags.Set(BlockFlagDownloading)

	// Send the work item to worker pool to schedule download
	bc.threadPool.Schedule(!prefetch, item)
}

// download : Method to download the given amount of data
func (bc *BlockCache) download(item *workItem) {
	fileName := fmt.Sprintf("%s%s%v", item.handle.Path, blockCacheFileSeperator, item.block.id)

	// filename_blockindex is the key for the lock
	// this ensure that at a given time a block from a file is downloaded only once across all open handles
	flock := bc.fileLocks.Get(fileName)
	flock.Lock()
	defer flock.Unlock()

	var diskNode any
	found := false

	if bc.tmpPath != "" {
		// Update diskpolicy to reflect the new file
		diskNode, found = bc.fileNodeMap.Load(fileName)
		if !found {
			diskNode = bc.diskPolicy.Add(fileName)
			bc.fileNodeMap.Store(fileName, diskNode)
		} else {
			bc.diskPolicy.Refresh(diskNode.(*list.Element))
		}

		// Check local file exists for this offset and file combination or not
		root, err := os.OpenRoot(bc.tmpPath)
		localPath := filepath.Join(bc.tmpPath, fileName)
		if err != nil {
			// On any disk failure we do not fail the download flow
			log.Err("BlockCache::download : Failed to open file %s [%s]", fileName, err.Error())
			return
		}
		defer root.Close()

		_, err = root.Stat(fileName)

		if err == nil {
			// If file exists then read the block from the local file
			f, err := root.Open(fileName)
			if err != nil {
				// On any disk failure we do not fail the download flow
				log.Err("BlockCache::download : Failed to open file %s [%s]", fileName, err.Error())
				_ = root.Remove(fileName)
			} else {
				var successfulRead = true
				numberOfBytes, err := f.Read(item.block.data)
				if err != nil {
					log.Err("BlockCache::download : Failed to read data from disk cache %s [%s]", fileName, err.Error())
					successfulRead = false
					f.Close()
					_ = root.Remove(fileName)
				}

				if numberOfBytes != int(bc.blockSize) && item.block.offset+uint64(numberOfBytes) != uint64(item.handle.Size) {
					log.Err("BlockCache::download : Local data retrieved from disk size mismatch, Expected %v, OnDisk %v, fileSize %v", bc.getBlockSize(uint64(item.handle.Size), item.block), numberOfBytes, item.handle.Size)
					successfulRead = false
					f.Close()
					_ = root.Remove(fileName)
				}

				f.Close()

				if successfulRead {
					// If user has enabled consistency check then compute the md5sum and match it in xattr
					successfulRead = checkBlockConsistency(bc, item, numberOfBytes, localPath, fileName)

					// We have read the data from disk so there is no need to go over network
					// Just mark the block that download is complete
					if successfulRead {
						item.block.Ready(BlockStatusDownloaded)
						return
					}
				}
			}
		}
	}

	var etag string
	// If file does not exists then download the block from the container
	n, err := bc.NextComponent().ReadInBuffer(internal.ReadInBufferOptions{
		Handle: item.handle,
		Offset: int64(item.block.offset),
		Data:   item.block.data,
		Etag:   &etag,
	})

	if item.failCnt > MAX_FAIL_CNT {
		// If we failed to read the data 3 times then just give up
		log.Err(
			"BlockCache::download : 3 attempts to download a block have failed %v=>%s (index %v, offset %v)",
			item.handle.ID,
			item.handle.Path,
			item.block.id,
			item.block.offset,
		)
		item.block.Failed()
		item.block.Ready(BlockStatusDownloadFailed)
		return
	}

	if err != nil && err != io.EOF {
		// Fail to read the data so just reschedule this request
		log.Err(
			"BlockCache::download : Failed to read %v=>%s from offset %v [%s]",
			item.handle.ID,
			item.handle.Path,
			item.block.id,
			err.Error(),
		)
		item.failCnt++
		bc.threadPool.Schedule(false, item)
		return
	} else if n == 0 {
		// No data read so just reschedule this request
		log.Err("BlockCache::download : Failed to read %v=>%s from offset %v [0 bytes read]", item.handle.ID, item.handle.Path, item.block.id)
		item.failCnt++
		bc.threadPool.Schedule(false, item)
		return
	}

	// Compare the ETAG value and fail download if blob has changed
	if etag != "" {
		if item.ETag != "" && item.ETag != etag {
			log.Err(
				"BlockCache::download : Blob has changed for %v=>%s (index %v, offset %v)",
				item.handle.ID,
				item.handle.Path,
				item.block.id,
				item.block.offset,
			)
			item.block.Failed()
			item.block.Ready(BlockStatusDownloadFailed)
			return
		}
	}

	if bc.tmpPath != "" {
		root, err := os.OpenRoot(bc.tmpPath)
		localPath := filepath.Join(bc.tmpPath, fileName)
		if err != nil {
			err := os.Mkdir(bc.tmpPath, 0755)
			if err != nil {
				log.Err(
					"BlockCache::download : error creating directory structure for file %s [%s]",
					bc.tmpPath,
					err.Error(),
				)
				return
			}
			root, err = os.OpenRoot(bc.tmpPath)
			if err != nil {
				log.Err(
					"BlockCache::download : error creating directory structure for file %s [%s]",
					bc.tmpPath,
					err.Error(),
				)
				return
			}
		}
		defer root.Close()

		// Dump this block to local disk cache
		f, err := root.Create(fileName)
		if err == nil {
			_, err := f.Write(item.block.data[:n])
			if err != nil {
				log.Err(
					"BlockCache::download : Failed to write %s to disk [%v]",
					fileName,
					err.Error(),
				)
				_ = root.Remove(fileName)
			}

			f.Close()
			bc.diskPolicy.Refresh(diskNode.(*list.Element))

			// If user has enabled consistency check then compute the md5sum and save it in xattr
			if bc.consistency {
				err = setBlockChecksum(localPath, item.block.data, n)
				if err != nil {
					log.Err(
						"BlockCache::download : Failed to set md5sum for file %s [%v]",
						localPath,
						err.Error(),
					)
				}
			}
		}
	}

	// Just mark the block that download is complete
	item.block.Ready(BlockStatusDownloaded)
}

// WriteFile: Write to the local file
func (bc *BlockCache) WriteFile(options internal.WriteFileOptions) (int, error) {
	// log.Debug("BlockCache::WriteFile : Writing %v bytes from %s", len(options.Data), options.Handle.Path)

	options.Handle.Lock()
	defer options.Handle.Unlock()

	// log.Debug("BlockCache::WriteFile : Writing handle %v=>%v: offset %v, %v bytes", options.Handle.ID, options.Handle.Path, options.Offset, len(options.Data))

	// Keep getting next blocks until you read the request amount of data
	dataWritten := int(0)
	for dataWritten < len(options.Data) {
		block, err := bc.getOrCreateBlock(options.Handle, uint64(options.Offset))
		if err != nil {
			// Failed to get block for writing
			log.Err(
				"BlockCache::WriteFile : Unable to allocate block for %s [%s]",
				options.Handle.Path,
				err.Error(),
			)
			return dataWritten, err
		}

		// log.Debug("BlockCache::WriteFile : Writing to block %v, offset %v for handle %v=>%v", block.id, options.Offset, options.Handle.ID, options.Handle.Path)

		// Copy the incoming data to block
		writeOffset := uint64(options.Offset) - block.offset
		bytesWritten := copy(block.data[writeOffset:], options.Data[dataWritten:])

		// Mark this block has been updated
		block.Dirty()
		options.Handle.Flags.Set(handlemap.HandleFlagDirty)

		// Move offset forward in case we need to copy more data
		options.Offset += int64(bytesWritten)
		dataWritten += bytesWritten

		if options.Handle.Size < options.Offset {
			options.Handle.Size = options.Offset
		}
	}

	return dataWritten, nil
}

func (bc *BlockCache) getOrCreateBlock(handle *handlemap.Handle, offset uint64) (*Block, error) {
	// Check the given block index is already available or not
	index := bc.getBlockIndex(offset)
	if index >= MAX_BLOCKS {
		log.Err(
			"BlockCache::getOrCreateBlock : Failed to get Block %v=>%s offset %v",
			handle.ID,
			handle.Path,
			offset,
		)
		return nil, fmt.Errorf("block index out of range. Increase your block size")
	}

	// log.Debug("FilBlockCacheCache::getOrCreateBlock : Get block for %s, index %v", handle.Path, index)

	var block *Block
	var err error

	node, found := handle.GetValue(fmt.Sprintf("%v", index))
	if !found {
		// If too many buffers are piled up for this file then try to evict some of those which are already uploaded
		if handle.Buffers.Cooked.Len()+handle.Buffers.Cooking.Len() >= int(bc.prefetch) {
			bc.waitAndFreeUploadedBlocks(handle, 1)
		}

		// Either the block is not fetched yet or offset goes beyond the file size
		block = bc.blockPool.MustGet()
		if block == nil {
			log.Err(
				"BlockCache::getOrCreateBlock : Unable to allocate block %v=>%s (index %v)",
				handle.ID,
				handle.Path,
				index,
			)
			return nil, fmt.Errorf("unable to allocate block")
		}

		block.node = nil
		block.id = int64(index)
		block.offset = index * bc.blockSize

		if block.offset < uint64(handle.Size) {
			shouldCommit, shouldDownload := shouldCommitAndDownload(block.id, handle)

			// if a block has been staged and deleted from the buffer list, then we should commit the existing blocks
			// commit the dirty blocks and download the given block
			if shouldCommit {
				log.Debug(
					"BlockCache::getOrCreateBlock : Fetching an uncommitted block %v, so committing all the staged blocks for %v=>%s",
					block.id,
					handle.ID,
					handle.Path,
				)
				err = bc.commitBlocks(handle)
				if err != nil {
					log.Err(
						"BlockCache::getOrCreateBlock : Failed to commit blocks for %v=>%s [%s]",
						handle.ID,
						handle.Path,
						err.Error(),
					)
					return nil, err
				}
			}

			// download the block if,
			//    - it was already committed, or
			//    - it was committed by the above commit blocks operation
			if shouldDownload || shouldCommit {
				// We are writing somewhere in between so just fetch this block
				log.Debug(
					"BlockCache::getOrCreateBlock : Downloading block %v for %v=>%v",
					block.id,
					handle.ID,
					handle.Path,
				)
				bc.lineupDownload(handle, block, false)

				// Now wait for download to complete
				<-block.state

				// if the block failed to download, it can't be used for overwriting
				if block.IsFailed() {
					log.Err(
						"BlockCache::getOrCreateBlock : Failed to download block %v for %v=>%s",
						block.id,
						handle.ID,
						handle.Path,
					)

					// Remove this node from handle so that next read retries to download the block again
					bc.releaseDownloadFailedBlock(handle, block)
					return nil, fmt.Errorf("failed to download block")
				}
			} else {
				log.Debug("BlockCache::getOrCreateBlock : push block %v to the cooking list for %v=>%v", block.id, handle.ID, handle.Path)
				block.node = handle.Buffers.Cooking.PushBack(block)
			}
		} else {
			block.node = handle.Buffers.Cooking.PushBack(block)
		}

		handle.SetValue(fmt.Sprintf("%v", index), block)
		block.flags.Clear(BlockFlagDownloading)
		block.Unblock()

		// As we are creating new blocks here, we need to push the block for upload and remove them from list here
		if handle.Buffers.Cooking.Len() > MIN_WRITE_BLOCK {
			err = bc.stageBlocks(handle, 1)
			if err != nil {
				log.Err(
					"BlockCache::getOrCreateBlock : Unable to stage blocks for %s [%s]",
					handle.Path,
					err.Error(),
				)
			}
		}

	} else {
		// We have the block now which we wish to write
		block = node.(*Block)

		// If the block was staged earlier then we are overwriting it here so move it back to cooking queue
		if block.flags.IsSet(BlockFlagSynced) {
			log.Debug("BlockCache::getOrCreateBlock : Overwriting back to staged block %v for %v=>%s", block.id, handle.ID, handle.Path)

		} else if block.flags.IsSet(BlockFlagDownloading) {
			log.Debug("BlockCache::getOrCreateBlock : Waiting for download to finish for committed block %v for %v=>%s", block.id, handle.ID, handle.Path)
			_, ok := <-block.state
			if ok {
				block.Unblock()
			}

			// if the block failed to download, it can't be used for overwriting
			if block.IsFailed() {
				log.Err("BlockCache::getOrCreateBlock : Failed to download block %v for %v=>%s", block.id, handle.ID, handle.Path)

				// Remove this node from handle so that next read retries to download the block again
				bc.releaseDownloadFailedBlock(handle, block)
				return nil, fmt.Errorf("failed to download block")
			}
		} else if block.flags.IsSet(BlockFlagUploading) {
			// If the block is being staged, then wait till it is uploaded,
			// and then write to the same block and move it back to cooking queue
			log.Debug("BlockCache::getOrCreateBlock : Waiting for the block %v to upload for %v=>%s", block.id, handle.ID, handle.Path)
			_, ok := <-block.state
			if ok {
				block.Unblock()
			}
		}

		bc.addToCooking(handle, block)

		block.flags.Clear(BlockFlagUploading)
		block.flags.Clear(BlockFlagDownloading)
		block.flags.Clear(BlockFlagSynced)
	}

	return block, nil
}

// Stage the given number of blocks from this handle
func (bc *BlockCache) stageBlocks(handle *handlemap.Handle, cnt int) error {
	//log.Debug("BlockCache::stageBlocks : Staging blocks for %s, cnt %v", handle.Path, cnt)

	nodeList := handle.Buffers.Cooking
	node := nodeList.Front()

	lst, _ := handle.GetValue("blockList")
	listMap := lst.(map[int64]*blockInfo)

	for node != nil && cnt > 0 {
		nextNode := node.Next()
		block := node.Value.(*Block)

		if block.IsDirty() {
			bc.lineupUpload(handle, block, listMap)
			cnt--
		}

		node = nextNode
	}

	return nil
}

// remove the block which failed to download so that it can be used again
func (bc *BlockCache) releaseDownloadFailedBlock(handle *handlemap.Handle, block *Block) {
	if block.node != nil {
		_ = handle.Buffers.Cooking.Remove(block.node)
		_ = handle.Buffers.Cooked.Remove(block.node)
	}

	handle.RemoveValue(fmt.Sprintf("%v", block.id))
	block.node = nil
	block.ReUse()
	bc.blockPool.Release(block)
}

func (bc *BlockCache) printCooking(handle *handlemap.Handle) { //nolint
	nodeList := handle.Buffers.Cooking
	node := nodeList.Front()
	cookedId := []int64{}
	cookingId := []int64{}
	for node != nil {
		nextNode := node.Next()
		block := node.Value.(*Block)
		cookingId = append(cookingId, block.id)
		node = nextNode
	}
	nodeList = handle.Buffers.Cooked
	node = nodeList.Front()
	for node != nil {
		nextNode := node.Next()
		block := node.Value.(*Block)
		cookedId = append(cookedId, block.id)
		node = nextNode
	}
	log.Debug(
		"BlockCache::printCookingnCooked : %v=>%s \n Cooking: [%v] \n Cooked: [%v]",
		handle.ID,
		handle.Path,
		cookingId,
		cookedId,
	)

}

// shouldCommitAndDownload is used to check if we should commit the existing blocks and download the given block.
// There can be a case where a block has been partially written, staged and cleared from the buffer list.
// If write call comes for that block, we cannot get the previous staged data
// since the block is not yet committed. So, we have to commit it.
// If the block is staged and cleared from the buffer list, return true for commit and false for downloading.
// if the block is already committed, return false for commit and true for downloading.
func shouldCommitAndDownload(blockID int64, handle *handlemap.Handle) (bool, bool) {
	lst, ok := handle.GetValue("blockList")
	if !ok {
		return false, false
	}

	listMap := lst.(map[int64]*blockInfo)
	val, ok := listMap[blockID]
	if ok {
		// block id exists
		// If block is staged, return true for commit and false for downloading
		// If block is committed, return false for commit and true for downloading
		return !val.committed, val.committed
	} else {
		return false, false
	}
}

// lineupUpload : Create a work item and schedule the upload
func (bc *BlockCache) lineupUpload(
	handle *handlemap.Handle,
	block *Block,
	listMap map[int64]*blockInfo,
) {

	id := base64.StdEncoding.EncodeToString(common.NewUUIDWithLength(16))
	listMap[block.id] = &blockInfo{
		id:        id,
		committed: false,
		size:      bc.getBlockSize(uint64(handle.Size), block),
	}

	log.Debug(
		"BlockCache::lineupUpload : block %v, size %v for %v=>%s, blockId %v",
		block.id,
		bc.getBlockSize(uint64(handle.Size), block),
		handle.ID,
		handle.Path,
		id,
	)
	item := &workItem{
		handle:   handle,
		block:    block,
		prefetch: false,
		failCnt:  0,
		upload:   true,
		blockId:  id,
	}

	block.Uploading()
	block.flags.Clear(BlockFlagFailed)
	block.flags.Set(BlockFlagUploading)

	// Remove this block from free block list and add to in-process list
	bc.addToCooked(handle, block)

	// Send the work item to worker pool to schedule download
	bc.threadPool.Schedule(false, item)
}

func (bc *BlockCache) waitAndFreeUploadedBlocks(handle *handlemap.Handle, cnt int) {
	nodeList := handle.Buffers.Cooked
	node := nodeList.Front()
	nextNode := node

	wipeoutBlock := cnt == 1

	for nextNode != nil && cnt > 0 {
		node = nextNode
		nextNode = node.Next()

		block := node.Value.(*Block)
		if block.id != -1 {
			// Wait for upload of this block to complete
			_, ok := <-block.state
			block.flags.Clear(BlockFlagDownloading)
			block.flags.Clear(BlockFlagUploading)

			if ok {
				block.Unblock()
			}
		} else {
			block.Unblock()
		}

		if block.IsFailed() {
			log.Err(
				"BlockCache::waitAndFreeUploadedBlocks : Failed to upload block, posting back to cooking list %v=>%s (index %v, offset %v)",
				handle.ID,
				handle.Path,
				block.id,
				block.offset,
			)
			bc.addToCooking(handle, block)
			continue
		}
		cnt--

		if wipeoutBlock || block.id == -1 {
			log.Debug(
				"BlockCache::waitAndFreeUploadedBlocks : Block cleanup for block %v=>%s (index %v, offset %v)",
				handle.ID,
				handle.Path,
				block.id,
				block.offset,
			)
			handle.RemoveValue(fmt.Sprintf("%v", block.id))
			nodeList.Remove(node)
			block.node = nil
			block.ReUse()
			bc.blockPool.Release(block)
		}
	}
}

// upload : Method to stage the given amount of data
func (bc *BlockCache) upload(item *workItem) {
	fileName := fmt.Sprintf("%s%s%v", item.handle.Path, blockCacheFileSeperator, item.block.id)

	// filename_blockindex is the key for the lock
	// this ensure that at a given time a block from a file is downloaded only once across all open handles
	flock := bc.fileLocks.Get(fileName)
	flock.Lock()
	defer flock.Unlock()
	blockSize := bc.getBlockSize(uint64(item.handle.Size), item.block)
	// This block is updated so we need to stage it now
	err := bc.NextComponent().StageData(internal.StageDataOptions{
		Name:   item.handle.Path,
		Data:   item.block.data[0:blockSize],
		Offset: uint64(item.block.offset),
		Id:     item.blockId})
	if err != nil {
		// Fail to write the data so just reschedule this request
		log.Err(
			"BlockCache::upload : Failed to write %v=>%s from offset %v [%s]",
			item.handle.ID,
			item.handle.Path,
			item.block.id,
			err.Error(),
		)
		item.failCnt++

		if item.failCnt > MAX_FAIL_CNT {
			// If we failed to write the data 3 times then just give up
			log.Err(
				"BlockCache::upload : 3 attempts to upload a block have failed %v=>%s (index %v, offset %v)",
				item.handle.ID,
				item.handle.Path,
				item.block.id,
				item.block.offset,
			)
			item.block.Failed()
			item.block.Ready(BlockStatusUploadFailed)
			return
		}

		bc.threadPool.Schedule(false, item)
		return
	}

	if bc.tmpPath != "" {
		err := os.MkdirAll(bc.tmpPath, 0755)
		if err != nil {
			log.Err(
				"BlockCache::upload : error creating directory structure for file %s [%s]",
				bc.tmpPath,
				err.Error(),
			)
			goto return_safe
		}

		// Check local file exists for this offset and file combination or not
		root, err := os.OpenRoot(bc.tmpPath)
		localPath := filepath.Join(bc.tmpPath, fileName)
		if err != nil {
			log.Err(
				"BlockCache::upload : error opening directory structure for file %s [%s]",
				bc.tmpPath,
				err.Error(),
			)
			goto return_safe
		}
		defer root.Close()

		// Dump this block to local disk cache
		f, err := root.Create(fileName)
		if err == nil {
			_, err := f.Write(item.block.data[0:blockSize])
			if err != nil {
				log.Err(
					"BlockCache::upload : Failed to write %s to disk [%v]",
					fileName,
					err.Error(),
				)
				_ = os.Remove(fileName)
				goto return_safe
			}

			f.Close()
			diskNode, found := bc.fileNodeMap.Load(fileName)
			if !found {
				diskNode = bc.diskPolicy.Add(fileName)
				bc.fileNodeMap.Store(fileName, diskNode)
			} else {
				bc.diskPolicy.Refresh(diskNode.(*list.Element))
			}

			// If user has enabled consistency check then compute the md5sum and save it in xattr
			if bc.consistency {
				err = setBlockChecksum(localPath, item.block.data, int(blockSize))
				if err != nil {
					log.Err(
						"BlockCache::download : Failed to set md5sum for file %s [%v]",
						localPath,
						err.Error(),
					)
				}
			}
		}
	}

return_safe:
	item.block.flags.Set(BlockFlagSynced)
	item.block.NoMoreDirty()
	item.block.Ready(BlockStatusUploaded)
}

// Stage the given number of blocks from this handle
// handle lock must be taken before calling this function
func (bc *BlockCache) commitBlocks(handle *handlemap.Handle) error {
	log.Debug("BlockCache::commitBlocks : Staging blocks for %s", handle.Path)

	// Make three attempts to upload all pending blocks
	cnt := 0
	for cnt = 0; cnt < 3; cnt++ {
		if handle.Buffers.Cooking.Len() == 0 {
			break
		}

		err := bc.stageBlocks(handle, MAX_BLOCKS)
		if err != nil {
			log.Err(
				"BlockCache::commitBlocks : Failed to stage blocks for %s [%s]",
				handle.Path,
				err.Error(),
			)
			return err
		}

		bc.waitAndFreeUploadedBlocks(handle, MAX_BLOCKS)
	}

	if cnt == 3 {
		nodeList := handle.Buffers.Cooking
		node := nodeList.Front()
		for node != nil {
			block := node.Value.(*Block)
			node = node.Next()

			if block.IsDirty() {
				log.Err(
					"BlockCache::commitBlocks : Failed to stage blocks for %s after 3 attempts",
					handle.Path,
				)
				return fmt.Errorf("failed to stage blocks")
			}
		}
	}

	blockIDList, restageIds, err := bc.getBlockIDList(handle)
	if err != nil {
		log.Err(
			"BlockCache::commitBlocks : Failed to get block id list for %v [%v]",
			handle.Path,
			err.Error(),
		)
		return err
	}

	log.Debug("BlockCache::commitBlocks : Committing blocks for %s", handle.Path)

	// Commit the block list now
	var newEtag = ""
	err = bc.NextComponent().
		CommitData(internal.CommitDataOptions{Name: handle.Path, List: blockIDList, BlockSize: bc.blockSize, NewETag: &newEtag})
	if err != nil {
		log.Err(
			"BlockCache::commitBlocks : Failed to commit blocks for %s [%s]",
			handle.Path,
			err.Error(),
		)
		return err
	}

	// Lock was already acquired on the handle.
	if newEtag != "" {
		handle.SetValue("ETAG", newEtag)
	}

	// set all the blocks as committed
	list, _ := handle.GetValue("blockList")
	listMap := list.(map[int64]*blockInfo)
	for k := range listMap {
		listMap[k].committed = true
	}

	restaged := false
	for _, restageID := range restageIds {
		// We need to restage these blocks
		for i := range blockIDList {
			if blockIDList[i] == restageID {
				// Read one block from offset of this block, which shall effectively read this block and the next block
				// The stage this block again with correct length
				// Remove the next block from blockIDList
				// Commit the block list again
				block, err := bc.getOrCreateBlock(handle, uint64(i)*bc.blockSize)
				if err != nil {
					log.Err("BlockCache::commitBlocks : Failed to get block for %v [%v]", handle.Path, err.Error())
					return err
				}

				block.Dirty()
				restaged = true

				// Next item after this block was a semi zero filler so remove that from the list now
				blockIDList = append(blockIDList[:i+1], blockIDList[i+2:]...)
				break
			}
		}
	}

	if restaged {
		// If any block was restaged then commit the blocks again
		return bc.commitBlocks(handle)
	}

	handle.Flags.Clear(handlemap.HandleFlagDirty)
	return nil
}

func (bc *BlockCache) getBlockIDList(handle *handlemap.Handle) ([]string, []string, error) {
	// generate the block id list order
	list, _ := handle.GetValue("blockList")
	listMap := list.(map[int64]*blockInfo)

	offsets := make([]int64, 0)
	blockIDList := make([]string, 0)

	for k := range listMap {
		offsets = append(offsets, k)
	}
	sort.Slice(offsets, func(i, j int) bool { return offsets[i] < offsets[j] })

	zeroBlockStaged := false
	zeroBlockID := ""
	restageId := make([]string, 0)
	index := int64(0)
	i := 0

	for i < len(offsets) {
		if index == offsets[i] {
			if i != len(offsets)-1 && listMap[offsets[i]].size != bc.blockSize {
<<<<<<< HEAD
				// A non last block was staged earlier and it is not of the same size as block size
				// This happens when a block which is not full is staged and at that moment it was the last block
				// Now we have written data beyond that point and its no longer the last block
				// In such case we need to fill the gap with zero blocks
				// For simplicity we will fill the gap with a new block and later merge both these blocks in one block
				id := base64.StdEncoding.EncodeToString(common.NewUUIDWithLength(16))
				fillerSize := (bc.blockSize - listMap[offsets[i]].size)
				fillerOffset := uint64(offsets[i]*int64(bc.blockSize)) + listMap[offsets[i]].size

				log.Debug("BlockCache::getBlockIDList : Staging semi zero block for %v=>%v offset %v, size %v", handle.ID, handle.Path, fillerOffset, fillerSize)
				err := bc.NextComponent().StageData(internal.StageDataOptions{
					Name: handle.Path,
					Data: bc.blockPool.zeroBlock.data[:fillerSize],
					Id:   id,
				})

				if err != nil {
					log.Err("BlockCache::getBlockIDList : Failed to write semi zero block for %v=>%v [%s]", handle.ID, handle.Path, err.Error())
					return nil, nil, err
				}

				blockIDList = append(blockIDList, listMap[offsets[i]].id)
				log.Debug("BlockCache::getBlockIDList : Preparing blocklist for %v=>%s (%v :  %v, size %v)", handle.ID, handle.Path, offsets[i], listMap[offsets[i]].id, listMap[offsets[i]].size)

				// After the flush call we need to merge this particular block with the next block (semi zero block)
				restageId = append(restageId, listMap[offsets[i]].id)

				// Add the semi zero block to the list
				blockIDList = append(blockIDList, id)
				log.Debug("BlockCache::getBlockIDList : Preparing blocklist for %v=>%s (%v :  %v, size %v)", handle.ID, handle.Path, fillerOffset, id, fillerSize)

				index++
				i++

			} else {
				blockIDList = append(blockIDList, listMap[offsets[i]].id)
				log.Debug("BlockCache::getBlockIDList : Preparing blocklist for %v=>%s (%v :  %v, size %v)", handle.ID, handle.Path, offsets[i], listMap[offsets[i]].id, listMap[offsets[i]].size)
				index++
				i++
			}
=======
				log.Err(
					"BlockCache::getBlockIDList : Staged block %v has less data %v for %v=>%s\n%v",
					offsets[i],
					listMap[offsets[i]].size,
					handle.ID,
					handle.Path,
					common.BlockCacheRWErrMsg,
				)
				return nil, fmt.Errorf(
					"staged block %v has less data %v for %v=>%s\n%v",
					offsets[i],
					listMap[offsets[i]].size,
					handle.ID,
					handle.Path,
					common.BlockCacheRWErrMsg,
				)
			}

			blockIDList = append(blockIDList, listMap[offsets[i]].id)
			log.Debug(
				"BlockCache::getBlockIDList : Preparing blocklist for %v=>%s (%v :  %v, size %v)",
				handle.ID,
				handle.Path,
				offsets[i],
				listMap[offsets[i]].id,
				listMap[offsets[i]].size,
			)
			index++
			i++
>>>>>>> 1e64346f
		} else {
			for index < offsets[i] {
				if !zeroBlockStaged {
					id, err := bc.stageZeroBlock(handle, 1)
					if err != nil {
						return nil, nil, err
					}

					zeroBlockStaged = true
					zeroBlockID = id
				}

				blockIDList = append(blockIDList, zeroBlockID)
				listMap[index] = &blockInfo{
					id:        zeroBlockID,
					committed: false,
					size:      bc.blockPool.blockSize,
				}
				log.Debug("BlockCache::getBlockIDList : Adding zero block for %v=>%s, index %v", handle.ID, handle.Path, index)
				log.Debug("BlockCache::getBlockIDList : Preparing blocklist for %v=>%s (%v :  %v, zero block size %v)", handle.ID, handle.Path, index, zeroBlockID, bc.blockPool.blockSize)
				index++
			}
		}
	}

	return blockIDList, restageId, nil
}

func (bc *BlockCache) stageZeroBlock(handle *handlemap.Handle, tryCnt int) (string, error) {
	if tryCnt > MAX_FAIL_CNT {
		// If we failed to write the data 3 times then just give up
		log.Err(
			"BlockCache::stageZeroBlock : 3 attempts to upload zero block have failed %v=>%v",
			handle.ID,
			handle.Path,
		)
		return "", fmt.Errorf(
			"3 attempts to upload zero block have failed for %v=>%v",
			handle.ID,
			handle.Path,
		)
	}

	id := base64.StdEncoding.EncodeToString(common.NewUUIDWithLength(16))

	log.Debug(
		"BlockCache::stageZeroBlock : Staging zero block for %v=>%v, try = %v",
		handle.ID,
		handle.Path,
		tryCnt,
	)
	err := bc.NextComponent().StageData(internal.StageDataOptions{
		Name: handle.Path,
		Data: bc.blockPool.zeroBlock.data[:],
		Id:   id,
	})

	if err != nil {
		log.Err(
			"BlockCache::stageZeroBlock : Failed to write zero block for %v=>%v, try %v [%v]",
			handle.ID,
			handle.Path,
			tryCnt,
			err.Error(),
		)
		return bc.stageZeroBlock(handle, tryCnt+1)
	}

	log.Debug(
		"BlockCache::stageZeroBlock : Zero block id for %v=>%v = %v",
		handle.ID,
		handle.Path,
		id,
	)
	return id, nil
}

// diskEvict : Callback when a node from disk expires
func (bc *BlockCache) diskEvict(node *list.Element) {
	cacheKey := node.Value.(string)

	// If this block is already locked then return otherwise Lock() will hung up
	if bc.fileLocks.Locked(cacheKey) {
		log.Info("BlockCache::diskEvict : File %s is locked so skipping eviction", cacheKey)
		return
	}

	// Lock the file name so that its not downloaded when deletion is going on
	flock := bc.fileLocks.Get(cacheKey)
	flock.Lock()
	defer flock.Unlock()

	bc.fileNodeMap.Delete(cacheKey)

	localPath := filepath.Join(bc.tmpPath, cacheKey)
	_ = os.Remove(localPath)
}

// checkDiskUsage : Callback to check usage of disk and decide whether eviction is needed
func (bc *BlockCache) checkDiskUsage() bool {
	data, _ := common.GetUsage(bc.tmpPath)
	usage := uint32((data * 100) / float64(bc.diskSize/_1MB))

	if bc.maxDiskUsageHit {
		if usage >= MIN_POOL_USAGE {
			return true
		}
		bc.maxDiskUsageHit = false
	} else {
		if usage >= MAX_POOL_USAGE {
			bc.maxDiskUsageHit = true
			return true
		}
	}

	log.Info("BlockCache::checkDiskUsage : current disk usage : %fMB %v%%", data, usage)
	log.Info("BlockCache::checkDiskUsage : current cache usage : %v%%", bc.blockPool.Usage())
	return false
}

// invalidateDirectory: Recursively invalidates a directory in the file cache.
func (bc *BlockCache) invalidateDirectory(name string) {
	log.Trace("BlockCache::invalidateDirectory : %s", name)

	if bc.tmpPath == "" {
		return
	}

	localPath := filepath.Join(bc.tmpPath, name)
	_ = os.RemoveAll(localPath)
}

// DeleteDir: Recursively invalidate the directory and its children
func (bc *BlockCache) DeleteDir(options internal.DeleteDirOptions) error {
	log.Trace("BlockCache::DeleteDir : %s", options.Name)

	err := bc.NextComponent().DeleteDir(options)
	if err != nil {
		log.Err("BlockCache::DeleteDir : %s failed", options.Name)
		return err
	}

	bc.invalidateDirectory(options.Name)
	return err
}

// RenameDir: Recursively invalidate the source directory and its children
func (bc *BlockCache) RenameDir(options internal.RenameDirOptions) error {
	log.Trace("BlockCache::RenameDir : src=%s, dst=%s", options.Src, options.Dst)

	err := bc.NextComponent().RenameDir(options)
	if err != nil {
		log.Err("BlockCache::RenameDir : error %s [%s]", options.Src, err.Error())
		return err
	}

	bc.invalidateDirectory(options.Src)
	return nil
}

// DeleteFile: Invalidate the file in local cache.
func (bc *BlockCache) DeleteFile(options internal.DeleteFileOptions) error {
	log.Trace("BlockCache::DeleteFile : name=%s", options.Name)

	flock := bc.fileLocks.Get(options.Name)
	flock.Lock()
	defer flock.Unlock()

	err := bc.NextComponent().DeleteFile(options)
	if err != nil {
		log.Err("BlockCache::DeleteFile : error  %s [%s]", options.Name, err.Error())
		return err
	}

	localPath := filepath.Join(bc.tmpPath, options.Name)
	files, err := filepath.Glob(localPath + "*")
	if err == nil {
		for _, f := range files {
			if err := os.Remove(f); err != nil {
				break
			}
		}
	}

	return err
}

// RenameFile: Invalidate the file in local cache.
func (bc *BlockCache) RenameFile(options internal.RenameFileOptions) error {
	log.Trace("BlockCache::RenameFile : src=%s, dst=%s", options.Src, options.Dst)

	sflock := bc.fileLocks.Get(options.Src)
	sflock.Lock()
	defer sflock.Unlock()

	dflock := bc.fileLocks.Get(options.Dst)
	dflock.Lock()
	defer dflock.Unlock()

	err := bc.NextComponent().RenameFile(options)
	if err != nil {
		log.Err("BlockCache::RenameFile : %s failed to rename file [%s]", options.Src, err.Error())
		return err
	}

	localSrcPath := filepath.Join(bc.tmpPath, options.Src)
	localDstPath := filepath.Join(bc.tmpPath, options.Dst)

	files, err := filepath.Glob(localSrcPath + "*")
	if err == nil {
		for _, f := range files {
			err = os.Rename(f, strings.Replace(f, localSrcPath, localDstPath, 1))
			if err != nil {
				break
			}
		}
	}

	return err
}

func (bc *BlockCache) SyncFile(options internal.SyncFileOptions) error {
	log.Trace("BlockCache::SyncFile : handle=%d, path=%s", options.Handle.ID, options.Handle.Path)

	err := bc.FlushFile(
		internal.FlushFileOptions{Handle: options.Handle, CloseInProgress: true},
	) //nolint
	if err != nil {
		log.Err("BlockCache::SyncFile : failed to flush file %s", options.Handle.Path)
		return err
	}

	return nil
}

func (bc *BlockCache) StatFs() (*common.Statfs_t, bool, error) {
	var maxCacheSize uint64
	if bc.diskSize > 0 {
		maxCacheSize = bc.diskSize
	} else {
		maxCacheSize = bc.memSize
	}

	if maxCacheSize == 0 {
		return nil, false, nil
	}

	usage, _ := common.GetUsage(bc.tmpPath)
	usage = usage * float64(_1MB)

	available := (float64)(maxCacheSize) - usage
	_, free, err := common.GetAvailFree("/")
	if err != nil {
		log.Err("BlockCache::StatFs : failed to get available disk space %s", err.Error())
		return nil, false, err
	}

	const blockSize = 4096

	statfs := &common.Statfs_t{
		Blocks:  uint64(maxCacheSize) / uint64(blockSize),
		Bavail:  uint64(max(0, available)) / uint64(blockSize),
		Bfree:   free,
		Bsize:   blockSize,
		Ffree:   1e9,
		Files:   1e9,
		Frsize:  blockSize,
		Namemax: 255,
	}

	return statfs, true, nil
}

// ------------------------- Factory -------------------------------------------
// Pipeline will call this method to create your object, initialize your variables here
// << DO NOT DELETE ANY AUTO GENERATED CODE HERE >>
func NewBlockCacheComponent() internal.Component {
	comp := &BlockCache{
		fileLocks: common.NewLockMap(),
	}
	comp.SetName(compName)
	return comp
}

// On init register this component to pipeline and supply your constructor
func init() {
	internal.AddComponent(compName, NewBlockCacheComponent)

	blockSizeMb := config.AddFloat64Flag(
		"block-cache-block-size",
		0.0,
		"Size (in MB) of a block to be downloaded for block-cache.",
	)
	config.BindPFlag(compName+".block-size-mb", blockSizeMb)

	blockPoolMb := config.AddUint64Flag(
		"block-cache-pool-size",
		0,
		"Size (in MB) of total memory preallocated for block-cache.",
	)
	config.BindPFlag(compName+".mem-size-mb", blockPoolMb)

	blockCachePath := config.AddStringFlag(
		"block-cache-path",
		"",
		"Path to store downloaded blocks.",
	)
	config.BindPFlag(compName+".path", blockCachePath)

	blockDiskMb := config.AddUint64Flag(
		"block-cache-disk-size",
		0,
		"Size (in MB) of total disk capacity that block-cache can use.",
	)
	config.BindPFlag(compName+".disk-size-mb", blockDiskMb)

	blockDiskTimeout := config.AddUint32Flag(
		"block-cache-disk-timeout",
		0,
		"Timeout (in seconds) for which persisted data remains in disk cache.",
	)
	config.BindPFlag(compName+".disk-timeout-sec", blockDiskTimeout)

	blockCachePrefetch := config.AddUint32Flag(
		"block-cache-prefetch",
		0,
		"Max number of blocks to prefetch.",
	)
	config.BindPFlag(compName+".prefetch", blockCachePrefetch)

	blockParallelism := config.AddUint32Flag(
		"block-cache-parallelism",
		128,
		"Number of worker thread responsible for upload/download jobs.",
	)
	config.BindPFlag(compName+".parallelism", blockParallelism)

	blockCachePrefetchOnOpen := config.AddBoolFlag(
		"block-cache-prefetch-on-open",
		false,
		"Start prefetching on open or wait for first read.",
	)
	config.BindPFlag(compName+".prefetch-on-open", blockCachePrefetchOnOpen)

	strongConsistency := config.AddBoolFlag(
		"block-cache-strong-consistency",
		false,
		"Enable strong data consistency for block cache.",
	)
	config.BindPFlag(compName+".consistency", strongConsistency)
}<|MERGE_RESOLUTION|>--- conflicted
+++ resolved
@@ -1923,7 +1923,11 @@
 				// Commit the block list again
 				block, err := bc.getOrCreateBlock(handle, uint64(i)*bc.blockSize)
 				if err != nil {
-					log.Err("BlockCache::commitBlocks : Failed to get block for %v [%v]", handle.Path, err.Error())
+					log.Err(
+						"BlockCache::commitBlocks : Failed to get block for %v [%v]",
+						handle.Path,
+						err.Error(),
+					)
 					return err
 				}
 
@@ -1968,7 +1972,6 @@
 	for i < len(offsets) {
 		if index == offsets[i] {
 			if i != len(offsets)-1 && listMap[offsets[i]].size != bc.blockSize {
-<<<<<<< HEAD
 				// A non last block was staged earlier and it is not of the same size as block size
 				// This happens when a block which is not full is staged and at that moment it was the last block
 				// Now we have written data beyond that point and its no longer the last block
@@ -1978,7 +1981,13 @@
 				fillerSize := (bc.blockSize - listMap[offsets[i]].size)
 				fillerOffset := uint64(offsets[i]*int64(bc.blockSize)) + listMap[offsets[i]].size
 
-				log.Debug("BlockCache::getBlockIDList : Staging semi zero block for %v=>%v offset %v, size %v", handle.ID, handle.Path, fillerOffset, fillerSize)
+				log.Debug(
+					"BlockCache::getBlockIDList : Staging semi zero block for %v=>%v offset %v, size %v",
+					handle.ID,
+					handle.Path,
+					fillerOffset,
+					fillerSize,
+				)
 				err := bc.NextComponent().StageData(internal.StageDataOptions{
 					Name: handle.Path,
 					Data: bc.blockPool.zeroBlock.data[:fillerSize],
@@ -1986,19 +1995,38 @@
 				})
 
 				if err != nil {
-					log.Err("BlockCache::getBlockIDList : Failed to write semi zero block for %v=>%v [%s]", handle.ID, handle.Path, err.Error())
+					log.Err(
+						"BlockCache::getBlockIDList : Failed to write semi zero block for %v=>%v [%s]",
+						handle.ID,
+						handle.Path,
+						err.Error(),
+					)
 					return nil, nil, err
 				}
 
 				blockIDList = append(blockIDList, listMap[offsets[i]].id)
-				log.Debug("BlockCache::getBlockIDList : Preparing blocklist for %v=>%s (%v :  %v, size %v)", handle.ID, handle.Path, offsets[i], listMap[offsets[i]].id, listMap[offsets[i]].size)
+				log.Debug(
+					"BlockCache::getBlockIDList : Preparing blocklist for %v=>%s (%v :  %v, size %v)",
+					handle.ID,
+					handle.Path,
+					offsets[i],
+					listMap[offsets[i]].id,
+					listMap[offsets[i]].size,
+				)
 
 				// After the flush call we need to merge this particular block with the next block (semi zero block)
 				restageId = append(restageId, listMap[offsets[i]].id)
 
 				// Add the semi zero block to the list
 				blockIDList = append(blockIDList, id)
-				log.Debug("BlockCache::getBlockIDList : Preparing blocklist for %v=>%s (%v :  %v, size %v)", handle.ID, handle.Path, fillerOffset, id, fillerSize)
+				log.Debug(
+					"BlockCache::getBlockIDList : Preparing blocklist for %v=>%s (%v :  %v, size %v)",
+					handle.ID,
+					handle.Path,
+					fillerOffset,
+					id,
+					fillerSize,
+				)
 
 				index++
 				i++
@@ -2009,37 +2037,6 @@
 				index++
 				i++
 			}
-=======
-				log.Err(
-					"BlockCache::getBlockIDList : Staged block %v has less data %v for %v=>%s\n%v",
-					offsets[i],
-					listMap[offsets[i]].size,
-					handle.ID,
-					handle.Path,
-					common.BlockCacheRWErrMsg,
-				)
-				return nil, fmt.Errorf(
-					"staged block %v has less data %v for %v=>%s\n%v",
-					offsets[i],
-					listMap[offsets[i]].size,
-					handle.ID,
-					handle.Path,
-					common.BlockCacheRWErrMsg,
-				)
-			}
-
-			blockIDList = append(blockIDList, listMap[offsets[i]].id)
-			log.Debug(
-				"BlockCache::getBlockIDList : Preparing blocklist for %v=>%s (%v :  %v, size %v)",
-				handle.ID,
-				handle.Path,
-				offsets[i],
-				listMap[offsets[i]].id,
-				listMap[offsets[i]].size,
-			)
-			index++
-			i++
->>>>>>> 1e64346f
 		} else {
 			for index < offsets[i] {
 				if !zeroBlockStaged {
