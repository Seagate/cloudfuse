--- conflicted
+++ resolved
@@ -830,7 +830,6 @@
 		// This node was not found so above logic should have queued it up, retry searching now
 		node, found = handle.GetValue(fmt.Sprintf("%v", index))
 		if !found {
-<<<<<<< HEAD
 			log.Err(
 				"BlockCache::getBlock : Failed to get the required block %v=>%s (offset %v, index %v)",
 				handle.ID,
@@ -838,9 +837,6 @@
 				readoffset,
 				index,
 			)
-=======
-			log.Err("BlockCache::getBlock : Failed to get the required block %v=>%s (offset %v, index %v)", handle.ID, handle.Path, readoffset, index)
->>>>>>> c09d35af
 			return nil, fmt.Errorf("not able to find block immediately after scheduling")
 		}
 	}
@@ -1936,12 +1932,8 @@
 
 	// Commit the block list now
 	var newEtag = ""
-<<<<<<< HEAD
 	err = bc.NextComponent().
 		CommitData(internal.CommitDataOptions{Name: handle.Path, List: blockIDList, BlockSize: bc.blockSize, NewETag: &newEtag})
-=======
-	err = bc.NextComponent().CommitData(internal.CommitDataOptions{Name: handle.Path, List: blockIDList, BlockSize: bc.blockSize, NewETag: &newEtag})
->>>>>>> c09d35af
 	if err != nil {
 		log.Err(
 			"BlockCache::commitBlocks : Failed to commit blocks for %s [%s]",
@@ -2339,9 +2331,6 @@
 	return nil
 }
 
-<<<<<<< HEAD
-func (bc *BlockCache) StatFs() (*common.Statfs_t, bool, error) {
-=======
 func (bc *BlockCache) TruncateFile(options internal.TruncateFileOptions) error {
 	log.Trace("BlockCache::TruncateFile : path=%s, size=%d", options.Name, options.NewSize)
 
@@ -2357,8 +2346,7 @@
 	return nil
 }
 
-func (bc *BlockCache) StatFs() (*syscall.Statfs_t, bool, error) {
->>>>>>> c09d35af
+func (bc *BlockCache) StatFs() (*common.Statfs_t, bool, error) {
 	var maxCacheSize uint64
 	if bc.diskSize > 0 {
 		maxCacheSize = bc.diskSize
