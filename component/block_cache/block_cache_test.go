/*
   Licensed under the MIT License <http://opensource.org/licenses/MIT>.

   Copyright © 2023-2025 Seagate Technology LLC and/or its Affiliates
   Copyright © 2020-2025 Microsoft Corporation. All rights reserved.

   Permission is hereby granted, free of charge, to any person obtaining a copy
   of this software and associated documentation files (the "Software"), to deal
   in the Software without restriction, including without limitation the rights
   to use, copy, modify, merge, publish, distribute, sublicense, and/or sell
   copies of the Software, and to permit persons to whom the Software is
   furnished to do so, subject to the following conditions:

   The above copyright notice and this permission notice shall be included in all
   copies or substantial portions of the Software.

   THE SOFTWARE IS PROVIDED "AS IS", WITHOUT WARRANTY OF ANY KIND, EXPRESS OR
   IMPLIED, INCLUDING BUT NOT LIMITED TO THE WARRANTIES OF MERCHANTABILITY,
   FITNESS FOR A PARTICULAR PURPOSE AND NONINFRINGEMENT. IN NO EVENT SHALL THE
   AUTHORS OR COPYRIGHT HOLDERS BE LIABLE FOR ANY CLAIM, DAMAGES OR OTHER
   LIABILITY, WHETHER IN AN ACTION OF CONTRACT, TORT OR OTHERWISE, ARISING FROM,
   OUT OF OR IN CONNECTION WITH THE SOFTWARE OR THE USE OR OTHER DEALINGS IN THE
   SOFTWARE
*/

package block_cache

import (
	"bytes"
	"context"
	"crypto/md5"
	"crypto/rand"
	"encoding/base64"
	"fmt"
	"io"
	"math"
	mrand "math/rand/v2"
	"os"
	"os/exec"
	"path/filepath"
	"runtime"
	"strconv"
	"strings"
	"testing"
	"time"

	"github.com/Seagate/cloudfuse/common"
	"github.com/Seagate/cloudfuse/common/config"
	"github.com/Seagate/cloudfuse/common/log"
	"github.com/Seagate/cloudfuse/component/loopback"
	"github.com/Seagate/cloudfuse/internal"

	"github.com/stretchr/testify/assert"
	"github.com/stretchr/testify/suite"
)

var home_dir, _ = os.UserHomeDir()
var mountpoint = home_dir + "/mountpoint"
var dataBuff []byte

type blockCacheTestSuite struct {
	suite.Suite
	assert *assert.Assertions
}

func (suite *blockCacheTestSuite) SetupTest() {
	suite.assert = assert.New(suite.T())
	err := log.SetDefaultLogger("silent", common.LogConfig{Level: common.ELogLevel.LOG_DEBUG()})
	suite.assert.NoError(err)
}

type testObj struct {
	fake_storage_path string
	disk_cache_path   string
	loopback          internal.Component
	blockCache        *BlockCache
}

func randomString(length int) string {
	b := make([]byte, length)
	rand.Read(b)
	return fmt.Sprintf("%x", b)[:length]
}

func getFakeStoragePath(base string) string {
	tmp_path := filepath.Join(home_dir, base+randomString(8))
	_ = os.Mkdir(tmp_path, 0777)
	return tmp_path
}

func getTestFileName(name string) string {
	n := strings.Split(name, "/")
	return n[len(n)-1]
}

func setupPipeline(cfg string) (*testObj, error) {
	tobj := &testObj{
		fake_storage_path: getFakeStoragePath("block_cache"),
		disk_cache_path:   getFakeStoragePath("fake_storage"),
	}

	if cfg == "" {
		cfg = fmt.Sprintf(
			"read-only: true\n\nloopbackfs:\n  path: %s\n\nblock_cache:\n  block-size-mb: 1\n  mem-size-mb: 20\n  prefetch: 12\n  parallelism: 10\n  path: %s\n  disk-size-mb: 50\n  disk-timeout-sec: 20",
			tobj.fake_storage_path,
			tobj.disk_cache_path,
		)
	} else {
		cfg = fmt.Sprintf("%s\n\nloopbackfs:\n  path: %s\n", cfg, tobj.fake_storage_path)
	}

	config.ReadConfigFromReader(strings.NewReader(cfg))
	config.Set("mount-path", mountpoint)
	tobj.loopback = loopback.NewLoopbackFSComponent()
	err := tobj.loopback.Configure(true)
	if err != nil {
		return nil, fmt.Errorf("Unable to configure loopback [%s]", err.Error())
	}

	tobj.blockCache = NewBlockCacheComponent().(*BlockCache)
	tobj.blockCache.SetNextComponent(tobj.loopback)
	err = tobj.blockCache.Configure(true)
	if err != nil {
		return nil, fmt.Errorf("Unable to configure blockcache [%s]", err.Error())
	}

	err = tobj.loopback.Start(context.Background())
	if err != nil {
		return nil, fmt.Errorf("Unable to start loopback [%s]", err.Error())
	}

	err = tobj.blockCache.Start(context.Background())
	if err != nil {
		return nil, fmt.Errorf("Unable to start blockcache [%s]", err.Error())
	}

	return tobj, nil
}

func (tobj *testObj) cleanupPipeline() error {
	if tobj == nil {
		return nil
	}

	if tobj.loopback != nil {
		err := tobj.loopback.Stop()
		if err != nil {
			return fmt.Errorf("Unable to stop loopback [%s]", err.Error())
		}
	}

	if tobj.blockCache != nil {
		err := tobj.blockCache.Stop()
		if err != nil {
			return fmt.Errorf("Unable to stop block cache [%s]", err.Error())
		}
	}

	os.RemoveAll(tobj.fake_storage_path)
	os.RemoveAll(tobj.disk_cache_path)

	common.IsStream = false
	return nil
}

// Tests the default configuration of block cache
func (suite *blockCacheTestSuite) TestEmpty() {
	if runtime.GOOS == "windows" {
		suite.T().Skip("Skipping test on Windows")
	}
	emptyConfig := "read-only: true"
	tobj, err := setupPipeline(emptyConfig)
	defer tobj.cleanupPipeline()

	suite.assert.NoError(err)
	suite.assert.Equal("block_cache", tobj.blockCache.Name())
	suite.assert.Equal(16*_1MB, tobj.blockCache.blockSize)
	suite.assert.EqualValues(0, tobj.blockCache.diskSize)
	suite.assert.EqualValues(defaultTimeout, tobj.blockCache.diskTimeout)

	cmd := exec.Command("nproc")
	output, err := cmd.Output()
	suite.assert.NoError(err)
	coresStr := strings.TrimSpace(string(output))
	cores, err := strconv.Atoi(coresStr)
	suite.assert.NoError(err)
	suite.assert.Equal(tobj.blockCache.workers, uint32(3*cores))
<<<<<<< HEAD
	suite.assert.EqualValues(tobj.blockCache.prefetch, math.Max((MIN_PREFETCH*2)+1, float64(2*cores)))
=======
	suite.assert.EqualValues(
		tobj.blockCache.prefetch,
		math.Max((MIN_PREFETCH*2)+1, float64(2*cores)),
	)
>>>>>>> 4c6a8ccb
	suite.assert.False(tobj.blockCache.noPrefetch)
	suite.assert.NotNil(tobj.blockCache.blockPool)
	suite.assert.NotNil(tobj.blockCache.threadPool)
}

func (suite *blockCacheTestSuite) TestMemory() {
	if runtime.GOOS == "windows" {
		suite.T().Skip("Skipping test on Windows")
	}
	emptyConfig := "read-only: true\n\nblock_cache:\n  block-size-mb: 16\n"
	tobj, err := setupPipeline(emptyConfig)
	defer tobj.cleanupPipeline()

	suite.assert.NoError(err)
	suite.assert.Equal("block_cache", tobj.blockCache.Name())
	cmd := exec.Command("bash", "-c", "free -b | grep Mem | awk '{print $4}'")
	var out bytes.Buffer
	cmd.Stdout = &out
	err = cmd.Run()
	suite.assert.NoError(err)
	free, err := strconv.Atoi(strings.TrimSpace(out.String()))
	suite.assert.NoError(err)
	expected := uint64(0.8 * float64(free))
	actual := tobj.blockCache.memSize
	difference := math.Abs(float64(actual) - float64(expected))
	tolerance := 0.10 * float64(math.Max(float64(actual), float64(expected)))
	suite.assert.LessOrEqual(difference, tolerance)
}

func (suite *blockCacheTestSuite) TestFreeDiskSpace() {
	if runtime.GOOS == "windows" || runtime.GOOS == "linux" {
		fmt.Println("Flaky test on Linux and Windows")
		return
	}
	disk_cache_path := getFakeStoragePath("fake_storage")
	config := fmt.Sprintf(
		"read-only: true\n\nblock_cache:\n  block-size-mb: 1\n  path: %s",
		disk_cache_path,
	)
	tobj, err := setupPipeline(config)
	defer tobj.cleanupPipeline()

	suite.assert.NoError(err)
	suite.assert.Equal("block_cache", tobj.blockCache.Name())

	cmd := exec.Command(
		"bash",
		"-c",
		fmt.Sprintf("df -B1 %s | awk 'NR==2{print $4}'", disk_cache_path),
	)
	var out bytes.Buffer
	cmd.Stdout = &out
	err = cmd.Run()
	suite.assert.NoError(err)
	freeDisk, err := strconv.Atoi(strings.TrimSpace(out.String()))
	suite.assert.NoError(err)
	expected := uint64(0.8 * float64(freeDisk))
	actual := tobj.blockCache.diskSize
	difference := math.Abs(float64(actual) - float64(expected))
	tolerance := 0.10 * float64(math.Max(float64(actual), float64(expected)))
	suite.assert.LessOrEqual(difference, tolerance)
}

func (suite *blockCacheTestSuite) TestStatfsMemory() {
	if runtime.GOOS == "windows" {
		suite.T().Skip("Skipping test on Windows")
	}
	emptyConfig := "read-only: true\n\nblock_cache:\n  block-size-mb: 16\n"
	tobj, err := setupPipeline(emptyConfig)
	defer tobj.cleanupPipeline()

	suite.assert.NoError(err)
	suite.assert.Equal("block_cache", tobj.blockCache.Name())
	cmd := exec.Command("bash", "-c", "free -b | grep Mem | awk '{print $4}'")
	var out bytes.Buffer
	cmd.Stdout = &out
	err = cmd.Run()
	suite.assert.NoError(err)
	free, err := strconv.Atoi(strings.TrimSpace(out.String()))
	suite.assert.NoError(err)
	expected := uint64(0.8 * float64(free))
	stat, ret, err := tobj.blockCache.StatFs()
	suite.assert.True(ret)
	suite.assert.NoError(err)
	suite.assert.NotEqual(&common.Statfs_t{}, stat)
	actual := tobj.blockCache.memSize
	difference := math.Abs(float64(actual) - float64(expected))
	tolerance := 0.10 * float64(math.Max(float64(actual), float64(expected)))
	suite.assert.LessOrEqual(difference, tolerance)
}

func (suite *blockCacheTestSuite) TestStatfsDisk() {
	if runtime.GOOS == "windows" {
		suite.T().Skip("Skipping test on Windows")
	}

	disk_cache_path := getFakeStoragePath("fake_storage")
	config := fmt.Sprintf("read-only: true\n\nblock_cache:\n  block-size-mb: 1\n  path: %s", disk_cache_path)
	tobj, err := setupPipeline(config)
	defer tobj.cleanupPipeline()

	suite.assert.NoError(err)
	suite.assert.Equal("block_cache", tobj.blockCache.Name())

	cmd := exec.Command("bash", "-c", fmt.Sprintf("df -B1 %s | awk 'NR==2{print $4}'", disk_cache_path))
	var out bytes.Buffer
	cmd.Stdout = &out
	err = cmd.Run()
	suite.assert.NoError(err)
	freeDisk, err := strconv.Atoi(strings.TrimSpace(out.String()))
	suite.assert.NoError(err)
	expected := uint64(0.8 * float64(freeDisk))
	stat, ret, err := tobj.blockCache.StatFs()
	suite.assert.True(ret)
	suite.assert.NoError(err)
	suite.assert.NotEqual(&common.Statfs_t{}, stat)
	actual := tobj.blockCache.diskSize
	difference := math.Abs(float64(actual) - float64(expected))
	tolerance := 0.10 * float64(math.Max(float64(actual), float64(expected)))
	suite.assert.LessOrEqual(difference, tolerance)
}

func (suite *blockCacheTestSuite) TestInvalidPrefetchCount() {
	cfg := "read-only: true\n\nblock_cache:\n  block-size-mb: 16\n  mem-size-mb: 500\n  prefetch: 8\n  parallelism: 10\n  path: abcd\n  disk-size-mb: 100\n  disk-timeout-sec: 5"
	tobj, err := setupPipeline(cfg)
	defer tobj.cleanupPipeline()

	suite.assert.Error(err)
	suite.assert.Contains(err.Error(), "invalid prefetch count")
}

func (suite *blockCacheTestSuite) TestInvalidMemoryLimitPrefetchCount() {
	cfg := "read-only: true\n\nblock_cache:\n  block-size-mb: 16\n  mem-size-mb: 320\n  prefetch: 50\n  parallelism: 10\n  path: abcd\n  disk-size-mb: 100\n  disk-timeout-sec: 5"
	tobj, err := setupPipeline(cfg)
	defer tobj.cleanupPipeline()

	suite.assert.Error(err)
	suite.assert.Contains(err.Error(), "[memory limit too low for configured prefetch")
}

func (suite *blockCacheTestSuite) TestNoPrefetchConfig() {
	cfg := "read-only: true\n\nblock_cache:\n  block-size-mb: 1\n  mem-size-mb: 500\n  prefetch: 0\n  parallelism: 10\n  path: abcd\n  disk-size-mb: 100\n  disk-timeout-sec: 5"
	tobj, err := setupPipeline(cfg)
	defer tobj.cleanupPipeline()

	suite.assert.NoError(err)
	suite.assert.NotNil(tobj.blockCache)
	suite.assert.True(tobj.blockCache.noPrefetch)
}

func (suite *blockCacheTestSuite) TestInvalidDiskPath() {
	if runtime.GOOS == "windows" {
		suite.T().Skip("Skipping test on Windows")
	}

	cfg := "read-only: true\n\nblock_cache:\n  block-size-mb: 16\n  mem-size-mb: 500\n  prefetch: 12\n  parallelism: 10\n  path: /abcd\n  disk-size-mb: 100\n  disk-timeout-sec: 5"
	tobj, err := setupPipeline(cfg)
	defer tobj.cleanupPipeline()

	suite.assert.Error(err)
	suite.assert.Contains(err.Error(), "permission denied")
}

func (suite *blockCacheTestSuite) TestSomeInvalidConfigs() {
	cfg := "read-only: true\n\nblock_cache:\n  block-size-mb: 8\n  mem-size-mb: 800\n  prefetch: 12\n  parallelism: 0\n"
	_, err := setupPipeline(cfg)
	suite.assert.Error(err)
	suite.assert.Contains(err.Error(), "failed to init thread pool")

	cfg = "read-only: true\n\nblock_cache:\n  block-size-mb: 1024000\n  mem-size-mb: 20240000\n  prefetch: 12\n  parallelism: 1\n"
	_, err = setupPipeline(cfg)
	suite.assert.Error(err)
	suite.assert.Contains(err.Error(), "failed to init block pool")

	cfg = "read-only: true\n\nblock_cache:\n  block-size-mb: 8\n  mem-size-mb: 800\n  prefetch: 12\n  parallelism: 5\n  path: ./bctemp \n  disk-size-mb: 100\n  disk-timeout-sec: 0"
	_, err = setupPipeline(cfg)
	suite.assert.Error(err)
	suite.assert.Contains(err.Error(), "timeout can not be zero")

	cfg = "read-only: true\n\nblock_cache:\n  block-size-mb: 8\n  mem-size-mb: 800\n  prefetch: 12\n  parallelism: 5\n  path: ./ \n  disk-size-mb: 100\n  disk-timeout-sec: 0"
	_, err = setupPipeline(cfg)
	suite.assert.Error(err)
	suite.assert.Contains(err.Error(), "temp directory not empty")

	cfg = fmt.Sprintf(
		"read-only: true\n\nblock_cache:\n  block-size-mb: 8\n  mem-size-mb: 800\n  prefetch: 12\n  parallelism: 5\n  path: %s \n  disk-size-mb: 100\n  disk-timeout-sec: 1",
		mountpoint,
	)
	_, err = setupPipeline(cfg)
	suite.assert.Error(err)
	suite.assert.Contains(err.Error(), "tmp-path is same as mount path")
}

func (suite *blockCacheTestSuite) TestManualConfig() {
	cfg := "read-only: true\n\nblock_cache:\n  block-size-mb: 16\n  mem-size-mb: 500\n  prefetch: 12\n  parallelism: 10\n  path: abcd\n  disk-size-mb: 100\n  disk-timeout-sec: 5"
	tobj, err := setupPipeline(cfg)
	defer tobj.cleanupPipeline()

	suite.assert.NoError(err)
	suite.assert.Equal("block_cache", tobj.blockCache.Name())
	suite.assert.Equal(16*_1MB, tobj.blockCache.blockSize)
	suite.assert.Equal(500*_1MB, tobj.blockCache.memSize)
	suite.assert.EqualValues(10, tobj.blockCache.workers)
	suite.assert.Equal(100*_1MB, tobj.blockCache.diskSize)
	suite.assert.EqualValues(5, tobj.blockCache.diskTimeout)
	suite.assert.EqualValues(12, tobj.blockCache.prefetch)
	suite.assert.EqualValues(10, tobj.blockCache.workers)

	suite.assert.NotNil(tobj.blockCache.blockPool)
}

func (suite *blockCacheTestSuite) TestOpenFileFail() {
	tobj, err := setupPipeline("")
	defer tobj.cleanupPipeline()

	suite.assert.NoError(err)
	suite.assert.NotNil(tobj.blockCache)

	path := getTestFileName(suite.T().Name())
	options := internal.OpenFileOptions{Name: path}
	h, err := tobj.blockCache.OpenFile(options)
	suite.assert.Error(err)
	suite.assert.Nil(h)
	if runtime.GOOS == "windows" {
		suite.assert.Contains(err.Error(), "cannot find the file")
	} else {
		suite.assert.Contains(err.Error(), "no such file or directory")
	}
}

func (suite *blockCacheTestSuite) TestFileOpenClose() {
	tobj, err := setupPipeline("")
	defer tobj.cleanupPipeline()

	suite.assert.NoError(err)
	suite.assert.NotNil(tobj.blockCache)

	fileName := getTestFileName(suite.T().Name())
	storagePath := filepath.Join(tobj.fake_storage_path, fileName)
	data := make([]byte, 5*_1MB)
	_, _ = rand.Read(data)
	os.WriteFile(storagePath, data, 0777)

	options := internal.OpenFileOptions{Name: fileName}
	h, err := tobj.blockCache.OpenFile(options)
	suite.assert.NoError(err)
	suite.assert.NotNil(h)
	suite.assert.Equal(h.Size, int64(5*_1MB))
	suite.assert.NotNil(h.Buffers.Cooked)
	suite.assert.NotNil(h.Buffers.Cooking)

	tobj.blockCache.CloseFile(internal.CloseFileOptions{Handle: h})
	suite.assert.Nil(h.Buffers.Cooked)
	suite.assert.Nil(h.Buffers.Cooking)
}

func (suite *blockCacheTestSuite) TestValidateBlockList() {
	config := "read-only: true\n\nblock_cache:\n  block-size-mb: 20"
	tobj, err := setupPipeline(config)
	defer tobj.cleanupPipeline()
	suite.assert.NoError(err)
	suite.assert.NotNil(tobj.blockCache)
	suite.assert.Equal(20*_1MB, tobj.blockCache.blockSize)

	fileName := getTestFileName(suite.T().Name())
	storagePath := filepath.Join(tobj.fake_storage_path, fileName)
	os.WriteFile(storagePath, []byte("Hello, World!"), 0777)
	options := internal.OpenFileOptions{Name: fileName}
	h, err := tobj.blockCache.OpenFile(options)
	suite.assert.NoError(err)
	suite.assert.NotNil(h)

	//Test for Valid BlockList
	var blockLst internal.CommittedBlockList
	noOfBlocks := 20
	var startOffset int64

	//Generate blocklist, blocks with size equal to configured block size
	blockLst = nil
	startOffset = 0
	for i := 0; i < noOfBlocks; i++ {
		blockSize := tobj.blockCache.blockSize
		blk := internal.CommittedBlock{
			Id:     base64.StdEncoding.EncodeToString(common.NewUUIDWithLength(32)),
			Offset: startOffset,
			Size:   uint64(blockSize),
		}
		startOffset += int64(blockSize)
		blockLst = append(blockLst, blk)
	}
	valid := tobj.blockCache.validateBlockList(h, options, &blockLst)
	suite.assert.True(valid)

	//Generate blocklist, blocks with size equal to configured block size and last block size <= config's block size
	blockLst = nil
	startOffset = 0
	for i := 0; i < noOfBlocks; i++ {
		blockSize := tobj.blockCache.blockSize
		if i == noOfBlocks-1 {
			blockSize = mrand.Uint64N(tobj.blockCache.blockSize)
		}
		blk := internal.CommittedBlock{
			Id:     base64.StdEncoding.EncodeToString(common.NewUUIDWithLength(32)),
			Offset: startOffset,
			Size:   uint64(blockSize),
		}
		startOffset += int64(blockSize)
		blockLst = append(blockLst, blk)
	}
	valid = tobj.blockCache.validateBlockList(h, options, &blockLst)
	suite.assert.True(valid)

	//Generate Blocklist, blocks with size equal to configured block size and last block size > config's block size
	blockLst = nil
	startOffset = 0
	for i := 0; i < noOfBlocks; i++ {
		blockSize := tobj.blockCache.blockSize
		if i == noOfBlocks-1 {
			blockSize = tobj.blockCache.blockSize + mrand.Uint64N(100) + 1
		}
		blk := internal.CommittedBlock{
			Id:     base64.StdEncoding.EncodeToString(common.NewUUIDWithLength(32)),
			Offset: startOffset,
			Size:   uint64(blockSize),
		}
		startOffset += int64(blockSize)
		blockLst = append(blockLst, blk)
	}
	valid = tobj.blockCache.validateBlockList(h, options, &blockLst)
	suite.assert.False(valid)

	//Generate Blocklist, blocks with random size
	blockLst = nil
	startOffset = 0
	for i := 0; i < noOfBlocks; i++ {
		blockSize := mrand.Uint64N(tobj.blockCache.blockSize + 1)
		blk := internal.CommittedBlock{
			Id:     base64.StdEncoding.EncodeToString(common.NewUUIDWithLength(32)),
			Offset: startOffset,
			Size:   uint64(blockSize),
		}
		startOffset += int64(blockSize)
		blockLst = append(blockLst, blk)
	}
	valid = tobj.blockCache.validateBlockList(h, options, &blockLst)
	suite.assert.False(valid)

}

func (suite *blockCacheTestSuite) TestFileReadTotalBytes() {
	tobj, err := setupPipeline("")
	defer tobj.cleanupPipeline()

	suite.assert.NoError(err)
	suite.assert.NotNil(tobj.blockCache)

	path := getTestFileName(suite.T().Name())
	options := internal.CreateFileOptions{Name: path, Mode: 0777}
	h, err := tobj.blockCache.CreateFile(options)
	suite.assert.NoError(err)
	suite.assert.NotNil(h)
	suite.assert.Equal(int64(0), h.Size)
	suite.assert.False(h.Dirty())

	storagePath := filepath.Join(tobj.fake_storage_path, path)
	fs, err := os.Stat(storagePath)
	suite.assert.NoError(err)
	suite.assert.Equal(int64(0), fs.Size())
	//Generate random size of file in bytes less than 2MB
	size := mrand.Int64N(2097152)
	data := make([]byte, size)

	n, err := tobj.blockCache.WriteFile(
		internal.WriteFileOptions{Handle: h, Offset: 0, Data: data},
	) // Write data to file
	suite.assert.NoError(err)
	suite.assert.Equal(int64(n), size)
	suite.assert.Equal(h.Size, size)

	data = make([]byte, 1000)

	totaldata := uint64(0)
	for {
		n, err := tobj.blockCache.ReadInBuffer(
			internal.ReadInBufferOptions{Handle: h, Offset: int64(totaldata), Data: data},
		)
		totaldata += uint64(n)
		if err != nil {
			suite.assert.Contains(err.Error(), "EOF")
			break
		}
		suite.assert.LessOrEqual(n, 1000)
	}
	suite.assert.Equal(totaldata, uint64(size))

	err = tobj.blockCache.CloseFile(internal.CloseFileOptions{Handle: h})
	suite.assert.NoError(err)
	suite.assert.Nil(h.Buffers.Cooked)
	suite.assert.Nil(h.Buffers.Cooking)
}

func (suite *blockCacheTestSuite) TestFileReadBlockCacheTmpPath() {
	tobj, err := setupPipeline("")
	defer tobj.cleanupPipeline()

	suite.assert.NoError(err)
	suite.assert.NotNil(tobj.blockCache)

	path := getTestFileName(suite.T().Name())
	options := internal.CreateFileOptions{Name: path, Mode: 0777}
	h, err := tobj.blockCache.CreateFile(options)
	suite.assert.NoError(err)
	suite.assert.NotNil(h)
	suite.assert.Equal(int64(0), h.Size)
	suite.assert.False(h.Dirty())

	storagePath := filepath.Join(tobj.fake_storage_path, path)
	fs, err := os.Stat(storagePath)
	suite.assert.NoError(err)
	suite.assert.Equal(int64(0), fs.Size())
	//Size is 1MB + 7 bytes
	size := 1048583
	data := make([]byte, size)

	n, err := tobj.blockCache.WriteFile(
		internal.WriteFileOptions{Handle: h, Offset: 0, Data: data},
	) // Write data to file
	suite.assert.NoError(err)
	suite.assert.Equal(n, size)
	suite.assert.Equal(h.Size, int64(size))

	err = tobj.blockCache.CloseFile(internal.CloseFileOptions{Handle: h})
	suite.assert.NoError(err)

	options2 := internal.OpenFileOptions{Name: path}
	h, err = tobj.blockCache.OpenFile(options2)
	suite.assert.NoError(err)
	suite.assert.NotNil(h)
	suite.assert.Equal(h.Size, int64(size))
	suite.assert.NotNil(h.Buffers.Cooked)
	suite.assert.NotNil(h.Buffers.Cooking)

	data = make([]byte, 1000)

	totaldata := uint64(0)
	for {
		n, err := tobj.blockCache.ReadInBuffer(
			internal.ReadInBufferOptions{Handle: h, Offset: int64(totaldata), Data: data},
		)
		totaldata += uint64(n)
		if err != nil {
			suite.assert.Contains(err.Error(), "EOF")
			break
		}
		suite.assert.LessOrEqual(n, 1000)
	}
	suite.assert.Equal(totaldata, uint64(size))

	data = make([]byte, 1000)

	totaldata = uint64(0)
	for {
		n, err := tobj.blockCache.ReadInBuffer(
			internal.ReadInBufferOptions{Handle: h, Offset: int64(totaldata), Data: data},
		)
		totaldata += uint64(n)
		if err != nil {
			suite.assert.Contains(err.Error(), "EOF")
			break
		}
		suite.assert.LessOrEqual(n, 1000)
	}
	suite.assert.Equal(totaldata, uint64(size))

	tmpPath := tobj.blockCache.tmpPath

	entries, err := os.ReadDir(tmpPath)
	suite.assert.NoError(err)

	var size1048576, size7 bool
	for _, entry := range entries {
		f, err := entry.Info()
		suite.assert.NoError(err)

		if f.Size() == 1048576 {
			size1048576 = true
		}
		if f.Size() == 7 {
			size7 = true
		}
	}

	suite.assert.True(size1048576)
	suite.assert.True(size7)
	suite.assert.Len(entries, 2)

	err = tobj.blockCache.CloseFile(internal.CloseFileOptions{Handle: h})
	suite.assert.NoError(err)
}

func (suite *blockCacheTestSuite) TestFileReadSerial() {
	tobj, err := setupPipeline("")
	defer tobj.cleanupPipeline()

	suite.assert.NoError(err)
	suite.assert.NotNil(tobj.blockCache)

	fileName := getTestFileName(suite.T().Name())
	storagePath := filepath.Join(tobj.fake_storage_path, fileName)
	data := make([]byte, 50*_1MB)
	_, _ = rand.Read(data)
	os.WriteFile(storagePath, data, 0777)

	options := internal.OpenFileOptions{Name: fileName}
	h, err := tobj.blockCache.OpenFile(options)
	suite.assert.NoError(err)
	suite.assert.NotNil(h)
	suite.assert.Equal(h.Size, int64(50*_1MB))
	suite.assert.NotNil(h.Buffers.Cooked)
	suite.assert.NotNil(h.Buffers.Cooking)

	data = make([]byte, 1000)

	totaldata := uint64(0)
	for {
		n, err := tobj.blockCache.ReadInBuffer(
			internal.ReadInBufferOptions{Handle: h, Offset: int64(totaldata), Data: data},
		)
		totaldata += uint64(n)
		if err != nil {
			break
		}
		suite.assert.LessOrEqual(n, 1000)
	}

	suite.assert.Equal(totaldata, uint64(50*_1MB))
	cnt := h.Buffers.Cooked.Len() + h.Buffers.Cooking.Len()
	suite.assert.Equal(12, cnt)

	tobj.blockCache.CloseFile(internal.CloseFileOptions{Handle: h})
	suite.assert.Nil(h.Buffers.Cooked)
	suite.assert.Nil(h.Buffers.Cooking)
}

func (suite *blockCacheTestSuite) TestFileReadRandom() {
	tobj, err := setupPipeline("")
	defer tobj.cleanupPipeline()

	suite.assert.NoError(err)
	suite.assert.NotNil(tobj.blockCache)

	fileName := getTestFileName(suite.T().Name())
	storagePath := filepath.Join(tobj.fake_storage_path, fileName)
	data := make([]byte, 100*_1MB)
	_, _ = rand.Read(data)
	os.WriteFile(storagePath, data, 0777)

	options := internal.OpenFileOptions{Name: fileName}
	h, err := tobj.blockCache.OpenFile(options)
	suite.assert.NoError(err)
	suite.assert.NotNil(h)
	suite.assert.Equal(h.Size, int64(100*_1MB))
	suite.assert.NotNil(h.Buffers.Cooked)
	suite.assert.NotNil(h.Buffers.Cooking)

	data = make([]byte, 100)
	max := int64(100 * _1MB)
	for i := 0; i < 50; i++ {
		offset := mrand.Int64N(max)
		n, _ := tobj.blockCache.ReadInBuffer(
			internal.ReadInBufferOptions{Handle: h, Offset: offset, Data: data},
		)
		suite.assert.LessOrEqual(n, 100)
	}

	cnt := h.Buffers.Cooked.Len() + h.Buffers.Cooking.Len()
	suite.assert.LessOrEqual(cnt, 8)

	tobj.blockCache.CloseFile(internal.CloseFileOptions{Handle: h})
	suite.assert.Nil(h.Buffers.Cooked)
	suite.assert.Nil(h.Buffers.Cooking)
}

func (suite *blockCacheTestSuite) TestFileReadRandomNoPrefetch() {
	tobj, err := setupPipeline("")
	defer tobj.cleanupPipeline()

	suite.assert.NoError(err)
	suite.assert.NotNil(tobj.blockCache)

	// Set the no prefetch mode here
	tobj.blockCache.noPrefetch = true
	tobj.blockCache.prefetch = 0

	fileName := getTestFileName(suite.T().Name())
	storagePath := filepath.Join(tobj.fake_storage_path, fileName)
	data := make([]byte, 100*_1MB)
	_, _ = rand.Read(data)
	os.WriteFile(storagePath, data, 0777)

	options := internal.OpenFileOptions{Name: fileName}
	h, err := tobj.blockCache.OpenFile(options)
	suite.assert.NoError(err)
	suite.assert.NotNil(h)
	suite.assert.Equal(h.Size, int64(100*_1MB))
	suite.assert.NotNil(h.Buffers.Cooked)
	suite.assert.NotNil(h.Buffers.Cooking)

	data = make([]byte, 100)
	max := int64(100 * _1MB)
	for i := 0; i < 50; i++ {
		offset := mrand.Int64N(max)
		n, _ := tobj.blockCache.ReadInBuffer(
			internal.ReadInBufferOptions{Handle: h, Offset: offset, Data: data},
		)
		suite.assert.Equal(1, h.Buffers.Cooked.Len())
		suite.assert.Equal(0, h.Buffers.Cooking.Len())
		suite.assert.LessOrEqual(n, 100)
	}

	cnt := h.Buffers.Cooked.Len() + h.Buffers.Cooking.Len()
	suite.assert.Equal(1, cnt)

	tobj.blockCache.CloseFile(internal.CloseFileOptions{Handle: h})
	suite.assert.Nil(h.Buffers.Cooked)
	suite.assert.Nil(h.Buffers.Cooking)
}

func (suite *blockCacheTestSuite) TestDiskUsageCheck() {
	tobj, err := setupPipeline("")
	defer tobj.cleanupPipeline()

	suite.assert.NoError(err)
	suite.assert.NotNil(tobj.blockCache)

	usage, err := common.GetUsage(tobj.disk_cache_path)
	suite.assert.NoError(err)
	suite.assert.Less(usage, float64(1.0))
	suite.assert.False(tobj.blockCache.checkDiskUsage())

	// Default disk size is 50MB
	data := make([]byte, 5*_1MB)
	_, _ = rand.Read(data)

	type diskusagedata struct {
		name     string
		diskflag bool
	}

	localfiles := make([]diskusagedata, 0)
	for i := 0; i < 13; i++ {
		fname := randomString(5)
		diskFile := filepath.Join(tobj.disk_cache_path, fname)
		localfiles = append(localfiles, diskusagedata{name: diskFile, diskflag: i >= 7})
	}

	for i := 0; i < 13; i++ {
		os.WriteFile(localfiles[i].name, data, 0777)
		usage, err := common.GetUsage(tobj.disk_cache_path)
		suite.assert.NoError(err)
		fmt.Printf(
			"%d : %v (%v : %v) Usage %v\n",
			i,
			localfiles[i].name,
			localfiles[i].diskflag,
			tobj.blockCache.checkDiskUsage(),
			usage,
		)
		suite.assert.Equal(tobj.blockCache.checkDiskUsage(), localfiles[i].diskflag)
	}

	for i := 0; i < 13; i++ {
		localfiles[i].diskflag = i < 8
	}

	for i := 0; i < 13; i++ {
		os.Remove(localfiles[i].name)
		usage, err := common.GetUsage(tobj.disk_cache_path)
		suite.assert.NoError(err)
		fmt.Printf(
			"%d : %v (%v : %v) Usage %v\n",
			i,
			localfiles[i].name,
			localfiles[i].diskflag,
			tobj.blockCache.checkDiskUsage(),
			usage,
		)
		suite.assert.Equal(tobj.blockCache.checkDiskUsage(), localfiles[i].diskflag)
	}
}

// Block-cache Writer related test cases
func (suite *blockCacheTestSuite) TestCreateFile() {
	tobj, err := setupPipeline("")
	defer tobj.cleanupPipeline()

	suite.assert.NoError(err)
	suite.assert.NotNil(tobj.blockCache)

	path := getTestFileName(suite.T().Name())
	options := internal.CreateFileOptions{Name: path}
	h, err := tobj.blockCache.CreateFile(options)
	suite.assert.NoError(err)
	suite.assert.NotNil(h)
	suite.assert.Equal(int64(0), h.Size)
	suite.assert.False(h.Dirty())

	storagePath := filepath.Join(tobj.fake_storage_path, path)
	fs, err := os.Stat(storagePath)
	suite.assert.NoError(err)
	suite.assert.Equal(int64(0), fs.Size())

	path = "FailThis"
	options = internal.CreateFileOptions{Name: path}
	h, err = tobj.blockCache.CreateFile(options)
	suite.assert.Error(err)
	suite.assert.Nil(h)
	suite.assert.Contains(err.Error(), "Failed to create file")
}

func (suite *blockCacheTestSuite) TestOpenWithTruncate() {
	tobj, err := setupPipeline("")
	defer tobj.cleanupPipeline()

	suite.assert.NoError(err)
	suite.assert.NotNil(tobj.blockCache)

	fileName := getTestFileName(suite.T().Name())
	storagePath := filepath.Join(tobj.fake_storage_path, fileName)
	data := make([]byte, 5*_1MB)
	_, _ = rand.Read(data)
	os.WriteFile(storagePath, data, 0777)

	options := internal.OpenFileOptions{Name: fileName}
	h, err := tobj.blockCache.OpenFile(options)
	suite.assert.NoError(err)
	suite.assert.NotNil(h)
	suite.assert.Equal(h.Size, int64(5*_1MB))

	err = tobj.blockCache.CloseFile(internal.CloseFileOptions{Handle: h})
	suite.assert.NoError(err)

	options = internal.OpenFileOptions{Name: fileName, Flags: os.O_TRUNC}
	h, err = tobj.blockCache.OpenFile(options)
	suite.assert.NoError(err)
	suite.assert.NotNil(h)
	suite.assert.Equal(int64(0), h.Size)
	suite.assert.True(h.Dirty())

	err = tobj.blockCache.CloseFile(internal.CloseFileOptions{Handle: h})
	suite.assert.NoError(err)
}

func (suite *blockCacheTestSuite) TestWriteFileSimple() {
	tobj, err := setupPipeline("")
	defer tobj.cleanupPipeline()

	suite.assert.NoError(err)
	suite.assert.NotNil(tobj.blockCache)

	path := getTestFileName(suite.T().Name())
	options := internal.CreateFileOptions{Name: path, Mode: 0777}
	h, err := tobj.blockCache.CreateFile(options)
	suite.assert.NoError(err)
	suite.assert.NotNil(h)
	suite.assert.Equal(int64(0), h.Size)
	suite.assert.False(h.Dirty())

	storagePath := filepath.Join(tobj.fake_storage_path, path)
	fs, err := os.Stat(storagePath)
	suite.assert.NoError(err)
	suite.assert.Equal(int64(0), fs.Size())

	n, err := tobj.blockCache.WriteFile(
		internal.WriteFileOptions{Handle: h, Offset: 0, Data: []byte("Hello")},
	) // 5 bytes
	suite.assert.NoError(err)
	suite.assert.Equal(5, n)
	suite.assert.Equal(int64(5), h.Size)
	suite.assert.True(h.Dirty())
	suite.assert.Equal(0, h.Buffers.Cooked.Len())
	suite.assert.Equal(1, h.Buffers.Cooking.Len())

	node, found := h.GetValue("0")
	suite.assert.True(found)
	block := node.(*Block)
	suite.assert.NotNil(block)
	suite.assert.Equal(int64(0), block.id)
	suite.assert.Equal(uint64(0), block.offset)

	err = tobj.blockCache.FlushFile(internal.FlushFileOptions{Handle: h})
	suite.assert.NoError(err)
	suite.assert.False(h.Dirty())

	storagePath = filepath.Join(tobj.fake_storage_path, path)
	fs, err = os.Stat(storagePath)
	suite.assert.NoError(err)
	suite.assert.Equal(int64(5), fs.Size())

	n, err = tobj.blockCache.WriteFile(
		internal.WriteFileOptions{Handle: h, Offset: 5, Data: []byte("Gello")},
	) // 5 bytes
	suite.assert.NoError(err)
	suite.assert.Equal(5, n)
	suite.assert.Equal(int64(10), h.Size)
	suite.assert.True(h.Dirty())
	suite.assert.Equal(0, h.Buffers.Cooked.Len())
	suite.assert.Equal(1, h.Buffers.Cooking.Len())

	err = tobj.blockCache.CloseFile(internal.CloseFileOptions{Handle: h})
	suite.assert.NoError(err)

	storagePath = filepath.Join(tobj.fake_storage_path, path)
	fs, err = os.Stat(storagePath)
	suite.assert.NoError(err)
	suite.assert.Equal(int64(10), fs.Size())

	suite.assert.NoError(err)
}

func (suite *blockCacheTestSuite) TestWriteFileMultiBlock() {
	tobj, err := setupPipeline("")
	defer tobj.cleanupPipeline()

	suite.assert.NoError(err)
	suite.assert.NotNil(tobj.blockCache)

	path := getTestFileName(suite.T().Name())

	data := make([]byte, 5*_1MB)
	_, _ = rand.Read(data)

	options := internal.CreateFileOptions{Name: path, Mode: 0777}
	h, err := tobj.blockCache.CreateFile(options)
	suite.assert.NoError(err)
	suite.assert.NotNil(h)
	suite.assert.Equal(int64(0), h.Size)
	suite.assert.False(h.Dirty())

	n, err := tobj.blockCache.WriteFile(
		internal.WriteFileOptions{Handle: h, Offset: 0, Data: data},
	) // 5 bytes
	suite.assert.NoError(err)
	suite.assert.Len(data, n)
	suite.assert.Equal(h.Size, int64(len(data)))
	suite.assert.True(h.Dirty())
	suite.assert.Equal(2, h.Buffers.Cooked.Len())
	suite.assert.Equal(3, h.Buffers.Cooking.Len())

	err = tobj.blockCache.CloseFile(internal.CloseFileOptions{Handle: h})
	suite.assert.NoError(err)

	storagePath := filepath.Join(tobj.fake_storage_path, path)
	fs, err := os.Stat(storagePath)
	suite.assert.NoError(err)
	suite.assert.Equal(fs.Size(), int64(len(data)))

	suite.assert.NoError(err)
}

func (suite *blockCacheTestSuite) TestWriteFileMultiBlockWithOverwrite() {
	tobj, err := setupPipeline("")
	defer tobj.cleanupPipeline()

	suite.assert.NoError(err)
	suite.assert.NotNil(tobj.blockCache)

	path := getTestFileName(suite.T().Name())

	data := make([]byte, 5*_1MB)
	_, _ = rand.Read(data)

	options := internal.CreateFileOptions{Name: path, Mode: 0777}
	h, err := tobj.blockCache.CreateFile(options)
	suite.assert.NoError(err)
	suite.assert.NotNil(h)
	suite.assert.Equal(int64(0), h.Size)
	suite.assert.False(h.Dirty())

	n, err := tobj.blockCache.WriteFile(
		internal.WriteFileOptions{Handle: h, Offset: 0, Data: data},
	) // 5 bytes
	suite.assert.NoError(err)
	suite.assert.Len(data, n)
	suite.assert.Equal(h.Size, int64(len(data)))
	suite.assert.True(h.Dirty())
	suite.assert.Equal(2, h.Buffers.Cooked.Len())
	suite.assert.Equal(3, h.Buffers.Cooking.Len())

	err = tobj.blockCache.FlushFile(internal.FlushFileOptions{Handle: h})
	suite.assert.NoError(err)
	suite.assert.False(h.Dirty())

	n, err = tobj.blockCache.WriteFile(
		internal.WriteFileOptions{Handle: h, Offset: 0, Data: data[:100]},
	) // 5 bytes
	suite.assert.NoError(err)
	suite.assert.Equal(100, n)

	n, err = tobj.blockCache.WriteFile(
		internal.WriteFileOptions{Handle: h, Offset: 0, Data: data[:100]},
	) // 5 bytes
	suite.assert.NoError(err)
	suite.assert.Equal(100, n)

	err = tobj.blockCache.CloseFile(internal.CloseFileOptions{Handle: h})
	suite.assert.NoError(err)

	storagePath := filepath.Join(tobj.fake_storage_path, path)
	fs, err := os.Stat(storagePath)
	suite.assert.NoError(err)
	suite.assert.Equal(fs.Size(), int64(len(data)))

	suite.assert.NoError(err)
}

func (suite *blockCacheTestSuite) TestWritefileWithAppend() {
	tobj, err := setupPipeline("")
	defer tobj.cleanupPipeline()

	suite.assert.NoError(err)
	suite.assert.NotNil(tobj.blockCache)

	tobj.blockCache.prefetchOnOpen = true

	path := getTestFileName(suite.T().Name())
	data := make([]byte, 13*_1MB)
	_, _ = rand.Read(data)

	options := internal.CreateFileOptions{Name: path, Mode: 0777}
	h, err := tobj.blockCache.CreateFile(options)
	suite.assert.NoError(err)
	suite.assert.NotNil(h)
	suite.assert.Equal(int64(0), h.Size)
	suite.assert.False(h.Dirty())

	n, err := tobj.blockCache.WriteFile(
		internal.WriteFileOptions{Handle: h, Offset: 0, Data: data},
	) // 5 bytes
	suite.assert.NoError(err)
	suite.assert.Len(data, n)
	suite.assert.Equal(h.Size, int64(len(data)))
	suite.assert.True(h.Dirty())

	err = tobj.blockCache.SyncFile(internal.SyncFileOptions{Handle: h})
	suite.assert.NoError(err)

	err = tobj.blockCache.FlushFile(internal.FlushFileOptions{Handle: h})
	suite.assert.NoError(err)
	suite.assert.False(h.Dirty())

	n, err = tobj.blockCache.WriteFile(
		internal.WriteFileOptions{Handle: h, Offset: 0, Data: data},
	) // 5 bytes
	suite.assert.NoError(err)
	suite.assert.Len(data, n)
	suite.assert.Equal(h.Size, int64(len(data)))
	suite.assert.True(h.Dirty())

	err = tobj.blockCache.CloseFile(internal.CloseFileOptions{Handle: h})
	suite.assert.NoError(err)

	h, err = tobj.blockCache.OpenFile(
		internal.OpenFileOptions{Name: path, Flags: os.O_RDWR, Mode: 0777},
	)
	suite.assert.NoError(err)
	dataNew := make([]byte, 10*_1MB)
	_, _ = rand.Read(data)

	n, err = tobj.blockCache.WriteFile(
		internal.WriteFileOptions{Handle: h, Offset: h.Size, Data: dataNew},
	) // 5 bytes
	suite.assert.NoError(err)
	suite.assert.Len(dataNew, n)
	suite.assert.Equal(h.Size, int64(len(data)+len(dataNew)))
	suite.assert.True(h.Dirty())

	err = tobj.blockCache.CloseFile(internal.CloseFileOptions{Handle: h})
	suite.assert.NoError(err)

	h, err = tobj.blockCache.OpenFile(
		internal.OpenFileOptions{Name: path, Flags: os.O_RDWR, Mode: 0777},
	)
	suite.assert.NoError(err)
	suite.assert.NotNil(h)
	suite.assert.Equal(h.Size, int64(len(data)+len(dataNew)))

	err = tobj.blockCache.CloseFile(internal.CloseFileOptions{Handle: h})
	suite.assert.NoError(err)
}

func (suite *blockCacheTestSuite) TestWriteBlockOutOfRange() {
	tobj, err := setupPipeline("")
	defer tobj.cleanupPipeline()

	suite.assert.NoError(err)
	suite.assert.NotNil(tobj.blockCache)

	tobj.blockCache.prefetchOnOpen = true
	tobj.blockCache.blockSize = 10

	path := getTestFileName(suite.T().Name())
	data := make([]byte, 20*_1MB)
	_, _ = rand.Read(data)

	options := internal.CreateFileOptions{Name: path, Mode: 0777}
	h, err := tobj.blockCache.CreateFile(options)
	suite.assert.NoError(err)

	dataNew := make([]byte, 1*_1MB)
	_, _ = rand.Read(data)

	n, err := tobj.blockCache.WriteFile(
		internal.WriteFileOptions{Handle: h, Offset: 10 * 50001, Data: dataNew},
	) // 5 bytes
	suite.assert.Error(err)
	suite.assert.Contains(err.Error(), "block index out of range")
	suite.assert.Equal(0, n)

	tobj.blockCache.blockSize = 1048576
	n, err = tobj.blockCache.WriteFile(
		internal.WriteFileOptions{Handle: h, Offset: 10 * 50001, Data: dataNew},
	) // 5 bytes
	suite.assert.NoError(err)
	suite.assert.Len(dataNew, n)

	err = tobj.blockCache.CloseFile(internal.CloseFileOptions{Handle: h})
	suite.assert.NoError(err)
}

func (suite *blockCacheTestSuite) TestDeleteAndRenameDirAndFile() {
	tobj, err := setupPipeline("")
	defer tobj.cleanupPipeline()

	suite.assert.NoError(err)
	suite.assert.NotNil(tobj.blockCache)

	err = tobj.blockCache.CreateDir(internal.CreateDirOptions{Name: "testCreateDir", Mode: 0777})
	suite.assert.NoError(err)

	options := internal.CreateFileOptions{Name: "testCreateDir/a.txt", Mode: 0777}
	h, err := tobj.blockCache.CreateFile(options)
	suite.assert.NoError(err)
	suite.assert.NotNil(h)
	suite.assert.Equal(int64(0), h.Size)
	suite.assert.False(h.Dirty())

	n, err := tobj.blockCache.WriteFile(
		internal.WriteFileOptions{Handle: h, Offset: 0, Data: []byte("Hello")},
	) // 5 bytes
	suite.assert.NoError(err)
	suite.assert.Equal(5, n)
	suite.assert.Equal(int64(5), h.Size)
	suite.assert.True(h.Dirty())
	suite.assert.Equal(0, h.Buffers.Cooked.Len())
	suite.assert.Equal(1, h.Buffers.Cooking.Len())

	err = tobj.blockCache.CloseFile(internal.CloseFileOptions{Handle: h})
	suite.assert.NoError(err)

	err = tobj.blockCache.RenameDir(
		internal.RenameDirOptions{Src: "testCreateDir", Dst: "testCreateDirNew"},
	)
	suite.assert.NoError(err)

	err = tobj.blockCache.DeleteDir(internal.DeleteDirOptions{Name: "testCreateDirNew"})
	suite.assert.Error(err)

	err = os.MkdirAll(
		filepath.Join(filepath.Join(tobj.blockCache.tmpPath, "testCreateDirNew")),
		0777,
	)
	suite.assert.NoError(err)
	err = os.WriteFile(
		filepath.Join(tobj.blockCache.tmpPath, "testCreateDirNew/a.txt_0"),
		[]byte("Hello"),
		0777,
	)
	suite.assert.NoError(err)
	err = os.WriteFile(
		filepath.Join(tobj.blockCache.tmpPath, "testCreateDirNew/a.txt_1"),
		[]byte("Hello"),
		0777,
	)
	suite.assert.NoError(err)
	err = os.WriteFile(
		filepath.Join(tobj.blockCache.tmpPath, "testCreateDirNew/a.txt_2"),
		[]byte("Hello"),
		0777,
	)
	suite.assert.NoError(err)

	err = tobj.blockCache.RenameFile(
		internal.RenameFileOptions{Src: "testCreateDirNew/a.txt", Dst: "testCreateDirNew/b.txt"},
	)
	suite.assert.NoError(err)

	err = tobj.blockCache.DeleteFile(internal.DeleteFileOptions{Name: "testCreateDirNew/b.txt"})
	suite.assert.NoError(err)

	err = tobj.blockCache.DeleteDir(internal.DeleteDirOptions{Name: "testCreateDirNew"})
	suite.assert.NoError(err)
}

func (suite *blockCacheTestSuite) TestTempCacheCleanup() {
	tobj, _ := setupPipeline("")
	defer tobj.cleanupPipeline()

	items, _ := os.ReadDir(tobj.disk_cache_path)
	suite.assert.Empty(items)
	_ = common.TempCacheCleanup(tobj.blockCache.tmpPath)

	for i := 0; i < 5; i++ {
		_ = os.Mkdir(filepath.Join(tobj.disk_cache_path, fmt.Sprintf("temp_%d", i)), 0777)
		for j := 0; j < 5; j++ {
			f, _ := os.Create(
				filepath.Join(
					tobj.disk_cache_path,
					fmt.Sprintf("temp_%d", i),
					fmt.Sprintf("temp_%d", j),
				),
			)
			f.Close()
		}
	}

	items, _ = os.ReadDir(tobj.disk_cache_path)
	suite.assert.Len(items, 5)

	_ = common.TempCacheCleanup(tobj.blockCache.tmpPath)
	items, _ = os.ReadDir(tobj.disk_cache_path)
	suite.assert.Empty(items)

	tobj.blockCache.tmpPath = ""
	_ = common.TempCacheCleanup(tobj.blockCache.tmpPath)
}

func (suite *blockCacheTestSuite) TestZZZZLazyWrite() {
	tobj, _ := setupPipeline("")
	defer tobj.cleanupPipeline()

	tobj.blockCache.lazyWrite = true

	file := getTestFileName(suite.T().Name())
	handle, _ := tobj.blockCache.CreateFile(internal.CreateFileOptions{Name: file, Mode: 0777})
	data := make([]byte, 10*1024*1024)
	_, _ = tobj.blockCache.WriteFile(
		internal.WriteFileOptions{Handle: handle, Offset: 0, Data: data},
	)
	_ = tobj.blockCache.FlushFile(internal.FlushFileOptions{Handle: handle})

	// As lazy write is enabled flush shall not upload the file
	suite.assert.True(handle.Dirty())

	_ = tobj.blockCache.CloseFile(internal.CloseFileOptions{Handle: handle})
	time.Sleep(5 * time.Second)
	tobj.blockCache.lazyWrite = false

	// As lazy write is enabled flush shall not upload the file
	suite.assert.False(handle.Dirty())
}

func computeMD5(fh *os.File) ([]byte, error) {
	hash := md5.New()
	if _, err := io.Copy(hash, fh); err != nil {
		return nil, err
	}

	return hash.Sum(nil), nil
}

func (suite *blockCacheTestSuite) TestRandomWriteSparseFile() {
	cfg := "block_cache:\n  block-size-mb: 1\n  mem-size-mb: 20\n  prefetch: 12\n  parallelism: 10"
	tobj, err := setupPipeline(cfg)
	defer tobj.cleanupPipeline()

	suite.assert.NoError(err)
	suite.assert.NotNil(tobj.blockCache)

	path := getTestFileName(suite.T().Name())
	storagePath := filepath.Join(tobj.fake_storage_path, path)
	localPath := filepath.Join(tobj.disk_cache_path, path)

	// ------------------------------------------------------------------
	// write to local file
	fh, err := os.Create(localPath)
	suite.assert.NoError(err)

	defer func(fh *os.File) {
		err := fh.Close()
		suite.assert.NoError(err)
	}(fh)

	// write 1MB data at offset 0
	n, err := fh.WriteAt(dataBuff[:_1MB], 0)
	suite.assert.NoError(err)
	suite.assert.Equal(n, int(_1MB))

	// write 1MB data at offset 9*_1MB
	n, err = fh.WriteAt(dataBuff[4*_1MB:], int64(9*_1MB))
	suite.assert.NoError(err)
	suite.assert.Equal(n, int(_1MB))

	// write 1MB data at offset 5*_1MB
	n, err = fh.WriteAt(dataBuff[2*_1MB:3*_1MB], int64(5*_1MB))
	suite.assert.NoError(err)
	suite.assert.Equal(n, int(_1MB))

	l, err := computeMD5(fh)
	suite.assert.NoError(err)

	// ------------------------------------------------------------------
	// write using block cache
	options := internal.CreateFileOptions{Name: path, Mode: 0777}
	h, err := tobj.blockCache.CreateFile(options)
	suite.assert.NoError(err)
	suite.assert.NotNil(h)
	suite.assert.Equal(int64(0), h.Size)
	suite.assert.False(h.Dirty())

	// write 1MB data at offset 0
	n, err = tobj.blockCache.WriteFile(
		internal.WriteFileOptions{Handle: h, Offset: 0, Data: dataBuff[:_1MB]},
	)
	suite.assert.NoError(err)
	suite.assert.Equal(n, int(_1MB))
	suite.assert.True(h.Dirty())

	// write 1MB data at offset 9*_1MB
	n, err = tobj.blockCache.WriteFile(
		internal.WriteFileOptions{Handle: h, Offset: int64(9 * _1MB), Data: dataBuff[4*_1MB:]},
	)
	suite.assert.NoError(err)
	suite.assert.Equal(n, int(_1MB))

	// write 1MB data at offset 5*_1MB
	n, err = tobj.blockCache.WriteFile(
		internal.WriteFileOptions{
			Handle: h,
			Offset: int64(5 * _1MB),
			Data:   dataBuff[2*_1MB : 3*_1MB],
		},
	)
	suite.assert.NoError(err)
	suite.assert.Equal(n, int(_1MB))

	err = tobj.blockCache.CloseFile(internal.CloseFileOptions{Handle: h})
	suite.assert.NoError(err)

	fs, err := os.Stat(storagePath)
	suite.assert.NoError(err)
	suite.assert.Equal(fs.Size(), int64(10*_1MB))

	rfh, err := os.Open(storagePath)
	suite.assert.NoError(err)

	defer func(fh *os.File) {
		err := fh.Close()
		suite.assert.NoError(err)
	}(rfh)

	r, err := computeMD5(rfh)
	suite.assert.NoError(err)

	// validate md5sum
	suite.assert.Equal(l, r)
}

func (suite *blockCacheTestSuite) TestRandomWriteSparseFileWithPartialBlock() {
	cfg := "block_cache:\n  block-size-mb: 4\n  mem-size-mb: 100\n  prefetch: 12\n  parallelism: 10"
	tobj, err := setupPipeline(cfg)
	defer tobj.cleanupPipeline()

	suite.assert.NoError(err)
	suite.assert.NotNil(tobj.blockCache)

	path := getTestFileName(suite.T().Name())
	storagePath := filepath.Join(tobj.fake_storage_path, path)
	localPath := filepath.Join(tobj.disk_cache_path, path)

	// ------------------------------------------------------------------
	// write to local file
	fh, err := os.Create(localPath)
	suite.assert.NoError(err)

	defer func(fh *os.File) {
		err := fh.Close()
		suite.assert.NoError(err)
	}(fh)

	// write 1MB data at offset 0
	n, err := fh.WriteAt(dataBuff[:_1MB], 0)
	suite.assert.NoError(err)
	suite.assert.Equal(n, int(_1MB))

	// write 1MB data at offset 18*_1MB
	n, err = fh.WriteAt(dataBuff[4*_1MB:], int64(18*_1MB))
	suite.assert.NoError(err)
	suite.assert.Equal(n, int(_1MB))

	// write 1MB data at offset 9*_1MB
	n, err = fh.WriteAt(dataBuff[2*_1MB:3*_1MB], int64(9*_1MB))
	suite.assert.NoError(err)
	suite.assert.Equal(n, int(_1MB))

	l, err := computeMD5(fh)
	suite.assert.NoError(err)

	// ------------------------------------------------------------------
	// write using block cache
	options := internal.CreateFileOptions{Name: path, Mode: 0777}
	h, err := tobj.blockCache.CreateFile(options)
	suite.assert.NoError(err)
	suite.assert.NotNil(h)
	suite.assert.Equal(int64(0), h.Size)
	suite.assert.False(h.Dirty())

	// write 1MB data at offset 0
	// partial block where it has data only from 0 to 1MB
	n, err = tobj.blockCache.WriteFile(
		internal.WriteFileOptions{Handle: h, Offset: 0, Data: dataBuff[:_1MB]},
	)
	suite.assert.NoError(err)
	suite.assert.Equal(n, int(_1MB))
	suite.assert.True(h.Dirty())

	// write 1MB data at offset 9*_1MB
	n, err = tobj.blockCache.WriteFile(
		internal.WriteFileOptions{
			Handle: h,
			Offset: int64(9 * _1MB),
			Data:   dataBuff[2*_1MB : 3*_1MB],
		},
	)
	suite.assert.NoError(err)
	suite.assert.Equal(n, int(_1MB))

	// write 1MB data at offset 18*_1MB
	n, err = tobj.blockCache.WriteFile(
		internal.WriteFileOptions{Handle: h, Offset: int64(18 * _1MB), Data: dataBuff[4*_1MB:]},
	)
	suite.assert.NoError(err)
	suite.assert.Equal(n, int(_1MB))

	err = tobj.blockCache.CloseFile(internal.CloseFileOptions{Handle: h})
	suite.assert.NoError(err)

	fs, err := os.Stat(storagePath)
	suite.assert.NoError(err)
	suite.assert.Equal(fs.Size(), int64(19*_1MB))

	rfh, err := os.Open(storagePath)
	suite.assert.NoError(err)

	defer func(fh *os.File) {
		err := fh.Close()
		suite.assert.NoError(err)
	}(rfh)

	r, err := computeMD5(rfh)
	suite.assert.NoError(err)

	// validate md5sum
	suite.assert.Equal(l, r)
}

func (suite *blockCacheTestSuite) TestRandomWriteSparseFileWithBlockOverlap() {
	cfg := "block_cache:\n  block-size-mb: 1\n  mem-size-mb: 20\n  prefetch: 12\n  parallelism: 10"
	tobj, err := setupPipeline(cfg)
	defer tobj.cleanupPipeline()

	suite.assert.NoError(err)
	suite.assert.NotNil(tobj.blockCache)

	path := getTestFileName(suite.T().Name())
	storagePath := filepath.Join(tobj.fake_storage_path, path)
	localPath := filepath.Join(tobj.disk_cache_path, path)

	// ------------------------------------------------------------------
	// write to local file
	fh, err := os.Create(localPath)
	suite.assert.NoError(err)

	defer func(fh *os.File) {
		err := fh.Close()
		suite.assert.NoError(err)
	}(fh)

	// write 1MB data at offset 0
	n, err := fh.WriteAt(dataBuff[:_1MB], 0)
	suite.assert.NoError(err)
	suite.assert.Equal(n, int(_1MB))

	// write 1MB data at offset 9*_1MB
	n, err = fh.WriteAt(dataBuff[4*_1MB:], int64(9*_1MB))
	suite.assert.NoError(err)
	suite.assert.Equal(n, int(_1MB))

	// write 1MB data at offset 5.5*_1MB
	n, err = fh.WriteAt(dataBuff[2*_1MB:3*_1MB], int64(5*_1MB+1024*512))
	suite.assert.NoError(err)
	suite.assert.Equal(n, int(_1MB))

	l, err := computeMD5(fh)
	suite.assert.NoError(err)

	// ------------------------------------------------------------------
	// write using block cache
	options := internal.CreateFileOptions{Name: path, Mode: 0777}
	h, err := tobj.blockCache.CreateFile(options)
	suite.assert.NoError(err)
	suite.assert.NotNil(h)
	suite.assert.Equal(int64(0), h.Size)
	suite.assert.False(h.Dirty())

	// write 1MB data at offset 0
	n, err = tobj.blockCache.WriteFile(
		internal.WriteFileOptions{Handle: h, Offset: 0, Data: dataBuff[:_1MB]},
	)
	suite.assert.NoError(err)
	suite.assert.Equal(n, int(_1MB))
	suite.assert.True(h.Dirty())

	// write 1MB data at offset 9*_1MB
	n, err = tobj.blockCache.WriteFile(
		internal.WriteFileOptions{Handle: h, Offset: int64(9 * _1MB), Data: dataBuff[4*_1MB:]},
	)
	suite.assert.NoError(err)
	suite.assert.Equal(n, int(_1MB))

	// write 1MB data at offset 5*_1MB
	// data is written to last 0.5MB of block 5 and first 0.5MB of block 6
	n, err = tobj.blockCache.WriteFile(
		internal.WriteFileOptions{
			Handle: h,
			Offset: int64(5*_1MB + 1024*512),
			Data:   dataBuff[2*_1MB : 3*_1MB],
		},
	)
	suite.assert.NoError(err)
	suite.assert.Equal(n, int(_1MB))

	err = tobj.blockCache.CloseFile(internal.CloseFileOptions{Handle: h})
	suite.assert.NoError(err)

	fs, err := os.Stat(storagePath)
	suite.assert.NoError(err)
	suite.assert.Equal(fs.Size(), int64(10*_1MB))

	rfh, err := os.Open(storagePath)
	suite.assert.NoError(err)

	defer func(fh *os.File) {
		err := fh.Close()
		suite.assert.NoError(err)
	}(rfh)

	r, err := computeMD5(rfh)
	suite.assert.NoError(err)

	// validate md5sum
	suite.assert.Equal(l, r)
}

func (suite *blockCacheTestSuite) TestRandomWriteFileOneBlock() {
	cfg := "block_cache:\n  block-size-mb: 8\n  mem-size-mb: 100\n  prefetch: 12\n  parallelism: 10"
	tobj, err := setupPipeline(cfg)
	defer tobj.cleanupPipeline()

	suite.assert.NoError(err)
	suite.assert.NotNil(tobj.blockCache)

	path := getTestFileName(suite.T().Name())
	storagePath := filepath.Join(tobj.fake_storage_path, path)
	localPath := filepath.Join(tobj.disk_cache_path, path)

	// ------------------------------------------------------------------
	// write to local file
	fh, err := os.Create(localPath)
	suite.assert.NoError(err)

	defer func(fh *os.File) {
		err := fh.Close()
		suite.assert.NoError(err)
	}(fh)

	// write 2MB data at offset 4*1_MB
	n, err := fh.WriteAt(dataBuff[3*_1MB:], int64(4*_1MB))
	suite.assert.NoError(err)
	suite.assert.Equal(n, int(2*_1MB))

	// write 1MB data at offset 2*_1MB
	n, err = fh.WriteAt(dataBuff[2*_1MB:3*_1MB], int64(2*_1MB))
	suite.assert.NoError(err)
	suite.assert.Equal(n, int(_1MB))

	l, err := computeMD5(fh)
	suite.assert.NoError(err)

	// ------------------------------------------------------------------
	// write using block cache
	options := internal.CreateFileOptions{Name: path, Mode: 0777}
	h, err := tobj.blockCache.CreateFile(options)
	suite.assert.NoError(err)
	suite.assert.NotNil(h)
	suite.assert.Equal(int64(0), h.Size)
	suite.assert.False(h.Dirty())

	// write 2MB data at offset 4*1_MB
	n, err = tobj.blockCache.WriteFile(
		internal.WriteFileOptions{Handle: h, Offset: int64(4 * _1MB), Data: dataBuff[3*_1MB:]},
	)
	suite.assert.NoError(err)
	suite.assert.Equal(n, int(2*_1MB))
	suite.assert.True(h.Dirty())

	// write 1MB data at offset 2*_1MB
	n, err = tobj.blockCache.WriteFile(
		internal.WriteFileOptions{
			Handle: h,
			Offset: int64(2 * _1MB),
			Data:   dataBuff[2*_1MB : 3*_1MB],
		},
	)
	suite.assert.NoError(err)
	suite.assert.Equal(n, int(_1MB))

	err = tobj.blockCache.CloseFile(internal.CloseFileOptions{Handle: h})
	suite.assert.NoError(err)

	fs, err := os.Stat(storagePath)
	suite.assert.NoError(err)
	suite.assert.Equal(fs.Size(), int64(6*_1MB))

	rfh, err := os.Open(storagePath)
	suite.assert.NoError(err)

	defer func(fh *os.File) {
		err := fh.Close()
		suite.assert.NoError(err)
	}(rfh)

	r, err := computeMD5(rfh)
	suite.assert.NoError(err)

	// validate md5sum
	suite.assert.Equal(l, r)
}

func (suite *blockCacheTestSuite) TestRandomWriteFlushAndOverwrite() {
	cfg := "block_cache:\n  block-size-mb: 1\n  mem-size-mb: 20\n  prefetch: 12\n  parallelism: 10"
	tobj, err := setupPipeline(cfg)
	defer tobj.cleanupPipeline()

	suite.assert.NoError(err)
	suite.assert.NotNil(tobj.blockCache)

	path := getTestFileName(suite.T().Name())
	storagePath := filepath.Join(tobj.fake_storage_path, path)
	localPath := filepath.Join(tobj.disk_cache_path, path)

	// ------------------------------------------------------------------
	// write to local file
	fh, err := os.Create(localPath)
	suite.assert.NoError(err)

	defer func(fh *os.File) {
		err := fh.Close()
		suite.assert.NoError(err)
	}(fh)

	// write 1MB data at offset 0
	n, err := fh.WriteAt(dataBuff[:_1MB], 0)
	suite.assert.NoError(err)
	suite.assert.Equal(n, int(_1MB))

	// write 1MB data at offset 9*_1MB
	n, err = fh.WriteAt(dataBuff[4*_1MB:], int64(9*_1MB))
	suite.assert.NoError(err)
	suite.assert.Equal(n, int(_1MB))

	// write 1MB data at offset 5.5*_1MB
	n, err = fh.WriteAt(dataBuff[2*_1MB:3*_1MB], int64(5*_1MB+1024*512))
	suite.assert.NoError(err)
	suite.assert.Equal(n, int(_1MB))

	// write 1MB data at offset 18*_1MB
	n, err = fh.WriteAt(dataBuff[4*_1MB:], int64(18*_1MB))
	suite.assert.NoError(err)
	suite.assert.Equal(n, int(_1MB))

	l, err := computeMD5(fh)
	suite.assert.NoError(err)

	// ------------------------------------------------------------------
	// write using block cache
	options := internal.CreateFileOptions{Name: path, Mode: 0777}
	h, err := tobj.blockCache.CreateFile(options)
	suite.assert.NoError(err)
	suite.assert.NotNil(h)
	suite.assert.Equal(int64(0), h.Size)
	suite.assert.False(h.Dirty())

	// write 1MB data at offset 0
	n, err = tobj.blockCache.WriteFile(
		internal.WriteFileOptions{Handle: h, Offset: 0, Data: dataBuff[:_1MB]},
	)
	suite.assert.NoError(err)
	suite.assert.Equal(n, int(_1MB))
	suite.assert.True(h.Dirty())

	// write 1MB data at offset 9*_1MB
	n, err = tobj.blockCache.WriteFile(
		internal.WriteFileOptions{Handle: h, Offset: int64(9 * _1MB), Data: dataBuff[4*_1MB:]},
	)
	suite.assert.NoError(err)
	suite.assert.Equal(n, int(_1MB))

	// flush the file
	err = tobj.blockCache.FlushFile(internal.FlushFileOptions{Handle: h})
	suite.assert.NoError(err)

	// write 1MB data at offset 5.5*_1MB
	// overwriting last 0.5MB of block 5 and first 0.5MB of block 6 after flush
	n, err = tobj.blockCache.WriteFile(
		internal.WriteFileOptions{
			Handle: h,
			Offset: int64(5*_1MB + 1024*512),
			Data:   dataBuff[2*_1MB : 3*_1MB],
		},
	)
	suite.assert.NoError(err)
	suite.assert.Equal(n, int(_1MB))

	// write 1MB data at offset 18*_1MB
	n, err = tobj.blockCache.WriteFile(
		internal.WriteFileOptions{Handle: h, Offset: int64(18 * _1MB), Data: dataBuff[4*_1MB:]},
	)
	suite.assert.NoError(err)
	suite.assert.Equal(n, int(_1MB))

	err = tobj.blockCache.CloseFile(internal.CloseFileOptions{Handle: h})
	suite.assert.NoError(err)

	fs, err := os.Stat(storagePath)
	suite.assert.NoError(err)
	suite.assert.Equal(fs.Size(), int64(19*_1MB))

	rfh, err := os.Open(storagePath)
	suite.assert.NoError(err)

	defer func(fh *os.File) {
		err := fh.Close()
		suite.assert.NoError(err)
	}(rfh)

	r, err := computeMD5(rfh)
	suite.assert.NoError(err)

	// validate md5sum
	suite.assert.Equal(l, r)
}

func (suite *blockCacheTestSuite) TestRandomWriteUncommittedBlockValidation() {
	prefetch := 12
	cfg := fmt.Sprintf(
		"block_cache:\n  block-size-mb: 1\n  mem-size-mb: 20\n  prefetch: %v\n  parallelism: 10",
		prefetch,
	)
	tobj, err := setupPipeline(cfg)
	defer tobj.cleanupPipeline()

	suite.assert.NoError(err)
	suite.assert.NotNil(tobj.blockCache)

	path := getTestFileName(suite.T().Name())
	storagePath := filepath.Join(tobj.fake_storage_path, path)
	localPath := filepath.Join(tobj.disk_cache_path, path)

	// ------------------------------------------------------------------
	// write to local file
	fh, err := os.Create(localPath)
	suite.assert.NoError(err)

	defer func(fh *os.File) {
		err := fh.Close()
		suite.assert.NoError(err)
	}(fh)

	// write 62MB data
	for i := 0; i < prefetch+50; i++ {
		n, err := fh.WriteAt(dataBuff[:_1MB], int64(i*int(_1MB)))
		suite.assert.NoError(err)
		suite.assert.Equal(n, int(_1MB))
	}

	// update 10 bytes at 0 offset
	n, err := fh.WriteAt(dataBuff[_1MB:_1MB+10], 0)
	suite.assert.NoError(err)
	suite.assert.Equal(10, n)

	// update 10 bytes at 5MB offset
	n, err = fh.WriteAt(dataBuff[2*_1MB:2*_1MB+10], int64(5*_1MB))
	suite.assert.NoError(err)
	suite.assert.Equal(10, n)

	l, err := computeMD5(fh)
	suite.assert.NoError(err)

	// ------------------------------------------------------------------
	// write using block cache
	options := internal.CreateFileOptions{Name: path, Mode: 0777}
	h, err := tobj.blockCache.CreateFile(options)
	suite.assert.NoError(err)
	suite.assert.NotNil(h)
	suite.assert.Equal(int64(0), h.Size)
	suite.assert.False(h.Dirty())

	for i := 0; i < prefetch+50; i++ {
		n, err := tobj.blockCache.WriteFile(
			internal.WriteFileOptions{
				Handle: h,
				Offset: int64(i * int(_1MB)),
				Data:   dataBuff[:_1MB],
			},
		)
		suite.assert.NoError(err)
		suite.assert.Equal(n, int(_1MB))
		suite.assert.True(h.Dirty())
	}

	suite.assert.Equal(h.Buffers.Cooking.Len()+h.Buffers.Cooked.Len(), prefetch)

	// update 10 bytes at 0 offset
	n, err = tobj.blockCache.WriteFile(
		internal.WriteFileOptions{Handle: h, Offset: 0, Data: dataBuff[_1MB : _1MB+10]},
	)
	suite.assert.NoError(err)
	suite.assert.Equal(10, n)
	suite.assert.True(h.Dirty())

	// update 10 bytes at 5MB offset
	n, err = tobj.blockCache.WriteFile(
		internal.WriteFileOptions{
			Handle: h,
			Offset: int64(5 * _1MB),
			Data:   dataBuff[2*_1MB : 2*_1MB+10],
		},
	)
	suite.assert.NoError(err)
	suite.assert.Equal(10, n)
	suite.assert.True(h.Dirty())

	err = tobj.blockCache.CloseFile(internal.CloseFileOptions{Handle: h})
	suite.assert.NoError(err)

	fs, err := os.Stat(storagePath)
	suite.assert.NoError(err)
	suite.assert.Equal(fs.Size(), int64(62*_1MB))

	rfh, err := os.Open(storagePath)
	suite.assert.NoError(err)

	defer func(fh *os.File) {
		err := fh.Close()
		suite.assert.NoError(err)
	}(rfh)

	r, err := computeMD5(rfh)
	suite.assert.NoError(err)

	// validate md5sum
	suite.assert.Equal(l, r)
}

func (suite *blockCacheTestSuite) TestRandomWriteExistingFile() {
	cfg := "block_cache:\n  block-size-mb: 1\n  mem-size-mb: 20\n  prefetch: 12\n  parallelism: 10"
	tobj, err := setupPipeline(cfg)
	defer tobj.cleanupPipeline()

	suite.assert.NoError(err)
	suite.assert.NotNil(tobj.blockCache)

	path := getTestFileName(suite.T().Name())
	storagePath := filepath.Join(tobj.fake_storage_path, path)

	// write using block cache
	options := internal.CreateFileOptions{Name: path, Mode: 0777}
	h, err := tobj.blockCache.CreateFile(options)
	suite.assert.NoError(err)
	suite.assert.NotNil(h)
	suite.assert.Equal(int64(0), h.Size)
	suite.assert.False(h.Dirty())

	// write 5MB data
	n, err := tobj.blockCache.WriteFile(
		internal.WriteFileOptions{Handle: h, Offset: 0, Data: dataBuff[:]},
	)
	suite.assert.NoError(err)
	suite.assert.Equal(n, int(5*_1MB))
	suite.assert.True(h.Dirty())

	err = tobj.blockCache.CloseFile(internal.CloseFileOptions{Handle: h})
	suite.assert.NoError(err)

	fs, err := os.Stat(storagePath)
	suite.assert.NoError(err)
	suite.assert.Equal(fs.Size(), int64(5*_1MB))

	// open new handle in read-write mode
	nh, err := tobj.blockCache.OpenFile(internal.OpenFileOptions{Name: path, Flags: os.O_RDWR})
	suite.assert.NoError(err)
	suite.assert.NotNil(nh)
	suite.assert.Equal(nh.Size, int64(5*_1MB))
	suite.assert.False(h.Dirty())

	// write randomly in new handle at offset 2MB
	n, err = tobj.blockCache.WriteFile(
		internal.WriteFileOptions{Handle: nh, Offset: int64(2 * _1MB), Data: dataBuff[:10]},
	)
	suite.assert.NoError(err)
	suite.assert.Equal(10, n)
	suite.assert.True(nh.Dirty())

	err = tobj.blockCache.CloseFile(internal.CloseFileOptions{Handle: nh})
	suite.assert.NoError(err)

	fs, err = os.Stat(storagePath)
	suite.assert.NoError(err)
	suite.assert.Equal(fs.Size(), int64(5*_1MB))
}

func (suite *blockCacheTestSuite) TestPreventRaceCondition() {
	cfg := "block_cache:\n  block-size-mb: 1\n  mem-size-mb: 20\n  prefetch: 12\n  parallelism: 10"
	tobj, err := setupPipeline(cfg)
	defer tobj.cleanupPipeline()

	suite.assert.NoError(err)
	suite.assert.NotNil(tobj.blockCache)

	path := getTestFileName(suite.T().Name())
	storagePath := filepath.Join(tobj.fake_storage_path, path)

	data := make([]byte, _1MB)
	_, _ = rand.Read(data)

	// write using block cache
	options := internal.CreateFileOptions{Name: path, Mode: 0777}
	h, err := tobj.blockCache.CreateFile(options)
	suite.assert.NoError(err)
	suite.assert.NotNil(h)
	suite.assert.Equal(int64(0), h.Size)
	suite.assert.False(h.Dirty())

	// writing at offset 0 in block 0
	n, err := tobj.blockCache.WriteFile(
		internal.WriteFileOptions{Handle: h, Offset: 0, Data: data[:10]},
	)
	suite.assert.NoError(err)
	suite.assert.Equal(10, n)
	suite.assert.True(h.Dirty())
	suite.assert.Equal(1, h.Buffers.Cooking.Len())
	suite.assert.Equal(0, h.Buffers.Cooked.Len())

	// writing at offset 1MB in block 1
	n, err = tobj.blockCache.WriteFile(
		internal.WriteFileOptions{Handle: h, Offset: int64(_1MB), Data: data[:]},
	)
	suite.assert.NoError(err)
	suite.assert.Equal(n, int(_1MB))
	suite.assert.True(h.Dirty())
	suite.assert.Equal(2, h.Buffers.Cooking.Len())
	suite.assert.Equal(0, h.Buffers.Cooked.Len())

	// writing at offset 2MB in block 2
	n, err = tobj.blockCache.WriteFile(
		internal.WriteFileOptions{Handle: h, Offset: int64(2 * _1MB), Data: data[:]},
	)
	suite.assert.NoError(err)
	suite.assert.Equal(n, int(_1MB))
	suite.assert.True(h.Dirty())
	suite.assert.Equal(3, h.Buffers.Cooking.Len())
	suite.assert.Equal(0, h.Buffers.Cooked.Len())

	// writing at offset 3MB in block 3
	n, err = tobj.blockCache.WriteFile(
		internal.WriteFileOptions{Handle: h, Offset: int64(3 * _1MB), Data: data[:1]},
	)
	suite.assert.NoError(err)
	suite.assert.Equal(1, n)
	suite.assert.True(h.Dirty())
	suite.assert.Equal(3, h.Buffers.Cooking.Len())
	suite.assert.Equal(1, h.Buffers.Cooked.Len())

	// writing at offset 10 in block 0
	n, err = tobj.blockCache.WriteFile(
		internal.WriteFileOptions{Handle: h, Offset: 10, Data: data[10:]},
	)
	suite.assert.NoError(err)
	suite.assert.Equal(n, int(_1MB-10))
	suite.assert.True(h.Dirty())
	suite.assert.Equal(4, h.Buffers.Cooking.Len())
	suite.assert.Equal(0, h.Buffers.Cooked.Len())

	err = tobj.blockCache.CloseFile(internal.CloseFileOptions{Handle: h})
	suite.assert.NoError(err)
	suite.assert.Nil(h.Buffers.Cooking)
	suite.assert.Nil(h.Buffers.Cooked)

	fs, err := os.Stat(storagePath)
	suite.assert.NoError(err)
	suite.assert.Equal(fs.Size(), int64(3*_1MB+1))
}

func (suite *blockCacheTestSuite) TestBlockParallelUploadAndWrite() {
	cfg := "block_cache:\n  block-size-mb: 1\n  mem-size-mb: 20\n  prefetch: 12\n  parallelism: 10"
	tobj, err := setupPipeline(cfg)
	defer tobj.cleanupPipeline()

	suite.assert.NoError(err)
	suite.assert.NotNil(tobj.blockCache)

	path := getTestFileName(suite.T().Name())
	storagePath := filepath.Join(tobj.fake_storage_path, path)

	data := make([]byte, _1MB)
	_, _ = rand.Read(data)

	options := internal.CreateFileOptions{Name: path, Mode: 0777}
	h, err := tobj.blockCache.CreateFile(options)
	suite.assert.NoError(err)
	suite.assert.NotNil(h)
	suite.assert.Equal(int64(0), h.Size)
	suite.assert.False(h.Dirty())

	// writing at offset 0 in block 0
	n, err := tobj.blockCache.WriteFile(
		internal.WriteFileOptions{Handle: h, Offset: 0, Data: data[:10]},
	)
	suite.assert.NoError(err)
	suite.assert.Equal(10, n)
	suite.assert.True(h.Dirty())
	suite.assert.Equal(1, h.Buffers.Cooking.Len())
	suite.assert.Equal(0, h.Buffers.Cooked.Len())

	// writing at offset 1MB in block 1
	n, err = tobj.blockCache.WriteFile(
		internal.WriteFileOptions{Handle: h, Offset: int64(_1MB), Data: data[:100]},
	)
	suite.assert.NoError(err)
	suite.assert.Equal(100, n)
	suite.assert.True(h.Dirty())
	suite.assert.Equal(2, h.Buffers.Cooking.Len())
	suite.assert.Equal(0, h.Buffers.Cooked.Len())

	// staging block 0
	err = tobj.blockCache.stageBlocks(h, 1)
	suite.assert.NoError(err)
	suite.assert.Equal(1, h.Buffers.Cooking.Len())
	suite.assert.Equal(1, h.Buffers.Cooked.Len())

	// writing at offset 10 in block 0
	n, err = tobj.blockCache.WriteFile(
		internal.WriteFileOptions{Handle: h, Offset: 10, Data: data[10:]},
	)
	suite.assert.NoError(err)
	suite.assert.Equal(n, int(_1MB-10))
	suite.assert.True(h.Dirty())
	suite.assert.Equal(2, h.Buffers.Cooking.Len())
	suite.assert.Equal(0, h.Buffers.Cooked.Len())

	err = tobj.blockCache.CloseFile(internal.CloseFileOptions{Handle: h})
	suite.assert.NoError(err)
	suite.assert.Nil(h.Buffers.Cooking)
	suite.assert.Nil(h.Buffers.Cooked)

	fs, err := os.Stat(storagePath)
	suite.assert.NoError(err)
	suite.assert.Equal(fs.Size(), int64(_1MB+100))
}

func (suite *blockCacheTestSuite) TestBlockParallelUploadAndWriteValidation() {
	cfg := "block_cache:\n  block-size-mb: 1\n  mem-size-mb: 20\n  prefetch: 12\n  parallelism: 10"
	tobj, err := setupPipeline(cfg)
	defer tobj.cleanupPipeline()

	suite.assert.NoError(err)
	suite.assert.NotNil(tobj.blockCache)

	path := getTestFileName(suite.T().Name())
	storagePath := filepath.Join(tobj.fake_storage_path, path)
	localPath := filepath.Join(tobj.disk_cache_path, path)

	data := make([]byte, _1MB)
	_, _ = rand.Read(data)

	// ------------------------------------------------------------------
	// write to local file
	fh, err := os.Create(localPath)
	suite.assert.NoError(err)

	defer func(fh *os.File) {
		err := fh.Close()
		suite.assert.NoError(err)
	}(fh)

	// write at offset 0 in block 0
	n, err := fh.WriteAt(data[:10], 0)
	suite.assert.NoError(err)
	suite.assert.Equal(10, n)

	// write at offset 1MB in block 1
	n, err = fh.WriteAt(data[:], int64(_1MB))
	suite.assert.NoError(err)
	suite.assert.Equal(n, int(_1MB))

	// write at offset 2MB in block 2
	n, err = fh.WriteAt(data[:], int64(2*_1MB))
	suite.assert.NoError(err)
	suite.assert.Equal(n, int(_1MB))

	// write at offset 3MB in block 3
	n, err = fh.WriteAt(data[:100], int64(3*_1MB))
	suite.assert.NoError(err)
	suite.assert.Equal(100, n)

	// write at offset 1MB in block 1
	n, err = fh.WriteAt(data[10:], 10)
	suite.assert.NoError(err)
	suite.assert.Equal(n, int(_1MB-10))

	l, err := computeMD5(fh)
	suite.assert.NoError(err)

	// ------------------------------------------------------------------
	// write using block cache
	options := internal.CreateFileOptions{Name: path, Mode: 0777}
	h, err := tobj.blockCache.CreateFile(options)
	suite.assert.NoError(err)
	suite.assert.NotNil(h)
	suite.assert.Equal(int64(0), h.Size)
	suite.assert.False(h.Dirty())

	// writing at offset 0 in block 0
	n, err = tobj.blockCache.WriteFile(
		internal.WriteFileOptions{Handle: h, Offset: 0, Data: data[:10]},
	)
	suite.assert.NoError(err)
	suite.assert.Equal(10, n)
	suite.assert.True(h.Dirty())
	suite.assert.Equal(1, h.Buffers.Cooking.Len())
	suite.assert.Equal(0, h.Buffers.Cooked.Len())

	// writing at offset 1MB in block 1
	n, err = tobj.blockCache.WriteFile(
		internal.WriteFileOptions{Handle: h, Offset: int64(_1MB), Data: data[:]},
	)
	suite.assert.NoError(err)
	suite.assert.Equal(n, int(_1MB))
	suite.assert.True(h.Dirty())
	suite.assert.Equal(2, h.Buffers.Cooking.Len())
	suite.assert.Equal(0, h.Buffers.Cooked.Len())

	// writing at offset 2MB in block 2
	n, err = tobj.blockCache.WriteFile(
		internal.WriteFileOptions{Handle: h, Offset: int64(2 * _1MB), Data: data[:]},
	)
	suite.assert.NoError(err)
	suite.assert.Equal(n, int(_1MB))
	suite.assert.True(h.Dirty())
	suite.assert.Equal(3, h.Buffers.Cooking.Len())
	suite.assert.Equal(0, h.Buffers.Cooked.Len())

	// writing at offset 3MB in block 3
	n, err = tobj.blockCache.WriteFile(
		internal.WriteFileOptions{Handle: h, Offset: int64(3 * _1MB), Data: data[:100]},
	)
	suite.assert.NoError(err)
	suite.assert.Equal(100, n)
	suite.assert.True(h.Dirty())
	suite.assert.Equal(3, h.Buffers.Cooking.Len())
	suite.assert.Equal(1, h.Buffers.Cooked.Len())

	// writing at offset 10 in block 0
	n, err = tobj.blockCache.WriteFile(
		internal.WriteFileOptions{Handle: h, Offset: 10, Data: data[10:]},
	)
	suite.assert.NoError(err)
	suite.assert.Equal(n, int(_1MB-10))
	suite.assert.True(h.Dirty())
	suite.assert.Equal(4, h.Buffers.Cooking.Len())
	suite.assert.Equal(0, h.Buffers.Cooked.Len())

	err = tobj.blockCache.CloseFile(internal.CloseFileOptions{Handle: h})
	suite.assert.NoError(err)
	suite.assert.Nil(h.Buffers.Cooking)
	suite.assert.Nil(h.Buffers.Cooked)

	fs, err := os.Stat(storagePath)
	suite.assert.NoError(err)
	suite.assert.Equal(fs.Size(), int64(3*_1MB+100))

	rfh, err := os.Open(storagePath)
	suite.assert.NoError(err)

	defer func(fh *os.File) {
		err := fh.Close()
		suite.assert.NoError(err)
	}(rfh)

	r, err := computeMD5(rfh)
	suite.assert.NoError(err)

	// validate md5sum
	suite.assert.Equal(l, r)
}

func (suite *blockCacheTestSuite) TestBlockParallelReadAndWriteValidation() {
	cfg := "block_cache:\n  block-size-mb: 1\n  mem-size-mb: 20\n  prefetch: 12\n  parallelism: 10"
	tobj, err := setupPipeline(cfg)
	defer tobj.cleanupPipeline()

	suite.assert.NoError(err)
	suite.assert.NotNil(tobj.blockCache)

	path := getTestFileName(suite.T().Name())
	storagePath := filepath.Join(tobj.fake_storage_path, path)
	localPath := filepath.Join(tobj.disk_cache_path, path)

	// ------------------------------------------------------------------
	// write to local file
	fh, err := os.Create(localPath)
	suite.assert.NoError(err)

	defer func(fh *os.File) {
		err := fh.Close()
		suite.assert.NoError(err)
	}(fh)

	// write 3MB data at offset 0
	n, err := fh.WriteAt(dataBuff[:3*_1MB], 0)
	suite.assert.NoError(err)
	suite.assert.Equal(n, int(3*_1MB))

	// update 1MB data at offset 0
	n, err = fh.WriteAt(dataBuff[4*_1MB:5*_1MB], 0)
	suite.assert.NoError(err)
	suite.assert.Equal(n, int(_1MB))

	l, err := computeMD5(fh)
	suite.assert.NoError(err)

	// ------------------------------------------------------------------
	// write using block cache
	options := internal.CreateFileOptions{Name: path, Mode: 0777}
	h, err := tobj.blockCache.CreateFile(options)
	suite.assert.NoError(err)
	suite.assert.NotNil(h)
	suite.assert.Equal(int64(0), h.Size)
	suite.assert.False(h.Dirty())

	// write 3MB at offset 0
	n, err = tobj.blockCache.WriteFile(
		internal.WriteFileOptions{Handle: h, Offset: 0, Data: dataBuff[:3*_1MB]},
	)
	suite.assert.NoError(err)
	suite.assert.Equal(n, int(3*_1MB))
	suite.assert.True(h.Dirty())
	suite.assert.Equal(3, h.Buffers.Cooking.Len())
	suite.assert.Equal(0, h.Buffers.Cooked.Len())

	err = tobj.blockCache.CloseFile(internal.CloseFileOptions{Handle: h})
	suite.assert.NoError(err)
	suite.assert.Nil(h.Buffers.Cooking)
	suite.assert.Nil(h.Buffers.Cooked)

	nh, err := tobj.blockCache.OpenFile(internal.OpenFileOptions{Name: path, Flags: os.O_RDWR})
	suite.assert.NoError(err)
	suite.assert.NotNil(nh)
	suite.assert.Equal(nh.Size, int64(3*_1MB))
	suite.assert.False(nh.Dirty())

	// read 1MB data at offset 0
	data := make([]byte, _1MB)
	n, err = tobj.blockCache.ReadInBuffer(
		internal.ReadInBufferOptions{Handle: nh, Offset: 0, Data: data},
	)
	suite.assert.NoError(err)
	suite.assert.Equal(n, int(_1MB))

	// update 1MB data at offset 0
	n, err = tobj.blockCache.WriteFile(
		internal.WriteFileOptions{Handle: nh, Offset: 0, Data: dataBuff[4*_1MB : 5*_1MB]},
	)
	suite.assert.NoError(err)
	suite.assert.Equal(n, int(_1MB))

	err = tobj.blockCache.CloseFile(internal.CloseFileOptions{Handle: nh})
	suite.assert.NoError(err)
	suite.assert.Nil(h.Buffers.Cooking)
	suite.assert.Nil(h.Buffers.Cooked)

	fs, err := os.Stat(storagePath)
	suite.assert.NoError(err)
	suite.assert.Equal(fs.Size(), int64(3*_1MB))

	rfh, err := os.Open(storagePath)
	suite.assert.NoError(err)

	defer func(fh *os.File) {
		err := fh.Close()
		suite.assert.NoError(err)
	}(rfh)

	r, err := computeMD5(rfh)
	suite.assert.NoError(err)

	// validate md5sum
	suite.assert.Equal(l, r)
}

func (suite *blockCacheTestSuite) TestBlockOverwriteValidation() {
	cfg := "block_cache:\n  block-size-mb: 1\n  mem-size-mb: 20\n  prefetch: 12\n  parallelism: 10"
	tobj, err := setupPipeline(cfg)
	defer tobj.cleanupPipeline()

	suite.assert.NoError(err)
	suite.assert.NotNil(tobj.blockCache)

	path := getTestFileName(suite.T().Name())
	storagePath := filepath.Join(tobj.fake_storage_path, path)
	localPath := filepath.Join(tobj.disk_cache_path, path)

	// ------------------------------------------------------------------
	// write to local file
	fh, err := os.Create(localPath)
	suite.assert.NoError(err)

	defer func(fh *os.File) {
		err := fh.Close()
		suite.assert.NoError(err)
	}(fh)

	// write 3MB data at offset 0
	n, err := fh.WriteAt(dataBuff[:3*_1MB], 0)
	suite.assert.NoError(err)
	suite.assert.Equal(n, int(3*_1MB))

	// update 10 bytes data at offset 0
	n, err = fh.WriteAt(dataBuff[4*_1MB:4*_1MB+10], 0)
	suite.assert.NoError(err)
	suite.assert.Equal(10, n)

	l, err := computeMD5(fh)
	suite.assert.NoError(err)

	// ------------------------------------------------------------------
	// write using block cache
	options := internal.CreateFileOptions{Name: path, Mode: 0777}
	h, err := tobj.blockCache.CreateFile(options)
	suite.assert.NoError(err)
	suite.assert.NotNil(h)
	suite.assert.Equal(int64(0), h.Size)
	suite.assert.False(h.Dirty())

	// write 3MB at offset 0
	n, err = tobj.blockCache.WriteFile(
		internal.WriteFileOptions{Handle: h, Offset: 0, Data: dataBuff[:3*_1MB]},
	)
	suite.assert.NoError(err)
	suite.assert.Equal(n, int(3*_1MB))
	suite.assert.True(h.Dirty())
	suite.assert.Equal(3, h.Buffers.Cooking.Len())
	suite.assert.Equal(0, h.Buffers.Cooked.Len())

	err = tobj.blockCache.CloseFile(internal.CloseFileOptions{Handle: h})
	suite.assert.NoError(err)
	suite.assert.Nil(h.Buffers.Cooking)
	suite.assert.Nil(h.Buffers.Cooked)

	nh, err := tobj.blockCache.OpenFile(internal.OpenFileOptions{Name: path, Flags: os.O_RDWR})
	suite.assert.NoError(err)
	suite.assert.NotNil(nh)
	suite.assert.Equal(nh.Size, int64(3*_1MB))
	suite.assert.False(nh.Dirty())

	// update 5 bytes data at offset 0
	n, err = tobj.blockCache.WriteFile(
		internal.WriteFileOptions{Handle: nh, Offset: 0, Data: dataBuff[4*_1MB : 4*_1MB+5]},
	)
	suite.assert.NoError(err)
	suite.assert.Equal(5, n)

	// update 5 bytes data at offset 5
	n, err = tobj.blockCache.WriteFile(
		internal.WriteFileOptions{Handle: nh, Offset: 5, Data: dataBuff[4*_1MB+5 : 4*_1MB+10]},
	)
	suite.assert.NoError(err)
	suite.assert.Equal(5, n)

	err = tobj.blockCache.CloseFile(internal.CloseFileOptions{Handle: nh})
	suite.assert.NoError(err)
	suite.assert.Nil(h.Buffers.Cooking)
	suite.assert.Nil(h.Buffers.Cooked)

	fs, err := os.Stat(storagePath)
	suite.assert.NoError(err)
	suite.assert.Equal(fs.Size(), int64(3*_1MB))

	rfh, err := os.Open(storagePath)
	suite.assert.NoError(err)

	defer func(fh *os.File) {
		err := fh.Close()
		suite.assert.NoError(err)
	}(rfh)

	r, err := computeMD5(rfh)
	suite.assert.NoError(err)

	// validate md5sum
	suite.assert.Equal(l, r)
}

func (suite *blockCacheTestSuite) TestBlockFailOverwrite() {
	cfg := "block_cache:\n  block-size-mb: 1\n  mem-size-mb: 20\n  prefetch: 12\n  parallelism: 10"
	tobj, err := setupPipeline(cfg)
	defer tobj.cleanupPipeline()

	suite.assert.NoError(err)
	suite.assert.NotNil(tobj.blockCache)

	path := getTestFileName(suite.T().Name())
	storagePath := filepath.Join(tobj.fake_storage_path, path)

	// write using block cache
	options := internal.CreateFileOptions{Name: path, Mode: 0777}
	h, err := tobj.blockCache.CreateFile(options)
	suite.assert.NoError(err)
	suite.assert.NotNil(h)
	suite.assert.Equal(int64(0), h.Size)
	suite.assert.False(h.Dirty())

	h, err = tobj.blockCache.OpenFile(internal.OpenFileOptions{Name: path, Flags: os.O_RDWR})
	suite.assert.NoError(err)
	suite.assert.NotNil(h)
	suite.assert.Equal(int64(0), h.Size)
	suite.assert.False(h.Dirty())

	// updating the size and adding entry in block list map to replicate the download failure of the first block
	h.Size = int64(_1MB)
	lst, _ := h.GetValue("blockList")
	listMap := lst.(map[int64]*blockInfo)
	listMap[0] = &blockInfo{
		id:        "AAAAAAAA",
		committed: true,
		size:      _1MB,
	}

	// write at offset 0 where block 0 download will fail
	n, err := tobj.blockCache.WriteFile(
		internal.WriteFileOptions{Handle: h, Offset: 0, Data: dataBuff[:1*_1MB]},
	)
	suite.assert.Error(err)
	suite.assert.Contains(err.Error(), "failed to download block")
	suite.assert.Equal(0, n)
	suite.assert.False(h.Dirty())

	err = tobj.blockCache.CloseFile(internal.CloseFileOptions{Handle: h})
	suite.assert.NoError(err)

	fs, err := os.Stat(storagePath)
	suite.assert.NoError(err)
	suite.assert.Equal(int64(0), fs.Size())
}

func (suite *blockCacheTestSuite) TestBlockDownloadFailed() {
	cfg := "block_cache:\n  block-size-mb: 1\n  mem-size-mb: 20\n  prefetch: 12\n  parallelism: 10"
	tobj, err := setupPipeline(cfg)
	defer tobj.cleanupPipeline()

	suite.assert.NoError(err)
	suite.assert.NotNil(tobj.blockCache)

	path := getTestFileName(suite.T().Name())
	storagePath := filepath.Join(tobj.fake_storage_path, path)

	// write using block cache
	options := internal.CreateFileOptions{Name: path, Mode: 0777}
	h, err := tobj.blockCache.CreateFile(options)
	suite.assert.NoError(err)
	suite.assert.NotNil(h)
	suite.assert.Equal(int64(0), h.Size)
	suite.assert.False(h.Dirty())

	h, err = tobj.blockCache.OpenFile(internal.OpenFileOptions{Name: path, Flags: os.O_RDWR})
	suite.assert.NoError(err)
	suite.assert.NotNil(h)
	suite.assert.Equal(int64(0), h.Size)
	suite.assert.False(h.Dirty())

	// updating the size to replicate the download failure
	h.Size = int64(4 * _1MB)

	data := make([]byte, _1MB)
	n, err := tobj.blockCache.ReadInBuffer(
		internal.ReadInBufferOptions{Handle: h, Offset: 0, Data: data},
	)
	suite.assert.Error(err)
	suite.assert.Contains(err.Error(), "failed to download block")
	suite.assert.Equal(0, n)

	// 1-4MB data being prefetched in blocks 1-3
	suite.assert.Equal(3, h.Buffers.Cooking.Len())

	// write at offset 1MB where block 1 download will fail
	n, err = tobj.blockCache.WriteFile(
		internal.WriteFileOptions{Handle: h, Offset: int64(_1MB), Data: dataBuff[:1*_1MB]},
	)
	suite.assert.Error(err)
	suite.assert.Contains(err.Error(), "failed to download block")
	suite.assert.Equal(0, n)
	suite.assert.False(h.Dirty())

	err = tobj.blockCache.CloseFile(internal.CloseFileOptions{Handle: h})
	suite.assert.NoError(err)

	fs, err := os.Stat(storagePath)
	suite.assert.NoError(err)
	suite.assert.Equal(int64(0), fs.Size())
}

func (suite *blockCacheTestSuite) TestReadStagedBlock() {
	cfg := "block_cache:\n  block-size-mb: 1\n  mem-size-mb: 20\n  prefetch: 12\n  parallelism: 10"
	tobj, err := setupPipeline(cfg)
	defer tobj.cleanupPipeline()

	suite.assert.NoError(err)
	suite.assert.NotNil(tobj.blockCache)

	path := getTestFileName(suite.T().Name())
	storagePath := filepath.Join(tobj.fake_storage_path, path)

	// write using block cache
	options := internal.CreateFileOptions{Name: path, Mode: 0777}
	h, err := tobj.blockCache.CreateFile(options)
	suite.assert.NoError(err)
	suite.assert.NotNil(h)
	suite.assert.Equal(int64(0), h.Size)
	suite.assert.False(h.Dirty())

	// write 4MB at offset 0
	n, err := tobj.blockCache.WriteFile(
		internal.WriteFileOptions{Handle: h, Offset: 0, Data: dataBuff[:4*_1MB]},
	)
	suite.assert.NoError(err)
	suite.assert.Equal(n, int(4*_1MB))
	suite.assert.True(h.Dirty())
	suite.assert.Equal(3, h.Buffers.Cooking.Len())
	suite.assert.Equal(1, h.Buffers.Cooked.Len())

	data := make([]byte, _1MB)
	n, err = tobj.blockCache.ReadInBuffer(
		internal.ReadInBufferOptions{Handle: h, Offset: 0, Data: data},
	)
	suite.assert.NoError(err)
	suite.assert.Equal(n, int(_1MB))

	err = tobj.blockCache.CloseFile(internal.CloseFileOptions{Handle: h})
	suite.assert.NoError(err)
	suite.assert.Nil(h.Buffers.Cooking)
	suite.assert.Nil(h.Buffers.Cooked)

	fs, err := os.Stat(storagePath)
	suite.assert.NoError(err)
	suite.assert.Equal(fs.Size(), int64(4*_1MB))
}

func (suite *blockCacheTestSuite) TestReadUncommittedBlockValidation() {
	prefetch := 12
	cfg := fmt.Sprintf(
		"block_cache:\n  block-size-mb: 1\n  mem-size-mb: 20\n  prefetch: %v\n  parallelism: 10",
		prefetch,
	)
	tobj, err := setupPipeline(cfg)
	defer tobj.cleanupPipeline()

	suite.assert.NoError(err)
	suite.assert.NotNil(tobj.blockCache)

	path := getTestFileName(suite.T().Name())
	storagePath := filepath.Join(tobj.fake_storage_path, path)
	localPath := filepath.Join(tobj.disk_cache_path, path)

	// ------------------------------------------------------------------
	// write to local file
	fh, err := os.Create(localPath)
	suite.assert.NoError(err)

	defer func(fh *os.File) {
		err := fh.Close()
		suite.assert.NoError(err)
	}(fh)

	// write 62MB data
	ind := uint64(0)
	for i := 0; i < prefetch+50; i++ {
		n, err := fh.WriteAt(dataBuff[ind*_1MB:(ind+1)*_1MB], int64(i*int(_1MB)))
		suite.assert.NoError(err)
		suite.assert.Equal(n, int(_1MB))
		ind = (ind + 1) % 5
	}

	l, err := computeMD5(fh)
	suite.assert.NoError(err)

	// ------------------------------------------------------------------
	// write using block cache
	options := internal.CreateFileOptions{Name: path, Mode: 0777}
	h, err := tobj.blockCache.CreateFile(options)
	suite.assert.NoError(err)
	suite.assert.NotNil(h)
	suite.assert.Equal(int64(0), h.Size)
	suite.assert.False(h.Dirty())

	ind = 0
	for i := 0; i < prefetch+50; i++ {
		n, err := tobj.blockCache.WriteFile(
			internal.WriteFileOptions{
				Handle: h,
				Offset: int64(i * int(_1MB)),
				Data:   dataBuff[ind*_1MB : (ind+1)*_1MB],
			},
		)
		suite.assert.NoError(err)
		suite.assert.Equal(n, int(_1MB))
		suite.assert.True(h.Dirty())
		ind = (ind + 1) % 5
	}

	suite.assert.Equal(h.Buffers.Cooking.Len()+h.Buffers.Cooked.Len(), prefetch)

	// read blocks 0, 1 and 2 which are uncommitted
	data := make([]byte, 2*_1MB)
	n, err := tobj.blockCache.ReadInBuffer(
		internal.ReadInBufferOptions{Handle: h, Offset: 512, Data: data},
	)
	suite.assert.NoError(err)
	suite.assert.Equal(n, int(2*_1MB))
	suite.assert.Equal(data[:], dataBuff[512:2*_1MB+512])
	suite.assert.False(h.Dirty())

	// read block 4 which has been committed by the previous read
	data = make([]byte, _1MB)
	n, err = tobj.blockCache.ReadInBuffer(
		internal.ReadInBufferOptions{Handle: h, Offset: int64(4 * _1MB), Data: data},
	)
	suite.assert.NoError(err)
	suite.assert.Equal(n, int(_1MB))
	suite.assert.Equal(data[:], dataBuff[4*_1MB:5*_1MB])
	suite.assert.False(h.Dirty())

	err = tobj.blockCache.CloseFile(internal.CloseFileOptions{Handle: h})
	suite.assert.NoError(err)

	fs, err := os.Stat(storagePath)
	suite.assert.NoError(err)
	suite.assert.Equal(fs.Size(), int64(62*_1MB))

	rfh, err := os.Open(storagePath)
	suite.assert.NoError(err)

	defer func(fh *os.File) {
		err := fh.Close()
		suite.assert.NoError(err)
	}(rfh)

	r, err := computeMD5(rfh)
	suite.assert.NoError(err)

	// validate md5sum
	suite.assert.Equal(l, r)
}

func (suite *blockCacheTestSuite) TestReadUncommittedPrefetchedBlock() {
	prefetch := 12
	cfg := fmt.Sprintf(
		"block_cache:\n  block-size-mb: 1\n  mem-size-mb: 20\n  prefetch: %v\n  parallelism: 10",
		prefetch,
	)
	tobj, err := setupPipeline(cfg)
	defer tobj.cleanupPipeline()

	suite.assert.NoError(err)
	suite.assert.NotNil(tobj.blockCache)

	path := getTestFileName(suite.T().Name())
	storagePath := filepath.Join(tobj.fake_storage_path, path)

	// write using block cache
	options := internal.CreateFileOptions{Name: path, Mode: 0777}
	h, err := tobj.blockCache.CreateFile(options)
	suite.assert.NoError(err)
	suite.assert.NotNil(h)
	suite.assert.Equal(int64(0), h.Size)
	suite.assert.False(h.Dirty())

	n, err := tobj.blockCache.WriteFile(
		internal.WriteFileOptions{Handle: h, Offset: 0, Data: dataBuff[:_1MB]},
	)
	suite.assert.NoError(err)
	suite.assert.Equal(n, int(_1MB))
	suite.assert.True(h.Dirty())

	err = tobj.blockCache.CloseFile(internal.CloseFileOptions{Handle: h})
	suite.assert.NoError(err)
	suite.assert.False(h.Dirty())

	h, err = tobj.blockCache.OpenFile(internal.OpenFileOptions{Name: path, Flags: os.O_RDWR})
	suite.assert.NoError(err)
	suite.assert.NotNil(h)
	suite.assert.Equal(h.Size, int64(_1MB))
	suite.assert.False(h.Dirty())

	ind := uint64(1)
	for i := 1; i < prefetch+50; i++ {
		n, err = tobj.blockCache.WriteFile(
			internal.WriteFileOptions{
				Handle: h,
				Offset: int64(i * int(_1MB)),
				Data:   dataBuff[ind*_1MB : (ind+1)*_1MB],
			},
		)
		suite.assert.NoError(err)
		suite.assert.Equal(n, int(_1MB))
		suite.assert.True(h.Dirty())
		ind = (ind + 1) % 5
	}

	suite.assert.Equal(h.Buffers.Cooking.Len()+h.Buffers.Cooked.Len(), prefetch)

	// read blocks 0, 1 and 2 where prefetched blocks 1 and 2 are uncommitted
	data := make([]byte, 2*_1MB)
	n, err = tobj.blockCache.ReadInBuffer(
		internal.ReadInBufferOptions{Handle: h, Offset: 512, Data: data},
	)
	suite.assert.NoError(err)
	suite.assert.Equal(n, int(2*_1MB))
	suite.assert.Equal(data[:], dataBuff[512:2*_1MB+512])
	suite.assert.False(h.Dirty())

	// read block 4 which has been committed by the previous read
	data = make([]byte, _1MB)
	n, err = tobj.blockCache.ReadInBuffer(
		internal.ReadInBufferOptions{Handle: h, Offset: int64(4 * _1MB), Data: data},
	)
	suite.assert.NoError(err)
	suite.assert.Equal(n, int(_1MB))
	suite.assert.Equal(data[:], dataBuff[4*_1MB:5*_1MB])
	suite.assert.False(h.Dirty())

	err = tobj.blockCache.CloseFile(internal.CloseFileOptions{Handle: h})
	suite.assert.NoError(err)

	fs, err := os.Stat(storagePath)
	suite.assert.NoError(err)
	suite.assert.Equal(fs.Size(), int64(62*_1MB))
}

func (suite *blockCacheTestSuite) TestReadWriteBlockInParallel() {
	prefetch := 12
	cfg := fmt.Sprintf(
		"block_cache:\n  block-size-mb: 1\n  mem-size-mb: 20\n  prefetch: %v\n  parallelism: 1",
		prefetch,
	)
	tobj, err := setupPipeline(cfg)
	defer tobj.cleanupPipeline()

	suite.assert.NoError(err)
	suite.assert.NotNil(tobj.blockCache)

	path := getTestFileName(suite.T().Name())
	storagePath := filepath.Join(tobj.fake_storage_path, path)

	// write using block cache
	options := internal.CreateFileOptions{Name: path, Mode: 0777}
	h, err := tobj.blockCache.CreateFile(options)
	suite.assert.NoError(err)
	suite.assert.NotNil(h)
	suite.assert.Equal(int64(0), h.Size)
	suite.assert.False(h.Dirty())

	n, err := tobj.blockCache.WriteFile(
		internal.WriteFileOptions{Handle: h, Offset: 0, Data: dataBuff[:]},
	)
	suite.assert.NoError(err)
	suite.assert.Equal(n, int(5*_1MB))
	suite.assert.True(h.Dirty())

	err = tobj.blockCache.CloseFile(internal.CloseFileOptions{Handle: h})
	suite.assert.NoError(err)
	suite.assert.False(h.Dirty())

	h, err = tobj.blockCache.OpenFile(internal.OpenFileOptions{Name: path, Flags: os.O_RDWR})
	suite.assert.NoError(err)
	suite.assert.NotNil(h)
	suite.assert.Equal(h.Size, int64(5*_1MB))
	suite.assert.False(h.Dirty())

	ind := uint64(0)
	for i := 5; i < prefetch+50; i++ {
		n, err = tobj.blockCache.WriteFile(
			internal.WriteFileOptions{
				Handle: h,
				Offset: int64(i * int(_1MB)),
				Data:   dataBuff[ind*_1MB : (ind+1)*_1MB],
			},
		)
		suite.assert.NoError(err)
		suite.assert.Equal(n, int(_1MB))
		suite.assert.True(h.Dirty())
		ind = (ind + 1) % 5
	}

	suite.assert.Equal(h.Buffers.Cooking.Len()+h.Buffers.Cooked.Len(), prefetch)

	// read blocks 0, 1 and 2
	data := make([]byte, 2*_1MB)
	n, err = tobj.blockCache.ReadInBuffer(
		internal.ReadInBufferOptions{Handle: h, Offset: 512, Data: data},
	)
	suite.assert.NoError(err)
	suite.assert.Equal(n, int(2*_1MB))
	suite.assert.Equal(data[:], dataBuff[512:2*_1MB+512])
	suite.assert.True(h.Dirty())

	// read blocks 4 and 5
	n, err = tobj.blockCache.ReadInBuffer(
		internal.ReadInBufferOptions{Handle: h, Offset: int64(4 * _1MB), Data: data},
	)
	suite.assert.NoError(err)
	suite.assert.Equal(n, int(2*_1MB))
	suite.assert.Equal(data[:_1MB], dataBuff[4*_1MB:])
	suite.assert.Equal(data[_1MB:], dataBuff[:_1MB])
	suite.assert.False(h.Dirty())

	err = tobj.blockCache.CloseFile(internal.CloseFileOptions{Handle: h})
	suite.assert.NoError(err)

	fs, err := os.Stat(storagePath)
	suite.assert.NoError(err)
	suite.assert.Equal(fs.Size(), int64(62*_1MB))
}

func (suite *blockCacheTestSuite) TestZZZZZStreamToBlockCacheConfig() {
	common.IsStream = true
	config := "read-only: true\n\nstream:\n  block-size-mb: 2\n  max-buffers: 30\n  buffer-size-mb: 8\n"
	tobj, err := setupPipeline(config)
	defer tobj.cleanupPipeline()

	suite.assert.NoError(err)
	if err == nil {
		suite.assert.Equal("block_cache", tobj.blockCache.Name())
		suite.assert.EqualValues(2*_1MB, tobj.blockCache.blockSize)
		suite.assert.EqualValues(8*_1MB*30, tobj.blockCache.memSize)
<<<<<<< HEAD
	}
}

func (suite *blockCacheTestSuite) TestSizeOfFileInOpen() {
	if runtime.GOOS == "windows" {
		suite.T().Skip("Skipping test on Windows")
	}
	// Write-back cache is turned on by default while mounting.
	config := "block_cache:\n  block-size-mb: 1\n  mem-size-mb: 20\n  prefetch: 12\n  parallelism: 1"
	tobj, err := setupPipeline(config)
	suite.assert.NoError(err)
	defer tobj.cleanupPipeline()

	path := getTestFileName(suite.T().Name())
	storagePath := filepath.Join(tobj.fake_storage_path, path)
	localPath := filepath.Join(tobj.disk_cache_path, path)

	// ------------------------------------------------------------------
	// Create a local file
	fh, err := os.Create(localPath)
	suite.assert.NoError(err)

	// write 1MB data at offset 0
	n, err := fh.WriteAt(dataBuff[:_1MB], 0)
	suite.assert.NoError(err)
	suite.assert.Equal(n, int(_1MB))

	err = fh.Close()
	suite.assert.NoError(err)
	// ------------------------------------------------------------------
	// Create a file using Mountpoint
	options := internal.CreateFileOptions{Name: path, Mode: 0777}
	h, err := tobj.blockCache.CreateFile(options)
	suite.assert.NoError(err)
	suite.assert.NotNil(h)
	suite.assert.Equal(int64(0), h.Size)
	suite.assert.False(h.Dirty())

	// write 1MB data at offset 0
	n, err = tobj.blockCache.WriteFile(internal.WriteFileOptions{Handle: h, Offset: 0, Data: dataBuff[:_1MB]})
	suite.assert.NoError(err)
	suite.assert.Equal(n, int(_1MB))
	suite.assert.True(h.Dirty())

	err = tobj.blockCache.CloseFile(internal.CloseFileOptions{Handle: h})
	suite.assert.NoError(err)
	//---------------------------------------------------------------------

	//Open and close the file using the given flag in local and mountpoint and
	// check the size is same or not.
	check := func(flag int) int {
		lfh, err := common.OpenFile(localPath, flag, 0666)
		suite.assert.NoError(err)
		suite.assert.NotNil(lfh)
		err = lfh.Close()
		suite.assert.NoError(err)

		openFileOptions := internal.OpenFileOptions{Name: path, Flags: flag, Mode: 0777}
		rfh, err := tobj.blockCache.OpenFile(openFileOptions)
		suite.assert.NoError(err)
		err = tobj.blockCache.CloseFile(internal.CloseFileOptions{Handle: rfh})
		suite.assert.NoError(err)

		statInfoLocal, err := os.Stat(localPath)
		suite.assert.NoError(err)
		sizeInLocal := statInfoLocal.Size()

		statInfoMount, err := os.Stat(storagePath)
		suite.assert.NoError(err)
		sizeInMount := statInfoMount.Size()
		suite.assert.Equal(sizeInLocal, sizeInMount)
		return int(sizeInLocal)
=======
>>>>>>> 4c6a8ccb
	}
	size := check(os.O_WRONLY) // size of the file would be 1MB
	suite.assert.Equal(size, int(_1MB))
	size = check(os.O_TRUNC) // size of the file would be zero here.
	suite.assert.Equal(int(0), size)
}

// In order for 'go test' to run this suite, we need to create
// a normal test function and pass our suite to suite.Run
func TestBlockCacheTestSuite(t *testing.T) {
	dataBuff = make([]byte, 5*_1MB)
	_, _ = rand.Read(dataBuff)

	suite.Run(t, new(blockCacheTestSuite))
}<|MERGE_RESOLUTION|>--- conflicted
+++ resolved
@@ -185,14 +185,10 @@
 	cores, err := strconv.Atoi(coresStr)
 	suite.assert.NoError(err)
 	suite.assert.Equal(tobj.blockCache.workers, uint32(3*cores))
-<<<<<<< HEAD
-	suite.assert.EqualValues(tobj.blockCache.prefetch, math.Max((MIN_PREFETCH*2)+1, float64(2*cores)))
-=======
 	suite.assert.EqualValues(
 		tobj.blockCache.prefetch,
 		math.Max((MIN_PREFETCH*2)+1, float64(2*cores)),
 	)
->>>>>>> 4c6a8ccb
 	suite.assert.False(tobj.blockCache.noPrefetch)
 	suite.assert.NotNil(tobj.blockCache.blockPool)
 	suite.assert.NotNil(tobj.blockCache.threadPool)
@@ -290,14 +286,21 @@
 	}
 
 	disk_cache_path := getFakeStoragePath("fake_storage")
-	config := fmt.Sprintf("read-only: true\n\nblock_cache:\n  block-size-mb: 1\n  path: %s", disk_cache_path)
+	config := fmt.Sprintf(
+		"read-only: true\n\nblock_cache:\n  block-size-mb: 1\n  path: %s",
+		disk_cache_path,
+	)
 	tobj, err := setupPipeline(config)
 	defer tobj.cleanupPipeline()
 
 	suite.assert.NoError(err)
 	suite.assert.Equal("block_cache", tobj.blockCache.Name())
 
-	cmd := exec.Command("bash", "-c", fmt.Sprintf("df -B1 %s | awk 'NR==2{print $4}'", disk_cache_path))
+	cmd := exec.Command(
+		"bash",
+		"-c",
+		fmt.Sprintf("df -B1 %s | awk 'NR==2{print $4}'", disk_cache_path),
+	)
 	var out bytes.Buffer
 	cmd.Stdout = &out
 	err = cmd.Run()
@@ -2958,7 +2961,6 @@
 		suite.assert.Equal("block_cache", tobj.blockCache.Name())
 		suite.assert.EqualValues(2*_1MB, tobj.blockCache.blockSize)
 		suite.assert.EqualValues(8*_1MB*30, tobj.blockCache.memSize)
-<<<<<<< HEAD
 	}
 }
 
@@ -2998,7 +3000,9 @@
 	suite.assert.False(h.Dirty())
 
 	// write 1MB data at offset 0
-	n, err = tobj.blockCache.WriteFile(internal.WriteFileOptions{Handle: h, Offset: 0, Data: dataBuff[:_1MB]})
+	n, err = tobj.blockCache.WriteFile(
+		internal.WriteFileOptions{Handle: h, Offset: 0, Data: dataBuff[:_1MB]},
+	)
 	suite.assert.NoError(err)
 	suite.assert.Equal(n, int(_1MB))
 	suite.assert.True(h.Dirty())
@@ -3031,8 +3035,6 @@
 		sizeInMount := statInfoMount.Size()
 		suite.assert.Equal(sizeInLocal, sizeInMount)
 		return int(sizeInLocal)
-=======
->>>>>>> 4c6a8ccb
 	}
 	size := check(os.O_WRONLY) // size of the file would be 1MB
 	suite.assert.Equal(size, int(_1MB))
