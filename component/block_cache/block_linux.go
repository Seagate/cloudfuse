--- conflicted
+++ resolved
@@ -33,43 +33,6 @@
 	"golang.org/x/sys/unix"
 )
 
-<<<<<<< HEAD
-// Various flags denoting state of a block
-const (
-	BlockFlagFresh       uint16 = iota
-	BlockFlagDownloading        // Block is being downloaded
-	BlockFlagUploading          // Block is being uploaded
-	BlockFlagDirty              // Block has been written and data is not persisted yet
-	BlockFlagSynced             // Block has been written and data is persisted
-	BlockFlagFailed             // Block upload/download has failed
-)
-
-// Flags to denote the status of upload/download of a block
-const (
-	BlockStatusDownloaded     int = iota + 1 // Download of this block is complete
-	BlockStatusUploaded                      // Upload of this block is complete
-	BlockStatusDownloadFailed                // Download of this block has failed
-	BlockStatusUploadFailed                  // Upload of this block has failed
-)
-
-// Block is a memory mapped buffer with its state to hold data
-type Block struct {
-	offset uint64          // Start offset of the data this block holds
-	id     int64           // Id of the block i.e. (offset / block size)
-	state  chan int        // Channel depicting data has been read for this block or not
-	flags  common.BitMap16 // Various states of the block
-	data   []byte          // Data read from blob
-	node   *list.Element   // node representation of this block in the list inside handle
-}
-
-type blockInfo struct {
-	id        string // blockID of the block
-	committed bool   // flag to determine if the block has been committed or not
-	size      uint64 // length of data in block
-}
-
-=======
->>>>>>> 4e92e649
 // AllocateBlock creates a new memory mapped buffer for the given size
 func AllocateBlock(size uint64) (*Block, error) {
 	if size == 0 {
@@ -111,61 +74,4 @@
 	}
 
 	return nil
-<<<<<<< HEAD
-}
-
-// ReUse reinits the Block by recreating its channel
-func (b *Block) ReUse() {
-	b.id = -1
-	b.offset = 0
-	b.flags.Reset()
-	b.flags.Set(BlockFlagFresh)
-	b.state = make(chan int, 1)
-}
-
-// Uploading marks buffer is under upload
-func (b *Block) Uploading() {
-	b.state = make(chan int, 1)
-}
-
-// Ready marks this Block is now ready for reading by its first reader (data download completed)
-func (b *Block) Ready(val int) {
-	select {
-	case b.state <- val:
-		break
-	default:
-		break
-	}
-}
-
-// Unblock marks this Block is ready to be read in parllel now
-func (b *Block) Unblock() {
-	close(b.state)
-}
-
-// Mark this block as dirty as it has been modified
-func (b *Block) Dirty() {
-	b.flags.Set(BlockFlagDirty)
-}
-
-// Mark this block as dirty as it has been modified
-func (b *Block) NoMoreDirty() {
-	b.flags.Clear(BlockFlagDirty)
-}
-
-// Check if this block has been modified or not
-func (b *Block) IsDirty() bool {
-	return b.flags.IsSet(BlockFlagDirty)
-}
-
-// Mark this block as failed
-func (b *Block) Failed() {
-	b.flags.Set(BlockFlagFailed)
-}
-
-// Check this block as failed
-func (b *Block) IsFailed() bool {
-	return b.flags.IsSet(BlockFlagFailed)
-=======
->>>>>>> 4e92e649
 }