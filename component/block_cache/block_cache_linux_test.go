--- conflicted
+++ resolved
@@ -334,11 +334,7 @@
 	storagePath := filepath.Join(tobj.fake_storage_path, fileName)
 	data := make([]byte, 5*_1MB)
 	_, _ = rand.Read(data)
-<<<<<<< HEAD
-	os.WriteFile(stroagePath, data, 0644)
-=======
-	os.WriteFile(storagePath, data, 0777)
->>>>>>> 4c1322f8
+	os.WriteFile(storagePath, data, 0644)
 
 	options := internal.OpenFileOptions{Name: fileName}
 	h, err := tobj.blockCache.OpenFile(options)
@@ -453,21 +449,13 @@
 	suite.assert.NoError(err)
 	suite.assert.NotNil(tobj.blockCache)
 
-<<<<<<< HEAD
-	fileName := "bc.tst"
-	stroagePath := filepath.Join(tobj.fake_storage_path, fileName)
-	data := make([]byte, 50*_1MB)
-	_, _ = rand.Read(data)
-	os.WriteFile(stroagePath, data, 0644)
-=======
 	path := getTestFileName(suite.T().Name())
-	options := internal.CreateFileOptions{Name: path, Mode: 0777}
+	options := internal.CreateFileOptions{Name: path, Mode: 0644}
 	h, err := tobj.blockCache.CreateFile(options)
 	suite.assert.NoError(err)
 	suite.assert.NotNil(h)
 	suite.assert.Equal(int64(0), h.Size)
 	suite.assert.False(h.Dirty())
->>>>>>> 4c1322f8
 
 	storagePath := filepath.Join(tobj.fake_storage_path, path)
 	fs, err := os.Stat(storagePath)
@@ -604,11 +592,7 @@
 	storagePath := filepath.Join(tobj.fake_storage_path, fileName)
 	data := make([]byte, 50*_1MB)
 	_, _ = rand.Read(data)
-<<<<<<< HEAD
-	os.WriteFile(stroagePath, data, 0644)
-=======
-	os.WriteFile(storagePath, data, 0777)
->>>>>>> 4c1322f8
+	os.WriteFile(storagePath, data, 0644)
 
 	options := internal.OpenFileOptions{Name: fileName}
 	h, err := tobj.blockCache.OpenFile(options)
@@ -650,11 +634,7 @@
 	storagePath := filepath.Join(tobj.fake_storage_path, fileName)
 	data := make([]byte, 100*_1MB)
 	_, _ = rand.Read(data)
-<<<<<<< HEAD
-	os.WriteFile(stroagePath, data, 0644)
-=======
-	os.WriteFile(storagePath, data, 0777)
->>>>>>> 4c1322f8
+	os.WriteFile(storagePath, data, 0644)
 
 	options := internal.OpenFileOptions{Name: fileName}
 	h, err := tobj.blockCache.OpenFile(options)
@@ -695,11 +675,7 @@
 	storagePath := filepath.Join(tobj.fake_storage_path, fileName)
 	data := make([]byte, 100*_1MB)
 	_, _ = rand.Read(data)
-<<<<<<< HEAD
-	os.WriteFile(stroagePath, data, 0644)
-=======
-	os.WriteFile(storagePath, data, 0777)
->>>>>>> 4c1322f8
+	os.WriteFile(storagePath, data, 0644)
 
 	options := internal.OpenFileOptions{Name: fileName}
 	h, err := tobj.blockCache.OpenFile(options)
@@ -816,11 +792,7 @@
 	storagePath := filepath.Join(tobj.fake_storage_path, fileName)
 	data := make([]byte, 5*_1MB)
 	_, _ = rand.Read(data)
-<<<<<<< HEAD
-	os.WriteFile(stroagePath, data, 0644)
-=======
-	os.WriteFile(storagePath, data, 0777)
->>>>>>> 4c1322f8
+	os.WriteFile(storagePath, data, 0644)
 
 	options := internal.OpenFileOptions{Name: fileName}
 	h, err := tobj.blockCache.OpenFile(options)
