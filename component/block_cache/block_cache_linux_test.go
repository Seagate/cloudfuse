--- conflicted
+++ resolved
@@ -39,11 +39,7 @@
 	"context"
 	"crypto/rand"
 	"fmt"
-<<<<<<< HEAD
-	mrand "math/rand"
-=======
 	mrand "math/rand/v2"
->>>>>>> d7179dad
 	"os"
 	"path/filepath"
 	"strings"
@@ -399,11 +395,7 @@
 	data = make([]byte, 100)
 	max := int64(100 * _1MB)
 	for i := 0; i < 50; i++ {
-<<<<<<< HEAD
-		offset := mrand.Int63n(max)
-=======
 		offset := mrand.Int64N(max)
->>>>>>> d7179dad
 		n, _ := tobj.blockCache.ReadInBuffer(internal.ReadInBufferOptions{Handle: h, Offset: offset, Data: data})
 		suite.assert.LessOrEqual(n, 100)
 	}
@@ -444,11 +436,7 @@
 	data = make([]byte, 100)
 	max := int64(100 * _1MB)
 	for i := 0; i < 50; i++ {
-<<<<<<< HEAD
-		offset := mrand.Int63n(max)
-=======
 		offset := mrand.Int64N(max)
->>>>>>> d7179dad
 		n, _ := tobj.blockCache.ReadInBuffer(internal.ReadInBufferOptions{Handle: h, Offset: offset, Data: data})
 		suite.assert.Equal(1, h.Buffers.Cooked.Len())
 		suite.assert.Equal(0, h.Buffers.Cooking.Len())
