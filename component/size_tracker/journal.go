--- conflicted
+++ resolved
@@ -50,17 +50,13 @@
 		return nil, fmt.Errorf("failed to create default work dir [%s]", err.Error())
 	}
 
-<<<<<<< HEAD
-	f, err := os.OpenFile(journalFile, os.O_CREATE|os.O_RDWR, 0o644)
-=======
 	root, err := os.OpenRoot(common.ExpandPath(common.DefaultWorkDir))
 	if err != nil {
 		return nil, err
 	}
 	defer root.Close()
 
-	f, err := root.OpenFile(filename, os.O_CREATE|os.O_RDWR, 0644)
->>>>>>> c2b5a878
+	f, err := root.OpenFile(filename, os.O_CREATE|os.O_RDWR, 0o644)
 	if err != nil {
 		return nil, err
 	}
