/*
   Licensed under the MIT License <http://opensource.org/licenses/MIT>.

   Copyright © 2023-2025 Seagate Technology LLC and/or its Affiliates

   Permission is hereby granted, free of charge, to any person obtaining a copy
   of this software and associated documentation files (the "Software"), to deal
   in the Software without restriction, including without limitation the rights
   to use, copy, modify, merge, publish, distribute, sublicense, and/or sell
   copies of the Software, and to permit persons to whom the Software is
   furnished to do so, subject to the following conditions:

   The above copyright notice and this permission notice shall be included in all
   copies or substantial portions of the Software.

   THE SOFTWARE IS PROVIDED "AS IS", WITHOUT WARRANTY OF ANY KIND, EXPRESS OR
   IMPLIED, INCLUDING BUT NOT LIMITED TO THE WARRANTIES OF MERCHANTABILITY,
   FITNESS FOR A PARTICULAR PURPOSE AND NONINFRINGEMENT. IN NO EVENT SHALL THE
   AUTHORS OR COPYRIGHT HOLDERS BE LIABLE FOR ANY CLAIM, DAMAGES OR OTHER
   LIABILITY, WHETHER IN AN ACTION OF CONTRACT, TORT OR OTHERWISE, ARISING FROM,
   OUT OF OR IN CONNECTION WITH THE SOFTWARE OR THE USE OR OTHER DEALINGS IN THE
   SOFTWARE
*/

package size_tracker

import (
	"context"
	"fmt"

	"github.com/Seagate/cloudfuse/common"
	"github.com/Seagate/cloudfuse/common/config"
	"github.com/Seagate/cloudfuse/common/log"
	"github.com/Seagate/cloudfuse/internal"
	"github.com/Seagate/cloudfuse/internal/handlemap"
)

/* NOTES:
   - Component shall have a structure which inherits "internal.BaseComponent" to participate in pipeline
   - Component shall register a name and its constructor to participate in pipeline  (add by default by generator)
   - Order of calls : Constructor -> Configure -> Start ..... -> Stop
   - To read any new setting from config file follow the Configure method default comments
*/

// Common structure for Component
type SizeTracker struct {
	internal.BaseComponent
	mountSize *MountSize
}

// Structure defining your config parameters
type SizeTrackerOptions struct {
	JournalName string `config:"journal-name" yaml:"journal-name,omitempty"`
}

const compName = "size_tracker"
const blockSize = int64(4096)
const default_journal_name = "mount_size.dat"

// Verification to check satisfaction criteria with Component Interface
var _ internal.Component = &SizeTracker{}

func (st *SizeTracker) Name() string {
	return compName
}

func (st *SizeTracker) SetName(name string) {
	st.BaseComponent.SetName(name)
}

func (st *SizeTracker) SetNextComponent(nc internal.Component) {
	st.BaseComponent.SetNextComponent(nc)
}

// Start : Pipeline calls this method to start the component functionality
//
//	this shall not block the call otherwise pipeline will not start
func (st *SizeTracker) Start(ctx context.Context) error {
	log.Trace("SizeTracker::Start : Starting component %s", st.Name())
	return nil
}

// Stop : Stop the component functionality and kill all threads started
func (st *SizeTracker) Stop() error {
	log.Trace("SizeTracker::Stop : Stopping component %s", st.Name())
	_ = st.mountSize.CloseFile()
	return nil
}

// Configure : Pipeline will call this method after constructor so that you can read config and initialize yourself
//
//	Return failure if any config is not valid to exit the process
func (st *SizeTracker) Configure(_ bool) error {
	log.Trace("SizeTracker::Configure : %s", st.Name())

	// >> If you do not need any config parameters remove below code and return nil
	conf := SizeTrackerOptions{}
	err := config.UnmarshalKey(st.Name(), &conf)
	if err != nil {
		log.Err("SizeTracker::Configure : config error [invalid config attributes]")
		return fmt.Errorf("SizeTracker: config error [invalid config attributes]")
	}

	if config.IsSet(compName + ".journal-name") {
		st.mountSize, err = CreateSizeJournal(conf.JournalName)
	} else {
		st.mountSize, err = CreateSizeJournal(default_journal_name)
	}

	return err
}

func (st *SizeTracker) Priority() internal.ComponentPriority {
	return internal.EComponentPriority.LevelOne()
}

// OnConfigChange : If component has registered, on config file change this method is called
func (st *SizeTracker) OnConfigChange() {
}

func (st *SizeTracker) RenameDir(options internal.RenameDirOptions) error {
	// Rename dir should not allow renaming files into a directory that already exists so we should not
	// need to update the size here.
	return st.NextComponent().RenameDir(options)
}

// File operations
func (st *SizeTracker) CreateFile(options internal.CreateFileOptions) (*handlemap.Handle, error) {
	attr, getAttrErr := st.NextComponent().GetAttr(internal.GetAttrOptions{Name: options.Name})

	handle, err := st.NextComponent().CreateFile(options)

	// File already exists but create succeeded so remove old file size
	if err == nil && getAttrErr == nil {
		_, journalErr := st.mountSize.Subtract(uint64(attr.Size))
		if journalErr != nil {
			log.Err("SizeTracker::CreateFile : Unable to journal size. Error: %v", journalErr)
		}
	}

	return handle, err
}

func (st *SizeTracker) DeleteFile(options internal.DeleteFileOptions) error {
	attr, getAttrErr := st.NextComponent().GetAttr(internal.GetAttrOptions{Name: options.Name})

	err := st.NextComponent().DeleteFile(options)

	// If the file is a symlink then it has no size so don't change the size
	if err == nil && getAttrErr == nil && !attr.IsSymlink() {
		_, journalErr := st.mountSize.Subtract(uint64(attr.Size))
		if journalErr != nil {
			log.Err("SizeTracker::DeleteFile : Unable to journal size. Error: %v", journalErr)
		}
	}

	return err
}

func (st *SizeTracker) RenameFile(options internal.RenameFileOptions) error {
	dstAttr, dstErr := st.NextComponent().GetAttr(internal.GetAttrOptions{Name: options.Dst})

	err := st.NextComponent().RenameFile(options)

	// If dst already exists and rename succeeds, remove overwritten dst size
	if dstErr == nil && err == nil {
		_, journalErr := st.mountSize.Subtract(uint64(dstAttr.Size))
		if journalErr != nil {
			log.Err("SizeTracker::RenameFile : Unable to journal size. Error: %v", journalErr)
		}
	}

	return err
}

func (st *SizeTracker) WriteFile(options internal.WriteFileOptions) (int, error) {
	var oldSize int64
	attr, getAttrErr1 := st.NextComponent().GetAttr(internal.GetAttrOptions{Name: options.Handle.Path})
	if getAttrErr1 == nil {
		oldSize = attr.Size
	} else {
		log.Err("SizeTracker::WriteFile : Unable to get attr for file %s. Current tracked size is invalid. Error: : %v", options.Handle.Path, getAttrErr1)
	}

	bytesWritten, err := st.NextComponent().WriteFile(options)
	if err != nil {
		return bytesWritten, err
	}
	newSize := max(oldSize, options.Offset+int64(len(options.Data)))

	diff := newSize - oldSize

<<<<<<< HEAD
	// File already exists and WriteFile succeeded subtract difference in file size
=======
	var journalErr error
	// File already exists and CopyFromFile succeeded subtract difference in file size
>>>>>>> 23594753
	if diff < 0 {
		_, journalErr = st.mountSize.Subtract(uint64(-diff))
	} else {
		_, journalErr = st.mountSize.Add(uint64(diff))
	}
	if journalErr != nil {
		log.Err("SizeTracker::WriteFile : Unable to journal size. Error: %v", journalErr)
	}

	return bytesWritten, nil
}

func (st *SizeTracker) TruncateFile(options internal.TruncateFileOptions) error {
	var origSize int64
	attr, getAttrErr := st.NextComponent().GetAttr(internal.GetAttrOptions{Name: options.Name})
	if getAttrErr == nil {
		origSize = attr.Size
	}

	err := st.NextComponent().TruncateFile(options)
	newSize := options.Size - origSize

	var journalErr error
	// File already exists and truncate succeeded subtract difference in file size
	if err == nil && getAttrErr == nil && newSize < 0 {
		_, journalErr = st.mountSize.Subtract(uint64(-newSize))
	} else if err == nil && getAttrErr == nil && newSize >= 0 {
		_, journalErr = st.mountSize.Add(uint64(newSize))
	}
	if journalErr != nil {
		log.Err("SizeTracker::TruncateFile : Unable to journal size. Error: %v", journalErr)
	}

	return err
}

func (st *SizeTracker) CopyFromFile(options internal.CopyFromFileOptions) error {
	var origSize int64
	attr, err := st.NextComponent().GetAttr(internal.GetAttrOptions{Name: options.Name})
	if err == nil {
		origSize = attr.Size
	}

	err = st.NextComponent().CopyFromFile(options)
	if err != nil {
		return err
	}
	fileInfo, err := options.File.Stat()
	if err != nil {
		return nil
	}
	newSize := fileInfo.Size() - origSize

	var journalErr error
	// File already exists and CopyFromFile succeeded subtract difference in file size
	if newSize < 0 {
		_, journalErr = st.mountSize.Subtract(uint64(-newSize))
	} else {
		_, journalErr = st.mountSize.Add(uint64(newSize))
	}
	if journalErr != nil {
		log.Err("SizeTracker::CopyFromFile : Unable to journal size. Error: %v", journalErr)
	}

	return nil
}

func (st *SizeTracker) FlushFile(options internal.FlushFileOptions) error {
	var origSize int64
	attr, getAttrErr1 := st.NextComponent().GetAttr(internal.GetAttrOptions{Name: options.Handle.Path})
	if getAttrErr1 == nil {
		origSize = attr.Size
	} else {
		log.Err("SizeTracker::FlushFile : Unable to get attr for file %s. Current tracked size is invalid. Error: : %v", options.Handle.Path, getAttrErr1)
	}

	err := st.NextComponent().FlushFile(options)
	if err != nil {
		return err
	}

	var newSize int64
	attr, getAttrErr2 := st.NextComponent().GetAttr(internal.GetAttrOptions{Name: options.Handle.Path})
	if getAttrErr2 == nil {
		newSize = attr.Size
	} else {
		log.Err("SizeTracker::FlushFile : Unable to get attr for file %s. Current tracked size is invalid. Error: : %v", options.Handle.Path, getAttrErr2)
	}

	if getAttrErr1 != nil || getAttrErr2 != nil {
		return nil
	}

	diff := newSize - origSize

	var journalErr error
	// File already exists and CopyFromFile succeeded subtract difference in file size
	if diff < 0 {
		_, journalErr = st.mountSize.Subtract(uint64(-diff))
	} else {
		_, journalErr = st.mountSize.Add(uint64(diff))
	}
	if journalErr != nil {
		log.Err("SizeTracker::FlushFile : Unable to journal size. Error: %v", journalErr)
	}

	return nil
}

// Filesystem level operations
func (st *SizeTracker) StatFs() (*common.Statfs_t, bool, error) {
	log.Trace("SizeTracker::StatFs")
	stat := common.Statfs_t{
		Blocks: st.mountSize.GetSize() / uint64(blockSize),
		// there is no set capacity limit in cloud storage
		// so we use zero for free and avail
		// this zero value is used in the libfuse component to recognize that cloud storage responded
		Bavail:  0,
		Bfree:   0,
		Bsize:   blockSize,
		Ffree:   1e9,
		Files:   1e9,
		Frsize:  blockSize,
		Namemax: 255,
	}

	log.Debug("SizeTracker::StatFs : responding with free=%d avail=%d blocks=%d (bsize=%d)", stat.Bfree, stat.Bavail, stat.Blocks, stat.Bsize)

	return &stat, true, nil
}

func (st *SizeTracker) CommitData(opt internal.CommitDataOptions) error {
	var origSize int64
	attr, err := st.NextComponent().GetAttr(internal.GetAttrOptions{Name: opt.Name})
	if err == nil {
		origSize = attr.Size
	} else {
		log.Err("SizeTracker::CommitData : Unable to get attr for file %s. Current tracked size is invalid. Error: : %v", opt.Name, err)
	}

	err = st.NextComponent().CommitData(opt)
	if err != nil {
		return err
	}

	var newSize int64
	attr, err = st.NextComponent().GetAttr(internal.GetAttrOptions{Name: opt.Name})
	if err == nil {
		newSize = attr.Size
	} else {
		log.Err("SizeTracker::CommitData : Unable to get attr for file %s. Current tracked size is invalid. Error: : %v", opt.Name, err)
	}

	diff := newSize - origSize

	var journalErr error
	// File already exists and CopyFromFile succeeded subtract difference in file size
	if diff < 0 {
		_, journalErr = st.mountSize.Subtract(uint64(-diff))
	} else {
		_, journalErr = st.mountSize.Add(uint64(diff))
	}
	if journalErr != nil {
		log.Err("SizeTracker::CommitData : Unable to journal size. Error: %v", journalErr)
	}

	return nil
}

// ------------------------- Factory -------------------------------------------

// Pipeline will call this method to create your object, initialize your variables here
// << DO NOT DELETE ANY AUTO GENERATED CODE HERE >>
func NewSizeTrackerComponent() internal.Component {
	comp := &SizeTracker{}
	comp.SetName(compName)
	return comp
}

// On init register this component to pipeline and supply your constructor
func init() {
	internal.AddComponent(compName, NewSizeTrackerComponent)
}<|MERGE_RESOLUTION|>--- conflicted
+++ resolved
@@ -190,12 +190,8 @@
 
 	diff := newSize - oldSize
 
-<<<<<<< HEAD
+	var journalErr error
 	// File already exists and WriteFile succeeded subtract difference in file size
-=======
-	var journalErr error
-	// File already exists and CopyFromFile succeeded subtract difference in file size
->>>>>>> 23594753
 	if diff < 0 {
 		_, journalErr = st.mountSize.Subtract(uint64(-diff))
 	} else {
