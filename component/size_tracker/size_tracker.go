--- conflicted
+++ resolved
@@ -182,12 +182,7 @@
 	return err
 }
 
-<<<<<<< HEAD
 func (st *SizeTracker) WriteFile(options *internal.WriteFileOptions) (int, error) {
-=======
-func (st *SizeTracker) WriteFile(options internal.WriteFileOptions) (int, error) {
-	// log.Trace("SizeTracker::WriteFile : %s", options.Handle.Path)
->>>>>>> 0b558c23
 	var oldSize int64
 	attr, getAttrErr1 := st.NextComponent().
 		GetAttr(internal.GetAttrOptions{Name: options.Handle.Path})
@@ -212,7 +207,7 @@
 }
 
 func (st *SizeTracker) TruncateFile(options internal.TruncateFileOptions) error {
-	log.Trace("SizeTracker::TruncateFile : %s to %dB", options.Name, options.Size)
+	log.Trace("SizeTracker::TruncateFile : %s to %dB", options.Name, options.NewSize)
 	var origSize int64
 	attr, getAttrErr := st.NextComponent().GetAttr(internal.GetAttrOptions{Name: options.Name})
 	if getAttrErr == nil {
@@ -226,22 +221,12 @@
 	}
 
 	err := st.NextComponent().TruncateFile(options)
-<<<<<<< HEAD
-	newSize := options.NewSize - origSize
-
-	// File already exists and truncate succeeded subtract difference in file size
-	if err == nil && getAttrErr == nil && newSize < 0 {
-		st.mountSize.Subtract(uint64(-newSize))
-	} else if err == nil && getAttrErr == nil && newSize >= 0 {
-		st.mountSize.Add(uint64(newSize))
-=======
 	if err != nil {
 		return err
->>>>>>> 0b558c23
 	}
 
 	// subtract difference in file size
-	st.mountSize.Add(options.Size - origSize)
+	st.mountSize.Add(options.NewSize - origSize)
 	return nil
 }
 
