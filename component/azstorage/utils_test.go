--- conflicted
+++ resolved
@@ -106,11 +106,7 @@
 
 	for _, i := range inputs {
 		s.Run(common.JoinUnixFilepath(i.prefix, i.path), func() {
-<<<<<<< HEAD
 			output := removePrefixPath(i.prefix, i.path)
-=======
-			output := split(i.prefix, i.path)
->>>>>>> 4c6a8ccb
 			assert.Equal(i.result, output)
 		})
 	}
@@ -347,7 +343,6 @@
 	key, _ = sanitizedKey.Open()
 	defer key.Destroy()
 	assert.Equal("?abcd", key.String())
-<<<<<<< HEAD
 }
 
 func (s *utilsTestSuite) TestSanitizeEtag() {
@@ -355,13 +350,11 @@
 
 	etagValue := azcore.ETag("\"abcd\"")
 	etag := sanitizeEtag(&etagValue)
-	assert.EqualValues("abcd", etag)
+	assert.Equal("abcd", etag)
 
 	etagValue = azcore.ETag("abcd")
 	etag = sanitizeEtag(&etagValue)
-	assert.EqualValues("abcd", etag)
-=======
->>>>>>> 4c6a8ccb
+	assert.Equal("abcd", etag)
 }
 
 func (s *utilsTestSuite) TestBlockNonProxyOptions() {
