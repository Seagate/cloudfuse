/*
   Licensed under the MIT License <http://opensource.org/licenses/MIT>.

   Copyright © 2023-2025 Seagate Technology LLC and/or its Affiliates
   Copyright © 2020-2025 Microsoft Corporation. All rights reserved.

   Permission is hereby granted, free of charge, to any person obtaining a copy
   of this software and associated documentation files (the "Software"), to deal
   in the Software without restriction, including without limitation the rights
   to use, copy, modify, merge, publish, distribute, sublicense, and/or sell
   copies of the Software, and to permit persons to whom the Software is
   furnished to do so, subject to the following conditions:

   The above copyright notice and this permission notice shall be included in all
   copies or substantial portions of the Software.

   THE SOFTWARE IS PROVIDED "AS IS", WITHOUT WARRANTY OF ANY KIND, EXPRESS OR
   IMPLIED, INCLUDING BUT NOT LIMITED TO THE WARRANTIES OF MERCHANTABILITY,
   FITNESS FOR A PARTICULAR PURPOSE AND NONINFRINGEMENT. IN NO EVENT SHALL THE
   AUTHORS OR COPYRIGHT HOLDERS BE LIABLE FOR ANY CLAIM, DAMAGES OR OTHER
   LIABILITY, WHETHER IN AN ACTION OF CONTRACT, TORT OR OTHERWISE, ARISING FROM,
   OUT OF OR IN CONNECTION WITH THE SOFTWARE OR THE USE OR OTHER DEALINGS IN THE
   SOFTWARE
*/

package azstorage

import (
	"errors"
	"fmt"
	"reflect"
	"strings"

	"github.com/Seagate/cloudfuse/common/config"
	"github.com/Seagate/cloudfuse/common/log"
	"github.com/awnumar/memguard"

	"github.com/Azure/azure-sdk-for-go/sdk/storage/azblob/blockblob"
	"github.com/vibhansa-msft/blobfilter"

	"github.com/JeffreyRichter/enum/enum"
)

// AuthType Enum
type AuthType int

var EAuthType = AuthType(0).INVALID_AUTH()

func (AuthType) INVALID_AUTH() AuthType {
	return AuthType(0)
}

func (AuthType) KEY() AuthType {
	return AuthType(1)
}

func (AuthType) SAS() AuthType {
	return AuthType(2)
}

func (AuthType) SPN() AuthType {
	return AuthType(3)
}

func (AuthType) MSI() AuthType {
	return AuthType(4)
}

func (AuthType) AZCLI() AuthType {
	return AuthType(5)
}

func (a AuthType) String() string {
	return enum.StringInt(a, reflect.TypeOf(a))
}

func (a *AuthType) Parse(s string) error {
	enumVal, err := enum.ParseInt(reflect.TypeOf(a), s, true, false)
	if enumVal != nil {
		*a = enumVal.(AuthType)
	}
	return err
}

// AccountType Enum
type AccountType int

var EAccountType = AccountType(0).INVALID_ACC()

func (AccountType) INVALID_ACC() AccountType {
	return AccountType(0)
}

func (AccountType) BLOCK() AccountType {
	return AccountType(1)
}

func (AccountType) ADLS() AccountType {
	return AccountType(2)
}

func (f AccountType) String() string {
	return enum.StringInt(f, reflect.TypeOf(f))
}

func (a *AccountType) Parse(s string) error {
	enumVal, err := enum.ParseInt(reflect.TypeOf(a), s, true, false)
	if enumVal != nil {
		*a = enumVal.(AccountType)
	}
	return err
}

// default value for maximum results returned by a list API call
const DefaultMaxResultsForList int32 = 2

// Environment variable names
// Here we are not reading MSI_ENDPOINT and MSI_SECRET as they are read by go-sdk directly
// https://github.com/Azure/go-autorest/blob/a46566dfcbdc41e736295f94e9f690ceaf50094a/autorest/adal/token.go#L788
// newServicePrincipalTokenFromMSI : reads them directly from env
const (
	EnvAzStorageAccount                  = "AZURE_STORAGE_ACCOUNT"
	EnvAzStorageAccountType              = "AZURE_STORAGE_ACCOUNT_TYPE"
	EnvAzStorageAccessKey                = "AZURE_STORAGE_ACCESS_KEY"
	EnvAzStorageSasToken                 = "AZURE_STORAGE_SAS_TOKEN"
	EnvAzStorageIdentityClientId         = "AZURE_STORAGE_IDENTITY_CLIENT_ID"
	EnvAzStorageIdentityResourceId       = "AZURE_STORAGE_IDENTITY_RESOURCE_ID"
	EnvAzStorageIdentityObjectId         = "AZURE_STORAGE_IDENTITY_OBJECT_ID"
	EnvAzStorageSpnTenantId              = "AZURE_STORAGE_SPN_TENANT_ID"
	EnvAzStorageSpnClientId              = "AZURE_STORAGE_SPN_CLIENT_ID"
	EnvAzStorageSpnClientSecret          = "AZURE_STORAGE_SPN_CLIENT_SECRET"
	EnvAzStorageSpnOAuthTokenFilePath    = "AZURE_OAUTH_TOKEN_FILE"
	EnvAzStorageSpnWorkloadIdentityToken = "WORKLOAD_IDENTITY_TOKEN"
	EnvAzStorageAadEndpoint              = "AZURE_STORAGE_AAD_ENDPOINT"
	EnvAzStorageAuthType                 = "AZURE_STORAGE_AUTH_TYPE"
	EnvAzStorageBlobEndpoint             = "AZURE_STORAGE_BLOB_ENDPOINT"
	EnvAzStorageAccountContainer         = "AZURE_STORAGE_ACCOUNT_CONTAINER"
	EnvAzAuthResource                    = "AZURE_STORAGE_AUTH_RESOURCE"
	EnvAzStorageCpkEncryptionKey         = "AZURE_STORAGE_CPK_ENCRYPTION_KEY"
	EnvAzStorageCpkEncryptionKeySha256   = "AZURE_STORAGE_CPK_ENCRYPTION_KEY_SHA256"
)

type AzStorageOptions struct {
	AccountType             string `config:"type" yaml:"type,omitempty"`
	UseHTTP                 bool   `config:"use-http" yaml:"use-http,omitempty"`
	AccountName             string `config:"account-name" yaml:"account-name,omitempty"`
	AccountKey              string `config:"account-key" yaml:"account-key,omitempty"`
	SaSKey                  string `config:"sas" yaml:"sas,omitempty"`
	ApplicationID           string `config:"appid" yaml:"appid,omitempty"`
	ResourceID              string `config:"resid" yaml:"resid,omitempty"`
	ObjectID                string `config:"objid" yaml:"objid,omitempty"`
	TenantID                string `config:"tenantid" yaml:"tenantid,omitempty"`
	ClientID                string `config:"clientid" yaml:"clientid,omitempty"`
	ClientSecret            string `config:"clientsecret" yaml:"clientsecret,omitempty"`
	OAuthTokenFilePath      string `config:"oauth-token-path" yaml:"oauth-token-path,omitempty"`
	WorkloadIdentityToken   string `config:"workload-identity-token" yaml:"workload-identity-token,omitempty"`
	ActiveDirectoryEndpoint string `config:"aadendpoint" yaml:"aadendpoint,omitempty"`
	Endpoint                string `config:"endpoint" yaml:"endpoint,omitempty"`
	AuthMode                string `config:"mode" yaml:"mode,omitempty"`
	Container               string `config:"container" yaml:"container,omitempty"`
	PrefixPath              string `config:"subdirectory" yaml:"subdirectory,omitempty"`
	BlockSize               int64  `config:"block-size-mb" yaml:"block-size-mb,omitempty"`
	MaxConcurrency          uint16 `config:"max-concurrency" yaml:"max-concurrency,omitempty"`
	DefaultTier             string `config:"tier" yaml:"tier,omitempty"`
	CancelListForSeconds    uint16 `config:"block-list-on-mount-sec" yaml:"block-list-on-mount-sec,omitempty"`
	MaxRetries              int32  `config:"max-retries" yaml:"max-retries,omitempty"`
	MaxTimeout              int32  `config:"max-retry-timeout-sec" yaml:"max-retry-timeout-sec,omitempty"`
	BackoffTime             int32  `config:"retry-backoff-sec" yaml:"retry-backoff-sec,omitempty"`
	MaxRetryDelay           int32  `config:"max-retry-delay-sec" yaml:"max-retry-delay-sec,omitempty"`
	HttpProxyAddress        string `config:"http-proxy" yaml:"http-proxy,omitempty"`
	HttpsProxyAddress       string `config:"https-proxy" yaml:"https-proxy,omitempty"`
	FailUnsupportedOp       bool   `config:"fail-unsupported-op" yaml:"fail-unsupported-op,omitempty"`
	AuthResourceString      string `config:"auth-resource" yaml:"auth-resource,omitempty"`
	UpdateMD5               bool   `config:"update-md5" yaml:"update-md5"`
	ValidateMD5             bool   `config:"validate-md5" yaml:"validate-md5"`
	VirtualDirectory        bool   `config:"virtual-directory" yaml:"virtual-directory"`
	MaxResultsForList       int32  `config:"max-results-for-list" yaml:"max-results-for-list"`
	DisableCompression      bool   `config:"disable-compression" yaml:"disable-compression"`
	Telemetry               string `config:"telemetry" yaml:"telemetry"`
	HonourACL               bool   `config:"honour-acl" yaml:"honour-acl"`
	RestrictedCharsWin      bool   `config:"restricted-characters-windows" yaml:"-"`
	CPKEnabled              bool   `config:"cpk-enabled" yaml:"cpk-enabled"`
	CPKEncryptionKey        string `config:"cpk-encryption-key" yaml:"cpk-encryption-key"`
	CPKEncryptionKeySha256  string `config:"cpk-encryption-key-sha256" yaml:"cpk-encryption-key-sha256"`
	PreserveACL             bool   `config:"preserve-acl" yaml:"preserve-acl"`
	Filter                  string `config:"filter" yaml:"filter"`

	// v1 support
	UseAdls        bool   `config:"use-adls" yaml:"-"`
	UseHTTPS       bool   `config:"use-https" yaml:"-"`
	SetContentType bool   `config:"set-content-type" yaml:"-"`
	CaCertFile     string `config:"ca-cert-file" yaml:"-"`
}

// RegisterEnvVariables : Register environment variables
func RegisterEnvVariables() {
	config.BindEnv("azstorage.account-name", EnvAzStorageAccount)
	config.BindEnv("azstorage.type", EnvAzStorageAccountType)

	config.BindEnv("azstorage.account-key", EnvAzStorageAccessKey)

	config.BindEnv("azstorage.sas", EnvAzStorageSasToken)

	config.BindEnv("azstorage.appid", EnvAzStorageIdentityClientId)
	config.BindEnv("azstorage.resid", EnvAzStorageIdentityResourceId)

	config.BindEnv("azstorage.tenantid", EnvAzStorageSpnTenantId)
	config.BindEnv("azstorage.clientid", EnvAzStorageSpnClientId)
	config.BindEnv("azstorage.clientsecret", EnvAzStorageSpnClientSecret)
	config.BindEnv("azstorage.oauth-token-path", EnvAzStorageSpnOAuthTokenFilePath)
	config.BindEnv("azstorage.workload-identity-token", EnvAzStorageSpnWorkloadIdentityToken)

	config.BindEnv("azstorage.objid", EnvAzStorageIdentityObjectId)

	config.BindEnv("azstorage.aadendpoint", EnvAzStorageAadEndpoint)

	config.BindEnv("azstorage.endpoint", EnvAzStorageBlobEndpoint)

	config.BindEnv("azstorage.mode", EnvAzStorageAuthType)

	config.BindEnv("azstorage.container", EnvAzStorageAccountContainer)

	config.BindEnv("azstorage.auth-resource", EnvAzAuthResource)

	config.BindEnv("azstorage.cpk-encryption-key", EnvAzStorageCpkEncryptionKey)
	config.BindEnv("azstorage.cpk-encryption-key-sha256", EnvAzStorageCpkEncryptionKeySha256)

}

//    ----------- Config Parsing and Validation  ---------------

// formatEndpointProtocol : add the protocol and missing "/" at the end to the endpoint
func formatEndpointProtocol(endpoint string, http bool) string {
	correctedEndpoint := endpoint

	// If the pvtEndpoint does not have protocol mentioned in front, pvtEndpoint parsing will fail while
	// creating URI also the string shall end with "/"
	if correctedEndpoint != "" {
		if !strings.HasPrefix(correctedEndpoint, "https://") && !strings.HasPrefix(correctedEndpoint, "http://") {
			if http {
				correctedEndpoint = "http://" + correctedEndpoint
			} else {
				correctedEndpoint = "https://" + correctedEndpoint
			}
		}

		if correctedEndpoint[len(correctedEndpoint)-1] != '/' {
			correctedEndpoint = correctedEndpoint + "/"
		}
	}

	return correctedEndpoint
}

// formatEndpointAccountType : format the endpoint to match the account type
func formatEndpointAccountType(endpoint string, account AccountType) string {
	// TODO : Modify this method when file share support is merged
	correctedEndpoint := endpoint
	if strings.Contains(correctedEndpoint, ".blob.") {
		if account == EAccountType.ADLS() {
			correctedEndpoint = strings.Replace(correctedEndpoint, ".blob.", ".dfs.", 1)
		}
	} else if strings.Contains(correctedEndpoint, ".dfs.") {
		if account == EAccountType.BLOCK() {
			correctedEndpoint = strings.Replace(correctedEndpoint, ".dfs.", ".blob.", 1)
		}
	}

	return correctedEndpoint
}

func validateMsiConfig(opt AzStorageOptions) error {
	v := make(map[string]bool, 3)
	if opt.ApplicationID != "" {
		v[opt.ApplicationID] = true
	}
	if opt.ObjectID != "" {
		v[opt.ObjectID] = true
	}
	if opt.ResourceID != "" {
		v[opt.ResourceID] = true
	}
	if len(v) > 1 {
		return errors.New("client ID, object ID and MSI resource ID are mutually exclusive and zero or one of the inputs need to be provided")
	}
	return nil
}

// ParseAndValidateConfig : Parse and validate config
func ParseAndValidateConfig(az *AzStorage, opt AzStorageOptions) error {
	log.Trace("ParseAndValidateConfig : Parsing config")

	// Validate account name is present or not
	if opt.AccountName == "" {
		return errors.New("account name not provided")
	}
	az.stConfig.authConfig.AccountName = opt.AccountName

	// Validate account type property
	if opt.AccountType == "" {
		opt.AccountType = "block"
	}

	if config.IsSet(compName + ".use-adls") {
		if opt.UseAdls {
			az.stConfig.authConfig.AccountType = az.stConfig.authConfig.AccountType.ADLS()
		} else {
			az.stConfig.authConfig.AccountType = az.stConfig.authConfig.AccountType.BLOCK()
		}
	} else {
		var accountType AccountType
		err := accountType.Parse(opt.AccountType)
		if err != nil {
			log.Err("ParseAndValidateConfig : Failed to parse account type %s", opt.AccountType)
			return errors.New("invalid account type")
		}

		if accountType == EAccountType.INVALID_ACC() {
			log.Err("ParseAndValidateConfig : Invalid account type %s", opt.AccountType)
			return errors.New("invalid account type")
		}

		az.stConfig.authConfig.AccountType = accountType
	}

	if opt.BlockSize != 0 {
		if opt.BlockSize > blockblob.MaxStageBlockBytes {
			log.Err("ParseAndValidateConfig : Block size is too large. Block size has to be smaller than %s Bytes", blockblob.MaxStageBlockBytes)
			return errors.New("block size is too large")
		}
		az.stConfig.blockSize = opt.BlockSize * 1024 * 1024
	}

	// Validate container name is present or not
	err := config.UnmarshalKey("mount-all-containers", &az.stConfig.mountAllContainers)
	if err != nil {
		log.Err("ParseAndValidateConfig : Failed to detect mount-all-container")
	}

	if !az.stConfig.mountAllContainers && opt.Container == "" {
		return errors.New("container name not provided")
	}

	az.stConfig.container = opt.Container

	if config.IsSet(compName + ".use-https") {
		opt.UseHTTP = !opt.UseHTTPS
	}

	az.stConfig.restrictedCharsWin = opt.RestrictedCharsWin

	if opt.CPKEnabled {
		if opt.CPKEncryptionKey == "" || opt.CPKEncryptionKeySha256 == "" {
			log.Err("ParseAndValidateConfig : CPK key or CPK key sha256 not provided")
			return errors.New("CPK key or key sha256 not provided") //nolint
		}
		az.stConfig.cpkEnabled = opt.CPKEnabled
		az.stConfig.cpkEncryptionKey = opt.CPKEncryptionKey
		az.stConfig.cpkEncryptionKeySha256 = opt.CPKEncryptionKeySha256
	}

	// Validate endpoint
	if opt.Endpoint == "" {
		log.Warn("ParseAndValidateConfig : account endpoint not provided, assuming the default .core.windows.net style endpoint")
		if az.stConfig.authConfig.AccountType == EAccountType.BLOCK() {
			opt.Endpoint = fmt.Sprintf("%s.blob.core.windows.net", opt.AccountName)
		} else if az.stConfig.authConfig.AccountType == EAccountType.ADLS() {
			opt.Endpoint = fmt.Sprintf("%s.dfs.core.windows.net", opt.AccountName)
		}
	}
	az.stConfig.authConfig.Endpoint = opt.Endpoint
	az.stConfig.authConfig.Endpoint = formatEndpointProtocol(az.stConfig.authConfig.Endpoint, opt.UseHTTP)
	az.stConfig.authConfig.Endpoint = formatEndpointAccountType(az.stConfig.authConfig.Endpoint, az.stConfig.authConfig.AccountType)

	az.stConfig.authConfig.ActiveDirectoryEndpoint = opt.ActiveDirectoryEndpoint
	az.stConfig.authConfig.ActiveDirectoryEndpoint = formatEndpointProtocol(az.stConfig.authConfig.ActiveDirectoryEndpoint, false)

	// If subdirectory is mounted, take the prefix path
	az.stConfig.prefixPath = removeLeadingSlashes(opt.PrefixPath)

	// Block list call on mount for given amount of time
	az.stConfig.cancelListForSeconds = opt.CancelListForSeconds

	az.stConfig.telemetry = opt.Telemetry

	httpProxyProvided := opt.HttpProxyAddress != ""
	httpsProxyProvided := opt.HttpsProxyAddress != ""

	// Set whether to use http or https and proxy
	if opt.UseHTTP {
		az.stConfig.authConfig.UseHTTP = true
		if httpProxyProvided {
			az.stConfig.proxyAddress = opt.HttpProxyAddress
		} else if httpsProxyProvided {
			az.stConfig.proxyAddress = opt.HttpsProxyAddress
		}
	} else {
		if httpsProxyProvided {
			az.stConfig.proxyAddress = opt.HttpsProxyAddress
		} else {
			if httpProxyProvided {
				log.Err("ParseAndValidateConfig : `http-proxy` Invalid : must set `use-http: true` in your config file")
				return errors.New("`http-proxy` Invalid : must set `use-http: true` in your config file")
			}
		}
	}
	az.stConfig.proxyAddress = formatEndpointProtocol(az.stConfig.proxyAddress, opt.UseHTTP)
	log.Info("ParseAndValidateConfig : using the following proxy address from the config file: %s", az.stConfig.proxyAddress)

	err = ParseAndReadDynamicConfig(az, opt, false)
	if err != nil {
		return err
	}

	log.Debug("ParseAndValidateConfig : Getting auth type")
	if opt.AuthMode == "" {
		// Based on other config decide the auth mode
		// for e.g. if sas token is set then mode shall be set to sas and if key is set then authmode shall be key
		opt.AuthMode = autoDetectAuthMode(opt)
		log.Debug("ParseAndValidateConfig : Auth type %s", opt.AuthMode)
	}

	var authType AuthType
	err = authType.Parse(opt.AuthMode)
	if err != nil {
		log.Err("ParseAndValidateConfig : Invalid auth type %s", opt.AccountType)
		return errors.New("invalid auth type")
	}

	az.stConfig.authConfig.ObjectID = opt.ObjectID

	switch authType {
	case EAuthType.KEY():
		az.stConfig.authConfig.AuthMode = EAuthType.KEY()
		if opt.AccountKey == "" {
			return errors.New("storage key not provided")
		}
		az.stConfig.authConfig.AccountKey = memguard.NewEnclave([]byte(opt.AccountKey))
	case EAuthType.SAS():
		az.stConfig.authConfig.AuthMode = EAuthType.SAS()
		if opt.SaSKey == "" {
			return errors.New("SAS key not provided") //nolint
		}
		az.stConfig.authConfig.SASKey = sanitizeSASKey(opt.SaSKey)
	case EAuthType.MSI():
		az.stConfig.authConfig.AuthMode = EAuthType.MSI()
		err := validateMsiConfig(opt)
		if err != nil {
			return err
		}
		az.stConfig.authConfig.ApplicationID = opt.ApplicationID
		az.stConfig.authConfig.ResourceID = opt.ResourceID
	case EAuthType.SPN():
		az.stConfig.authConfig.AuthMode = EAuthType.SPN()
		if opt.ClientID == "" || (opt.ClientSecret == "" && opt.OAuthTokenFilePath == "" && opt.WorkloadIdentityToken == "") || opt.TenantID == "" {
			//lint:ignore ST1005 ignore
<<<<<<< HEAD
			return errors.New("Client ID, Tenant ID or Client Secret, OAuthTokenFilePath, WorkloadIdentityToken not provided")
=======
			return errors.New("client ID, tenant ID or client secret not provided")
>>>>>>> 4294f38a
		}
		az.stConfig.authConfig.ClientID = opt.ClientID
		az.stConfig.authConfig.ClientSecret = memguard.NewEnclave([]byte(opt.ClientSecret))
		az.stConfig.authConfig.TenantID = opt.TenantID
		az.stConfig.authConfig.OAuthTokenFilePath = opt.OAuthTokenFilePath
		az.stConfig.authConfig.WorkloadIdentityToken = opt.WorkloadIdentityToken
	case EAuthType.AZCLI():
		az.stConfig.authConfig.AuthMode = EAuthType.AZCLI()

	default:
		log.Err("ParseAndValidateConfig : Invalid auth mode %s", opt.AuthMode)
		return errors.New("invalid auth mode")
	}
	az.stConfig.authConfig.AuthResource = opt.AuthResourceString

	// Retry policy configuration
	// A user provided value of 0 doesn't make sense for MaxRetries, MaxTimeout, BackoffTime, or MaxRetryDelay.

	az.stConfig.maxRetries = 5     // Max number of retry to be done  (default 4) (v1 : 0)
	az.stConfig.maxTimeout = 900   // Max timeout for any single retry (default 1 min) (v1 : 60)
	az.stConfig.backoffTime = 4    // Delay before any retry (exponential increase) (default 4 sec)
	az.stConfig.maxRetryDelay = 60 // Maximum allowed delay before retry (default 120 sec) (v1 : 1.2)

	if opt.MaxRetries != 0 {
		az.stConfig.maxRetries = opt.MaxRetries
	}
	if opt.MaxTimeout != 0 {
		az.stConfig.maxTimeout = opt.MaxTimeout
	}
	if opt.BackoffTime != 0 {
		az.stConfig.backoffTime = opt.BackoffTime
	}
	if opt.MaxRetryDelay != 0 {
		az.stConfig.maxRetryDelay = opt.MaxRetryDelay
	}

	// by default symlink will be disabled
	enableSymlinks := false
	// Borrow enable-symlinks flag from attribute cache
	if config.IsSet("attr_cache.enable-symlinks") {
		err := config.UnmarshalKey("attr_cache.enable-symlinks", &enableSymlinks)
		if err != nil {
			enableSymlinks = false
			log.Err("ParseAndReadDynamicConfig : Failed to unmarshal attr_cache.enable-symlinks")
		}
	}
	az.stConfig.disableSymlink = !enableSymlinks

	if config.IsSet(compName + ".set-content-type") {
		log.Warn("unsupported v1 CLI parameter: set-content-type is always true in cloudfuse.")
	}
	if config.IsSet(compName + ".ca-cert-file") {
		log.Warn("unsupported v1 CLI parameter: ca-cert-file is not supported in cloudfuse. Use the default ca cert path for your environment.")
	}
	if config.IsSet(compName + ".debug-libcurl") {
		log.Warn("unsupported v1 CLI parameter: debug-libcurl is not applicable in cloudfuse.")
	}

	az.stConfig.preserveACL = opt.PreserveACL
	if opt.Filter != "" {
		err = configureBlobFilter(az, opt)
		if err != nil {
			return err
		}
	}

	log.Crit("ParseAndValidateConfig : account %s, container %s, account-type %s, auth %s, prefix %s, endpoint %s, MD5 %v %v, virtual-directory %v, disable-compression %v, CPK %v", "restricted-characters-windows %v",
		az.stConfig.authConfig.AccountName, az.stConfig.container, az.stConfig.authConfig.AccountType, az.stConfig.authConfig.AuthMode,
		az.stConfig.prefixPath, az.stConfig.authConfig.Endpoint, az.stConfig.validateMD5, az.stConfig.updateMD5, az.stConfig.virtualDirectory, az.stConfig.disableCompression, az.stConfig.cpkEnabled, az.stConfig.restrictedCharsWin)
	log.Crit("ParseAndValidateConfig : use-HTTP %t, block-size %d, max-concurrency %d, default-tier %s, fail-unsupported-op %t, mount-all-containers %t", az.stConfig.authConfig.UseHTTP, az.stConfig.blockSize, az.stConfig.maxConcurrency, az.stConfig.defaultTier, az.stConfig.ignoreAccessModifiers, az.stConfig.mountAllContainers)
	log.Crit("ParseAndValidateConfig : Retry Config: retry-count %d, max-timeout %d, backoff-time %d, max-delay %d, preserve-acl: %v",
		az.stConfig.maxRetries, az.stConfig.maxTimeout, az.stConfig.backoffTime, az.stConfig.maxRetryDelay, az.stConfig.preserveACL)

	log.Crit("ParseAndValidateConfig : Telemetry : %s, honour-ACL %v", az.stConfig.telemetry, az.stConfig.honourACL)

	return nil
}

func configureBlobFilter(azStorage *AzStorage, opt AzStorageOptions) error {
	readonly := false
	_ = config.UnmarshalKey("read-only", &readonly)
	if !readonly {
		log.Err("configureBlobFilter: Blob filters are supported only in read-only mode")
		return errors.New("blobfilter is supported only in read-only mode")
	}

	azStorage.stConfig.filter = &blobfilter.BlobFilter{}
	err := azStorage.stConfig.filter.Configure(opt.Filter)
	if err != nil {
		log.Err("configureBlobFilter : Failed to configure blob filter %s", err.Error())
		return errors.New("failed to configure blob filter")
	}

	log.Crit("configureBlobFilter : Blob filter configured %s", opt.Filter)
	return nil
}

// ParseAndReadDynamicConfig : On config change read only the required config
func ParseAndReadDynamicConfig(az *AzStorage, opt AzStorageOptions, reload bool) error {
	log.Trace("ParseAndReadDynamicConfig : Reparsing config")

	// If block size and max concurrency is configured use those
	// A user provided value of 0 doesn't make sense for BlockSize, or MaxConcurrency.
	if opt.BlockSize != 0 {
		az.stConfig.blockSize = opt.BlockSize * 1024 * 1024
	}

	if opt.MaxConcurrency != 0 {
		az.stConfig.maxConcurrency = opt.MaxConcurrency
	}

	// Populate default tier
	if opt.DefaultTier != "" {
		az.stConfig.defaultTier = getAccessTierType(opt.DefaultTier)
	}

	az.stConfig.ignoreAccessModifiers = !opt.FailUnsupportedOp
	az.stConfig.validateMD5 = opt.ValidateMD5
	az.stConfig.updateMD5 = opt.UpdateMD5

	if config.IsSet(compName + ".virtual-directory") {
		az.stConfig.virtualDirectory = opt.VirtualDirectory
	} else {
		az.stConfig.virtualDirectory = true
	}

	if config.IsSet(compName+".max-results-for-list") && opt.MaxResultsForList > 0 {
		az.stConfig.maxResultsForList = opt.MaxResultsForList
	} else {
		az.stConfig.maxResultsForList = DefaultMaxResultsForList
	}

	if config.IsSet(compName + ".disable-compression") {
		az.stConfig.disableCompression = opt.DisableCompression
	} else {
		az.stConfig.disableCompression = DisableCompression
	}

	if config.IsSet(compName + ".honour-acl") {
		az.stConfig.honourACL = opt.HonourACL
	} else {
		az.stConfig.honourACL = false
	}

	// by default symlink will be disabled
	enableSymlinks := false
	if config.IsSet("attr_cache.enable-symlinks") {
		err := config.UnmarshalKey("attr_cache.enable-symlinks", &enableSymlinks)
		if err != nil {
			enableSymlinks = false
			log.Err("ParseAndReadDynamicConfig : Failed to unmarshal attr_cache.enable-symlinks")
		}
	}
	az.stConfig.disableSymlink = !enableSymlinks

	// Auth related reconfig
	switch opt.AuthMode {
	case "sas":
		az.stConfig.authConfig.AuthMode = EAuthType.SAS()
		if opt.SaSKey == "" {
			return errors.New("SAS key not provided") //nolint
		}

		oldSas := az.stConfig.authConfig.SASKey
		az.stConfig.authConfig.SASKey = sanitizeSASKey(opt.SaSKey)

		if reload {
			log.Info("ParseAndReadDynamicConfig : SAS Key updated")

			var sasKey *memguard.LockedBuffer
			var err error
			if az.stConfig.authConfig.SASKey != nil {
				sasKey, err = az.stConfig.authConfig.SASKey.Open()
				if err != nil || sasKey == nil {
					return err
				}
				defer sasKey.Destroy()
			} else {
				return errors.New("SAS key update failure") //nolint
			}

			if err := az.storage.UpdateServiceClient("saskey", sasKey.String()); err != nil {
				az.stConfig.authConfig.SASKey = oldSas
				_ = az.storage.UpdateServiceClient("saskey", sasKey.String())
				return errors.New("SAS key update failure") //nolint
			}
		}
	}

	return nil
}<|MERGE_RESOLUTION|>--- conflicted
+++ resolved
@@ -454,11 +454,7 @@
 		az.stConfig.authConfig.AuthMode = EAuthType.SPN()
 		if opt.ClientID == "" || (opt.ClientSecret == "" && opt.OAuthTokenFilePath == "" && opt.WorkloadIdentityToken == "") || opt.TenantID == "" {
 			//lint:ignore ST1005 ignore
-<<<<<<< HEAD
 			return errors.New("Client ID, Tenant ID or Client Secret, OAuthTokenFilePath, WorkloadIdentityToken not provided")
-=======
-			return errors.New("client ID, tenant ID or client secret not provided")
->>>>>>> 4294f38a
 		}
 		az.stConfig.authConfig.ClientID = opt.ClientID
 		az.stConfig.authConfig.ClientSecret = memguard.NewEnclave([]byte(opt.ClientSecret))
