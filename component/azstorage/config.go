--- conflicted
+++ resolved
@@ -183,16 +183,7 @@
 	CPKEncryptionKey        string `config:"cpk-encryption-key"            yaml:"cpk-encryption-key"`
 	CPKEncryptionKeySha256  string `config:"cpk-encryption-key-sha256"     yaml:"cpk-encryption-key-sha256"`
 	PreserveACL             bool   `config:"preserve-acl"                  yaml:"preserve-acl"`
-<<<<<<< HEAD
-=======
 	Filter                  string `config:"filter"                        yaml:"filter"`
-
-	// v1 support
-	UseAdls        bool   `config:"use-adls"         yaml:"-"`
-	UseHTTPS       bool   `config:"use-https"        yaml:"-"`
-	SetContentType bool   `config:"set-content-type" yaml:"-"`
-	CaCertFile     string `config:"ca-cert-file"     yaml:"-"`
->>>>>>> 3394ff12
 }
 
 // RegisterEnvVariables : Register environment variables
