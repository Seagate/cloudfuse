--- conflicted
+++ resolved
@@ -183,10 +183,7 @@
 	CPKEncryptionKey        string `config:"cpk-encryption-key" yaml:"cpk-encryption-key"`
 	CPKEncryptionKeySha256  string `config:"cpk-encryption-key-sha256" yaml:"cpk-encryption-key-sha256"`
 	PreserveACL             bool   `config:"preserve-acl" yaml:"preserve-acl"`
-<<<<<<< HEAD
 	Filter                  string `config:"filter" yaml:"filter"`
-=======
->>>>>>> 4e92e649
 
 	// v1 support
 	UseAdls        bool   `config:"use-adls" yaml:"-"`
@@ -457,7 +454,7 @@
 		az.stConfig.authConfig.AuthMode = EAuthType.SPN()
 		if opt.ClientID == "" || (opt.ClientSecret == "" && opt.OAuthTokenFilePath == "" && opt.WorkloadIdentityToken == "") || opt.TenantID == "" {
 			//lint:ignore ST1005 ignore
-			return errors.New("Client ID, Tenant ID or Client Secret, OAuthTokenFilePath, WorkloadIdentityToken not provided")
+			return errors.New("client ID, tenant ID or client secret, OAuthTokenFilePath, WorkloadIdentityToken not provided")
 		}
 		az.stConfig.authConfig.ClientID = opt.ClientID
 		az.stConfig.authConfig.ClientSecret = memguard.NewEnclave([]byte(opt.ClientSecret))
@@ -517,15 +514,12 @@
 	}
 
 	az.stConfig.preserveACL = opt.PreserveACL
-<<<<<<< HEAD
 	if opt.Filter != "" {
 		err = configureBlobFilter(az, opt)
 		if err != nil {
 			return err
 		}
 	}
-=======
->>>>>>> 4e92e649
 
 	log.Crit("ParseAndValidateConfig : account %s, container %s, account-type %s, auth %s, prefix %s, endpoint %s, MD5 %v %v, virtual-directory %v, disable-compression %v, CPK %v", "restricted-characters-windows %v",
 		az.stConfig.authConfig.AccountName, az.stConfig.container, az.stConfig.authConfig.AccountType, az.stConfig.authConfig.AuthMode,
@@ -533,7 +527,6 @@
 	log.Crit("ParseAndValidateConfig : use-HTTP %t, block-size %d, max-concurrency %d, default-tier %s, fail-unsupported-op %t, mount-all-containers %t", az.stConfig.authConfig.UseHTTP, az.stConfig.blockSize, az.stConfig.maxConcurrency, az.stConfig.defaultTier, az.stConfig.ignoreAccessModifiers, az.stConfig.mountAllContainers)
 	log.Crit("ParseAndValidateConfig : Retry Config: retry-count %d, max-timeout %d, backoff-time %d, max-delay %d, preserve-acl: %v",
 		az.stConfig.maxRetries, az.stConfig.maxTimeout, az.stConfig.backoffTime, az.stConfig.maxRetryDelay, az.stConfig.preserveACL)
-<<<<<<< HEAD
 
 	log.Crit("ParseAndValidateConfig : Telemetry : %s, honour-ACL %v", az.stConfig.telemetry, az.stConfig.honourACL)
 
@@ -554,10 +547,6 @@
 		log.Err("configureBlobFilter : Failed to configure blob filter %s", err.Error())
 		return errors.New("failed to configure blob filter")
 	}
-=======
-
-	log.Crit("ParseAndValidateConfig : Telemetry : %s, honour-ACL %v, disable-symlink %v", az.stConfig.telemetry, az.stConfig.honourACL, az.stConfig.disableSymlink)
->>>>>>> 4e92e649
 
 	log.Crit("configureBlobFilter : Blob filter configured %s", opt.Filter)
 	return nil
