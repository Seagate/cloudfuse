--- conflicted
+++ resolved
@@ -170,10 +170,7 @@
 	DisableCompression      bool   `config:"disable-compression" yaml:"disable-compression"`
 	Telemetry               string `config:"telemetry" yaml:"telemetry"`
 	HonourACL               bool   `config:"honour-acl" yaml:"honour-acl"`
-<<<<<<< HEAD
 	RestrictedCharsWin      bool   `config:"restricted-characters-windows" yaml:"-"`
-=======
->>>>>>> 9c10ae08
 
 	// v1 support
 	UseAdls        bool   `config:"use-adls" yaml:"-"`
@@ -489,11 +486,7 @@
 	log.Info("ParseAndValidateConfig : Retry Config: Retry count %d, Max Timeout %d, BackOff Time %d, Max Delay %d",
 		az.stConfig.maxRetries, az.stConfig.maxTimeout, az.stConfig.backoffTime, az.stConfig.maxRetryDelay)
 
-<<<<<<< HEAD
-	log.Info("ParseAndValidateConfig : Telemetry : %s", az.stConfig.telemetry)
-=======
 	log.Info("ParseAndValidateConfig : Telemetry : %s, Honour ACL: %v, disable symlink: %v", az.stConfig.telemetry, az.stConfig.honourACL, az.stConfig.disableSymlink)
->>>>>>> 9c10ae08
 
 	return nil
 }
@@ -540,11 +533,6 @@
 	}
 
 	if config.IsSet(compName + ".honour-acl") {
-<<<<<<< HEAD
-		az.stConfig.HonourACL = opt.HonourACL
-	} else {
-		az.stConfig.HonourACL = false
-=======
 		az.stConfig.honourACL = opt.HonourACL
 	} else {
 		az.stConfig.honourACL = false
@@ -559,7 +547,6 @@
 	} else {
 		// by default symlink will be disabled
 		az.stConfig.disableSymlink = true
->>>>>>> 9c10ae08
 	}
 
 	// Auth related reconfig
