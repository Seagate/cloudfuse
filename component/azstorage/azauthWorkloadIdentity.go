/*
   Licensed under the MIT License <http://opensource.org/licenses/MIT>.

   Copyright © 2023-2025 Seagate Technology LLC and/or its Affiliates
   Copyright © 2020-2025 Microsoft Corporation. All rights reserved.

   Permission is hereby granted, free of charge, to any person obtaining a copy
   of this software and associated documentation files (the "Software"), to deal
   in the Software without restriction, including without limitation the rights
   to use, copy, modify, merge, publish, distribute, sublicense, and/or sell
   copies of the Software, and to permit persons to whom the Software is
   furnished to do so, subject to the following conditions:

   The above copyright notice and this permission notice shall be included in all
   copies or substantial portions of the Software.

   THE SOFTWARE IS PROVIDED "AS IS", WITHOUT WARRANTY OF ANY KIND, EXPRESS OR
   IMPLIED, INCLUDING BUT NOT LIMITED TO THE WARRANTIES OF MERCHANTABILITY,
   FITNESS FOR A PARTICULAR PURPOSE AND NONINFRINGEMENT. IN NO EVENT SHALL THE
   AUTHORS OR COPYRIGHT HOLDERS BE LIABLE FOR ANY CLAIM, DAMAGES OR OTHER
   LIABILITY, WHETHER IN AN ACTION OF CONTRACT, TORT OR OTHERWISE, ARISING FROM,
   OUT OF OR IN CONNECTION WITH THE SOFTWARE OR THE USE OR OTHER DEALINGS IN THE
   SOFTWARE
*/

package azstorage

import (
	"context"

	"github.com/Azure/azure-sdk-for-go/sdk/azcore"
	"github.com/Azure/azure-sdk-for-go/sdk/azcore/policy"
	"github.com/Azure/azure-sdk-for-go/sdk/azidentity"
	"github.com/Azure/azure-sdk-for-go/sdk/storage/azblob/service"
	serviceBfs "github.com/Azure/azure-sdk-for-go/sdk/storage/azdatalake/service"
	"github.com/Seagate/cloudfuse/common/log"
)

// Verify that the Auth implement the correct AzAuth interfaces
var _ azAuth = &azAuthBlobWorkloadIdentity{}
var _ azAuth = &azAuthDatalakeWorkloadIdentity{}

type azAuthWorkloadIdentity struct {
	azAuthBase
	azOAuthBase
}

func (azWorkloadIdentity *azAuthWorkloadIdentity) getTokenCredential() (azcore.TokenCredential, error) {
	opts := azWorkloadIdentity.getAzIdentityClientOptions(&azWorkloadIdentity.config)

	// Create MSI cred to fetch token
	msiOpts := &azidentity.ManagedIdentityCredentialOptions{
		ClientOptions: opts,
	}
	msiOpts.ID = azidentity.ClientID(azWorkloadIdentity.config.ApplicationID)
	cred, err := azidentity.NewManagedIdentityCredential(msiOpts)
	if err != nil {
		log.Err(
			"azAuthWorkloadIdentity::getTokenCredential : Failed to create managed identity credential [%s]",
			err.Error(),
		)
		return nil, err
	}

	scope := "api://AzureADTokenExchange"
	if azWorkloadIdentity.config.AuthResource != "" {
		scope = azWorkloadIdentity.config.AuthResource
	}

	getClientAssertions := func(context.Context) (string, error) {
		token, err := cred.GetToken(context.Background(), policy.TokenRequestOptions{
			Scopes: []string{scope},
		})

		if err != nil {
			log.Err(
				"azAuthWorkloadIdentity::getTokenCredential : Failed to get token from managed identity credential [%s]",
				err.Error(),
			)
			return "", err
		}

		return token.Token, nil
	}

	if azWorkloadIdentity.config.UserAssertion == "" {
		assertOpts := &azidentity.ClientAssertionCredentialOptions{
			ClientOptions: opts,
		}

		return azidentity.NewClientAssertionCredential(
			azWorkloadIdentity.config.TenantID,
			azWorkloadIdentity.config.ClientID,
			getClientAssertions,
			assertOpts)
	} else {
		assertOpts := &azidentity.OnBehalfOfCredentialOptions{
			ClientOptions: opts,
		}

		return azidentity.NewOnBehalfOfCredentialWithClientAssertions(
			azWorkloadIdentity.config.TenantID,
			azWorkloadIdentity.config.ClientID,
			azWorkloadIdentity.config.UserAssertion,
			getClientAssertions,
			assertOpts)
	}
}

type azAuthBlobWorkloadIdentity struct {
	azAuthWorkloadIdentity
}

// getServiceClient : returns SPN based service client for blob
<<<<<<< HEAD
func (azWorkloadIdentity *azAuthBlobWorkloadIdentity) getServiceClient(
	stConfig *AzStorageConfig,
) (interface{}, error) {
=======
func (azWorkloadIdentity *azAuthBlobWorkloadIdentity) getServiceClient(stConfig *AzStorageConfig) (any, error) {
>>>>>>> d77bc8c2
	cred, err := azWorkloadIdentity.getTokenCredential()
	if err != nil {
		log.Err(
			"azAuthBlobWorkloadIdentity::getServiceClient : Failed to get token credential from client assertion [%s]",
			err.Error(),
		)
		return nil, err
	}

	opts, err := getAzBlobServiceClientOptions(stConfig)
	if err != nil {
		log.Err(
			"azAuthBlobWorkloadIdentity::getServiceClient : Failed to create client options [%s]",
			err.Error(),
		)
		return nil, err
	}

	svcClient, err := service.NewClient(azWorkloadIdentity.config.Endpoint, cred, opts)
	if err != nil {
		log.Err(
			"azAuthBlobWorkloadIdentity::getServiceClient : Failed to create service client [%s]",
			err.Error(),
		)
	}

	return svcClient, err
}

type azAuthDatalakeWorkloadIdentity struct {
	azAuthWorkloadIdentity
}

// getServiceClient : returns SPN based service client for blob
<<<<<<< HEAD
func (azWorkloadIdentity *azAuthDatalakeWorkloadIdentity) getServiceClient(
	stConfig *AzStorageConfig,
) (interface{}, error) {
=======
func (azWorkloadIdentity *azAuthDatalakeWorkloadIdentity) getServiceClient(stConfig *AzStorageConfig) (any, error) {
>>>>>>> d77bc8c2
	cred, err := azWorkloadIdentity.getTokenCredential()
	if err != nil {
		log.Err(
			"azAuthDatalakeWorkloadIdentity::getServiceClient : Failed to get token credential from client assertion [%s]",
			err.Error(),
		)
		return nil, err
	}

	opts, err := getAzDatalakeServiceClientOptions(stConfig)
	if err != nil {
		log.Err(
			"azAuthDatalakeWorkloadIdentity::getServiceClient : Failed to create client options [%s]",
			err.Error(),
		)
		return nil, err
	}

	svcClient, err := serviceBfs.NewClient(azWorkloadIdentity.config.Endpoint, cred, opts)
	if err != nil {
		log.Err(
			"azAuthDatalakeWorkloadIdentity::getServiceClient : Failed to create service client [%s]",
			err.Error(),
		)
	}

	return svcClient, err
}<|MERGE_RESOLUTION|>--- conflicted
+++ resolved
@@ -112,13 +112,9 @@
 }
 
 // getServiceClient : returns SPN based service client for blob
-<<<<<<< HEAD
 func (azWorkloadIdentity *azAuthBlobWorkloadIdentity) getServiceClient(
 	stConfig *AzStorageConfig,
-) (interface{}, error) {
-=======
-func (azWorkloadIdentity *azAuthBlobWorkloadIdentity) getServiceClient(stConfig *AzStorageConfig) (any, error) {
->>>>>>> d77bc8c2
+) (any, error) {
 	cred, err := azWorkloadIdentity.getTokenCredential()
 	if err != nil {
 		log.Err(
@@ -153,13 +149,9 @@
 }
 
 // getServiceClient : returns SPN based service client for blob
-<<<<<<< HEAD
 func (azWorkloadIdentity *azAuthDatalakeWorkloadIdentity) getServiceClient(
 	stConfig *AzStorageConfig,
-) (interface{}, error) {
-=======
-func (azWorkloadIdentity *azAuthDatalakeWorkloadIdentity) getServiceClient(stConfig *AzStorageConfig) (any, error) {
->>>>>>> d77bc8c2
+) (any, error) {
 	cred, err := azWorkloadIdentity.getTokenCredential()
 	if err != nil {
 		log.Err(
