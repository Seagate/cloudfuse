--- conflicted
+++ resolved
@@ -447,7 +447,13 @@
 		return 0, nil
 	}
 
-	err = az.storage.ReadInBuffer(options.Handle.Path, options.Offset, dataLen, options.Data, options.Etag)
+	err = az.storage.ReadInBuffer(
+		options.Handle.Path,
+		options.Offset,
+		dataLen,
+		options.Data,
+		options.Etag,
+	)
 
 	if err != nil {
 		log.Err(
@@ -763,19 +769,13 @@
 	)
 	config.BindPFlag(compName+".preserve-acl", preserveACL)
 
-<<<<<<< HEAD
 	blobFilter := config.AddStringFlag("filter", "", "Filter string to match blobs")
 	config.BindPFlag(compName+".filter", blobFilter)
 
-	config.RegisterFlagCompletionFunc("container-name", func(cmd *cobra.Command, args []string, toComplete string) ([]string, cobra.ShellCompDirective) {
-		return nil, cobra.ShellCompDirectiveNoFileComp
-	})
-=======
 	config.RegisterFlagCompletionFunc(
 		"container-name",
 		func(cmd *cobra.Command, args []string, toComplete string) ([]string, cobra.ShellCompDirective) {
 			return nil, cobra.ShellCompDirectiveNoFileComp
 		},
 	)
->>>>>>> 4c6a8ccb
 }