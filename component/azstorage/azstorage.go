/*
   Licensed under the MIT License <http://opensource.org/licenses/MIT>.

   Copyright © 2023-2025 Seagate Technology LLC and/or its Affiliates
   Copyright © 2020-2025 Microsoft Corporation. All rights reserved.

   Permission is hereby granted, free of charge, to any person obtaining a copy
   of this software and associated documentation files (the "Software"), to deal
   in the Software without restriction, including without limitation the rights
   to use, copy, modify, merge, publish, distribute, sublicense, and/or sell
   copies of the Software, and to permit persons to whom the Software is
   furnished to do so, subject to the following conditions:

   The above copyright notice and this permission notice shall be included in all
   copies or substantial portions of the Software.

   THE SOFTWARE IS PROVIDED "AS IS", WITHOUT WARRANTY OF ANY KIND, EXPRESS OR
   IMPLIED, INCLUDING BUT NOT LIMITED TO THE WARRANTIES OF MERCHANTABILITY,
   FITNESS FOR A PARTICULAR PURPOSE AND NONINFRINGEMENT. IN NO EVENT SHALL THE
   AUTHORS OR COPYRIGHT HOLDERS BE LIABLE FOR ANY CLAIM, DAMAGES OR OTHER
   LIABILITY, WHETHER IN AN ACTION OF CONTRACT, TORT OR OTHERWISE, ARISING FROM,
   OUT OF OR IN CONNECTION WITH THE SOFTWARE OR THE USE OR OTHER DEALINGS IN THE
   SOFTWARE
*/

package azstorage

import (
	"context"
	"fmt"
	"sync/atomic"
	"syscall"
	"time"

	"github.com/Seagate/cloudfuse/common"
	"github.com/Seagate/cloudfuse/common/config"
	"github.com/Seagate/cloudfuse/common/log"
	"github.com/Seagate/cloudfuse/internal"
	"github.com/Seagate/cloudfuse/internal/handlemap"
	"github.com/Seagate/cloudfuse/internal/stats_manager"

	"github.com/Azure/azure-sdk-for-go/sdk/azcore/to"

	"github.com/spf13/cobra"
)

// AzStorage Wrapper type around azure go-sdk (track-1)
type AzStorage struct {
	internal.BaseComponent
	storage     AzConnection
	stConfig    AzStorageConfig
	startTime   time.Time
	listBlocked bool
}

const compName = "azstorage"

// Verification to check satisfaction criteria with Component Interface
var _ internal.Component = &AzStorage{}

var azStatsCollector *stats_manager.StatsCollector

func (az *AzStorage) Name() string {
	return az.BaseComponent.Name()
}

func (az *AzStorage) SetName(name string) {
	az.BaseComponent.SetName(name)
}

func (az *AzStorage) SetNextComponent(c internal.Component) {
	az.BaseComponent.SetNextComponent(c)
}

// Configure : Pipeline will call this method after constructor so that you can read config and initialize yourself
func (az *AzStorage) Configure(isParent bool) error {
	log.Trace("AzStorage::Configure : %s", az.Name())

	conf := AzStorageOptions{}
	err := config.UnmarshalKey(az.Name(), &conf)
	if err != nil {
		log.Err("AzStorage::Configure : config error [invalid config attributes]")
		return fmt.Errorf("config error in %s [%s]", az.Name(), err.Error())
	}

<<<<<<< HEAD
	err = config.UnmarshalKey("restricted-characters-windows", &conf.RestrictedCharsWin)
	if err != nil {
		log.Err("AzStorage::Configure : config error [unable to obtain restricted-characters-windows]")
		return err
	}
=======
reconfigure:
>>>>>>> 25d91613

	err = ParseAndValidateConfig(az, conf)
	if err != nil {
		log.Err("AzStorage::Configure : Config validation failed [%s]", err.Error())
		return fmt.Errorf("config error in %s [%s]", az.Name(), err.Error())
	}

	err = az.configureAndTest(isParent)
	if err != nil {
		log.Err("AzStorage::Configure : Failed to validate storage account [%s]", err.Error())
		return err
	}

	// If user has not specified the account type then detect it's HNS or FNS
	if conf.AccountType == "" && az.storage.IsAccountADLS() {
		log.Crit("AzStorage::Configure : Auto detected account type as adls, reconfiguring storage connection.")
		az.storage = nil
		conf.AccountType = "adls"
		goto reconfigure
	}

	return nil
}

func (az *AzStorage) Priority() internal.ComponentPriority {
	return internal.EComponentPriority.Consumer()
}

// OnConfigChange : When config file is changed, this will be called by pipeline. Refresh required config here
func (az *AzStorage) OnConfigChange() {
	log.Trace("AzStorage::OnConfigChange : %s", az.Name())

	conf := AzStorageOptions{}
	err := config.UnmarshalKey(az.Name(), &conf)
	if err != nil {
		log.Err("AzStorage::OnConfigChange : Config error [invalid config attributes]")
		return
	}

	err = ParseAndReadDynamicConfig(az, conf, true)
	if err != nil {
		log.Err("AzStorage::OnConfigChange : failed to reparse config", err.Error())
		return
	}

	err = az.storage.UpdateConfig(az.stConfig)
	if err != nil {
		log.Err("AzStorage::OnConfigChange : failed to UpdateConfig", err.Error())
		return
	}

	// dynamic update of the sdk log listener
	setSDKLogListener()
}

func (az *AzStorage) configureAndTest(isParent bool) error {
	az.storage = NewAzStorageConnection(az.stConfig)

	err := az.storage.SetupPipeline()
	if err != nil {
		log.Err("AzStorage::configureAndTest : Failed to create container URL [%s]", err.Error())
		return err
	}

	// set SDK log listener to log the requests and responses
	setSDKLogListener()

	err = az.storage.SetPrefixPath(az.stConfig.prefixPath)
	if err != nil {
		log.Err("AzStorage::configureAndTest : Failed to set prefix path [%s]", err.Error())
		return err
	}

	// The daemon runs all pipeline Configure code twice. isParent allows us to only validate credentials in parent mode, preventing a second unnecessary REST call.
	if isParent {
		err = az.storage.TestPipeline()
		if err != nil {
			log.Err("AzStorage::configureAndTest : Failed to validate credentials [%s]", err.Error())
			return fmt.Errorf("failed to authenticate %s credentials with error [%s]", az.Name(), err.Error())
		}
	}

	return nil
}

// Start : Initialize the go-sdk pipeline here and test auth is working fine
func (az *AzStorage) Start(ctx context.Context) error {
	log.Trace("AzStorage::Start : Starting component %s", az.Name())
	// On mount block the ListBlob call for certain amount of time
	az.startTime = time.Now()
	az.listBlocked = true

	// create stats collector for azstorage
	azStatsCollector = stats_manager.NewStatsCollector(az.Name())
	log.Debug("Starting azstorage stats collector")

	return nil
}

// Stop : Disconnect all running operations here
func (az *AzStorage) Stop() error {
	log.Trace("AzStorage::Stop : Stopping component %s", az.Name())
	azStatsCollector.Destroy()
	return nil
}

// ------------------------- Container listing -------------------------------------------
func (az *AzStorage) ListContainers() ([]string, error) {
	return az.storage.ListContainers()
}

// ------------------------- Core Operations -------------------------------------------

// Directory operations
func (az *AzStorage) CreateDir(options internal.CreateDirOptions) error {
	log.Trace("AzStorage::CreateDir : %s", options.Name)

	err := az.storage.CreateDirectory(internal.TruncateDirName(options.Name))

	if err == nil {
		azStatsCollector.PushEvents(createDir, options.Name, map[string]interface{}{mode: options.Mode.String()})
		azStatsCollector.UpdateStats(stats_manager.Increment, createDir, (int64)(1))
	}

	return err
}

func (az *AzStorage) DeleteDir(options internal.DeleteDirOptions) error {
	log.Trace("AzStorage::DeleteDir : %s", options.Name)

	err := az.storage.DeleteDirectory(internal.TruncateDirName(options.Name))

	if err == nil {
		azStatsCollector.PushEvents(deleteDir, options.Name, nil)
		azStatsCollector.UpdateStats(stats_manager.Increment, deleteDir, (int64)(1))
	}

	return err
}

func formatListDirName(path string) string {
	// If we check the root directory, make sure we pass "" instead of "/"
	// If we aren't checking the root directory, then we want to extend the directory name so List returns all children and does not include the path itself.
	if path == "/" {
		path = ""
	} else if path != "" {
		path = internal.ExtendDirName(path)
	}
	return path
}

func (az *AzStorage) IsDirEmpty(options internal.IsDirEmptyOptions) bool {
	log.Trace("AzStorage::IsDirEmpty : %s", options.Name)
	list, _, err := az.storage.List(formatListDirName(options.Name), nil, 1)
	if err != nil {
		log.Err("AzStorage::IsDirEmpty : error listing [%s]", err)
		return false
	}
	if len(list) == 0 {
		return true
	}
	return false
}

func (az *AzStorage) StreamDir(options internal.StreamDirOptions) ([]*internal.ObjAttr, string, error) {
	log.Trace("AzStorage::StreamDir : Path %s, offset %d, count %d", options.Name, options.Offset, options.Count)

	if az.listBlocked {
		diff := time.Since(az.startTime)
		if diff.Seconds() > float64(az.stConfig.cancelListForSeconds) {
			az.listBlocked = false
			log.Info("AzStorage::StreamDir : Unblocked List API")
		} else {
			log.Info("AzStorage::StreamDir : Blocked List API for %d more seconds", int(az.stConfig.cancelListForSeconds)-int(diff.Seconds()))
			return make([]*internal.ObjAttr, 0), "", nil
		}
	}

	path := formatListDirName(options.Name)
	if options.Count == 0 {
		options.Count = common.MaxDirListCount
	}

	new_list, new_marker, err := az.storage.List(path, &options.Token, options.Count)
	if err != nil {
		log.Err("AzStorage::StreamDir : Failed to read dir [%s]", err)
		return new_list, "", err
	}

	log.Debug("AzStorage::StreamDir : Retrieved %d objects with %s marker for Path %s", len(new_list), options.Token, path)

	if new_marker == nil {
		new_marker = to.Ptr("")
	} else if *new_marker != "" {
		log.Debug("AzStorage::StreamDir : next-marker %s for Path %s", *new_marker, path)
		if len(new_list) == 0 {
			/* In some customer scenario we have seen that new_list is empty but marker is not empty
			   which means backend has not returned any items this time but there are more left.
			   If we return back this empty list to libfuse layer it will assume listing has completed
			   and will terminate the readdir call. As there are more items left on the server side we
			   need to retry getting a list here.
			*/
			log.Warn("AzStorage::StreamDir : next-marker %s but current list is empty. Need to retry listing", *new_marker)
			options.Token = *new_marker
			return az.StreamDir(options)
		}
	}

	// if path is empty, it means it is the root, relative to the mounted directory
	if len(path) == 0 {
		path = "/"
	}
	azStatsCollector.PushEvents(streamDir, path, map[string]interface{}{count: len(new_list)})

	// increment streamdir call count
	azStatsCollector.UpdateStats(stats_manager.Increment, streamDir, (int64)(1))

	return new_list, *new_marker, nil
}

func (az *AzStorage) RenameDir(options internal.RenameDirOptions) error {
	log.Trace("AzStorage::RenameDir : %s to %s", options.Src, options.Dst)
	options.Src = internal.TruncateDirName(options.Src)
	options.Dst = internal.TruncateDirName(options.Dst)

	err := az.storage.RenameDirectory(options.Src, options.Dst)

	if err == nil {
		azStatsCollector.PushEvents(renameDir, options.Src, map[string]interface{}{src: options.Src, dest: options.Dst})
		azStatsCollector.UpdateStats(stats_manager.Increment, renameDir, (int64)(1))
	}
	return err
}

// File operations
func (az *AzStorage) CreateFile(options internal.CreateFileOptions) (*handlemap.Handle, error) {
	log.Trace("AzStorage::CreateFile : %s", options.Name)

	// Create a handle object for the file being created
	// This handle will be added to handlemap by the first component in pipeline
	handle := handlemap.NewHandle(options.Name)
	if handle == nil {
		log.Err("AzStorage::CreateFile : Failed to create handle for %s", options.Name)
		return nil, syscall.EFAULT
	}

	err := az.storage.CreateFile(options.Name, options.Mode)
	if err != nil {
		return nil, err
	}
	handle.Mtime = time.Now()

	azStatsCollector.PushEvents(createFile, options.Name, map[string]interface{}{mode: options.Mode.String()})

	// increment open file handles count
	azStatsCollector.UpdateStats(stats_manager.Increment, openHandles, (int64)(1))

	return handle, nil
}

func (az *AzStorage) OpenFile(options internal.OpenFileOptions) (*handlemap.Handle, error) {
	log.Trace("AzStorage::OpenFile : %s", options.Name)

	attr, err := az.storage.GetAttr(options.Name)
	if err != nil {
		return nil, err
	}

	// Create a handle object for the file being opened
	// This handle will be added to handlemap by the first component in pipeline
	handle := handlemap.NewHandle(options.Name)
	if handle == nil {
		log.Err("AzStorage::OpenFile : Failed to create handle for %s", options.Name)
		return nil, syscall.EFAULT
	}
	handle.Size = int64(attr.Size)
	handle.Mtime = attr.Mtime

	// increment open file handles count
	azStatsCollector.UpdateStats(stats_manager.Increment, openHandles, (int64)(1))

	return handle, nil
}

func (az *AzStorage) CloseFile(options internal.CloseFileOptions) error {
	log.Trace("AzStorage::CloseFile : %s", options.Handle.Path)

	// decrement open file handles count
	azStatsCollector.UpdateStats(stats_manager.Decrement, openHandles, (int64)(1))

	return nil
}

func (az *AzStorage) DeleteFile(options internal.DeleteFileOptions) error {
	log.Trace("AzStorage::DeleteFile : %s", options.Name)

	err := az.storage.DeleteFile(options.Name)

	if err == nil {
		azStatsCollector.PushEvents(deleteFile, options.Name, nil)
		azStatsCollector.UpdateStats(stats_manager.Increment, deleteFile, (int64)(1))
	}

	return err
}

func (az *AzStorage) RenameFile(options internal.RenameFileOptions) error {
	log.Trace("AzStorage::RenameFile : %s to %s", options.Src, options.Dst)

	err := az.storage.RenameFile(options.Src, options.Dst, options.SrcAttr)

	if err == nil {
		azStatsCollector.PushEvents(renameFile, options.Src, map[string]interface{}{src: options.Src, dest: options.Dst})
		azStatsCollector.UpdateStats(stats_manager.Increment, renameFile, (int64)(1))
	}
	return err
}

func (az *AzStorage) ReadInBuffer(options internal.ReadInBufferOptions) (length int, err error) {
	//log.Trace("AzStorage::ReadInBuffer : Read %s from %d offset", h.Path, offset)

	if options.Offset > atomic.LoadInt64(&options.Handle.Size) {
		return 0, syscall.ERANGE
	}

	var dataLen = int64(len(options.Data))
	if atomic.LoadInt64(&options.Handle.Size) < (options.Offset + int64(len(options.Data))) {
		dataLen = options.Handle.Size - options.Offset
	}

	if dataLen == 0 {
		return 0, nil
	}

	err = az.storage.ReadInBuffer(options.Handle.Path, options.Offset, dataLen, options.Data, options.Etag)

	if err != nil {
		log.Err("AzStorage::ReadInBuffer : Failed to read %s [%s]", options.Handle.Path, err.Error())
	}

	length = int(dataLen)
	return
}

func (az *AzStorage) WriteFile(options internal.WriteFileOptions) (int, error) {
	err := az.storage.Write(options)
	return len(options.Data), err
}

func (az *AzStorage) GetFileBlockOffsets(options internal.GetFileBlockOffsetsOptions) (*common.BlockOffsetList, error) {
	return az.storage.GetFileBlockOffsets(options.Name)

}

func (az *AzStorage) TruncateFile(options internal.TruncateFileOptions) error {
	log.Trace("AzStorage::TruncateFile : %s to %d bytes", options.Name, options.Size)
	err := az.storage.TruncateFile(options.Name, options.Size)

	if err == nil {
		azStatsCollector.PushEvents(truncateFile, options.Name, map[string]interface{}{size: options.Size})
		azStatsCollector.UpdateStats(stats_manager.Increment, truncateFile, (int64)(1))
	}
	return err
}

func (az *AzStorage) CopyToFile(options internal.CopyToFileOptions) error {
	log.Trace("AzStorage::CopyToFile : Read file %s", options.Name)
	return az.storage.ReadToFile(options.Name, options.Offset, options.Count, options.File)
}

func (az *AzStorage) CopyFromFile(options internal.CopyFromFileOptions) error {
	log.Trace("AzStorage::CopyFromFile : Upload file %s", options.Name)
	return az.storage.WriteFromFile(options.Name, options.Metadata, options.File)
}

// Symlink operations
func (az *AzStorage) CreateLink(options internal.CreateLinkOptions) error {
	if az.stConfig.disableSymlink {
		log.Err("AzStorage::CreateLink : %s -> %s - Symlink support not enabled", options.Name, options.Target)
		return syscall.ENOTSUP
	}
	log.Trace("AzStorage::CreateLink : Create symlink %s -> %s", options.Name, options.Target)
	err := az.storage.CreateLink(options.Name, options.Target)

	if err == nil {
		azStatsCollector.PushEvents(createLink, options.Name, map[string]interface{}{target: options.Target})
		azStatsCollector.UpdateStats(stats_manager.Increment, createLink, (int64)(1))
	}

	return err
}

func (az *AzStorage) ReadLink(options internal.ReadLinkOptions) (string, error) {
	if az.stConfig.disableSymlink {
		log.Err("AzStorage::ReadLink : %s - Symlink support not enabled", options.Name)
		return "", syscall.ENOENT
	}
	log.Trace("AzStorage::ReadLink : Read symlink %s", options.Name)
	data, err := az.storage.ReadBuffer(options.Name, 0, options.Size)

	if err != nil {
		azStatsCollector.PushEvents(readLink, options.Name, nil)
		azStatsCollector.UpdateStats(stats_manager.Increment, readLink, (int64)(1))
	}

	return string(data), err
}

// Attribute operations
func (az *AzStorage) GetAttr(options internal.GetAttrOptions) (attr *internal.ObjAttr, err error) {
	//log.Trace("AzStorage::GetAttr : Get attributes of file %s", name)
	return az.storage.GetAttr(options.Name)
}

func (az *AzStorage) Chmod(options internal.ChmodOptions) error {
	log.Trace("AzStorage::Chmod : Change mod of file %s", options.Name)
	err := az.storage.ChangeMod(options.Name, options.Mode)

	if err == nil {
		azStatsCollector.PushEvents(chmod, options.Name, map[string]interface{}{mode: options.Mode.String()})
		azStatsCollector.UpdateStats(stats_manager.Increment, chmod, (int64)(1))
	}

	return err
}

func (az *AzStorage) Chown(options internal.ChownOptions) error {
	log.Trace("AzStorage::Chown : Change ownership of file %s to %d-%d", options.Name, options.Owner, options.Group)
	return az.storage.ChangeOwner(options.Name, options.Owner, options.Group)
}

func (az *AzStorage) FlushFile(options internal.FlushFileOptions) error {
	log.Trace("AzStorage::FlushFile : Flush file %s", options.Handle.Path)
	return az.storage.StageAndCommit(options.Handle.Path, options.Handle.CacheObj.BlockOffsetList)
}

func (az *AzStorage) GetCommittedBlockList(name string) (*internal.CommittedBlockList, error) {
	return az.storage.GetCommittedBlockList(name)
}

func (az *AzStorage) StageData(opt internal.StageDataOptions) error {
	return az.storage.StageBlock(opt.Name, opt.Data, opt.Id)
}

func (az *AzStorage) CommitData(opt internal.CommitDataOptions) error {
	return az.storage.CommitBlocks(opt.Name, opt.List, opt.NewETag)
}

// TODO : Below methods are pending to be implemented
// FlushFile(*handlemap.Handle) error

// ------------------------- Factory methods to create objects -------------------------------------------

// Constructor to create object of this component
func NewazstorageComponent() internal.Component {
	// Init the component with default config
	az := &AzStorage{
		stConfig: AzStorageConfig{
			blockSize:      0,
			maxConcurrency: 32,
			defaultTier:    getAccessTierType(""),
			authConfig: azAuthConfig{
				AuthMode: EAuthType.KEY(),
				UseHTTP:  false,
			},
		},
	}

	az.SetName(compName)
	config.AddConfigChangeEventListener(az)
	return az
}

// On init register this component to pipeline and supply your constructor
func init() {
	internal.AddComponent(compName, NewazstorageComponent)
	RegisterEnvVariables()

	useHttps := config.AddBoolFlag("use-https", true, "Enables HTTPS communication with Blob storage.")
	config.BindPFlag(compName+".use-https", useHttps)
	useHttps.Hidden = true

	blockListSecFlag := config.AddInt32Flag("cancel-list-on-mount-seconds", 0, "Number of seconds list call is blocked post mount")
	config.BindPFlag(compName+".block-list-on-mount-sec", blockListSecFlag)
	blockListSecFlag.Hidden = true

	containerNameFlag := config.AddStringFlag("container-name", "", "Configures the name of the container to be mounted")
	config.BindPFlag(compName+".container", containerNameFlag)

	useAdls := config.AddBoolFlag("use-adls", false, "Enables cloudfuse to access Azure DataLake storage account.")
	config.BindPFlag(compName+".use-adls", useAdls)
	useAdls.Hidden = true

	maxConcurrency := config.AddUint16Flag("max-concurrency", 32, "Option to override default number of concurrent storage connections")
	config.BindPFlag(compName+".max-concurrency", maxConcurrency)
	maxConcurrency.Hidden = true

	httpProxy := config.AddStringFlag("http-proxy", "", "HTTP Proxy address.")
	config.BindPFlag(compName+".http-proxy", httpProxy)
	httpProxy.Hidden = true

	httpsProxy := config.AddStringFlag("https-proxy", "", "HTTPS Proxy address.")
	config.BindPFlag(compName+".https-proxy", httpsProxy)
	httpsProxy.Hidden = true

	maxRetry := config.AddUint16Flag("max-retry", 3, "Maximum retry count if the failure codes are retryable.")
	config.BindPFlag(compName+".max-retries", maxRetry)
	maxRetry.Hidden = true

	maxRetryInterval := config.AddUint16Flag("max-retry-interval-in-seconds", 3, "Maximum number of seconds between 2 retries.")
	config.BindPFlag(compName+".max-retry-timeout-sec", maxRetryInterval)
	maxRetryInterval.Hidden = true

	retryDelayFactor := config.AddUint16Flag("retry-delay-factor", 1, "Retry delay between two tries")
	config.BindPFlag(compName+".retry-backoff-sec", retryDelayFactor)
	retryDelayFactor.Hidden = true

	setContentType := config.AddBoolFlag("set-content-type", true, "Turns on automatic 'content-type' property based on the file extension.")
	config.BindPFlag(compName+".set-content-type", setContentType)
	setContentType.Hidden = true

	caCertFile := config.AddStringFlag("ca-cert-file", "", "Specifies the proxy pem certificate path if its not in the default path.")
	config.BindPFlag(compName+".ca-cert-file", caCertFile)
	caCertFile.Hidden = true

	debugLibcurl := config.AddStringFlag("debug-libcurl", "", "Flag to allow users to debug libcurl calls.")
	config.BindPFlag(compName+".debug-libcurl", debugLibcurl)
	debugLibcurl.Hidden = true

	virtualDir := config.AddBoolFlag("virtual-directory", false, "Support virtual directories without existence of a special marker blob.")
	config.BindPFlag(compName+".virtual-directory", virtualDir)

	subDirectory := config.AddStringFlag("subdirectory", "", "Mount only this sub-directory from given container.")
	config.BindPFlag(compName+".subdirectory", subDirectory)

	disableCompression := config.AddBoolFlag("disable-compression", false, "Disable transport layer compression.")
	config.BindPFlag(compName+".disable-compression", disableCompression)

	telemetry := config.AddStringFlag("telemetry", "", "Additional telemetry information.")
	config.BindPFlag(compName+".telemetry", telemetry)
	telemetry.Hidden = true

	honourACL := config.AddBoolFlag("honour-acl", false, "Match ObjectID in ACL against the one used for authentication.")
	config.BindPFlag(compName+".honour-acl", honourACL)
	honourACL.Hidden = true

	restrictedCharsWin := config.AddBoolFlag("restricted-characters-windows", false, "Enable support for displaying restricted characters on Windows.")
	config.BindPFlag("restricted-characters-windows", restrictedCharsWin)

	cpkEnabled := config.AddBoolFlag("cpk-enabled", false, "Enable client provided key.")
	config.BindPFlag(compName+".cpk-enabled", cpkEnabled)

	preserveACL := config.AddBoolFlag("preserve-acl", false, "Preserve ACL and Permissions set on file during updates")
	config.BindPFlag(compName+".preserve-acl", preserveACL)

	blobFilter := config.AddStringFlag("filter", "", "Filter string to match blobs")
	config.BindPFlag(compName+".filter", blobFilter)

	config.RegisterFlagCompletionFunc("container-name", func(cmd *cobra.Command, args []string, toComplete string) ([]string, cobra.ShellCompDirective) {
		return nil, cobra.ShellCompDirectiveNoFileComp
	})
}<|MERGE_RESOLUTION|>--- conflicted
+++ resolved
@@ -83,15 +83,13 @@
 		return fmt.Errorf("config error in %s [%s]", az.Name(), err.Error())
 	}
 
-<<<<<<< HEAD
 	err = config.UnmarshalKey("restricted-characters-windows", &conf.RestrictedCharsWin)
 	if err != nil {
 		log.Err("AzStorage::Configure : config error [unable to obtain restricted-characters-windows]")
 		return err
 	}
-=======
+
 reconfigure:
->>>>>>> 25d91613
 
 	err = ParseAndValidateConfig(az, conf)
 	if err != nil {
