/*
   Licensed under the MIT License <http://opensource.org/licenses/MIT>.

   Copyright © 2023-2025 Seagate Technology LLC and/or its Affiliates
   Copyright © 2020-2025 Microsoft Corporation. All rights reserved.

   Permission is hereby granted, free of charge, to any person obtaining a copy
   of this software and associated documentation files (the "Software"), to deal
   in the Software without restriction, including without limitation the rights
   to use, copy, modify, merge, publish, distribute, sublicense, and/or sell
   copies of the Software, and to permit persons to whom the Software is
   furnished to do so, subject to the following conditions:

   The above copyright notice and this permission notice shall be included in all
   copies or substantial portions of the Software.

   THE SOFTWARE IS PROVIDED "AS IS", WITHOUT WARRANTY OF ANY KIND, EXPRESS OR
   IMPLIED, INCLUDING BUT NOT LIMITED TO THE WARRANTIES OF MERCHANTABILITY,
   FITNESS FOR A PARTICULAR PURPOSE AND NONINFRINGEMENT. IN NO EVENT SHALL THE
   AUTHORS OR COPYRIGHT HOLDERS BE LIABLE FOR ANY CLAIM, DAMAGES OR OTHER
   LIABILITY, WHETHER IN AN ACTION OF CONTRACT, TORT OR OTHERWISE, ARISING FROM,
   OUT OF OR IN CONNECTION WITH THE SOFTWARE OR THE USE OR OTHER DEALINGS IN THE
   SOFTWARE
*/

package azstorage

import (
	"context"
	"fmt"
	"sync/atomic"
	"syscall"
	"time"

	"github.com/Seagate/cloudfuse/common"
	"github.com/Seagate/cloudfuse/common/config"
	"github.com/Seagate/cloudfuse/common/log"
	"github.com/Seagate/cloudfuse/internal"
	"github.com/Seagate/cloudfuse/internal/handlemap"
	"github.com/Seagate/cloudfuse/internal/stats_manager"

	"github.com/Azure/azure-sdk-for-go/sdk/azcore/to"

	"github.com/spf13/cobra"
)

// AzStorage Wrapper type around azure go-sdk (track-1)
type AzStorage struct {
	internal.BaseComponent
	storage     AzConnection
	stConfig    AzStorageConfig
	startTime   time.Time
	listBlocked bool
}

const compName = "azstorage"

// Verification to check satisfaction criteria with Component Interface
var _ internal.Component = &AzStorage{}

var azStatsCollector *stats_manager.StatsCollector

func (az *AzStorage) Name() string {
	return az.BaseComponent.Name()
}

func (az *AzStorage) SetName(name string) {
	az.BaseComponent.SetName(name)
}

func (az *AzStorage) SetNextComponent(c internal.Component) {
	az.BaseComponent.SetNextComponent(c)
}

// Configure : Pipeline will call this method after constructor so that you can read config and initialize yourself
func (az *AzStorage) Configure(isParent bool) error {
	log.Trace("AzStorage::Configure : %s", az.Name())

	conf := AzStorageOptions{}
	err := config.UnmarshalKey(az.Name(), &conf)
	if err != nil {
		log.Err("AzStorage::Configure : config error [invalid config attributes]")
		return fmt.Errorf("config error in %s [%s]", az.Name(), err.Error())
	}

	err = config.UnmarshalKey("restricted-characters-windows", &conf.RestrictedCharsWin)
	if err != nil {
		log.Err(
			"AzStorage::Configure : config error [unable to obtain restricted-characters-windows]",
		)
		return err
	}

reconfigure:

	err = ParseAndValidateConfig(az, conf)
	if err != nil {
		log.Err("AzStorage::Configure : Config validation failed [%s]", err.Error())
		return fmt.Errorf("config error in %s [%s]", az.Name(), err.Error())
	}

	err = az.configureAndTest(isParent)
	if err != nil {
		log.Err("AzStorage::Configure : Failed to validate storage account [%s]", err.Error())
		return err
	}

	// If user has not specified the account type then detect it's HNS or FNS
	if conf.AccountType == "" && az.storage.IsAccountADLS() {
		log.Crit(
			"AzStorage::Configure : Auto detected account type as adls, reconfiguring storage connection.",
		)
		az.storage = nil
		conf.AccountType = "adls"
		goto reconfigure
	}

	return nil
}

func (az *AzStorage) Priority() internal.ComponentPriority {
	return internal.EComponentPriority.Consumer()
}

// OnConfigChange : When config file is changed, this will be called by pipeline. Refresh required config here
func (az *AzStorage) OnConfigChange() {
	log.Trace("AzStorage::OnConfigChange : %s", az.Name())

	conf := AzStorageOptions{}
	err := config.UnmarshalKey(az.Name(), &conf)
	if err != nil {
		log.Err("AzStorage::OnConfigChange : Config error [invalid config attributes]")
		return
	}

	err = ParseAndReadDynamicConfig(az, conf, true)
	if err != nil {
		log.Err("AzStorage::OnConfigChange : failed to reparse config", err.Error())
		return
	}

	err = az.storage.UpdateConfig(az.stConfig)
	if err != nil {
		log.Err("AzStorage::OnConfigChange : failed to UpdateConfig", err.Error())
		return
	}

	// dynamic update of the sdk log listener
	setSDKLogListener()
}

func (az *AzStorage) configureAndTest(isParent bool) error {
	az.storage = NewAzStorageConnection(az.stConfig)

	err := az.storage.SetupPipeline()
	if err != nil {
		log.Err("AzStorage::configureAndTest : Failed to create container URL [%s]", err.Error())
		return err
	}

	// set SDK log listener to log the requests and responses
	setSDKLogListener()

	err = az.storage.SetPrefixPath(az.stConfig.prefixPath)
	if err != nil {
		log.Err("AzStorage::configureAndTest : Failed to set prefix path [%s]", err.Error())
		return err
	}

	// The daemon runs all pipeline Configure code twice. isParent allows us to only validate credentials in parent mode, preventing a second unnecessary REST call.
	if isParent {
		err = az.storage.TestPipeline()
		if err != nil {
			log.Err(
				"AzStorage::configureAndTest : Failed to validate credentials [%s]",
				err.Error(),
			)
			return fmt.Errorf(
				"failed to authenticate %s credentials with error [%s]",
				az.Name(),
				err.Error(),
			)
		}
	}

	return nil
}

// Start : Initialize the go-sdk pipeline here and test auth is working fine
func (az *AzStorage) Start(ctx context.Context) error {
	log.Trace("AzStorage::Start : Starting component %s", az.Name())
	// On mount block the ListBlob call for certain amount of time
	az.startTime = time.Now()
	az.listBlocked = true

	// create stats collector for azstorage
	azStatsCollector = stats_manager.NewStatsCollector(az.Name())
	log.Debug("Starting azstorage stats collector")

	return nil
}

// Stop : Disconnect all running operations here
func (az *AzStorage) Stop() error {
	log.Trace("AzStorage::Stop : Stopping component %s", az.Name())
	azStatsCollector.Destroy()
	return nil
}

// ------------------------- Container listing -------------------------------------------
func (az *AzStorage) ListContainers() ([]string, error) {
	return az.storage.ListContainers()
}

// ------------------------- Core Operations -------------------------------------------

// Directory operations
func (az *AzStorage) CreateDir(options internal.CreateDirOptions) error {
	log.Trace("AzStorage::CreateDir : %s", options.Name)

	err := az.storage.CreateDirectory(internal.TruncateDirName(options.Name))

	if err == nil {
		azStatsCollector.PushEvents(
			createDir,
			options.Name,
			map[string]interface{}{mode: options.Mode.String()},
		)
		azStatsCollector.UpdateStats(stats_manager.Increment, createDir, (int64)(1))
	}

	return err
}

func (az *AzStorage) DeleteDir(options internal.DeleteDirOptions) error {
	log.Trace("AzStorage::DeleteDir : %s", options.Name)

	err := az.storage.DeleteDirectory(internal.TruncateDirName(options.Name))

	if err == nil {
		azStatsCollector.PushEvents(deleteDir, options.Name, nil)
		azStatsCollector.UpdateStats(stats_manager.Increment, deleteDir, (int64)(1))
	}

	return err
}

func formatListDirName(path string) string {
	// If we check the root directory, make sure we pass "" instead of "/"
	// If we aren't checking the root directory, then we want to extend the directory name so List returns all children and does not include the path itself.
	if path == "/" {
		path = ""
	} else if path != "" {
		path = internal.ExtendDirName(path)
	}
	return path
}

func (az *AzStorage) IsDirEmpty(options internal.IsDirEmptyOptions) bool {
	log.Trace("AzStorage::IsDirEmpty : %s", options.Name)
	list, _, err := az.storage.List(formatListDirName(options.Name), nil, 1)
	if err != nil {
		log.Err("AzStorage::IsDirEmpty : error listing [%s]", err)
		return false
	}
	if len(list) == 0 {
		return true
	}
	return false
}

func (az *AzStorage) StreamDir(
	options internal.StreamDirOptions,
) ([]*internal.ObjAttr, string, error) {
	log.Trace(
		"AzStorage::StreamDir : Path %s, offset %d, count %d",
		options.Name,
		options.Offset,
		options.Count,
	)

	if az.listBlocked {
		diff := time.Since(az.startTime)
		if diff.Seconds() > float64(az.stConfig.cancelListForSeconds) {
			az.listBlocked = false
			log.Info("AzStorage::StreamDir : Unblocked List API")
		} else {
			log.Info("AzStorage::StreamDir : Blocked List API for %d more seconds", int(az.stConfig.cancelListForSeconds)-int(diff.Seconds()))
			return make([]*internal.ObjAttr, 0), "", nil
		}
	}

	path := formatListDirName(options.Name)
	if options.Count == 0 {
		options.Count = common.MaxDirListCount
	}

	new_list, new_marker, err := az.storage.List(path, &options.Token, options.Count)
	if err != nil {
		log.Err("AzStorage::StreamDir : Failed to read dir [%s]", err)
		return new_list, "", err
	}

	log.Debug(
		"AzStorage::StreamDir : Retrieved %d objects with %s marker for Path %s",
		len(new_list),
		options.Token,
		path,
	)

	if new_marker == nil {
		new_marker = to.Ptr("")
	} else if *new_marker != "" {
		log.Debug("AzStorage::StreamDir : next-marker %s for Path %s", *new_marker, path)
		if len(new_list) == 0 {
			/* In some customer scenario we have seen that new_list is empty but marker is not empty
			   which means backend has not returned any items this time but there are more left.
			   If we return back this empty list to libfuse layer it will assume listing has completed
			   and will terminate the readdir call. As there are more items left on the server side we
			   need to retry getting a list here.
			*/
			log.Warn("AzStorage::StreamDir : next-marker %s but current list is empty. Need to retry listing", *new_marker)
			options.Token = *new_marker
			return az.StreamDir(options)
		}
	}

	// if path is empty, it means it is the root, relative to the mounted directory
	if len(path) == 0 {
		path = "/"
	}
	azStatsCollector.PushEvents(streamDir, path, map[string]interface{}{count: len(new_list)})

	// increment streamdir call count
	azStatsCollector.UpdateStats(stats_manager.Increment, streamDir, (int64)(1))

	return new_list, *new_marker, nil
}

func (az *AzStorage) RenameDir(options internal.RenameDirOptions) error {
	log.Trace("AzStorage::RenameDir : %s to %s", options.Src, options.Dst)
	options.Src = internal.TruncateDirName(options.Src)
	options.Dst = internal.TruncateDirName(options.Dst)

	err := az.storage.RenameDirectory(options.Src, options.Dst)

	if err == nil {
		azStatsCollector.PushEvents(
			renameDir,
			options.Src,
			map[string]interface{}{src: options.Src, dest: options.Dst},
		)
		azStatsCollector.UpdateStats(stats_manager.Increment, renameDir, (int64)(1))
	}
	return err
}

// File operations
func (az *AzStorage) CreateFile(options internal.CreateFileOptions) (*handlemap.Handle, error) {
	log.Trace("AzStorage::CreateFile : %s", options.Name)

	// Create a handle object for the file being created
	// This handle will be added to handlemap by the first component in pipeline
	handle := handlemap.NewHandle(options.Name)
	if handle == nil {
		log.Err("AzStorage::CreateFile : Failed to create handle for %s", options.Name)
		return nil, syscall.EFAULT
	}

	err := az.storage.CreateFile(options.Name, options.Mode)
	if err != nil {
		return nil, err
	}
	handle.Mtime = time.Now()

	azStatsCollector.PushEvents(
		createFile,
		options.Name,
		map[string]interface{}{mode: options.Mode.String()},
	)

	// increment open file handles count
	azStatsCollector.UpdateStats(stats_manager.Increment, openHandles, (int64)(1))

	return handle, nil
}

func (az *AzStorage) OpenFile(options internal.OpenFileOptions) (*handlemap.Handle, error) {
	log.Trace("AzStorage::OpenFile : %s", options.Name)

	attr, err := az.storage.GetAttr(options.Name)
	if err != nil {
		return nil, err
	}

	// Create a handle object for the file being opened
	// This handle will be added to handlemap by the first component in pipeline
	handle := handlemap.NewHandle(options.Name)
	if handle == nil {
		log.Err("AzStorage::OpenFile : Failed to create handle for %s", options.Name)
		return nil, syscall.EFAULT
	}
	handle.Size = int64(attr.Size)
	handle.Mtime = attr.Mtime

	// increment open file handles count
	azStatsCollector.UpdateStats(stats_manager.Increment, openHandles, (int64)(1))

	return handle, nil
}

func (az *AzStorage) CloseFile(options internal.CloseFileOptions) error {
	log.Trace("AzStorage::CloseFile : %s", options.Handle.Path)

	// decrement open file handles count
	azStatsCollector.UpdateStats(stats_manager.Decrement, openHandles, (int64)(1))

	return nil
}

func (az *AzStorage) DeleteFile(options internal.DeleteFileOptions) error {
	log.Trace("AzStorage::DeleteFile : %s", options.Name)

	err := az.storage.DeleteFile(options.Name)

	if err == nil {
		azStatsCollector.PushEvents(deleteFile, options.Name, nil)
		azStatsCollector.UpdateStats(stats_manager.Increment, deleteFile, (int64)(1))
	}

	return err
}

func (az *AzStorage) RenameFile(options internal.RenameFileOptions) error {
	log.Trace("AzStorage::RenameFile : %s to %s", options.Src, options.Dst)

	err := az.storage.RenameFile(options.Src, options.Dst, options.SrcAttr)

	if err == nil {
		azStatsCollector.PushEvents(
			renameFile,
			options.Src,
			map[string]interface{}{src: options.Src, dest: options.Dst},
		)
		azStatsCollector.UpdateStats(stats_manager.Increment, renameFile, (int64)(1))
	}
	return err
}

func (az *AzStorage) ReadInBuffer(options internal.ReadInBufferOptions) (length int, err error) {
	//log.Trace("AzStorage::ReadInBuffer : Read %s from %d offset", h.Path, offset)

	var size int64
	var path string
	if options.Handle != nil {
		size = atomic.LoadInt64(&options.Handle.Size)
		path = options.Handle.Path
	} else {
		size = options.Size
		path = options.Path
		if len(path) == 0 {
			log.Err("AzStorage::ReadInBuffer : Path not given for download")
			return 0, fmt.Errorf("path not given for download")
		}
	}

	if options.Offset > size {
		return 0, syscall.ERANGE
	}

<<<<<<< HEAD
	var dataLen = int64(len(options.Data))
	if atomic.LoadInt64(&options.Handle.Size) < (options.Offset + int64(len(options.Data))) {
		dataLen = options.Handle.Size - options.Offset
=======
	var dataLen int64 = int64(len(options.Data))
	if size < (options.Offset + int64(len(options.Data))) {
		dataLen = size - options.Offset
>>>>>>> 4ef97799
	}

	if dataLen == 0 {
		return 0, nil
	}

<<<<<<< HEAD
	err = az.storage.ReadInBuffer(
		options.Handle.Path,
		options.Offset,
		dataLen,
		options.Data,
		options.Etag,
	)

	if err != nil {
		log.Err(
			"AzStorage::ReadInBuffer : Failed to read %s [%s]",
			options.Handle.Path,
			err.Error(),
		)
=======
	length = int(dataLen)
	err = az.storage.ReadInBuffer(path, options.Offset, dataLen, options.Data, options.Etag)
	if err != nil {
		log.Err("AzStorage::ReadInBuffer : Failed to read %s [%s]", path, err.Error())
		length = 0
>>>>>>> 4ef97799
	}

	return
}

func (az *AzStorage) WriteFile(options internal.WriteFileOptions) (int, error) {
	err := az.storage.Write(options)
	return len(options.Data), err
}

func (az *AzStorage) GetFileBlockOffsets(
	options internal.GetFileBlockOffsetsOptions,
) (*common.BlockOffsetList, error) {
	return az.storage.GetFileBlockOffsets(options.Name)

}

func (az *AzStorage) TruncateFile(options internal.TruncateFileOptions) error {
	log.Trace("AzStorage::TruncateFile : %s to %d bytes", options.Name, options.Size)
	err := az.storage.TruncateFile(options.Name, options.Size)

	if err == nil {
		azStatsCollector.PushEvents(
			truncateFile,
			options.Name,
			map[string]interface{}{size: options.Size},
		)
		azStatsCollector.UpdateStats(stats_manager.Increment, truncateFile, (int64)(1))
	}
	return err
}

func (az *AzStorage) CopyToFile(options internal.CopyToFileOptions) error {
	log.Trace("AzStorage::CopyToFile : Read file %s", options.Name)
	return az.storage.ReadToFile(options.Name, options.Offset, options.Count, options.File)
}

func (az *AzStorage) CopyFromFile(options internal.CopyFromFileOptions) error {
	log.Trace("AzStorage::CopyFromFile : Upload file %s", options.Name)
	return az.storage.WriteFromFile(options.Name, options.Metadata, options.File)
}

// Symlink operations
func (az *AzStorage) CreateLink(options internal.CreateLinkOptions) error {
	if az.stConfig.disableSymlink {
		log.Err(
			"AzStorage::CreateLink : %s -> %s - Symlink support not enabled",
			options.Name,
			options.Target,
		)
		return syscall.ENOTSUP
	}
	log.Trace("AzStorage::CreateLink : Create symlink %s -> %s", options.Name, options.Target)
	err := az.storage.CreateLink(options.Name, options.Target)

	if err == nil {
		azStatsCollector.PushEvents(
			createLink,
			options.Name,
			map[string]interface{}{target: options.Target},
		)
		azStatsCollector.UpdateStats(stats_manager.Increment, createLink, (int64)(1))
	}

	return err
}

func (az *AzStorage) ReadLink(options internal.ReadLinkOptions) (string, error) {
	if az.stConfig.disableSymlink {
		log.Err("AzStorage::ReadLink : %s - Symlink support not enabled", options.Name)
		return "", syscall.ENOENT
	}
	log.Trace("AzStorage::ReadLink : Read symlink %s", options.Name)
	data, err := az.storage.ReadBuffer(options.Name, 0, options.Size)

	if err != nil {
		azStatsCollector.PushEvents(readLink, options.Name, nil)
		azStatsCollector.UpdateStats(stats_manager.Increment, readLink, (int64)(1))
	}

	return string(data), err
}

// Attribute operations
func (az *AzStorage) GetAttr(options internal.GetAttrOptions) (attr *internal.ObjAttr, err error) {
	//log.Trace("AzStorage::GetAttr : Get attributes of file %s", name)
	return az.storage.GetAttr(options.Name)
}

func (az *AzStorage) Chmod(options internal.ChmodOptions) error {
	log.Trace("AzStorage::Chmod : Change mod of file %s", options.Name)
	err := az.storage.ChangeMod(options.Name, options.Mode)

	if err == nil {
		azStatsCollector.PushEvents(
			chmod,
			options.Name,
			map[string]interface{}{mode: options.Mode.String()},
		)
		azStatsCollector.UpdateStats(stats_manager.Increment, chmod, (int64)(1))
	}

	return err
}

func (az *AzStorage) Chown(options internal.ChownOptions) error {
	log.Trace(
		"AzStorage::Chown : Change ownership of file %s to %d-%d",
		options.Name,
		options.Owner,
		options.Group,
	)
	return az.storage.ChangeOwner(options.Name, options.Owner, options.Group)
}

func (az *AzStorage) FlushFile(options internal.FlushFileOptions) error {
	log.Trace("AzStorage::FlushFile : Flush file %s", options.Handle.Path)
	return az.storage.StageAndCommit(options.Handle.Path, options.Handle.CacheObj.BlockOffsetList)
}

func (az *AzStorage) GetCommittedBlockList(name string) (*internal.CommittedBlockList, error) {
	return az.storage.GetCommittedBlockList(name)
}

func (az *AzStorage) StageData(opt internal.StageDataOptions) error {
	return az.storage.StageBlock(opt.Name, opt.Data, opt.Id)
}

func (az *AzStorage) CommitData(opt internal.CommitDataOptions) error {
	return az.storage.CommitBlocks(opt.Name, opt.List, opt.NewETag)
}

// TODO : Below methods are pending to be implemented
// FlushFile(*handlemap.Handle) error

// ------------------------- Factory methods to create objects -------------------------------------------

// Constructor to create object of this component
func NewazstorageComponent() internal.Component {
	// Init the component with default config
	az := &AzStorage{
		stConfig: AzStorageConfig{
			blockSize:      0,
			maxConcurrency: 32,
			defaultTier:    getAccessTierType(""),
			authConfig: azAuthConfig{
				AuthMode: EAuthType.KEY(),
				UseHTTP:  false,
			},
		},
	}

	az.SetName(compName)
	config.AddConfigChangeEventListener(az)
	return az
}

// On init register this component to pipeline and supply your constructor
func init() {
	internal.AddComponent(compName, NewazstorageComponent)
	RegisterEnvVariables()

	useHttps := config.AddBoolFlag(
		"use-https",
		true,
		"Enables HTTPS communication with Blob storage.",
	)
	config.BindPFlag(compName+".use-https", useHttps)
	useHttps.Hidden = true

	blockListSecFlag := config.AddInt32Flag(
		"cancel-list-on-mount-seconds",
		0,
		"Number of seconds list call is blocked post mount",
	)
	config.BindPFlag(compName+".block-list-on-mount-sec", blockListSecFlag)
	blockListSecFlag.Hidden = true

	containerNameFlag := config.AddStringFlag(
		"container-name",
		"",
		"Configures the name of the container to be mounted",
	)
	config.BindPFlag(compName+".container", containerNameFlag)

	useAdls := config.AddBoolFlag(
		"use-adls",
		false,
		"Enables cloudfuse to access Azure DataLake storage account.",
	)
	config.BindPFlag(compName+".use-adls", useAdls)
	useAdls.Hidden = true

	maxConcurrency := config.AddUint16Flag(
		"max-concurrency",
		32,
		"Option to override default number of concurrent storage connections",
	)
	config.BindPFlag(compName+".max-concurrency", maxConcurrency)
	maxConcurrency.Hidden = true

	httpProxy := config.AddStringFlag("http-proxy", "", "HTTP Proxy address.")
	config.BindPFlag(compName+".http-proxy", httpProxy)
	httpProxy.Hidden = true

	httpsProxy := config.AddStringFlag("https-proxy", "", "HTTPS Proxy address.")
	config.BindPFlag(compName+".https-proxy", httpsProxy)
	httpsProxy.Hidden = true

	maxRetry := config.AddUint16Flag(
		"max-retry",
		3,
		"Maximum retry count if the failure codes are retryable.",
	)
	config.BindPFlag(compName+".max-retries", maxRetry)
	maxRetry.Hidden = true

	maxRetryInterval := config.AddUint16Flag(
		"max-retry-interval-in-seconds",
		3,
		"Maximum number of seconds between 2 retries.",
	)
	config.BindPFlag(compName+".max-retry-timeout-sec", maxRetryInterval)
	maxRetryInterval.Hidden = true

	retryDelayFactor := config.AddUint16Flag(
		"retry-delay-factor",
		1,
		"Retry delay between two tries",
	)
	config.BindPFlag(compName+".retry-backoff-sec", retryDelayFactor)
	retryDelayFactor.Hidden = true

	setContentType := config.AddBoolFlag(
		"set-content-type",
		true,
		"Turns on automatic 'content-type' property based on the file extension.",
	)
	config.BindPFlag(compName+".set-content-type", setContentType)
	setContentType.Hidden = true

	caCertFile := config.AddStringFlag(
		"ca-cert-file",
		"",
		"Specifies the proxy pem certificate path if its not in the default path.",
	)
	config.BindPFlag(compName+".ca-cert-file", caCertFile)
	caCertFile.Hidden = true

	debugLibcurl := config.AddStringFlag(
		"debug-libcurl",
		"",
		"Flag to allow users to debug libcurl calls.",
	)
	config.BindPFlag(compName+".debug-libcurl", debugLibcurl)
	debugLibcurl.Hidden = true

	virtualDir := config.AddBoolFlag(
		"virtual-directory",
		false,
		"Support virtual directories without existence of a special marker blob.",
	)
	config.BindPFlag(compName+".virtual-directory", virtualDir)

	subDirectory := config.AddStringFlag(
		"subdirectory",
		"",
		"Mount only this sub-directory from given container.",
	)
	config.BindPFlag(compName+".subdirectory", subDirectory)

	disableCompression := config.AddBoolFlag(
		"disable-compression",
		false,
		"Disable transport layer compression.",
	)
	config.BindPFlag(compName+".disable-compression", disableCompression)

	telemetry := config.AddStringFlag("telemetry", "", "Additional telemetry information.")
	config.BindPFlag(compName+".telemetry", telemetry)
	telemetry.Hidden = true

	honourACL := config.AddBoolFlag(
		"honour-acl",
		false,
		"Match ObjectID in ACL against the one used for authentication.",
	)
	config.BindPFlag(compName+".honour-acl", honourACL)
	honourACL.Hidden = true

	restrictedCharsWin := config.AddBoolFlag(
		"restricted-characters-windows",
		false,
		"Enable support for displaying restricted characters on Windows.",
	)
	config.BindPFlag("restricted-characters-windows", restrictedCharsWin)

	cpkEnabled := config.AddBoolFlag("cpk-enabled", false, "Enable client provided key.")
	config.BindPFlag(compName+".cpk-enabled", cpkEnabled)

	preserveACL := config.AddBoolFlag(
		"preserve-acl",
		false,
		"Preserve ACL and Permissions set on file during updates",
	)
	config.BindPFlag(compName+".preserve-acl", preserveACL)

	blobFilter := config.AddStringFlag("filter", "", "Filter string to match blobs. For details refer [https://github.com/Azure/azure-storage-fuse?tab=readme-ov-file#blob-filter]")
	config.BindPFlag(compName+".filter", blobFilter)

	config.RegisterFlagCompletionFunc(
		"container-name",
		func(cmd *cobra.Command, args []string, toComplete string) ([]string, cobra.ShellCompDirective) {
			return nil, cobra.ShellCompDirectiveNoFileComp
		},
	)
}<|MERGE_RESOLUTION|>--- conflicted
+++ resolved
@@ -468,43 +468,20 @@
 		return 0, syscall.ERANGE
 	}
 
-<<<<<<< HEAD
-	var dataLen = int64(len(options.Data))
-	if atomic.LoadInt64(&options.Handle.Size) < (options.Offset + int64(len(options.Data))) {
-		dataLen = options.Handle.Size - options.Offset
-=======
 	var dataLen int64 = int64(len(options.Data))
 	if size < (options.Offset + int64(len(options.Data))) {
 		dataLen = size - options.Offset
->>>>>>> 4ef97799
 	}
 
 	if dataLen == 0 {
 		return 0, nil
 	}
 
-<<<<<<< HEAD
-	err = az.storage.ReadInBuffer(
-		options.Handle.Path,
-		options.Offset,
-		dataLen,
-		options.Data,
-		options.Etag,
-	)
-
-	if err != nil {
-		log.Err(
-			"AzStorage::ReadInBuffer : Failed to read %s [%s]",
-			options.Handle.Path,
-			err.Error(),
-		)
-=======
 	length = int(dataLen)
 	err = az.storage.ReadInBuffer(path, options.Offset, dataLen, options.Data, options.Etag)
 	if err != nil {
 		log.Err("AzStorage::ReadInBuffer : Failed to read %s [%s]", path, err.Error())
 		length = 0
->>>>>>> 4ef97799
 	}
 
 	return
@@ -812,7 +789,11 @@
 	)
 	config.BindPFlag(compName+".preserve-acl", preserveACL)
 
-	blobFilter := config.AddStringFlag("filter", "", "Filter string to match blobs. For details refer [https://github.com/Azure/azure-storage-fuse?tab=readme-ov-file#blob-filter]")
+	blobFilter := config.AddStringFlag(
+		"filter",
+		"",
+		"Filter string to match blobs. For details refer [https://github.com/Azure/azure-storage-fuse?tab=readme-ov-file#blob-filter]",
+	)
 	config.BindPFlag(compName+".filter", blobFilter)
 
 	config.RegisterFlagCompletionFunc(
