/*
   Licensed under the MIT License <http://opensource.org/licenses/MIT>.

   Copyright © 2023-2025 Seagate Technology LLC and/or its Affiliates
   Copyright © 2020-2025 Microsoft Corporation. All rights reserved.

   Permission is hereby granted, free of charge, to any person obtaining a copy
   of this software and associated documentation files (the "Software"), to deal
   in the Software without restriction, including without limitation the rights
   to use, copy, modify, merge, publish, distribute, sublicense, and/or sell
   copies of the Software, and to permit persons to whom the Software is
   furnished to do so, subject to the following conditions:

   The above copyright notice and this permission notice shall be included in all
   copies or substantial portions of the Software.

   THE SOFTWARE IS PROVIDED "AS IS", WITHOUT WARRANTY OF ANY KIND, EXPRESS OR
   IMPLIED, INCLUDING BUT NOT LIMITED TO THE WARRANTIES OF MERCHANTABILITY,
   FITNESS FOR A PARTICULAR PURPOSE AND NONINFRINGEMENT. IN NO EVENT SHALL THE
   AUTHORS OR COPYRIGHT HOLDERS BE LIABLE FOR ANY CLAIM, DAMAGES OR OTHER
   LIABILITY, WHETHER IN AN ACTION OF CONTRACT, TORT OR OTHERWISE, ARISING FROM,
   OUT OF OR IN CONNECTION WITH THE SOFTWARE OR THE USE OR OTHER DEALINGS IN THE
   SOFTWARE
*/

package azstorage

import (
	"context"
	"errors"
	"fmt"
	"sync"
	"sync/atomic"
	"syscall"
	"time"

	"github.com/Seagate/cloudfuse/common"
	"github.com/Seagate/cloudfuse/common/config"
	"github.com/Seagate/cloudfuse/common/log"
	"github.com/Seagate/cloudfuse/internal"
	"github.com/Seagate/cloudfuse/internal/handlemap"
	"github.com/Seagate/cloudfuse/internal/stats_manager"

	"github.com/Azure/azure-sdk-for-go/sdk/azcore"
	"github.com/Azure/azure-sdk-for-go/sdk/azcore/to"

	"github.com/spf13/cobra"
)

// AzStorage Wrapper type around azure go-sdk (track-1)
type AzStorage struct {
	internal.BaseComponent
	storage     AzConnection
	stConfig    AzStorageConfig
	startTime   time.Time
	listBlocked bool
	state       connectionState
	ctx         context.Context
	cancelFn    context.CancelFunc
}

type connectionState struct {
	sync.Mutex
	lastConnectionAttempt *time.Time
	firstOffline          *time.Time
	retryTicker           *time.Ticker
}

const compName = "azstorage"

// Verification to check satisfaction criteria with Component Interface
var _ internal.Component = &AzStorage{}

var azStatsCollector *stats_manager.StatsCollector

func (az *AzStorage) Name() string {
	return az.BaseComponent.Name()
}

func (az *AzStorage) SetName(name string) {
	az.BaseComponent.SetName(name)
}

func (az *AzStorage) SetNextComponent(c internal.Component) {
	az.BaseComponent.SetNextComponent(c)
}

// Configure : Pipeline will call this method after constructor so that you can read config and initialize yourself
func (az *AzStorage) Configure(isParent bool) error {
	log.Trace("AzStorage::Configure : %s", az.Name())

	conf := AzStorageOptions{}
	err := config.UnmarshalKey(az.Name(), &conf)
	if err != nil {
		log.Err("AzStorage::Configure : config error [invalid config attributes]")
		return fmt.Errorf("config error in %s [%s]", az.Name(), err.Error())
	}

	err = config.UnmarshalKey("restricted-characters-windows", &conf.RestrictedCharsWin)
	if err != nil {
		log.Err(
			"AzStorage::Configure : config error [unable to obtain restricted-characters-windows]",
		)
		return err
	}

	err = ParseAndValidateConfig(az, conf)
	if err != nil {
		log.Err("AzStorage::Configure : Config validation failed [%s]", err.Error())
		return fmt.Errorf("config error in %s [%s]", az.Name(), err.Error())
	}

	err = az.configureAndTest(isParent)
	if err != nil {
		log.Err("AzStorage::Configure : Failed to validate storage account [%s]", err.Error())
		return err
	}

	return nil
}

func (az *AzStorage) Priority() internal.ComponentPriority {
	return internal.EComponentPriority.Consumer()
}

// OnConfigChange : When config file is changed, this will be called by pipeline. Refresh required config here
func (az *AzStorage) OnConfigChange() {
	log.Trace("AzStorage::OnConfigChange : %s", az.Name())

	conf := AzStorageOptions{}
	err := config.UnmarshalKey(az.Name(), &conf)
	if err != nil {
		log.Err("AzStorage::OnConfigChange : Config error [invalid config attributes]")
		return
	}

	err = ParseAndReadDynamicConfig(az, conf, true)
	if err != nil {
		log.Err("AzStorage::OnConfigChange : failed to reparse config", err.Error())
		return
	}

	err = az.storage.UpdateConfig(az.stConfig)
	if err != nil {
		log.Err("AzStorage::OnConfigChange : failed to UpdateConfig", err.Error())
		return
	}

	// dynamic update of the sdk log listener
	setSDKLogListener()
}

func (az *AzStorage) configureAndTest(isParent bool) error {
	az.storage = NewAzStorageConnection(az.stConfig)

	err := az.storage.SetupPipeline()
	if err != nil {
		log.Err("AzStorage::configureAndTest : Failed to create container URL [%s]", err.Error())
		return err
	}

	// set SDK log listener to log the requests and responses
	setSDKLogListener()

	err = az.storage.SetPrefixPath(az.stConfig.prefixPath)
	if err != nil {
		log.Err("AzStorage::configureAndTest : Failed to set prefix path [%s]", err.Error())
		return err
	}

	// The daemon runs all pipeline Configure code twice. isParent allows us to only validate credentials in parent mode, preventing a second unnecessary REST call.
	if isParent {
		err = az.storage.TestPipeline()
		if err != nil {
			log.Err(
				"AzStorage::configureAndTest : Failed to validate credentials [%s]",
				err.Error(),
			)
			return fmt.Errorf("failed to authenticate credentials for %s", az.Name())
		}
	}

	return nil
}

// Start : Initialize the go-sdk pipeline here and test auth is working fine
func (az *AzStorage) Start(ctx context.Context) error {
	log.Trace("AzStorage::Start : Starting component %s", az.Name())
	// On mount block the ListBlob call for certain amount of time
	az.startTime = time.Now()
	az.listBlocked = true

	// create stats collector for azstorage
	azStatsCollector = stats_manager.NewStatsCollector(az.Name())
	log.Debug("Starting azstorage stats collector")
	// create a shared context for all cloud operations, with ability to cancel
	az.ctx, az.cancelFn = context.WithCancel(ctx)
	// create the retry ticker
	az.state.retryTicker = time.NewTicker(time.Duration(az.stConfig.backoffTime) * time.Second)
	az.state.retryTicker.Stop() // stop it for now, we will start it when we are offline
	go func() {
		for range az.state.retryTicker.C {
			az.CloudConnected()
		}
	}()

	return nil
}

// Stop : Disconnect all running operations here
func (az *AzStorage) Stop() error {
	log.Trace("AzStorage::Stop : Stopping component %s", az.Name())
	azStatsCollector.Destroy()
	return nil
}

// ------------------------- Connectivity check -------------------------------------------

// Online check
func (az *AzStorage) CloudConnected() bool {
	log.Trace("AzStorage::CloudConnected")
	connected := az.state.firstOffline == nil
	// don't check the connection when it's up, or if we are not ready to retry
	if connected || !az.timeToRetry() {
		return connected
	}
	// check connection
	ctx, cancelFun := context.WithTimeout(context.Background(), 200*time.Millisecond)
	defer cancelFun()
	err := az.storage.ConnectionOkay(ctx)
	log.Debug("AzStorage::CloudConnected : err is %v", err)
	nowConnected := az.updateConnectionState(err)
	return nowConnected
}

func (az *AzStorage) timeToRetry() bool {
	timeSinceLastAttempt := time.Since(*az.state.lastConnectionAttempt)
	switch {
	case timeSinceLastAttempt < time.Duration(az.stConfig.backoffTime)*time.Second:
		// minimum delay before retrying
		return false
	case timeSinceLastAttempt > 90*time.Second:
		// maximum delay
		return true
	default:
		// when between the minimum and maximum delay, we use an exponential backoff
		timeOfflineAtLastAttempt := az.state.lastConnectionAttempt.Sub(*az.state.firstOffline)
		return timeSinceLastAttempt > timeOfflineAtLastAttempt
	}
}

func (az *AzStorage) updateConnectionState(err error) bool {
	az.state.Lock()
	defer az.state.Unlock()
	currentTime := time.Now()
	az.state.lastConnectionAttempt = &currentTime
	connected := !isOfflineError(err)
	wasConnected := az.state.firstOffline == nil
	stateChanged := connected != wasConnected
	if stateChanged {
		log.Warn("AzStorage::updateConnectionState : connected is now: %t", connected)
		if connected {
			az.state.firstOffline = nil
			// reset the context to allow new requests
			az.ctx, az.cancelFn = context.WithCancel(context.Background())
			// stop the retry ticker
			az.state.retryTicker.Stop()
		} else {
			az.state.firstOffline = &currentTime
			// cancel all outstanding requests
			az.cancelFn()
			log.Warn("AzStorage::updateConnectionState : cancelled all outstanding requests")
			// reset the ticker to retry the connection
			az.state.retryTicker.Reset(time.Duration(az.stConfig.backoffTime) * time.Second)
		}
	}
	return connected
}

func isOfflineError(err error) bool {
	// handle common error cases
	switch {
	case err == nil:
		return false
	case errors.Is(err, syscall.ENOENT):
		return false
	case errors.Is(err, context.DeadlineExceeded):
		return true
	case errors.Is(err, context.Canceled):
		return true
	case errors.Is(err, syscall.ECONNREFUSED):
		return true
	case errors.Is(err, &common.CloudUnreachableError{}):
		return true
	default:
		var respErr *azcore.ResponseError
		errors.As(err, &respErr)
		if respErr != nil && storeBlobErrToErr(respErr) != ErrUnknown {
			log.Debug("isOfflineError: errors.As(err, &respErr)")
			return false
		}
		// log the error details
		unwrappedErr := err
		for unwrappedErr != nil {
			log.Debug(
				"isOfflineError: Uncaught AZ error is of type \"%T\" and value [%v].\n",
				unwrappedErr,
				unwrappedErr,
			)
			unwrappedErr = errors.Unwrap(unwrappedErr)
		}
		return false
	}
}

// ------------------------- Container listing -------------------------------------------
func (az *AzStorage) ListContainers() ([]string, error) {
	return az.storage.ListContainers(az.ctx)
}

// ------------------------- Core Operations -------------------------------------------

// Directory operations
func (az *AzStorage) CreateDir(options internal.CreateDirOptions) error {
	log.Trace("AzStorage::CreateDir : %s", options.Name)

	err := az.storage.CreateDirectory(az.ctx, internal.TruncateDirName(options.Name))
	az.updateConnectionState(err)

	if err == nil {
		azStatsCollector.PushEvents(
			createDir,
			options.Name,
			map[string]interface{}{mode: options.Mode.String()},
		)
		azStatsCollector.UpdateStats(stats_manager.Increment, createDir, (int64)(1))
	}

	return err
}

func (az *AzStorage) DeleteDir(options internal.DeleteDirOptions) error {
	log.Trace("AzStorage::DeleteDir : %s", options.Name)

	err := az.storage.DeleteDirectory(az.ctx, internal.TruncateDirName(options.Name))
	az.updateConnectionState(err)

	if err == nil {
		azStatsCollector.PushEvents(deleteDir, options.Name, nil)
		azStatsCollector.UpdateStats(stats_manager.Increment, deleteDir, (int64)(1))
	}

	return err
}

func formatListDirName(path string) string {
	// If we check the root directory, make sure we pass "" instead of "/"
	// If we aren't checking the root directory, then we want to extend the directory name so List returns all children and does not include the path itself.
	if path == "/" {
		path = ""
	} else if path != "" {
		path = internal.ExtendDirName(path)
	}
	return path
}

func (az *AzStorage) IsDirEmpty(options internal.IsDirEmptyOptions) bool {
	log.Trace("AzStorage::IsDirEmpty : %s", options.Name)
	list, _, err := az.storage.List(az.ctx, formatListDirName(options.Name), nil, 1)
	az.updateConnectionState(err)
	if err != nil {
		log.Err("AzStorage::IsDirEmpty : error listing [%s]", err)
		return false
	}
	if len(list) == 0 {
		return true
	}
	return false
}

func (az *AzStorage) StreamDir(
	options internal.StreamDirOptions,
) ([]*internal.ObjAttr, string, error) {
	log.Trace(
		"AzStorage::StreamDir : Path %s, offset %d, count %d",
		options.Name,
		options.Offset,
		options.Count,
	)

	if az.listBlocked {
		diff := time.Since(az.startTime)
		if diff.Seconds() > float64(az.stConfig.cancelListForSeconds) {
			az.listBlocked = false
			log.Info("AzStorage::StreamDir : Unblocked List API")
		} else {
			log.Info("AzStorage::StreamDir : Blocked List API for %d more seconds", int(az.stConfig.cancelListForSeconds)-int(diff.Seconds()))
			return make([]*internal.ObjAttr, 0), "", nil
		}
	}

	path := formatListDirName(options.Name)
	if options.Count == 0 {
		options.Count = common.MaxDirListCount
	}

	new_list, new_marker, err := az.storage.List(az.ctx, path, &options.Token, options.Count)
	az.updateConnectionState(err)
	if err != nil {
		log.Err("AzStorage::StreamDir : Failed to read dir [%s]", err)
		return new_list, "", err
	}

	log.Debug(
		"AzStorage::StreamDir : Retrieved %d objects with %s marker for Path %s",
		len(new_list),
		options.Token,
		path,
	)

	if new_marker == nil {
		new_marker = to.Ptr("")
	} else if *new_marker != "" {
		log.Debug("AzStorage::StreamDir : next-marker %s for Path %s", *new_marker, path)
		if len(new_list) == 0 {
			/* In some customer scenario we have seen that new_list is empty but marker is not empty
			   which means backend has not returned any items this time but there are more left.
			   If we return back this empty list to libfuse layer it will assume listing has completed
			   and will terminate the readdir call. As there are more items left on the server side we
			   need to retry getting a list here.
			*/
			log.Warn("AzStorage::StreamDir : next-marker %s but current list is empty. Need to retry listing", *new_marker)
			options.Token = *new_marker
			return az.StreamDir(options)
		}
	}

	// if path is empty, it means it is the root, relative to the mounted directory
	if len(path) == 0 {
		path = "/"
	}
	azStatsCollector.PushEvents(streamDir, path, map[string]interface{}{count: len(new_list)})

	// increment streamdir call count
	azStatsCollector.UpdateStats(stats_manager.Increment, streamDir, (int64)(1))

	return new_list, *new_marker, nil
}

func (az *AzStorage) RenameDir(options internal.RenameDirOptions) error {
	log.Trace("AzStorage::RenameDir : %s to %s", options.Src, options.Dst)
	options.Src = internal.TruncateDirName(options.Src)
	options.Dst = internal.TruncateDirName(options.Dst)

	err := az.storage.RenameDirectory(az.ctx, options.Src, options.Dst)
	az.updateConnectionState(err)

	if err == nil {
		azStatsCollector.PushEvents(
			renameDir,
			options.Src,
			map[string]interface{}{src: options.Src, dest: options.Dst},
		)
		azStatsCollector.UpdateStats(stats_manager.Increment, renameDir, (int64)(1))
	}
	return err
}

// File operations
func (az *AzStorage) CreateFile(options internal.CreateFileOptions) (*handlemap.Handle, error) {
	log.Trace("AzStorage::CreateFile : %s", options.Name)

	// Create a handle object for the file being created
	// This handle will be added to handlemap by the first component in pipeline
	handle := handlemap.NewHandle(options.Name)
	if handle == nil {
		log.Err("AzStorage::CreateFile : Failed to create handle for %s", options.Name)
		return nil, syscall.EFAULT
	}

	err := az.storage.CreateFile(az.ctx, options.Name, options.Mode)
	az.updateConnectionState(err)
	if err != nil {
		return nil, err
	}
	handle.Mtime = time.Now()

	azStatsCollector.PushEvents(
		createFile,
		options.Name,
		map[string]interface{}{mode: options.Mode.String()},
	)

	// increment open file handles count
	azStatsCollector.UpdateStats(stats_manager.Increment, openHandles, (int64)(1))

	return handle, nil
}

func (az *AzStorage) OpenFile(options internal.OpenFileOptions) (*handlemap.Handle, error) {
	log.Trace("AzStorage::OpenFile : %s", options.Name)

	attr, err := az.storage.GetAttr(az.ctx, options.Name)
	az.updateConnectionState(err)
	if err != nil {
		return nil, err
	}

	// Create a handle object for the file being opened
	// This handle will be added to handlemap by the first component in pipeline
	handle := handlemap.NewHandle(options.Name)
	if handle == nil {
		log.Err("AzStorage::OpenFile : Failed to create handle for %s", options.Name)
		return nil, syscall.EFAULT
	}
	handle.Size = int64(attr.Size)
	handle.Mtime = attr.Mtime

	// increment open file handles count
	azStatsCollector.UpdateStats(stats_manager.Increment, openHandles, (int64)(1))

	return handle, nil
}

func (az *AzStorage) CloseFile(options internal.CloseFileOptions) error {
	log.Trace("AzStorage::CloseFile : %s", options.Handle.Path)

	// decrement open file handles count
	azStatsCollector.UpdateStats(stats_manager.Decrement, openHandles, (int64)(1))

	return nil
}

func (az *AzStorage) DeleteFile(options internal.DeleteFileOptions) error {
	log.Trace("AzStorage::DeleteFile : %s", options.Name)

	err := az.storage.DeleteFile(az.ctx, options.Name)
	az.updateConnectionState(err)

	if err == nil {
		azStatsCollector.PushEvents(deleteFile, options.Name, nil)
		azStatsCollector.UpdateStats(stats_manager.Increment, deleteFile, (int64)(1))
	}

	return err
}

func (az *AzStorage) RenameFile(options internal.RenameFileOptions) error {
	log.Trace("AzStorage::RenameFile : %s to %s", options.Src, options.Dst)

<<<<<<< HEAD
	err := az.storage.RenameFile(az.ctx, options.Src, options.Dst)
	az.updateConnectionState(err)
=======
	err := az.storage.RenameFile(options.Src, options.Dst, options.SrcAttr)
>>>>>>> 5a79750a

	if err == nil {
		azStatsCollector.PushEvents(
			renameFile,
			options.Src,
			map[string]interface{}{src: options.Src, dest: options.Dst},
		)
		azStatsCollector.UpdateStats(stats_manager.Increment, renameFile, (int64)(1))
	}
	return err
}

func (az *AzStorage) ReadInBuffer(options internal.ReadInBufferOptions) (length int, err error) {
	//log.Trace("AzStorage::ReadInBuffer : Read %s from %d offset", h.Path, offset)

	if options.Offset > atomic.LoadInt64(&options.Handle.Size) {
		return 0, syscall.ERANGE
	}

	var dataLen = int64(len(options.Data))
	if atomic.LoadInt64(&options.Handle.Size) < (options.Offset + int64(len(options.Data))) {
		dataLen = options.Handle.Size - options.Offset
	}

	if dataLen == 0 {
		return 0, nil
	}

	err = az.storage.ReadInBuffer(
<<<<<<< HEAD
		az.ctx,
=======
>>>>>>> 5a79750a
		options.Handle.Path,
		options.Offset,
		dataLen,
		options.Data,
<<<<<<< HEAD
	)
	az.updateConnectionState(err)
=======
		options.Etag,
	)

>>>>>>> 5a79750a
	if err != nil {
		log.Err(
			"AzStorage::ReadInBuffer : Failed to read %s [%s]",
			options.Handle.Path,
			err.Error(),
		)
	}

	length = int(dataLen)
	return
}

func (az *AzStorage) WriteFile(options internal.WriteFileOptions) (int, error) {
	err := az.storage.Write(az.ctx, options)
	az.updateConnectionState(err)
	return len(options.Data), err
}

func (az *AzStorage) GetFileBlockOffsets(
	options internal.GetFileBlockOffsetsOptions,
) (*common.BlockOffsetList, error) {
	bol, err := az.storage.GetFileBlockOffsets(az.ctx, options.Name)
	az.updateConnectionState(err)
	return bol, err
}

func (az *AzStorage) TruncateFile(options internal.TruncateFileOptions) error {
	log.Trace("AzStorage::TruncateFile : %s to %d bytes", options.Name, options.Size)
	err := az.storage.TruncateFile(az.ctx, options.Name, options.Size)
	az.updateConnectionState(err)

	if err == nil {
		azStatsCollector.PushEvents(
			truncateFile,
			options.Name,
			map[string]interface{}{size: options.Size},
		)
		azStatsCollector.UpdateStats(stats_manager.Increment, truncateFile, (int64)(1))
	}
	return err
}

func (az *AzStorage) CopyToFile(options internal.CopyToFileOptions) error {
	log.Trace("AzStorage::CopyToFile : Read file %s", options.Name)
	err := az.storage.ReadToFile(az.ctx, options.Name, options.Offset, options.Count, options.File)
	az.updateConnectionState(err)
	return err
}

func (az *AzStorage) CopyFromFile(options internal.CopyFromFileOptions) error {
	log.Trace("AzStorage::CopyFromFile : Upload file %s", options.Name)
	err := az.storage.WriteFromFile(az.ctx, options.Name, options.Metadata, options.File)
	az.updateConnectionState(err)
	return err
}

// Symlink operations
func (az *AzStorage) CreateLink(options internal.CreateLinkOptions) error {
	if az.stConfig.disableSymlink {
		log.Err(
			"AzStorage::CreateLink : %s -> %s - Symlink support not enabled",
			options.Name,
			options.Target,
		)
		return syscall.ENOTSUP
	}
	log.Trace("AzStorage::CreateLink : Create symlink %s -> %s", options.Name, options.Target)
	err := az.storage.CreateLink(az.ctx, options.Name, options.Target)
	az.updateConnectionState(err)

	if err == nil {
		azStatsCollector.PushEvents(
			createLink,
			options.Name,
			map[string]interface{}{target: options.Target},
		)
		azStatsCollector.UpdateStats(stats_manager.Increment, createLink, (int64)(1))
	}

	return err
}

func (az *AzStorage) ReadLink(options internal.ReadLinkOptions) (string, error) {
	if az.stConfig.disableSymlink {
		log.Err("AzStorage::ReadLink : %s - Symlink support not enabled", options.Name)
		return "", syscall.ENOENT
	}
	log.Trace("AzStorage::ReadLink : Read symlink %s", options.Name)
	data, err := az.storage.ReadBuffer(az.ctx, options.Name, 0, options.Size)
	az.updateConnectionState(err)

	if err != nil {
		azStatsCollector.PushEvents(readLink, options.Name, nil)
		azStatsCollector.UpdateStats(stats_manager.Increment, readLink, (int64)(1))
	}

	return string(data), err
}

// Attribute operations
func (az *AzStorage) GetAttr(options internal.GetAttrOptions) (attr *internal.ObjAttr, err error) {
	//log.Trace("AzStorage::GetAttr : Get attributes of file %s", name)
	attr, err = az.storage.GetAttr(az.ctx, options.Name)
	az.updateConnectionState(err)
	return attr, err
}

func (az *AzStorage) Chmod(options internal.ChmodOptions) error {
	log.Trace("AzStorage::Chmod : Change mod of file %s", options.Name)
	err := az.storage.ChangeMod(az.ctx, options.Name, options.Mode)
	az.updateConnectionState(err)

	if err == nil {
		azStatsCollector.PushEvents(
			chmod,
			options.Name,
			map[string]interface{}{mode: options.Mode.String()},
		)
		azStatsCollector.UpdateStats(stats_manager.Increment, chmod, (int64)(1))
	}

	return err
}

func (az *AzStorage) Chown(options internal.ChownOptions) error {
	log.Trace(
		"AzStorage::Chown : Change ownership of file %s to %d-%d",
		options.Name,
		options.Owner,
		options.Group,
	)
	err := az.storage.ChangeOwner(az.ctx, options.Name, options.Owner, options.Group)
	az.updateConnectionState(err)
	return err
}

func (az *AzStorage) FlushFile(options internal.FlushFileOptions) error {
	log.Trace("AzStorage::FlushFile : Flush file %s", options.Handle.Path)
	err := az.storage.StageAndCommit(
		az.ctx,
		options.Handle.Path,
		options.Handle.CacheObj.BlockOffsetList,
	)
	az.updateConnectionState(err)
	return err
}

func (az *AzStorage) GetCommittedBlockList(name string) (*internal.CommittedBlockList, error) {
	cbl, err := az.storage.GetCommittedBlockList(az.ctx, name)
	az.updateConnectionState(err)
	return cbl, err
}

func (az *AzStorage) StageData(opt internal.StageDataOptions) error {
	err := az.storage.StageBlock(az.ctx, opt.Name, opt.Data, opt.Id)
	az.updateConnectionState(err)
	return err
}

func (az *AzStorage) CommitData(opt internal.CommitDataOptions) error {
<<<<<<< HEAD
	err := az.storage.CommitBlocks(az.ctx, opt.Name, opt.List)
	az.updateConnectionState(err)
	return err
=======
	return az.storage.CommitBlocks(opt.Name, opt.List, opt.NewETag)
>>>>>>> 5a79750a
}

// TODO : Below methods are pending to be implemented
// FlushFile(*handlemap.Handle) error

// ------------------------- Factory methods to create objects -------------------------------------------

// Constructor to create object of this component
func NewazstorageComponent() internal.Component {
	// Init the component with default config
	az := &AzStorage{
		stConfig: AzStorageConfig{
			blockSize:      0,
			maxConcurrency: 32,
			defaultTier:    getAccessTierType(""),
			authConfig: azAuthConfig{
				AuthMode: EAuthType.KEY(),
				UseHTTP:  false,
			},
		},
	}

	az.SetName(compName)
	config.AddConfigChangeEventListener(az)
	return az
}

// On init register this component to pipeline and supply your constructor
func init() {
	internal.AddComponent(compName, NewazstorageComponent)
	RegisterEnvVariables()

	useHttps := config.AddBoolFlag(
		"use-https",
		true,
		"Enables HTTPS communication with Blob storage.",
	)
	config.BindPFlag(compName+".use-https", useHttps)
	useHttps.Hidden = true

	blockListSecFlag := config.AddInt32Flag(
		"cancel-list-on-mount-seconds",
		0,
		"Number of seconds list call is blocked post mount",
	)
	config.BindPFlag(compName+".block-list-on-mount-sec", blockListSecFlag)
	blockListSecFlag.Hidden = true

	containerNameFlag := config.AddStringFlag(
		"container-name",
		"",
		"Configures the name of the container to be mounted",
	)
	config.BindPFlag(compName+".container", containerNameFlag)

	useAdls := config.AddBoolFlag(
		"use-adls",
		false,
		"Enables cloudfuse to access Azure DataLake storage account.",
	)
	config.BindPFlag(compName+".use-adls", useAdls)
	useAdls.Hidden = true

	maxConcurrency := config.AddUint16Flag(
		"max-concurrency",
		32,
		"Option to override default number of concurrent storage connections",
	)
	config.BindPFlag(compName+".max-concurrency", maxConcurrency)
	maxConcurrency.Hidden = true

	httpProxy := config.AddStringFlag("http-proxy", "", "HTTP Proxy address.")
	config.BindPFlag(compName+".http-proxy", httpProxy)
	httpProxy.Hidden = true

	httpsProxy := config.AddStringFlag("https-proxy", "", "HTTPS Proxy address.")
	config.BindPFlag(compName+".https-proxy", httpsProxy)
	httpsProxy.Hidden = true

	maxRetry := config.AddUint16Flag(
		"max-retry",
		3,
		"Maximum retry count if the failure codes are retryable.",
	)
	config.BindPFlag(compName+".max-retries", maxRetry)
	maxRetry.Hidden = true

	maxRetryInterval := config.AddUint16Flag(
		"max-retry-interval-in-seconds",
		3,
		"Maximum number of seconds between 2 retries.",
	)
	config.BindPFlag(compName+".max-retry-timeout-sec", maxRetryInterval)
	maxRetryInterval.Hidden = true

	retryDelayFactor := config.AddUint16Flag(
		"retry-delay-factor",
		1,
		"Retry delay between two tries",
	)
	config.BindPFlag(compName+".retry-backoff-sec", retryDelayFactor)
	retryDelayFactor.Hidden = true

	setContentType := config.AddBoolFlag(
		"set-content-type",
		true,
		"Turns on automatic 'content-type' property based on the file extension.",
	)
	config.BindPFlag(compName+".set-content-type", setContentType)
	setContentType.Hidden = true

	caCertFile := config.AddStringFlag(
		"ca-cert-file",
		"",
		"Specifies the proxy pem certificate path if its not in the default path.",
	)
	config.BindPFlag(compName+".ca-cert-file", caCertFile)
	caCertFile.Hidden = true

	debugLibcurl := config.AddStringFlag(
		"debug-libcurl",
		"",
		"Flag to allow users to debug libcurl calls.",
	)
	config.BindPFlag(compName+".debug-libcurl", debugLibcurl)
	debugLibcurl.Hidden = true

	virtualDir := config.AddBoolFlag(
		"virtual-directory",
		false,
		"Support virtual directories without existence of a special marker blob.",
	)
	config.BindPFlag(compName+".virtual-directory", virtualDir)

	subDirectory := config.AddStringFlag(
		"subdirectory",
		"",
		"Mount only this sub-directory from given container.",
	)
	config.BindPFlag(compName+".subdirectory", subDirectory)

	disableCompression := config.AddBoolFlag(
		"disable-compression",
		false,
		"Disable transport layer compression.",
	)
	config.BindPFlag(compName+".disable-compression", disableCompression)

	telemetry := config.AddStringFlag("telemetry", "", "Additional telemetry information.")
	config.BindPFlag(compName+".telemetry", telemetry)
	telemetry.Hidden = true

	honourACL := config.AddBoolFlag(
		"honour-acl",
		false,
		"Match ObjectID in ACL against the one used for authentication.",
	)
	config.BindPFlag(compName+".honour-acl", honourACL)
	honourACL.Hidden = true

	restrictedCharsWin := config.AddBoolFlag(
		"restricted-characters-windows",
		false,
		"Enable support for displaying restricted characters on Windows.",
	)
	config.BindPFlag("restricted-characters-windows", restrictedCharsWin)

	cpkEnabled := config.AddBoolFlag("cpk-enabled", false, "Enable client provided key.")
	config.BindPFlag(compName+".cpk-enabled", cpkEnabled)

	preserveACL := config.AddBoolFlag(
		"preserve-acl",
		false,
		"Preserve ACL and Permissions set on file during updates",
	)
	config.BindPFlag(compName+".preserve-acl", preserveACL)

	blobFilter := config.AddStringFlag("filter", "", "Filter string to match blobs")
	config.BindPFlag(compName+".filter", blobFilter)

	config.RegisterFlagCompletionFunc(
		"container-name",
		func(cmd *cobra.Command, args []string, toComplete string) ([]string, cobra.ShellCompDirective) {
			return nil, cobra.ShellCompDirectiveNoFileComp
		},
	)
}<|MERGE_RESOLUTION|>--- conflicted
+++ resolved
@@ -548,12 +548,8 @@
 func (az *AzStorage) RenameFile(options internal.RenameFileOptions) error {
 	log.Trace("AzStorage::RenameFile : %s to %s", options.Src, options.Dst)
 
-<<<<<<< HEAD
-	err := az.storage.RenameFile(az.ctx, options.Src, options.Dst)
-	az.updateConnectionState(err)
-=======
-	err := az.storage.RenameFile(options.Src, options.Dst, options.SrcAttr)
->>>>>>> 5a79750a
+	err := az.storage.RenameFile(az.ctx, options.Src, options.Dst, options.SrcAttr)
+	az.updateConnectionState(err)
 
 	if err == nil {
 		azStatsCollector.PushEvents(
@@ -583,22 +579,14 @@
 	}
 
 	err = az.storage.ReadInBuffer(
-<<<<<<< HEAD
 		az.ctx,
-=======
->>>>>>> 5a79750a
 		options.Handle.Path,
 		options.Offset,
 		dataLen,
 		options.Data,
-<<<<<<< HEAD
-	)
-	az.updateConnectionState(err)
-=======
 		options.Etag,
 	)
-
->>>>>>> 5a79750a
+	az.updateConnectionState(err)
 	if err != nil {
 		log.Err(
 			"AzStorage::ReadInBuffer : Failed to read %s [%s]",
@@ -759,13 +747,9 @@
 }
 
 func (az *AzStorage) CommitData(opt internal.CommitDataOptions) error {
-<<<<<<< HEAD
-	err := az.storage.CommitBlocks(az.ctx, opt.Name, opt.List)
-	az.updateConnectionState(err)
-	return err
-=======
-	return az.storage.CommitBlocks(opt.Name, opt.List, opt.NewETag)
->>>>>>> 5a79750a
+	err := az.storage.CommitBlocks(az.ctx, opt.Name, opt.List, opt.NewETag)
+	az.updateConnectionState(err)
+	return err
 }
 
 // TODO : Below methods are pending to be implemented
