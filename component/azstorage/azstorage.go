--- conflicted
+++ resolved
@@ -104,15 +104,10 @@
 	}
 
 	// If user has not specified the account type then detect it's HNS or FNS
-<<<<<<< HEAD
-	if conf.AccountType == "" && az.storage.IsAccountADLS() {
+	if conf.AccountType == "" && !config.IsSet(compName+".use-adls") && az.storage.IsAccountADLS() {
 		log.Crit(
 			"AzStorage::Configure : Auto detected account type as adls, reconfiguring storage connection.",
 		)
-=======
-	if conf.AccountType == "" && !config.IsSet(compName+".use-adls") && az.storage.IsAccountADLS() {
-		log.Crit("AzStorage::Configure : Auto detected account type as adls, reconfiguring storage connection.")
->>>>>>> c09d35af
 		az.storage = nil
 		conf.AccountType = "adls"
 		goto reconfigure
@@ -272,7 +267,6 @@
 	return false
 }
 
-<<<<<<< HEAD
 func (az *AzStorage) StreamDir(
 	options internal.StreamDirOptions,
 ) ([]*internal.ObjAttr, string, error) {
@@ -282,47 +276,6 @@
 		options.Offset,
 		options.Count,
 	)
-=======
-func (az *AzStorage) ReadDir(options internal.ReadDirOptions) ([]*internal.ObjAttr, error) {
-	log.Trace("AzStorage::ReadDir : %s", options.Name)
-	blobList := make([]*internal.ObjAttr, 0)
-
-	if az.listBlocked {
-		diff := time.Since(az.startTime)
-		if diff.Seconds() > float64(az.stConfig.cancelListForSeconds) {
-			az.listBlocked = false
-			log.Info("AzStorage::ReadDir : Unblocked List API")
-		} else {
-			log.Info("AzStorage::ReadDir : Blocked List API for %d more seconds", int(az.stConfig.cancelListForSeconds)-int(diff.Seconds()))
-			return blobList, nil
-		}
-	}
-
-	path := formatListDirName(options.Name)
-	var iteration = 0
-	var marker *string = nil
-	for {
-		new_list, new_marker, err := az.storage.List(path, marker, common.MaxDirListCount)
-		if err != nil {
-			log.Err("AzStorage::ReadDir : Failed to read dir [%s]", err)
-			return blobList, err
-		}
-		blobList = append(blobList, new_list...)
-		marker = new_marker
-		iteration++
-
-		log.Debug("AzStorage::ReadDir : So far retrieved %d objects in %d iterations", len(blobList), iteration)
-		if new_marker == nil || *new_marker == "" {
-			break
-		}
-	}
-
-	return blobList, nil
-}
-
-func (az *AzStorage) StreamDir(options internal.StreamDirOptions) ([]*internal.ObjAttr, string, error) {
-	log.Trace("AzStorage::StreamDir : Path %s, offset %d, count %d", options.Name, options.Offset, options.Count)
->>>>>>> c09d35af
 
 	if az.listBlocked {
 		diff := time.Since(az.startTime)
@@ -492,16 +445,7 @@
 	return err
 }
 
-<<<<<<< HEAD
-func (az *AzStorage) ReadInBuffer(options internal.ReadInBufferOptions) (length int, err error) {
-=======
-func (az *AzStorage) ReadFile(options internal.ReadFileOptions) (data []byte, err error) {
-	//log.Trace("AzStorage::ReadFile : Read %s", h.Path)
-	return az.storage.ReadBuffer(options.Handle.Path, 0, 0)
-}
-
 func (az *AzStorage) ReadInBuffer(options *internal.ReadInBufferOptions) (length int, err error) {
->>>>>>> c09d35af
 	//log.Trace("AzStorage::ReadInBuffer : Read %s from %d offset", h.Path, offset)
 
 	var size int64
