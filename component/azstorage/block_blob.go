/*
   Licensed under the MIT License <http://opensource.org/licenses/MIT>.

   Copyright © 2023-2025 Seagate Technology LLC and/or its Affiliates
   Copyright © 2020-2025 Microsoft Corporation. All rights reserved.

   Permission is hereby granted, free of charge, to any person obtaining a copy
   of this software and associated documentation files (the "Software"), to deal
   in the Software without restriction, including without limitation the rights
   to use, copy, modify, merge, publish, distribute, sublicense, and/or sell
   copies of the Software, and to permit persons to whom the Software is
   furnished to do so, subject to the following conditions:

   The above copyright notice and this permission notice shall be included in all
   copies or substantial portions of the Software.

   THE SOFTWARE IS PROVIDED "AS IS", WITHOUT WARRANTY OF ANY KIND, EXPRESS OR
   IMPLIED, INCLUDING BUT NOT LIMITED TO THE WARRANTIES OF MERCHANTABILITY,
   FITNESS FOR A PARTICULAR PURPOSE AND NONINFRINGEMENT. IN NO EVENT SHALL THE
   AUTHORS OR COPYRIGHT HOLDERS BE LIABLE FOR ANY CLAIM, DAMAGES OR OTHER
   LIABILITY, WHETHER IN AN ACTION OF CONTRACT, TORT OR OTHERWISE, ARISING FROM,
   OUT OF OR IN CONNECTION WITH THE SOFTWARE OR THE USE OR OTHER DEALINGS IN THE
   SOFTWARE
*/

package azstorage

import (
	"bytes"
	"context"
	"encoding/base64"
	"errors"
	"fmt"
	"io"
	"math"
	"os"
	"path/filepath"
	"reflect"
	"runtime"
	"strings"
	"syscall"
	"time"

	"github.com/Seagate/cloudfuse/common"
	"github.com/Seagate/cloudfuse/common/log"
	"github.com/Seagate/cloudfuse/internal"
	"github.com/Seagate/cloudfuse/internal/convertname"
	"github.com/Seagate/cloudfuse/internal/stats_manager"

	"github.com/Azure/azure-sdk-for-go/sdk/azcore/streaming"
	"github.com/Azure/azure-sdk-for-go/sdk/azcore/to"
	"github.com/Azure/azure-sdk-for-go/sdk/storage/azblob/blob"
	"github.com/Azure/azure-sdk-for-go/sdk/storage/azblob/blockblob"
	"github.com/Azure/azure-sdk-for-go/sdk/storage/azblob/container"
	"github.com/Azure/azure-sdk-for-go/sdk/storage/azblob/service"
	"github.com/vibhansa-msft/blobfilter"
)

const (
	folderKey           = "hdi_isfolder"
	symlinkKey          = "is_symlink"
	max_context_timeout = 5
)

type BlockBlob struct {
	AzStorageConnection
	Auth            azAuth
	Service         *service.Client
	Container       *container.Client
	blobCPKOpt      *blob.CPKInfo
	downloadOptions *blob.DownloadFileOptions
	listDetails     container.ListBlobsInclude
	blockLocks      common.KeyedMutex
}

// Verify that BlockBlob implements AzConnection interface
var _ AzConnection = &BlockBlob{}

const (
	MaxBlobSize = blockblob.MaxStageBlockBytes * blockblob.MaxBlocks
)

func (bb *BlockBlob) Configure(cfg AzStorageConfig) error {
	bb.Config = cfg

	if bb.Config.cpkEnabled {
		bb.blobCPKOpt = &blob.CPKInfo{
			EncryptionKey:       &bb.Config.cpkEncryptionKey,
			EncryptionKeySHA256: &bb.Config.cpkEncryptionKeySha256,
			EncryptionAlgorithm: to.Ptr(blob.EncryptionAlgorithmTypeAES256),
		}
	}

	bb.downloadOptions = &blob.DownloadFileOptions{
		BlockSize:   bb.Config.blockSize,
		Concurrency: bb.Config.maxConcurrency,
		CPKInfo:     bb.blobCPKOpt,
	}

	bb.listDetails = container.ListBlobsInclude{
		Metadata:    true,
		Deleted:     false,
		Snapshots:   false,
		Permissions: false, //Added to get permissions, acl, group, owner for HNS accounts
	}

	return nil
}

// For dynamic config update the config here
func (bb *BlockBlob) UpdateConfig(cfg AzStorageConfig) error {
	bb.Config.blockSize = cfg.blockSize
	bb.Config.maxConcurrency = cfg.maxConcurrency
	bb.Config.defaultTier = cfg.defaultTier
	bb.Config.ignoreAccessModifiers = cfg.ignoreAccessModifiers
	return nil
}

// UpdateServiceClient : Update the SAS specified by the user and create new service client
func (bb *BlockBlob) UpdateServiceClient(key, value string) (err error) {
	if key == "saskey" {
		bb.Auth.setOption(key, value)

		// get the service client with updated SAS
		svcClient, err := bb.Auth.getServiceClient(&bb.Config)
		if err != nil {
			log.Err(
				"BlockBlob::UpdateServiceClient : Failed to get service client [%s]",
				err.Error(),
			)
			return err
		}

		// update the service client
		bb.Service = svcClient.(*service.Client)

		// Update the container client
		bb.Container = bb.Service.NewContainerClient(bb.Config.container)
	}
	return nil
}

// createServiceClient : Create the service client
func (bb *BlockBlob) createServiceClient() (*service.Client, error) {
	log.Trace("BlockBlob::createServiceClient : Getting service client")

	bb.Auth = getAzAuth(bb.Config.authConfig)
	if bb.Auth == nil {
		log.Err("BlockBlob::createServiceClient : Failed to retrieve auth object")
		return nil, fmt.Errorf("failed to retrieve auth object")
	}

	svcClient, err := bb.Auth.getServiceClient(&bb.Config)
	if err != nil {
		log.Err("BlockBlob::createServiceClient : Failed to get service client [%s]", err.Error())
		return nil, err
	}

	return svcClient.(*service.Client), nil
}

// SetupPipeline : Based on the config setup the ***URLs
func (bb *BlockBlob) SetupPipeline() error {
	log.Trace("BlockBlob::SetupPipeline : Setting up")
	var err error

	// create the service client
	bb.Service, err = bb.createServiceClient()
	if err != nil {
		log.Err("BlockBlob::SetupPipeline : Failed to get service client [%s]", err.Error())
		return err
	}

	// create the container client
	bb.Container = bb.Service.NewContainerClient(bb.Config.container)
	return nil
}

// TestPipeline : Validate the credentials specified in the auth config
func (bb *BlockBlob) TestPipeline() error {
	log.Trace("BlockBlob::TestPipeline : Validating")

	if bb.Config.mountAllContainers {
		return nil
	}

	if bb.Container == nil || bb.Container.URL() == "" {
		log.Err("BlockBlob::TestPipeline : Container Client is not built, check your credentials")
		return nil
	}

	listBlobPager := bb.Container.NewListBlobsHierarchyPager(
		"/",
		&container.ListBlobsHierarchyOptions{
			MaxResults: to.Ptr((int32)(2)),
			Prefix:     &bb.Config.prefixPath,
		},
	)

	// we are just validating the auth mode used. So, no need to iterate over the pages
	_, err := listBlobPager.NextPage(context.Background())
	if err != nil {
		log.Err(
			"BlockBlob::TestPipeline : Failed to validate account with given auth %s",
			err.Error,
		)
		return err
	}

	return nil
}

func (bb *BlockBlob) ListContainers(ctx context.Context) ([]string, error) {
	log.Trace("BlockBlob::ListContainers : Listing containers")
	cntList := make([]string, 0)

	pager := bb.Service.NewListContainersPager(nil)
	for pager.More() {
		resp, err := pager.NextPage(ctx)
		if err != nil {
			log.Err("BlockBlob::ListContainers : Failed to get container list [%s]", err.Error())
			return cntList, err
		}
		for _, v := range resp.ContainerItems {
			cntList = append(cntList, *v.Name)
		}
	}

	return cntList, nil
}

// check the connection to the service by calling GetProperties on the container
func (bb *BlockBlob) ConnectionOkay(ctx context.Context) error {
	log.Trace("BlockBlob::ConnectionOkay : checking connection to cloud service")
	_, err := bb.Container.GetProperties(ctx, nil)
	return err
}

func (bb *BlockBlob) SetPrefixPath(path string) error {
	log.Trace("BlockBlob::SetPrefixPath : path %s", path)
	bb.Config.prefixPath = path
	return nil
}

// CreateFile : Create a new file in the container/virtual directory
func (bb *BlockBlob) CreateFile(ctx context.Context, name string, mode os.FileMode) error {
	log.Trace("BlockBlob::CreateFile : name %s", name)
	var data []byte
	return bb.WriteFromBuffer(ctx, name, nil, data)
}

// CreateDirectory : Create a new directory in the container/virtual directory
func (bb *BlockBlob) CreateDirectory(ctx context.Context, name string) error {
	log.Trace("BlockBlob::CreateDirectory : name %s", name)

	var data []byte
	metadata := make(map[string]*string)
	metadata[folderKey] = to.Ptr("true")

	return bb.WriteFromBuffer(ctx, name, metadata, data)
}

// CreateLink : Create a symlink in the container/virtual directory
func (bb *BlockBlob) CreateLink(ctx context.Context, source string, target string) error {
	log.Trace("BlockBlob::CreateLink : %s -> %s", source, target)
	data := []byte(target)
	metadata := make(map[string]*string)
	metadata[symlinkKey] = to.Ptr("true")
	return bb.WriteFromBuffer(ctx, source, metadata, data)
}

// DeleteFile : Delete a blob in the container/virtual directory
func (bb *BlockBlob) DeleteFile(ctx context.Context, name string) (err error) {
	log.Trace("BlockBlob::DeleteFile : name %s", name)

	blobClient := bb.getBlobClient(name)
	_, err = blobClient.Delete(ctx, &blob.DeleteOptions{
		DeleteSnapshots: to.Ptr(blob.DeleteSnapshotsOptionTypeInclude),
	})
	if err != nil {
		serr := storeBlobErrToErr(err)
		switch serr {
		case ErrFileNotFound:
			log.Err("BlockBlob::DeleteFile : %s does not exist", name)
			return syscall.ENOENT
		case BlobIsUnderLease:
			log.Err("BlockBlob::DeleteFile : %s is under lease [%s]", name, err.Error())
			return syscall.EIO
		default:
			log.Err("BlockBlob::DeleteFile : Failed to delete blob %s [%s]", name, err.Error())
			return err
		}
	}

	return nil
}

// DeleteDirectory : Delete a virtual directory in the container/virtual directory
func (bb *BlockBlob) DeleteDirectory(ctx context.Context, name string) (err error) {
	log.Trace("BlockBlob::DeleteDirectory : name %s", name)
<<<<<<< HEAD

	pager := bb.Container.NewListBlobsFlatPager(&container.ListBlobsFlatOptions{
		Prefix: to.Ptr(bb.getFormattedPath(name) + "/"),
	})
	for pager.More() {
		listBlobResp, err := pager.NextPage(ctx)
		if err != nil {
			log.Err("BlockBlob::DeleteDirectory : Failed to get list of blobs %s", err.Error())
			return err
		}

		// Process the blobs returned in this result segment (if the segment is empty, the loop body won't execute)
		for _, blobInfo := range listBlobResp.Segment.BlobItems {
			err = bb.DeleteFile(ctx, split(bb.Config.prefixPath, *blobInfo.Name))
			if err != nil {
				log.Err(
					"BlockBlob::DeleteDirectory : Failed to delete file %s [%s]",
					*blobInfo.Name,
					err.Error(),
				)
			}
		}
	}

	err = bb.DeleteFile(ctx, name)
=======
	err = bb.DeleteFile(name)
>>>>>>> 5a79750a
	// libfuse deletes the files in the directory before this method is called.
	// If the marker blob for directory is not present, ignore the ENOENT error.
	if err == syscall.ENOENT {
		err = nil
	}
	return err
}

// RenameFile : Rename the file
// Source file must exist in storage account before calling this method.
<<<<<<< HEAD
func (bb *BlockBlob) RenameFile(ctx context.Context, source string, target string) error {
=======
// When the rename is success, Data, metadata, of the blob will be copied to the destination.
// Creation time and LMT is not preserved for copyBlob API.
// Etag of the destination blob changes.
// Copy the LMT to the src attr if the copy is success.
// https://learn.microsoft.com/en-us/rest/api/storageservices/copy-blob?tabs=microsoft-entra-id
func (bb *BlockBlob) RenameFile(source string, target string, srcAttr *internal.ObjAttr) error {
>>>>>>> 5a79750a
	log.Trace("BlockBlob::RenameFile : %s -> %s", source, target)

	blobClient := bb.getBlobClient(source)
	newBlobClient := bb.getBlobClient(target)

	// not specifying source blob metadata, since passing empty metadata headers copies
	// the source blob metadata to destination blob
<<<<<<< HEAD
	startCopy, err := newBlobClient.StartCopyFromURL(
		ctx,
=======
	copyResponse, err := newBlobClient.StartCopyFromURL(
		context.Background(),
>>>>>>> 5a79750a
		blobClient.URL(),
		&blob.StartCopyFromURLOptions{
			Tier: bb.Config.defaultTier,
		},
	)

	if err != nil {
		serr := storeBlobErrToErr(err)
		if serr == ErrFileNotFound {
			//Ideally this case doesn't hit as we are checking for the existence of src
			//before making the call for RenameFile
			log.Err("BlockBlob::RenameFile : Src Blob doesn't Exist %s [%s]", source, err.Error())
			return syscall.ENOENT
		}
		log.Err("BlockBlob::RenameFile : Failed to start copy of file %s [%s]", source, err.Error())
		return err
	}

	var dstLMT = copyResponse.LastModified
	var dstETag = sanitizeEtag(copyResponse.ETag)

	copyStatus := copyResponse.CopyStatus
	var prop blob.GetPropertiesResponse
	pollCnt := 0
	for copyStatus != nil && *copyStatus == blob.CopyStatusTypePending {
		time.Sleep(time.Second * 1)
<<<<<<< HEAD
		prop, err := newBlobClient.GetProperties(ctx, &blob.GetPropertiesOptions{
=======
		pollCnt++
		prop, err = newBlobClient.GetProperties(context.Background(), &blob.GetPropertiesOptions{
>>>>>>> 5a79750a
			CPKInfo: bb.blobCPKOpt,
		})
		if err != nil {
			log.Err(
				"BlockBlob::RenameFile : CopyStats : Failed to get blob properties for %s [%s]",
				source,
				err.Error(),
			)
		}
		copyStatus = prop.CopyStatus
	}

	if pollCnt > 0 {
		dstLMT = prop.LastModified
		dstETag = sanitizeEtag(prop.ETag)
	}

	if copyStatus != nil && *copyStatus == blob.CopyStatusTypeSuccess {
		modifyLMTandEtag(srcAttr, dstLMT, dstETag)
	}

	log.Trace("BlockBlob::RenameFile : %s -> %s done", source, target)

	// Copy of the file is done so now delete the older file
	err = bb.DeleteFile(ctx, source)
	for retry := 0; retry < 3 && err == syscall.ENOENT; retry++ {
		// Sometimes backend is able to copy source file to destination but when we try to delete the
		// source files it returns back with ENOENT. If file was just created on backend it might happen
		// that it has not been synced yet at all layers and hence delete is not able to find the source file
		log.Trace(
			"BlockBlob::RenameFile : %s -> %s, unable to find source. Retrying %d",
			source,
			target,
			retry,
		)
		time.Sleep(1 * time.Second)
		err = bb.DeleteFile(ctx, source)
	}

	if err == syscall.ENOENT {
		// Even after 3 retries, 1 second apart if server returns 404 then source file no longer
		// exists on the backend and its safe to assume rename was successful
		err = nil
	}

	return err
}

// RenameDirectory : Rename the directory
func (bb *BlockBlob) RenameDirectory(ctx context.Context, source string, target string) error {
	log.Trace("BlockBlob::RenameDirectory : %s -> %s", source, target)

	srcDirPresent := false
	pager := bb.Container.NewListBlobsFlatPager(&container.ListBlobsFlatOptions{
		Prefix: to.Ptr(bb.getFormattedPath(source) + "/"),
	})
	for pager.More() {
		listBlobResp, err := pager.NextPage(ctx)
		if err != nil {
			log.Err("BlockBlob::RenameDirectory : Failed to get list of blobs %s", err.Error())
			return err
		}

		// Process the blobs returned in this result segment (if the segment is empty, the loop body won't execute)
		for _, blobInfo := range listBlobResp.Segment.BlobItems {
			srcDirPresent = true
<<<<<<< HEAD
			srcPath := split(bb.Config.prefixPath, *blobInfo.Name)
			err = bb.RenameFile(ctx, srcPath, strings.Replace(srcPath, source, target, 1))
=======
			srcPath := removePrefixPath(bb.Config.prefixPath, *blobInfo.Name)
			err = bb.RenameFile(srcPath, strings.Replace(srcPath, source, target, 1), nil)
>>>>>>> 5a79750a
			if err != nil {
				log.Err(
					"BlockBlob::RenameDirectory : Failed to rename file %s [%s]",
					srcPath,
					err.Error,
				)
			}
		}
	}

	// To rename source marker blob check its properties before calling rename on it.
	blobClient := bb.Container.NewBlockBlobClient(filepath.Join(bb.Config.prefixPath, source))
	_, err := blobClient.GetProperties(ctx, &blob.GetPropertiesOptions{
		CPKInfo: bb.blobCPKOpt,
	})
	if err != nil {
		serr := storeBlobErrToErr(err)
		if serr == ErrFileNotFound { //marker blob doesn't exist for the directory
			if srcDirPresent { //Some files exist inside the directory
				return nil
			}
			log.Err(
				"BlockBlob::RenameDirectory : %s marker blob does not exist and Src Directory doesn't Exist",
				source,
			)
			return syscall.ENOENT
		} else {
			log.Err("BlockBlob::RenameDirectory : Failed to get source directory marker blob properties for %s [%s]", source, err.Error())
			return err
		}
	}

<<<<<<< HEAD
	return bb.RenameFile(ctx, source, target)
=======
	return bb.RenameFile(source, target, nil)
>>>>>>> 5a79750a
}

func (bb *BlockBlob) getAttrUsingRest(
	ctx context.Context,
	name string,
) (attr *internal.ObjAttr, err error) {
	log.Trace("BlockBlob::getAttrUsingRest : name %s", name)

	blobClient := bb.getBlockBlobClient(name)
	prop, err := blobClient.GetProperties(ctx, &blob.GetPropertiesOptions{
		CPKInfo: bb.blobCPKOpt,
	})

	if err != nil {
		e := storeBlobErrToErr(err)
		switch e {
		case ErrFileNotFound:
			return attr, syscall.ENOENT
		case InvalidPermission:
			log.Err(
				"BlockBlob::getAttrUsingRest : Insufficient permissions for %s [%s]",
				name,
				err.Error(),
			)
			return attr, syscall.EACCES
		default:
			log.Err(
				"BlockBlob::getAttrUsingRest : Failed to get blob properties for %s [%s]",
				name,
				err.Error(),
			)
			return attr, err
		}
	}

	// Since block blob does not support acls, we set mode to 0 and FlagModeDefault to true so the fuse layer can return the default permission.
	attr = &internal.ObjAttr{
		Path:   name, // We don't need to strip the prefixPath here since we pass the input name
		Name:   filepath.Base(name),
		Size:   *prop.ContentLength,
		Mode:   0,
		Mtime:  *prop.LastModified,
		Atime:  *prop.LastModified,
		Ctime:  *prop.LastModified,
		Crtime: *prop.CreationTime,
		Flags:  internal.NewFileBitMap(),
		MD5:    prop.ContentMD5,
		ETag:   sanitizeEtag(prop.ETag),
	}

	parseMetadata(attr, prop.Metadata)

	// We do not get permissions as part of this getAttr call hence setting the flag to true
	attr.Flags.Set(internal.PropFlagModeDefault)

	return attr, nil
}

func (bb *BlockBlob) getAttrUsingList(
	ctx context.Context,
	name string,
) (attr *internal.ObjAttr, err error) {
	log.Trace("BlockBlob::getAttrUsingList : name %s", name)

	iteration := 0
	var marker, new_marker *string
	var blobs []*internal.ObjAttr
	blobsRead := 0

	for marker != nil || iteration == 0 {
		blobs, new_marker, err = bb.List(ctx, name, marker, bb.Config.maxResultsForList)
		if err != nil {
			e := storeBlobErrToErr(err)
			switch e {
			case ErrFileNotFound:
				return attr, syscall.ENOENT
			case InvalidPermission:
				log.Err(
					"BlockBlob::getAttrUsingList : Insufficient permissions for %s [%s]",
					name,
					err.Error(),
				)
				return attr, syscall.EACCES
			default:
				log.Warn(
					"BlockBlob::getAttrUsingList : Failed to list blob properties for %s [%s]",
					name,
					err.Error(),
				)
			}
		}

		for i, blob := range blobs {
			log.Trace("BlockBlob::getAttrUsingList : Item %d Blob %s", i+blobsRead, blob.Name)
			if blob.Path == name {
				return blob, nil
			}
		}

		marker = new_marker
		iteration++
		blobsRead += len(blobs)

		log.Trace(
			"BlockBlob::getAttrUsingList : So far retrieved %d objects in %d iterations",
			blobsRead,
			iteration,
		)
		if new_marker == nil || *new_marker == "" {
			break
		}
	}

	if err == nil {
		log.Warn("BlockBlob::getAttrUsingList : blob %s does not exist", name)
		return nil, syscall.ENOENT
	}

	log.Err(
		"BlockBlob::getAttrUsingList : Failed to list blob properties for %s [%s]",
		name,
		err.Error(),
	)
	return nil, err
}

// GetAttr : Retrieve attributes of the blob
func (bb *BlockBlob) GetAttr(ctx context.Context, name string) (attr *internal.ObjAttr, err error) {
	log.Trace("BlockBlob::GetAttr : name %s", name)

	// To support virtual directories with no marker blob, we call list instead of get properties since list will not return a 404
	if bb.Config.virtualDirectory {
<<<<<<< HEAD
		return bb.getAttrUsingList(ctx, name)
	}

	return bb.getAttrUsingRest(ctx, name)
=======
		attr, err = bb.getAttrUsingList(name)
	} else {
		attr, err = bb.getAttrUsingRest(name)
	}

	if bb.Config.filter != nil && attr != nil {
		if !bb.Config.filter.IsAcceptable(&blobfilter.BlobAttr{
			Name:  attr.Name,
			Mtime: attr.Mtime,
			Size:  attr.Size,
		}) {
			log.Debug("BlockBlob::GetAttr : Filtered out %s", name)
			return nil, syscall.ENOENT
		}
	}

	return attr, err
>>>>>>> 5a79750a
}

// List : Get a list of blobs matching the given prefix
// This fetches the list using a marker so the caller code should handle marker logic
// If count=0 - fetch max entries
func (bb *BlockBlob) List(
	ctx context.Context,
	prefix string,
	marker *string,
	count int32,
) ([]*internal.ObjAttr, *string, error) {
	log.Trace("BlockBlob::List : prefix %s, marker %s", prefix, func(marker *string) string {
		if marker != nil {
			return *marker
		} else {
			return ""
		}
	}(marker))

	if count == 0 {
		count = common.MaxDirListCount
	}

	listPath := bb.getListPath(prefix)

	// Get a result segment starting with the blob indicated by the current Marker.
	pager := bb.Container.NewListBlobsHierarchyPager("/", &container.ListBlobsHierarchyOptions{
		Marker:     marker,
		MaxResults: &count,
		Prefix:     &listPath,
		Include:    bb.listDetails,
	})

	listBlob, err := pager.NextPage(ctx)

	// Note: Since we make a list call with a prefix, we will not fail here for a non-existent directory.
	// The blob service will not validate for us whether or not the path exists.
	// This is different from ADLS Gen2 behavior.
	// APIs that may be affected include IsDirEmpty, ReadDir and StreamDir

	if err != nil {
		log.Err("BlockBlob::List : Failed to list the container with the prefix %s", err.Error)
		return nil, nil, err
	}

	// Process the blobs returned in this result segment (if the segment is empty, the loop body won't execute)
	// Since block blob does not support acls, we set mode to 0 and FlagModeDefault to true so the fuse layer can return the default permission.

	blobList, dirList, err := bb.processBlobItems(listBlob.Segment.BlobItems)
	if err != nil {
		return nil, nil, err
	}

	// In case virtual directory exists but its corresponding 0 byte marker file is not there holding hdi_isfolder then just iterating
	// over BlobItems will fail to identify that directory. In such cases BlobPrefixes help to list all directories
	// dirList contains all dirs for which we got 0 byte meta file in this iteration, so exclude those and add rest to the list
	// Note: Since listing is paginated, sometimes the marker file may come in a different iteration from the BlobPrefix. For such
	// cases we manually call GetAttr to check the existence of the marker file.
	err = bb.processBlobPrefixes(listBlob.Segment.BlobPrefixes, dirList, &blobList)
	if err != nil {
		return nil, nil, err
	}

	return blobList, listBlob.NextMarker, nil
}

func (bb *BlockBlob) getListPath(prefix string) string {
	listPath := bb.getFormattedPath(prefix)
	if (prefix != "" && prefix[len(prefix)-1] == '/') ||
		(prefix == "" && bb.Config.prefixPath != "") {
		listPath += "/"
	}
	return listPath
}

func (bb *BlockBlob) processBlobItems(
	blobItems []*container.BlobItem,
) ([]*internal.ObjAttr, map[string]bool, error) {
	blobList := make([]*internal.ObjAttr, 0)
	// For some directories 0 byte meta file may not exists so just create a map to figure out such directories
	dirList := make(map[string]bool)
	filterAttr := blobfilter.BlobAttr{}

	for _, blobInfo := range blobItems {
		blobInfo.Name = bb.getFileName(*blobInfo.Name)
<<<<<<< HEAD
		var attr *internal.ObjAttr
		if blobInfo.Properties.CustomerProvidedKeySHA256 != nil &&
			*blobInfo.Properties.CustomerProvidedKeySHA256 != "" {
			log.Trace(
				"BlockBlob::List : blob is encrypted with customer provided key so fetching metadata explicitly using REST",
			)
			attr, err = bb.getAttrUsingRest(ctx, *blobInfo.Name)
			if err != nil {
				log.Err("BlockBlob::List : Failed to get properties of blob %s", *blobInfo.Name)
				return blobList, nil, err
			}
		} else {
			attr = &internal.ObjAttr{
				Path:   split(bb.Config.prefixPath, *blobInfo.Name),
				Name:   filepath.Base(*blobInfo.Name),
				Size:   *blobInfo.Properties.ContentLength,
				Mode:   0,
				Mtime:  *blobInfo.Properties.LastModified,
				Atime:  dereferenceTime(blobInfo.Properties.LastAccessedOn, *blobInfo.Properties.LastModified),
				Ctime:  *blobInfo.Properties.LastModified,
				Crtime: dereferenceTime(blobInfo.Properties.CreationTime, *blobInfo.Properties.LastModified),
				Flags:  internal.NewFileBitMap(),
				MD5:    blobInfo.Properties.ContentMD5,
			}
			parseMetadata(attr, blobInfo.Metadata)
			attr.Flags.Set(internal.PropFlagModeDefault)
=======
		blobAttr, err := bb.getBlobAttr(blobInfo)
		if err != nil {
			return nil, nil, err
>>>>>>> 5a79750a
		}

		if blobAttr.IsDir() {
			// 0 byte meta found so mark this directory in map
			dirList[*blobInfo.Name+"/"] = true
			blobAttr.Size = 4096
		}

		if bb.Config.filter != nil && !blobAttr.IsDir() {
			filterAttr.Name = blobAttr.Name
			filterAttr.Mtime = blobAttr.Mtime
			filterAttr.Size = blobAttr.Size

			if bb.Config.filter.IsAcceptable(&filterAttr) {
				blobList = append(blobList, blobAttr)
			} else {
				log.Debug("BlockBlob::List : Filtered out blob %s", blobAttr.Name)
			}
		} else {
			blobList = append(blobList, blobAttr)
		}
	}

	return blobList, dirList, nil
}

func (bb *BlockBlob) getBlobAttr(blobInfo *container.BlobItem) (*internal.ObjAttr, error) {
	if blobInfo.Properties.CustomerProvidedKeySHA256 != nil &&
		*blobInfo.Properties.CustomerProvidedKeySHA256 != "" {
		log.Trace(
			"BlockBlob::List : blob is encrypted with customer provided key so fetching metadata explicitly using REST",
		)
		return bb.getAttrUsingRest(*blobInfo.Name)
	}
	mode, err := bb.getFileMode(blobInfo.Properties.Permissions)
	if err != nil {
		mode = 0
		log.Warn(
			"BlockBlob::getBlobAttr : Failed to get file mode for %s [%s]",
			*blobInfo.Name,
			err.Error(),
		)
	}

	attr := &internal.ObjAttr{
		Path:  removePrefixPath(bb.Config.prefixPath, *blobInfo.Name),
		Name:  filepath.Base(*blobInfo.Name),
		Size:  *blobInfo.Properties.ContentLength,
		Mode:  mode,
		Mtime: *blobInfo.Properties.LastModified,
		Atime: bb.dereferenceTime(
			blobInfo.Properties.LastAccessedOn,
			*blobInfo.Properties.LastModified,
		),
		Ctime: *blobInfo.Properties.LastModified,
		Crtime: bb.dereferenceTime(
			blobInfo.Properties.CreationTime,
			*blobInfo.Properties.LastModified,
		),
		Flags: internal.NewFileBitMap(),
		MD5:   blobInfo.Properties.ContentMD5,
		ETag:  sanitizeEtag(blobInfo.Properties.ETag),
	}

	parseMetadata(attr, blobInfo.Metadata)
	if !bb.listDetails.Permissions {
		// In case of HNS account do not set this flag
		attr.Flags.Set(internal.PropFlagModeDefault)
	}

	return attr, nil
}

func (bb *BlockBlob) getFileMode(permissions *string) (os.FileMode, error) {
	if permissions == nil {
		return 0, nil
	}
	return getFileMode(*permissions)
}

func (bb *BlockBlob) dereferenceTime(input *time.Time, defaultTime time.Time) time.Time {
	if input == nil {
		return defaultTime
	}
	return *input
}

func (bb *BlockBlob) processBlobPrefixes(
	blobPrefixes []*container.BlobPrefix,
	dirList map[string]bool,
	blobList *[]*internal.ObjAttr,
) error {
	for _, blobInfo := range blobPrefixes {
		blobInfo.Name = bb.getFileName(*blobInfo.Name)
		if _, ok := dirList[*blobInfo.Name]; ok {
			// marker file found in current iteration, skip adding the directory
			continue
		} else {
<<<<<<< HEAD
			// marker file not found in current iteration, so we need to manually check attributes via REST
			_, err := bb.getAttrUsingRest(ctx, *blobInfo.Name)
			// marker file also not found via manual check, safe to add to list
			if err == syscall.ENOENT {
				// For these dirs we get only the name and no other properties so hardcoding time to current time
				name := strings.TrimSuffix(*blobInfo.Name, "/")
				attr := &internal.ObjAttr{
					Path:  split(bb.Config.prefixPath, name),
					Name:  filepath.Base(name),
					Size:  4096,
					Mode:  os.ModeDir,
					Mtime: time.Now(),
					Flags: internal.NewDirBitMap(),
=======
			//Check to see if its a HNS account and we received properties in blob prefixes
			if bb.listDetails.Permissions {
				attr, err := bb.createDirAttrWithPermissions(blobInfo)
				if err != nil {
					return err
				}
				*blobList = append(*blobList, attr)
			} else {
				// marker file not found in current iteration, so we need to manually check attributes via REST
				_, err := bb.getAttrUsingRest(*blobInfo.Name)
				// marker file also not found via manual check, safe to add to list
				if err == syscall.ENOENT {
					attr := bb.createDirAttr(*blobInfo.Name)
					*blobList = append(*blobList, attr)
>>>>>>> 5a79750a
				}
			}
		}
	}

	// Clean up the temp map as its no more needed
	clear(dirList)

	return nil
}

func (bb *BlockBlob) createDirAttr(name string) *internal.ObjAttr {
	// For these dirs we get only the name and no other properties so hardcoding time to current time
	name = strings.TrimSuffix(name, "/")
	attr := &internal.ObjAttr{
		Path:  removePrefixPath(bb.Config.prefixPath, name),
		Name:  filepath.Base(name),
		Size:  4096,
		Mode:  os.ModeDir,
		Mtime: time.Now(),
		Flags: internal.NewDirBitMap(),
	}
	attr.Atime = attr.Mtime
	attr.Crtime = attr.Mtime
	attr.Ctime = attr.Mtime

	// This is called only in case of FNS when blobPrefix is there but the marker does not exists
	attr.Flags.Set(internal.PropFlagModeDefault)
	return attr
}

func (bb *BlockBlob) createDirAttrWithPermissions(
	blobInfo *container.BlobPrefix,
) (*internal.ObjAttr, error) {
	if blobInfo.Properties == nil {
		return nil, fmt.Errorf("failed to get properties of blobprefix %s", *blobInfo.Name)
	}

	mode, err := bb.getFileMode(blobInfo.Properties.Permissions)
	if err != nil {
		mode = 0
		log.Warn(
			"BlockBlob::createDirAttrWithPermissions : Failed to get file mode for %s [%s]",
			*blobInfo.Name,
			err.Error(),
		)
	}

	name := strings.TrimSuffix(*blobInfo.Name, "/")
	attr := &internal.ObjAttr{
		Path:  removePrefixPath(bb.Config.prefixPath, name),
		Name:  filepath.Base(name),
		Size:  *blobInfo.Properties.ContentLength,
		Mode:  mode,
		Mtime: *blobInfo.Properties.LastModified,
		Atime: bb.dereferenceTime(
			blobInfo.Properties.LastAccessedOn,
			*blobInfo.Properties.LastModified,
		),
		Ctime: *blobInfo.Properties.LastModified,
		Crtime: bb.dereferenceTime(
			blobInfo.Properties.CreationTime,
			*blobInfo.Properties.LastModified,
		),
		Flags: internal.NewDirBitMap(),
	}

	return attr, nil
}

// track the progress of download of blobs where every 100MB of data downloaded is being tracked. It also tracks the completion of download
func trackDownload(name string, bytesTransferred int64, count int64, downloadPtr *int64) {
	if bytesTransferred >= (*downloadPtr)*100*common.MbToBytes || bytesTransferred == count {
		(*downloadPtr)++
		log.Debug(
			"BlockBlob::trackDownload : Download: Blob = %v, Bytes transferred = %v, Size = %v",
			name,
			bytesTransferred,
			count,
		)

		// send the download progress as an event
		azStatsCollector.PushEvents(
			downloadProgress,
			name,
			map[string]interface{}{bytesTfrd: bytesTransferred, size: count},
		)
	}
}

// ReadToFile : Download a blob to a local file
func (bb *BlockBlob) ReadToFile(
	ctx context.Context,
	name string,
	offset int64,
	count int64,
	fi *os.File,
) (err error) {
	log.Trace("BlockBlob::ReadToFile : name %s, offset : %d, count %d", name, offset, count)
	//defer exectime.StatTimeCurrentBlock("BlockBlob::ReadToFile")()

	blobClient := bb.getBlobClient(name)

	downloadPtr := to.Ptr(int64(1))

	if common.MonitorCfs() {
		bb.downloadOptions.Progress = func(bytesTransferred int64) {
			trackDownload(name, bytesTransferred, count, downloadPtr)
		}
	}

	defer log.TimeTrack(time.Now(), "BlockBlob::ReadToFile", name)

	dlOpts := *bb.downloadOptions
	dlOpts.Range = blob.HTTPRange{
		Offset: offset,
		Count:  count,
	}

	_, err = blobClient.DownloadFile(ctx, fi, &dlOpts)

	if err != nil {
		e := storeBlobErrToErr(err)
		if e == ErrFileNotFound {
			return syscall.ENOENT
		} else {
			log.Err("BlockBlob::ReadToFile : Failed to download blob %s [%s]", name, err.Error())
			return err
		}
	} else {
		log.Debug("BlockBlob::ReadToFile : Download complete of blob %v", name)

		// store total bytes downloaded so far
		azStatsCollector.UpdateStats(stats_manager.Increment, bytesDownloaded, count)
	}

	if bb.Config.validateMD5 {
		// Compute md5 of local file
		fileMD5, err := getMD5(fi)
		if err != nil {
			log.Warn("BlockBlob::ReadToFile : Failed to generate MD5 Sum for %s", name)
		} else {
			// Get latest properties from container to get the md5 of blob
			prop, err := blobClient.GetProperties(ctx, &blob.GetPropertiesOptions{
				CPKInfo: bb.blobCPKOpt,
			})
			if err != nil {
				log.Warn("BlockBlob::ReadToFile : Failed to get properties of blob %s [%s]", name, err.Error())
			} else {
				blobMD5 := prop.ContentMD5
				if blobMD5 == nil {
					log.Warn("BlockBlob::ReadToFile : Failed to get MD5 Sum for blob %s", name)
				} else {
					// compare md5 and fail is not match
					if !reflect.DeepEqual(fileMD5, blobMD5) {
						log.Err("BlockBlob::ReadToFile : MD5 Sum mismatch %s", name)
						return errors.New("md5 sum mismatch on download")
					}
				}
			}
		}
	}

	return nil
}

// ReadBuffer : Download a specific range from a blob to a buffer
func (bb *BlockBlob) ReadBuffer(
	ctx context.Context,
	name string,
	offset int64,
	length int64,
) ([]byte, error) {
	log.Trace("BlockBlob::ReadBuffer : name %s, offset %v, len %v", name, offset, length)
	var buff []byte
	if length == 0 {
		attr, err := bb.GetAttr(ctx, name)
		if err != nil {
			return buff, err
		}
		length = attr.Size - offset
	}

	buff = make([]byte, length)
	blobClient := bb.getBlobClient(name)

	dlOpts := (blob.DownloadBufferOptions)(*bb.downloadOptions)
	dlOpts.Range = blob.HTTPRange{
		Offset: offset,
		Count:  length,
	}

	_, err := blobClient.DownloadBuffer(ctx, buff, &dlOpts)

	if err != nil {
		e := storeBlobErrToErr(err)
		switch e {
		case ErrFileNotFound:
			return buff, syscall.ENOENT
		case InvalidRange:
			return buff, syscall.ERANGE
		}

		log.Err("BlockBlob::ReadBuffer : Failed to download blob %s [%s]", name, err.Error())
		return buff, err
	}

	return buff, nil
}

// ReadInBuffer : Download specific range from a file to a user provided buffer
func (bb *BlockBlob) ReadInBuffer(
<<<<<<< HEAD
	ctx context.Context,
=======
>>>>>>> 5a79750a
	name string,
	offset int64,
	length int64,
	data []byte,
<<<<<<< HEAD
=======
	etag *string,
>>>>>>> 5a79750a
) error {
	// log.Trace("BlockBlob::ReadInBuffer : name %s", name)
	if etag != nil {
		*etag = ""
	}

<<<<<<< HEAD
	ctx, cancel := context.WithTimeout(ctx, max_context_timeout*time.Minute)
=======
	blobClient := bb.getBlobClient(name)

	ctx, cancel := context.WithTimeout(context.Background(), max_context_timeout*time.Minute)
>>>>>>> 5a79750a
	defer cancel()

	opt := &blob.DownloadStreamOptions{
		Range: blob.HTTPRange{
			Offset: offset,
			Count:  length,
		},
		CPKInfo: bb.blobCPKOpt,
	}

	downloadResponse, err := blobClient.DownloadStream(ctx, opt)

	if err != nil {
		e := storeBlobErrToErr(err)
		switch e {
		case ErrFileNotFound:
			return syscall.ENOENT
		case InvalidRange:
			return syscall.ERANGE
		}

		log.Err(
			"BlockBlob::ReadInBufferWithETag : Failed to download blob %s [%s]",
			name,
			err.Error(),
		)
		return err
	}

	var streamBody io.ReadCloser = downloadResponse.NewRetryReader(ctx, nil)
	dataRead, err := io.ReadFull(streamBody, data)

	if err != nil && err != io.EOF && err != io.ErrUnexpectedEOF {
		log.Err(
			"BlockBlob::ReadInBuffer : Failed to copy data from body to buffer for blob %s [%s]",
			name,
			err.Error(),
		)
		return err
	}

	if dataRead < 0 {
		log.Err(
			"BlockBlob::ReadInBuffer : Failed to copy data from body to buffer for blob %s",
			name,
		)
		return errors.New("failed to copy data from body to buffer")
	}

	err = streamBody.Close()
	if err != nil {
		log.Err(
			"BlockBlob::ReadInBuffer : Failed to close body for blob %s [%s]",
			name,
			err.Error(),
		)
	}

	if etag != nil {
		*etag = sanitizeEtag(downloadResponse.ETag)
	}

	return nil
}

func (bb *BlockBlob) calculateBlockSize(name string, fileSize int64) (blockSize int64, err error) {
	// If bufferSize > (BlockBlobMaxStageBlockBytes * BlockBlobMaxBlocks), then error
	if fileSize > MaxBlobSize {
		log.Err(
			"BlockBlob::calculateBlockSize : buffer is too large to upload to a block blob %s",
			name,
		)
		err = errors.New("buffer is too large to upload to a block blob")
		return 0, err
	}

	// If bufferSize <= BlockBlobMaxUploadBlobBytes, then Upload should be used with just 1 I/O request
	if fileSize <= blockblob.MaxUploadBlobBytes {
		// Files up to 256MB can be uploaded as a single block
		blockSize = blockblob.MaxUploadBlobBytes
	} else {
		// buffer / max blocks = block size to use all 50,000 blocks
		blockSize = int64(math.Ceil(float64(fileSize) / blockblob.MaxBlocks))

		if blockSize < blob.DefaultDownloadBlockSize {
			// Block size is smaller then 4MB then consider 4MB as default
			blockSize = blob.DefaultDownloadBlockSize
		} else {
			if (blockSize & (-8)) != 0 {
				// EXTRA : round off the block size to next higher multiple of 8.
				// No reason to do so just the odd numbers in block size will not be good on server end is assumption
				blockSize = (blockSize + 7) & (-8)
			}

			if blockSize > blockblob.MaxStageBlockBytes {
				// After rounding off the blockSize has become bigger then max allowed blocks.
				log.Err("BlockBlob::calculateBlockSize : blockSize exceeds max allowed block size for %s", name)
				err = errors.New("block-size is too large to upload to a block blob")
				return 0, err
			}
		}
	}

	log.Info("BlockBlob::calculateBlockSize : %s size %v, blockSize %v", name, fileSize, blockSize)
	return blockSize, nil
}

// track the progress of upload of blobs where every 100MB of data uploaded is being tracked. It also tracks the completion of upload
func trackUpload(name string, bytesTransferred int64, count int64, uploadPtr *int64) {
	if bytesTransferred >= (*uploadPtr)*100*common.MbToBytes || bytesTransferred == count {
		(*uploadPtr)++
		log.Debug(
			"BlockBlob::trackUpload : Upload: Blob = %v, Bytes transferred = %v, Size = %v",
			name,
			bytesTransferred,
			count,
		)

		// send upload progress as event
		azStatsCollector.PushEvents(
			uploadProgress,
			name,
			map[string]interface{}{bytesTfrd: bytesTransferred, size: count},
		)
	}
}

// WriteFromFile : Upload local file to blob
func (bb *BlockBlob) WriteFromFile(
	ctx context.Context,
	name string,
	metadata map[string]*string,
	fi *os.File,
) (err error) {
	log.Trace("BlockBlob::WriteFromFile : name %s", name)
	//defer exectime.StatTimeCurrentBlock("WriteFromFile::WriteFromFile")()

	blobClient := bb.getBlockBlobClient(name)
	defer log.TimeTrack(time.Now(), "BlockBlob::WriteFromFile", name)

	uploadPtr := to.Ptr(int64(1))

	blockSize := bb.Config.blockSize
	// get the size of the file
	stat, err := fi.Stat()
	if err != nil {
		log.Err("BlockBlob::WriteFromFile : Failed to get file size %s [%s]", name, err.Error())
		return err
	}

	// if the block size is not set then we configure it based on file size
	if blockSize == 0 {
		// based on file-size calculate block size
		blockSize, err = bb.calculateBlockSize(name, stat.Size())
		if err != nil {
			return err
		}
	}

	// Compute md5 of this file is requested by user
	// If file is uploaded in one shot (no blocks created) then server is populating md5 on upload automatically.
	// hence we take cost of calculating md5 only for files which are bigger in size and which will be converted to blocks.
	md5sum := []byte{}
	if bb.Config.updateMD5 && stat.Size() >= blockblob.MaxUploadBlobBytes {
		md5sum, err = getMD5(fi)
		if err != nil {
			// Md5 sum generation failed so set nil while uploading
			log.Warn("BlockBlob::WriteFromFile : Failed to generate md5 of %s", name)
			md5sum = []byte{0}
		}
	}

	uploadOptions := &blockblob.UploadFileOptions{
		BlockSize:   blockSize,
		Concurrency: bb.Config.maxConcurrency,
		Metadata:    metadata,
		AccessTier:  bb.Config.defaultTier,
		HTTPHeaders: &blob.HTTPHeaders{
			BlobContentType: to.Ptr(getContentType(name)),
			BlobContentMD5:  md5sum,
		},
		CPKInfo: bb.blobCPKOpt,
	}
	if common.MonitorCfs() && stat.Size() > 0 {
		uploadOptions.Progress = func(bytesTransferred int64) {
			trackUpload(name, bytesTransferred, stat.Size(), uploadPtr)
		}
	}

	_, err = blobClient.UploadFile(ctx, fi, uploadOptions)

	if err != nil {
		serr := storeBlobErrToErr(err)
		switch serr {
		case BlobIsUnderLease:
			log.Err(
				"BlockBlob::WriteFromFile : %s is under a lease, can not update file [%s]",
				name,
				err.Error(),
			)
			return syscall.EIO
		case InvalidPermission:
			log.Err(
				"BlockBlob::WriteFromFile : Insufficient permissions for %s [%s]",
				name,
				err.Error(),
			)
			return syscall.EACCES
		default:
			log.Err("BlockBlob::WriteFromFile : Failed to upload blob %s [%s]", name, err.Error())
		}
		return err
	} else {
		log.Debug("BlockBlob::WriteFromFile : Upload complete of blob %v", name)

		// store total bytes uploaded so far
		if stat.Size() > 0 {
			azStatsCollector.UpdateStats(stats_manager.Increment, bytesUploaded, stat.Size())
		}
	}

	return nil
}

// WriteFromBuffer : Upload from a buffer to a blob
func (bb *BlockBlob) WriteFromBuffer(
	ctx context.Context,
	name string,
	metadata map[string]*string,
	data []byte,
) error {
	log.Trace("BlockBlob::WriteFromBuffer : name %s", name)
	blobClient := bb.getBlockBlobClient(name)

	defer log.TimeTrack(time.Now(), "BlockBlob::WriteFromBuffer", name)

	_, err := blobClient.UploadBuffer(ctx, data, &blockblob.UploadBufferOptions{
		BlockSize:   bb.Config.blockSize,
		Concurrency: bb.Config.maxConcurrency,
		Metadata:    metadata,
		AccessTier:  bb.Config.defaultTier,
		HTTPHeaders: &blob.HTTPHeaders{
			BlobContentType: to.Ptr(getContentType(name)),
		},
		CPKInfo: bb.blobCPKOpt,
	})

	if err != nil {
		log.Err("BlockBlob::WriteFromBuffer : Failed to upload blob %s [%s]", name, err.Error())
		return err
	}

	return nil
}

// GetFileBlockOffsets: store blocks ids and corresponding offsets
func (bb *BlockBlob) GetFileBlockOffsets(
	ctx context.Context,
	name string,
) (*common.BlockOffsetList, error) {
	var blockOffset int64 = 0
	blockList := common.BlockOffsetList{}
	blobClient := bb.getBlockBlobClient(name)

	storageBlockList, err := blobClient.GetBlockList(
		ctx,
		blockblob.BlockListTypeCommitted,
		nil,
	)

	if err != nil {
		log.Err("BlockBlob::GetFileBlockOffsets : Failed to get block list %s ", name, err.Error())
		return &common.BlockOffsetList{}, err
	}

	// if block list empty its a small file
	if len(storageBlockList.CommittedBlocks) == 0 {
		blockList.Flags.Set(common.SmallFile)
		return &blockList, nil
	}

	for _, block := range storageBlockList.CommittedBlocks {
		blk := &common.Block{
			Id:         *block.Name,
			StartIndex: int64(blockOffset),
			EndIndex:   int64(blockOffset) + *block.Size,
		}
		blockOffset += *block.Size
		blockList.BlockList = append(blockList.BlockList, blk)
	}
	// blockList.Etag = storageBlockList.ETag()
	blockList.BlockIdLength = common.GetIdLength(blockList.BlockList[0].Id)
	return &blockList, nil
}

func (bb *BlockBlob) createBlock(blockIdLength, startIndex, size int64) *common.Block {
	newBlockId := base64.StdEncoding.EncodeToString(common.NewUUIDWithLength(blockIdLength))
	newBlock := &common.Block{
		Id:         newBlockId,
		StartIndex: startIndex,
		EndIndex:   startIndex + size,
	}
	// mark truncated since it is a new empty block
	newBlock.Flags.Set(common.TruncatedBlock)
	newBlock.Flags.Set(common.DirtyBlock)
	return newBlock
}

// create new blocks based on the offset and total length we're adding to the file
func (bb *BlockBlob) createNewBlocks(
	blockList *common.BlockOffsetList,
	offset, length int64,
) (int64, error) {
	blockSize := bb.Config.blockSize
	prevIndex := blockList.BlockList[len(blockList.BlockList)-1].EndIndex
	numOfBlocks := int64(len(blockList.BlockList))
	if blockSize == 0 {
		blockSize = (16 * 1024 * 1024)
		if math.Ceil(
			(float64)(numOfBlocks)+(float64)(length)/(float64)(blockSize),
		) > blockblob.MaxBlocks {
			blockSize = int64(
				math.Ceil((float64)(length) / (float64)(blockblob.MaxBlocks-numOfBlocks)),
			)
			if blockSize > blockblob.MaxStageBlockBytes {
				return 0, errors.New("cannot accommodate data within the block limit")
			}
		}
	} else if math.Ceil((float64)(numOfBlocks)+(float64)(length)/(float64)(blockSize)) > blockblob.MaxBlocks {
		return 0, errors.New("cannot accommodate data within the block limit with configured block-size")
	}

	// BufferSize is the size of the buffer that will go beyond our current blob (appended)
	var bufferSize int64
	for i := prevIndex; i < offset+length; i += blockSize {
		blkSize := int64(math.Min(float64(blockSize), float64((offset+length)-i)))
		newBlock := bb.createBlock(blockList.BlockIdLength, i, blkSize)
		blockList.BlockList = append(blockList.BlockList, newBlock)
		// reset the counter to determine if there are leftovers at the end
		bufferSize += blkSize
	}
	return bufferSize, nil
}

func (bb *BlockBlob) removeBlocks(
	ctx context.Context,
	blockList *common.BlockOffsetList,
	size int64,
	name string,
) *common.BlockOffsetList {
	_, index := blockList.BinarySearch(size)
	// if the start index is equal to new size - block should be removed - move one index back
	if blockList.BlockList[index].StartIndex == size {
		index = index - 1
	}
	// if the file we're shrinking is in the middle of a block then shrink that block
	if blockList.BlockList[index].EndIndex > size {
		blk := blockList.BlockList[index]
		blk.EndIndex = size
		blk.Data = make([]byte, blk.EndIndex-blk.StartIndex)
		blk.Flags.Set(common.DirtyBlock)

<<<<<<< HEAD
		err := bb.ReadInBuffer(ctx, name, blk.StartIndex, blk.EndIndex-blk.StartIndex, blk.Data)
=======
		err := bb.ReadInBuffer(name, blk.StartIndex, blk.EndIndex-blk.StartIndex, blk.Data, nil)
>>>>>>> 5a79750a
		if err != nil {
			log.Err("BlockBlob::removeBlocks : Failed to remove blocks %s [%s]", name, err.Error())
		}

	}
	blk := blockList.BlockList[index]
	blk.Flags.Set(common.RemovedBlocks)
	blockList.BlockList = blockList.BlockList[:index+1]

	return blockList
}

func (bb *BlockBlob) TruncateFile(ctx context.Context, name string, size int64) error {
	// log.Trace("BlockBlob::TruncateFile : name=%s, size=%d", name, size)
	attr, err := bb.GetAttr(ctx, name)
	if err != nil {
		log.Err(
			"BlockBlob::TruncateFile : Failed to get attributes of file %s [%s]",
			name,
			err.Error(),
		)
		if err == syscall.ENOENT {
			return err
		}
	}
	if size == 0 || attr.Size == 0 {
		// If we are resizing to a value > 1GB then we need to upload multiple blocks to resize
		if size > 1*common.GbToBytes {
			blkSize := int64(16 * common.MbToBytes)
			blobName := common.JoinUnixFilepath(bb.Config.prefixPath, name)
			blobClient := bb.Container.NewBlockBlobClient(blobName)

			blkList := make([]string, 0)
			id := base64.StdEncoding.EncodeToString(common.NewUUIDWithLength(16))

			for i := 0; size > 0; i++ {
				if i == 0 || size < blkSize {
					// Only first and last block we upload and rest all we replicate with the first block itself
					if size < blkSize {
						blkSize = size
						id = base64.StdEncoding.EncodeToString(common.NewUUIDWithLength(16))
					}
					data := make([]byte, blkSize)

					_, err = blobClient.StageBlock(ctx,
						id,
						streaming.NopCloser(bytes.NewReader(data)),
						&blockblob.StageBlockOptions{
							CPKInfo: bb.blobCPKOpt,
						})
					if err != nil {
						log.Err(
							"BlockBlob::TruncateFile : Failed to stage block for %s [%s]",
							name,
							err.Error(),
						)
						return err
					}
				}
				blkList = append(blkList, id)
				size -= blkSize
			}

<<<<<<< HEAD
			err = bb.CommitBlocks(ctx, blobName, blkList)
=======
			err = bb.CommitBlocks(blobName, blkList, nil)
>>>>>>> 5a79750a
			if err != nil {
				log.Err(
					"BlockBlob::TruncateFile : Failed to commit blocks for %s [%s]",
					name,
					err.Error(),
				)
				return err
			}
		} else {
			err := bb.WriteFromBuffer(ctx, name, nil, make([]byte, size))
			if err != nil {
				log.Err("BlockBlob::TruncateFile : Failed to set the %s to 0 bytes [%s]", name, err.Error())
			}
		}
		return err
	}

	//If new size is less than 256MB
	if size < blockblob.MaxUploadBlobBytes {
		data, err := bb.HandleSmallFile(ctx, name, size, attr.Size)
		if err != nil {
			log.Err("BlockBlob::TruncateFile : Failed to read small file %s", name, err.Error())
			return err
		}
		err = bb.WriteFromBuffer(ctx, name, nil, data)
		if err != nil {
			log.Err(
				"BlockBlob::TruncateFile : Failed to write from buffer file %s",
				name,
				err.Error(),
			)
			return err
		}
	} else {
		bol, err := bb.GetFileBlockOffsets(ctx, name)
		if err != nil {
			log.Err("BlockBlob::TruncateFile : Failed to get block list of file %s [%s]", name, err.Error())
			return err
		}
		if bol.SmallFile() {
			data, err := bb.HandleSmallFile(ctx, name, size, attr.Size)
			if err != nil {
				log.Err("BlockBlob::TruncateFile : Failed to read small file %s", name, err.Error())
				return err
			}
			err = bb.WriteFromBuffer(ctx, name, nil, data)
			if err != nil {
				log.Err("BlockBlob::TruncateFile : Failed to write from buffer file %s", name, err.Error())
				return err
			}
		} else {
			if size < attr.Size {
				bol = bb.removeBlocks(ctx, bol, size, name)
			} else if size > attr.Size {
				_, err = bb.createNewBlocks(bol, bol.BlockList[len(bol.BlockList)-1].EndIndex, size-attr.Size)
				if err != nil {
					log.Err("BlockBlob::TruncateFile : Failed to create new blocks for file %s", name, err.Error())
					return err
				}
			}
			err = bb.StageAndCommit(ctx, name, bol)
			if err != nil {
				log.Err("BlockBlob::TruncateFile : Failed to stage and commit file %s", name, err.Error())
				return err
			}
		}
	}

	return nil
}

func (bb *BlockBlob) HandleSmallFile(
	ctx context.Context,
	name string,
	size int64,
	originalSize int64,
) ([]byte, error) {
	var data = make([]byte, size)
	var err error
	if size > originalSize {
<<<<<<< HEAD
		err = bb.ReadInBuffer(ctx, name, 0, 0, data)
=======
		err = bb.ReadInBuffer(name, 0, 0, data, nil)
>>>>>>> 5a79750a
		if err != nil {
			log.Err("BlockBlob::TruncateFile : Failed to read small file %s", name, err.Error())
		}
	} else {
<<<<<<< HEAD
		err = bb.ReadInBuffer(ctx, name, 0, size, data)
=======
		err = bb.ReadInBuffer(name, 0, size, data, nil)
>>>>>>> 5a79750a
		if err != nil {
			log.Err("BlockBlob::TruncateFile : Failed to read small file %s", name, err.Error())
		}
	}
	return data, err
}

// Write : write data at given offset to a blob
func (bb *BlockBlob) Write(ctx context.Context, options internal.WriteFileOptions) error {
	name := options.Handle.Path
	offset := options.Offset
	defer log.TimeTrack(time.Now(), "BlockBlob::Write", options.Handle.Path)
	log.Trace("BlockBlob::Write : name %s offset %v", name, offset)
	// tracks the case where our offset is great than our current file size (appending only - not modifying pre-existing data)
	var dataBuffer *[]byte
	// when the file offset mapping is cached we don't need to make a get block list call
	fileOffsets, err := bb.GetFileBlockOffsets(ctx, name)
	if err != nil {
		return err
	}
	length := int64(len(options.Data))
	data := options.Data
	// case 1: file consists of no blocks (small file)
	if fileOffsets.SmallFile() {
		// get all the data
		oldData, _ := bb.ReadBuffer(ctx, name, 0, 0)
		// update the data with the new data
		// if we're only overwriting existing data
		if int64(len(oldData)) >= offset+length {
			copy(oldData[offset:], data)
			dataBuffer = &oldData
			// else appending and/or overwriting
		} else {
			// if the file is not empty then we need to combine the data
			if len(oldData) > 0 {
				// new data buffer with the size of old and new data
				newDataBuffer := make([]byte, offset+length)
				// copy the old data into it
				// TODO: better way to do this?
				if offset != 0 {
					copy(newDataBuffer, oldData)
					oldData = nil
				}
				// overwrite with the new data we want to add
				copy(newDataBuffer[offset:], data)
				dataBuffer = &newDataBuffer
			} else {
				dataBuffer = &data
			}
		}
		// WriteFromBuffer should be able to handle the case where now the block is too big and gets split into multiple blocks
		err := bb.WriteFromBuffer(ctx, name, options.Metadata, *dataBuffer)
		if err != nil {
			log.Err("BlockBlob::Write : Failed to upload to blob %s ", name, err.Error())
			return err
		}
		// case 2: given offset is within the size of the blob - and the blob consists of multiple blocks
		// case 3: new blocks need to be added
	} else {
		index, oldDataSize, exceedsFileBlocks, appendOnly := fileOffsets.FindBlocksToModify(offset, length)
		// keeps track of how much new data will be appended to the end of the file (applicable only to case 3)
		newBufferSize := int64(0)
		// case 3?
		if exceedsFileBlocks {
			newBufferSize, err = bb.createNewBlocks(fileOffsets, offset, length)
			if err != nil {
				log.Err("BlockBlob::Write : Failed to create new blocks for file %s", name, err.Error())
				return err
			}
		}
		// buffer that holds that pre-existing data in those blocks we're interested in
		oldDataBuffer := make([]byte, oldDataSize+newBufferSize)
		if !appendOnly {
			// fetch the blocks that will be impacted by the new changes so we can overwrite them
<<<<<<< HEAD
			err = bb.ReadInBuffer(ctx, name, fileOffsets.BlockList[index].StartIndex, oldDataSize, oldDataBuffer)
=======
			err = bb.ReadInBuffer(name, fileOffsets.BlockList[index].StartIndex, oldDataSize, oldDataBuffer, nil)
>>>>>>> 5a79750a
			if err != nil {
				log.Err("BlockBlob::Write : Failed to read data in buffer %s [%s]", name, err.Error())
			}
		}
		// this gives us where the offset with respect to the buffer that holds our old data - so we can start writing the new data
		blockOffset := offset - fileOffsets.BlockList[index].StartIndex
		copy(oldDataBuffer[blockOffset:], data)
		err := bb.stageAndCommitModifiedBlocks(ctx, name, oldDataBuffer, fileOffsets)
		return err
	}
	return nil
}

// TODO: make a similar method facing stream that would enable us to write to cached blocks then stage and commit
func (bb *BlockBlob) stageAndCommitModifiedBlocks(
	ctx context.Context,
	name string,
	data []byte,
	offsetList *common.BlockOffsetList,
) error {
	blobClient := bb.getBlockBlobClient(name)
	blockOffset := int64(0)
	var blockIDList []string
	for _, blk := range offsetList.BlockList {
		blockIDList = append(blockIDList, blk.Id)
		if blk.Dirty() {
			_, err := blobClient.StageBlock(
				ctx,
				blk.Id,
				streaming.NopCloser(
					bytes.NewReader(data[blockOffset:(blk.EndIndex-blk.StartIndex)+blockOffset]),
				),
				&blockblob.StageBlockOptions{
					CPKInfo: bb.blobCPKOpt,
				},
			)

			if err != nil {
				log.Err(
					"BlockBlob::stageAndCommitModifiedBlocks : Failed to stage to blob %s at block %v [%s]",
					name,
					blockOffset,
					err.Error(),
				)
				return err
			}
			blockOffset = (blk.EndIndex - blk.StartIndex) + blockOffset
		}
	}
	_, err := blobClient.CommitBlockList(ctx,
		blockIDList,
		&blockblob.CommitBlockListOptions{
			HTTPHeaders: &blob.HTTPHeaders{
				BlobContentType: to.Ptr(getContentType(name)),
			},
			Tier:    bb.Config.defaultTier,
			CPKInfo: bb.blobCPKOpt,
		})

	if err != nil {
		log.Err(
			"BlockBlob::stageAndCommitModifiedBlocks : Failed to commit block list to blob %s [%s]",
			name,
			err.Error(),
		)
		return err
	}
	return nil
}

func (bb *BlockBlob) StageAndCommit(
	ctx context.Context,
	name string,
	bol *common.BlockOffsetList,
) error {
	// lock on the blob name so that no stage and commit race condition occur causing failure
	blobMtx := bb.blockLocks.GetLock(name)
	blobMtx.Lock()
	defer blobMtx.Unlock()
	blobClient := bb.getBlockBlobClient(name)
	var blockIDList []string
	var data []byte
	staged := false
	for _, blk := range bol.BlockList {
		blockIDList = append(blockIDList, blk.Id)
		if blk.Truncated() {
			data = make([]byte, blk.EndIndex-blk.StartIndex)
			blk.Flags.Clear(common.TruncatedBlock)
		} else {
			data = blk.Data
		}
		if blk.Dirty() {
			_, err := blobClient.StageBlock(ctx,
				blk.Id,
				streaming.NopCloser(bytes.NewReader(data)),
				&blockblob.StageBlockOptions{
					CPKInfo: bb.blobCPKOpt,
				})
			if err != nil {
				log.Err(
					"BlockBlob::StageAndCommit : Failed to stage to blob %s with ID %s at block %v [%s]",
					name,
					blk.Id,
					blk.StartIndex,
					err.Error(),
				)
				return err
			}
			staged = true
			blk.Flags.Clear(common.DirtyBlock)
		} else if blk.Removed() {
			staged = true
		}
	}
	if staged {
		_, err := blobClient.CommitBlockList(ctx,
			blockIDList,
			&blockblob.CommitBlockListOptions{
				HTTPHeaders: &blob.HTTPHeaders{
					BlobContentType: to.Ptr(getContentType(name)),
				},
				Tier:    bb.Config.defaultTier,
				CPKInfo: bb.blobCPKOpt,
				// AccessConditions: &blob.AccessConditions{ModifiedAccessConditions: &blob.ModifiedAccessConditions{IfMatch: bol.Etag}},
			})
		if err != nil {
			log.Err(
				"BlockBlob::StageAndCommit : Failed to commit block list to blob %s [%s]",
				name,
				err.Error(),
			)
			return err
		}
		// update the etag
		// bol.Etag = resp.ETag()
	}
	return nil
}

// ChangeMod : Change mode of a blob
func (bb *BlockBlob) ChangeMod(ctx context.Context, name string, _ os.FileMode) error {
	log.Trace("BlockBlob::ChangeMod : name %s", name)

	if bb.Config.ignoreAccessModifiers {
		// for operations like git clone where transaction fails if chmod is not successful
		// return success instead of ENOSYS
		return nil
	}

	// This is not currently supported for a flat namespace account
	return syscall.ENOTSUP
}

// ChangeOwner : Change owner of a blob
func (bb *BlockBlob) ChangeOwner(ctx context.Context, name string, _ int, _ int) error {
	log.Trace("BlockBlob::ChangeOwner : name %s", name)

	if bb.Config.ignoreAccessModifiers {
		// for operations like git clone where transaction fails if chown is not successful
		// return success instead of ENOSYS
		return nil
	}

	// This is not currently supported for a flat namespace account
	return syscall.ENOTSUP
}

// GetCommittedBlockList : Get the list of committed blocks
func (bb *BlockBlob) GetCommittedBlockList(
	ctx context.Context,
	name string,
) (*internal.CommittedBlockList, error) {
	blobClient := bb.Container.NewBlockBlobClient(
		common.JoinUnixFilepath(bb.Config.prefixPath, name),
	)

	storageBlockList, err := blobClient.GetBlockList(
		ctx,
		blockblob.BlockListTypeCommitted,
		nil,
	)

	if err != nil {
		log.Err("BlockBlob::GetFileBlockOffsets : Failed to get block list %s ", name, err.Error())
		return nil, err
	}

	// if block list empty its a small file
	if len(storageBlockList.CommittedBlocks) == 0 {
		return nil, nil
	}

	blockList := make(internal.CommittedBlockList, 0)
	startOffset := int64(0)
	for _, block := range storageBlockList.CommittedBlocks {
		blk := internal.CommittedBlock{
			Id:     *block.Name,
			Offset: startOffset,
			Size:   uint64(*block.Size),
		}
		startOffset += *block.Size
		blockList = append(blockList, blk)
	}

	return &blockList, nil
}

// StageBlock : stages a block and returns its blockid
func (bb *BlockBlob) StageBlock(ctx context.Context, name string, data []byte, id string) error {
	log.Trace("BlockBlob::StageBlock : name %s, ID %v, length %v", name, id, len(data))

	ctx, cancel := context.WithTimeout(ctx, max_context_timeout*time.Minute)
	defer cancel()

	blobClient := bb.Container.NewBlockBlobClient(
		common.JoinUnixFilepath(bb.Config.prefixPath, name),
	)
	_, err := blobClient.StageBlock(ctx,
		id,
		streaming.NopCloser(bytes.NewReader(data)),
		&blockblob.StageBlockOptions{
			CPKInfo: bb.blobCPKOpt,
		})

	if err != nil {
		log.Err(
			"BlockBlob::StageBlock : Failed to stage to blob %s with ID %s [%s]",
			name,
			id,
			err.Error(),
		)
		return err
	}

	return nil
}

// CommitBlocks : persists the block list
<<<<<<< HEAD
func (bb *BlockBlob) CommitBlocks(ctx context.Context, name string, blockList []string) error {
=======
func (bb *BlockBlob) CommitBlocks(name string, blockList []string, newEtag *string) error {
>>>>>>> 5a79750a
	log.Trace("BlockBlob::CommitBlocks : name %s", name)

	ctx, cancel := context.WithTimeout(ctx, max_context_timeout*time.Minute)
	defer cancel()

	blobClient := bb.Container.NewBlockBlobClient(
		common.JoinUnixFilepath(bb.Config.prefixPath, name),
	)
	resp, err := blobClient.CommitBlockList(ctx,
		blockList,
		&blockblob.CommitBlockListOptions{
			HTTPHeaders: &blob.HTTPHeaders{
				BlobContentType: to.Ptr(getContentType(name)),
			},
			Tier:    bb.Config.defaultTier,
			CPKInfo: bb.blobCPKOpt,
		})

	if err != nil {
		log.Err(
			"BlockBlob::CommitBlocks : Failed to commit block list to blob %s [%s]",
			name,
			err.Error(),
		)
		return err
	}

	if newEtag != nil {
		*newEtag = sanitizeEtag(resp.ETag)
	}

	return nil
}

// getBlobClient returns a new blob url. On Windows this will also convert special characters.
func (bb *BlockBlob) getBlobClient(name string) *blob.Client {
	return bb.Container.NewBlobClient(bb.getFormattedPath(name))
}

// getBlockBlobClient returns a new block blob url. On Windows this will also convert special characters.
func (bb *BlockBlob) getBlockBlobClient(name string) *blockblob.Client {
	return bb.Container.NewBlockBlobClient(bb.getFormattedPath(name))
}

// getFileName takes a blob name and will convert the special characters into similar unicode characters
// on Windows.
func (bb *BlockBlob) getFileName(name string) *string {
	if runtime.GOOS == "windows" && bb.Config.restrictedCharsWin {
		name = convertname.WindowsCloudToFile(name)
	}
	return &name
}

// getFormattedPath takes a file name and converts special characters to the original ASCII
// on Windows and adds the prefixPath.
func (bb *BlockBlob) getFormattedPath(name string) string {
	name = common.JoinUnixFilepath(bb.Config.prefixPath, name)
	if runtime.GOOS == "windows" && bb.Config.restrictedCharsWin {
		name = convertname.WindowsFileToCloud(name)
	}
	return name
}

func (bb *BlockBlob) SetFilter(filter string) error {
	if filter == "" {
		bb.Config.filter = nil
		return nil
	}

	bb.Config.filter = &blobfilter.BlobFilter{}
	return bb.Config.filter.Configure(filter)
}<|MERGE_RESOLUTION|>--- conflicted
+++ resolved
@@ -298,35 +298,7 @@
 // DeleteDirectory : Delete a virtual directory in the container/virtual directory
 func (bb *BlockBlob) DeleteDirectory(ctx context.Context, name string) (err error) {
 	log.Trace("BlockBlob::DeleteDirectory : name %s", name)
-<<<<<<< HEAD
-
-	pager := bb.Container.NewListBlobsFlatPager(&container.ListBlobsFlatOptions{
-		Prefix: to.Ptr(bb.getFormattedPath(name) + "/"),
-	})
-	for pager.More() {
-		listBlobResp, err := pager.NextPage(ctx)
-		if err != nil {
-			log.Err("BlockBlob::DeleteDirectory : Failed to get list of blobs %s", err.Error())
-			return err
-		}
-
-		// Process the blobs returned in this result segment (if the segment is empty, the loop body won't execute)
-		for _, blobInfo := range listBlobResp.Segment.BlobItems {
-			err = bb.DeleteFile(ctx, split(bb.Config.prefixPath, *blobInfo.Name))
-			if err != nil {
-				log.Err(
-					"BlockBlob::DeleteDirectory : Failed to delete file %s [%s]",
-					*blobInfo.Name,
-					err.Error(),
-				)
-			}
-		}
-	}
-
 	err = bb.DeleteFile(ctx, name)
-=======
-	err = bb.DeleteFile(name)
->>>>>>> 5a79750a
 	// libfuse deletes the files in the directory before this method is called.
 	// If the marker blob for directory is not present, ignore the ENOENT error.
 	if err == syscall.ENOENT {
@@ -337,16 +309,12 @@
 
 // RenameFile : Rename the file
 // Source file must exist in storage account before calling this method.
-<<<<<<< HEAD
-func (bb *BlockBlob) RenameFile(ctx context.Context, source string, target string) error {
-=======
 // When the rename is success, Data, metadata, of the blob will be copied to the destination.
 // Creation time and LMT is not preserved for copyBlob API.
 // Etag of the destination blob changes.
 // Copy the LMT to the src attr if the copy is success.
 // https://learn.microsoft.com/en-us/rest/api/storageservices/copy-blob?tabs=microsoft-entra-id
-func (bb *BlockBlob) RenameFile(source string, target string, srcAttr *internal.ObjAttr) error {
->>>>>>> 5a79750a
+func (bb *BlockBlob) RenameFile(ctx context.Context, source string, target string, srcAttr *internal.ObjAttr) error {
 	log.Trace("BlockBlob::RenameFile : %s -> %s", source, target)
 
 	blobClient := bb.getBlobClient(source)
@@ -354,13 +322,8 @@
 
 	// not specifying source blob metadata, since passing empty metadata headers copies
 	// the source blob metadata to destination blob
-<<<<<<< HEAD
-	startCopy, err := newBlobClient.StartCopyFromURL(
+	copyResponse, err := newBlobClient.StartCopyFromURL(
 		ctx,
-=======
-	copyResponse, err := newBlobClient.StartCopyFromURL(
-		context.Background(),
->>>>>>> 5a79750a
 		blobClient.URL(),
 		&blob.StartCopyFromURLOptions{
 			Tier: bb.Config.defaultTier,
@@ -387,12 +350,8 @@
 	pollCnt := 0
 	for copyStatus != nil && *copyStatus == blob.CopyStatusTypePending {
 		time.Sleep(time.Second * 1)
-<<<<<<< HEAD
-		prop, err := newBlobClient.GetProperties(ctx, &blob.GetPropertiesOptions{
-=======
 		pollCnt++
-		prop, err = newBlobClient.GetProperties(context.Background(), &blob.GetPropertiesOptions{
->>>>>>> 5a79750a
+		prop, err = newBlobClient.GetProperties(ctx, &blob.GetPropertiesOptions{
 			CPKInfo: bb.blobCPKOpt,
 		})
 		if err != nil {
@@ -459,13 +418,8 @@
 		// Process the blobs returned in this result segment (if the segment is empty, the loop body won't execute)
 		for _, blobInfo := range listBlobResp.Segment.BlobItems {
 			srcDirPresent = true
-<<<<<<< HEAD
-			srcPath := split(bb.Config.prefixPath, *blobInfo.Name)
-			err = bb.RenameFile(ctx, srcPath, strings.Replace(srcPath, source, target, 1))
-=======
 			srcPath := removePrefixPath(bb.Config.prefixPath, *blobInfo.Name)
-			err = bb.RenameFile(srcPath, strings.Replace(srcPath, source, target, 1), nil)
->>>>>>> 5a79750a
+			err = bb.RenameFile(ctx, srcPath, strings.Replace(srcPath, source, target, 1), nil)
 			if err != nil {
 				log.Err(
 					"BlockBlob::RenameDirectory : Failed to rename file %s [%s]",
@@ -498,11 +452,7 @@
 		}
 	}
 
-<<<<<<< HEAD
-	return bb.RenameFile(ctx, source, target)
-=======
-	return bb.RenameFile(source, target, nil)
->>>>>>> 5a79750a
+	return bb.RenameFile(ctx, source, target, nil)
 }
 
 func (bb *BlockBlob) getAttrUsingRest(
@@ -635,15 +585,9 @@
 
 	// To support virtual directories with no marker blob, we call list instead of get properties since list will not return a 404
 	if bb.Config.virtualDirectory {
-<<<<<<< HEAD
-		return bb.getAttrUsingList(ctx, name)
-	}
-
-	return bb.getAttrUsingRest(ctx, name)
-=======
-		attr, err = bb.getAttrUsingList(name)
+		attr, err = bb.getAttrUsingList(ctx, name)
 	} else {
-		attr, err = bb.getAttrUsingRest(name)
+		attr, err = bb.getAttrUsingRest(ctx, name)
 	}
 
 	if bb.Config.filter != nil && attr != nil {
@@ -658,7 +602,6 @@
 	}
 
 	return attr, err
->>>>>>> 5a79750a
 }
 
 // List : Get a list of blobs matching the given prefix
@@ -707,7 +650,7 @@
 	// Process the blobs returned in this result segment (if the segment is empty, the loop body won't execute)
 	// Since block blob does not support acls, we set mode to 0 and FlagModeDefault to true so the fuse layer can return the default permission.
 
-	blobList, dirList, err := bb.processBlobItems(listBlob.Segment.BlobItems)
+	blobList, dirList, err := bb.processBlobItems(ctx, listBlob.Segment.BlobItems)
 	if err != nil {
 		return nil, nil, err
 	}
@@ -717,7 +660,7 @@
 	// dirList contains all dirs for which we got 0 byte meta file in this iteration, so exclude those and add rest to the list
 	// Note: Since listing is paginated, sometimes the marker file may come in a different iteration from the BlobPrefix. For such
 	// cases we manually call GetAttr to check the existence of the marker file.
-	err = bb.processBlobPrefixes(listBlob.Segment.BlobPrefixes, dirList, &blobList)
+	err = bb.processBlobPrefixes(ctx, listBlob.Segment.BlobPrefixes, dirList, &blobList)
 	if err != nil {
 		return nil, nil, err
 	}
@@ -735,6 +678,7 @@
 }
 
 func (bb *BlockBlob) processBlobItems(
+	ctx context.Context,
 	blobItems []*container.BlobItem,
 ) ([]*internal.ObjAttr, map[string]bool, error) {
 	blobList := make([]*internal.ObjAttr, 0)
@@ -744,38 +688,9 @@
 
 	for _, blobInfo := range blobItems {
 		blobInfo.Name = bb.getFileName(*blobInfo.Name)
-<<<<<<< HEAD
-		var attr *internal.ObjAttr
-		if blobInfo.Properties.CustomerProvidedKeySHA256 != nil &&
-			*blobInfo.Properties.CustomerProvidedKeySHA256 != "" {
-			log.Trace(
-				"BlockBlob::List : blob is encrypted with customer provided key so fetching metadata explicitly using REST",
-			)
-			attr, err = bb.getAttrUsingRest(ctx, *blobInfo.Name)
-			if err != nil {
-				log.Err("BlockBlob::List : Failed to get properties of blob %s", *blobInfo.Name)
-				return blobList, nil, err
-			}
-		} else {
-			attr = &internal.ObjAttr{
-				Path:   split(bb.Config.prefixPath, *blobInfo.Name),
-				Name:   filepath.Base(*blobInfo.Name),
-				Size:   *blobInfo.Properties.ContentLength,
-				Mode:   0,
-				Mtime:  *blobInfo.Properties.LastModified,
-				Atime:  dereferenceTime(blobInfo.Properties.LastAccessedOn, *blobInfo.Properties.LastModified),
-				Ctime:  *blobInfo.Properties.LastModified,
-				Crtime: dereferenceTime(blobInfo.Properties.CreationTime, *blobInfo.Properties.LastModified),
-				Flags:  internal.NewFileBitMap(),
-				MD5:    blobInfo.Properties.ContentMD5,
-			}
-			parseMetadata(attr, blobInfo.Metadata)
-			attr.Flags.Set(internal.PropFlagModeDefault)
-=======
-		blobAttr, err := bb.getBlobAttr(blobInfo)
+		blobAttr, err := bb.getBlobAttr(ctx, blobInfo)
 		if err != nil {
 			return nil, nil, err
->>>>>>> 5a79750a
 		}
 
 		if blobAttr.IsDir() {
@@ -802,13 +717,13 @@
 	return blobList, dirList, nil
 }
 
-func (bb *BlockBlob) getBlobAttr(blobInfo *container.BlobItem) (*internal.ObjAttr, error) {
+func (bb *BlockBlob) getBlobAttr(ctx context.Context, blobInfo *container.BlobItem) (*internal.ObjAttr, error) {
 	if blobInfo.Properties.CustomerProvidedKeySHA256 != nil &&
 		*blobInfo.Properties.CustomerProvidedKeySHA256 != "" {
 		log.Trace(
 			"BlockBlob::List : blob is encrypted with customer provided key so fetching metadata explicitly using REST",
 		)
-		return bb.getAttrUsingRest(*blobInfo.Name)
+		return bb.getAttrUsingRest(ctx, *blobInfo.Name)
 	}
 	mode, err := bb.getFileMode(blobInfo.Properties.Permissions)
 	if err != nil {
@@ -864,6 +779,7 @@
 }
 
 func (bb *BlockBlob) processBlobPrefixes(
+	ctx context.Context,
 	blobPrefixes []*container.BlobPrefix,
 	dirList map[string]bool,
 	blobList *[]*internal.ObjAttr,
@@ -874,21 +790,6 @@
 			// marker file found in current iteration, skip adding the directory
 			continue
 		} else {
-<<<<<<< HEAD
-			// marker file not found in current iteration, so we need to manually check attributes via REST
-			_, err := bb.getAttrUsingRest(ctx, *blobInfo.Name)
-			// marker file also not found via manual check, safe to add to list
-			if err == syscall.ENOENT {
-				// For these dirs we get only the name and no other properties so hardcoding time to current time
-				name := strings.TrimSuffix(*blobInfo.Name, "/")
-				attr := &internal.ObjAttr{
-					Path:  split(bb.Config.prefixPath, name),
-					Name:  filepath.Base(name),
-					Size:  4096,
-					Mode:  os.ModeDir,
-					Mtime: time.Now(),
-					Flags: internal.NewDirBitMap(),
-=======
 			//Check to see if its a HNS account and we received properties in blob prefixes
 			if bb.listDetails.Permissions {
 				attr, err := bb.createDirAttrWithPermissions(blobInfo)
@@ -898,12 +799,11 @@
 				*blobList = append(*blobList, attr)
 			} else {
 				// marker file not found in current iteration, so we need to manually check attributes via REST
-				_, err := bb.getAttrUsingRest(*blobInfo.Name)
+				_, err := bb.getAttrUsingRest(ctx, *blobInfo.Name)
 				// marker file also not found via manual check, safe to add to list
 				if err == syscall.ENOENT {
 					attr := bb.createDirAttr(*blobInfo.Name)
 					*blobList = append(*blobList, attr)
->>>>>>> 5a79750a
 				}
 			}
 		}
@@ -1116,31 +1016,20 @@
 
 // ReadInBuffer : Download specific range from a file to a user provided buffer
 func (bb *BlockBlob) ReadInBuffer(
-<<<<<<< HEAD
 	ctx context.Context,
-=======
->>>>>>> 5a79750a
 	name string,
 	offset int64,
 	length int64,
 	data []byte,
-<<<<<<< HEAD
-=======
 	etag *string,
->>>>>>> 5a79750a
 ) error {
 	// log.Trace("BlockBlob::ReadInBuffer : name %s", name)
 	if etag != nil {
 		*etag = ""
 	}
 
-<<<<<<< HEAD
+	blobClient := bb.getBlobClient(name)
 	ctx, cancel := context.WithTimeout(ctx, max_context_timeout*time.Minute)
-=======
-	blobClient := bb.getBlobClient(name)
-
-	ctx, cancel := context.WithTimeout(context.Background(), max_context_timeout*time.Minute)
->>>>>>> 5a79750a
 	defer cancel()
 
 	opt := &blob.DownloadStreamOptions{
@@ -1503,11 +1392,7 @@
 		blk.Data = make([]byte, blk.EndIndex-blk.StartIndex)
 		blk.Flags.Set(common.DirtyBlock)
 
-<<<<<<< HEAD
-		err := bb.ReadInBuffer(ctx, name, blk.StartIndex, blk.EndIndex-blk.StartIndex, blk.Data)
-=======
-		err := bb.ReadInBuffer(name, blk.StartIndex, blk.EndIndex-blk.StartIndex, blk.Data, nil)
->>>>>>> 5a79750a
+		err := bb.ReadInBuffer(ctx, name, blk.StartIndex, blk.EndIndex-blk.StartIndex, blk.Data, nil)
 		if err != nil {
 			log.Err("BlockBlob::removeBlocks : Failed to remove blocks %s [%s]", name, err.Error())
 		}
@@ -1571,11 +1456,7 @@
 				size -= blkSize
 			}
 
-<<<<<<< HEAD
-			err = bb.CommitBlocks(ctx, blobName, blkList)
-=======
-			err = bb.CommitBlocks(blobName, blkList, nil)
->>>>>>> 5a79750a
+			err = bb.CommitBlocks(ctx, blobName, blkList, nil)
 			if err != nil {
 				log.Err(
 					"BlockBlob::TruncateFile : Failed to commit blocks for %s [%s]",
@@ -1656,20 +1537,12 @@
 	var data = make([]byte, size)
 	var err error
 	if size > originalSize {
-<<<<<<< HEAD
-		err = bb.ReadInBuffer(ctx, name, 0, 0, data)
-=======
-		err = bb.ReadInBuffer(name, 0, 0, data, nil)
->>>>>>> 5a79750a
+		err = bb.ReadInBuffer(ctx, name, 0, 0, data, nil)
 		if err != nil {
 			log.Err("BlockBlob::TruncateFile : Failed to read small file %s", name, err.Error())
 		}
 	} else {
-<<<<<<< HEAD
-		err = bb.ReadInBuffer(ctx, name, 0, size, data)
-=======
-		err = bb.ReadInBuffer(name, 0, size, data, nil)
->>>>>>> 5a79750a
+		err = bb.ReadInBuffer(ctx, name, 0, size, data, nil)
 		if err != nil {
 			log.Err("BlockBlob::TruncateFile : Failed to read small file %s", name, err.Error())
 		}
@@ -1744,11 +1617,7 @@
 		oldDataBuffer := make([]byte, oldDataSize+newBufferSize)
 		if !appendOnly {
 			// fetch the blocks that will be impacted by the new changes so we can overwrite them
-<<<<<<< HEAD
-			err = bb.ReadInBuffer(ctx, name, fileOffsets.BlockList[index].StartIndex, oldDataSize, oldDataBuffer)
-=======
-			err = bb.ReadInBuffer(name, fileOffsets.BlockList[index].StartIndex, oldDataSize, oldDataBuffer, nil)
->>>>>>> 5a79750a
+			err = bb.ReadInBuffer(ctx, name, fileOffsets.BlockList[index].StartIndex, oldDataSize, oldDataBuffer, nil)
 			if err != nil {
 				log.Err("BlockBlob::Write : Failed to read data in buffer %s [%s]", name, err.Error())
 			}
@@ -1987,11 +1856,7 @@
 }
 
 // CommitBlocks : persists the block list
-<<<<<<< HEAD
-func (bb *BlockBlob) CommitBlocks(ctx context.Context, name string, blockList []string) error {
-=======
-func (bb *BlockBlob) CommitBlocks(name string, blockList []string, newEtag *string) error {
->>>>>>> 5a79750a
+func (bb *BlockBlob) CommitBlocks(ctx context.Context, name string, blockList []string, newEtag *string) error {
 	log.Trace("BlockBlob::CommitBlocks : name %s", name)
 
 	ctx, cancel := context.WithTimeout(ctx, max_context_timeout*time.Minute)
