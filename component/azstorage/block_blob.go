--- conflicted
+++ resolved
@@ -40,29 +40,18 @@
 	"syscall"
 	"time"
 
-<<<<<<< HEAD
 	"github.com/Seagate/cloudfuse/common"
 	"github.com/Seagate/cloudfuse/common/log"
 	"github.com/Seagate/cloudfuse/internal"
 	"github.com/Seagate/cloudfuse/internal/convertname"
 	"github.com/Seagate/cloudfuse/internal/stats_manager"
 
-	"github.com/Azure/azure-pipeline-go/pipeline"
-	"github.com/Azure/azure-storage-azcopy/v10/ste"
-
-	"github.com/Azure/azure-storage-blob-go/azblob"
-=======
 	"github.com/Azure/azure-sdk-for-go/sdk/azcore/streaming"
 	"github.com/Azure/azure-sdk-for-go/sdk/azcore/to"
 	"github.com/Azure/azure-sdk-for-go/sdk/storage/azblob/blob"
 	"github.com/Azure/azure-sdk-for-go/sdk/storage/azblob/blockblob"
 	"github.com/Azure/azure-sdk-for-go/sdk/storage/azblob/container"
 	"github.com/Azure/azure-sdk-for-go/sdk/storage/azblob/service"
-	"github.com/Azure/azure-storage-fuse/v2/common"
-	"github.com/Azure/azure-storage-fuse/v2/common/log"
-	"github.com/Azure/azure-storage-fuse/v2/internal"
-	"github.com/Azure/azure-storage-fuse/v2/internal/stats_manager"
->>>>>>> 33008bbc
 )
 
 const (
@@ -265,15 +254,10 @@
 func (bb *BlockBlob) DeleteFile(name string) (err error) {
 	log.Trace("BlockBlob::DeleteFile : name %s", name)
 
-<<<<<<< HEAD
-	blobURL := bb.getBlobURL(name)
-	_, err = blobURL.Delete(context.Background(), azblob.DeleteSnapshotsOptionInclude, bb.blobAccCond)
-=======
-	blobClient := bb.Container.NewBlobClient(filepath.Join(bb.Config.prefixPath, name))
+	blobClient := bb.getBlobClient(name)
 	_, err = blobClient.Delete(context.Background(), &blob.DeleteOptions{
 		DeleteSnapshots: to.Ptr(blob.DeleteSnapshotsOptionTypeInclude),
 	})
->>>>>>> 33008bbc
 	if err != nil {
 		serr := storeBlobErrToErr(err)
 		if serr == ErrFileNotFound {
@@ -295,20 +279,11 @@
 func (bb *BlockBlob) DeleteDirectory(name string) (err error) {
 	log.Trace("BlockBlob::DeleteDirectory : name %s", name)
 
-<<<<<<< HEAD
-	for marker := (azblob.Marker{}); marker.NotDone(); {
-		listBlob, err := bb.Container.ListBlobsFlatSegment(context.Background(), marker,
-			azblob.ListBlobsSegmentOptions{MaxResults: common.MaxDirListCount,
-				Prefix: bb.getFormattedPath(name) + "/",
-			})
-
-=======
 	pager := bb.Container.NewListBlobsFlatPager(&container.ListBlobsFlatOptions{
-		Prefix: to.Ptr(filepath.Join(bb.Config.prefixPath, name) + "/"),
+		Prefix: to.Ptr(bb.getFormattedPath(name) + "/"),
 	})
 	for pager.More() {
 		listBlobResp, err := pager.NextPage(context.Background())
->>>>>>> 33008bbc
 		if err != nil {
 			log.Err("BlockBlob::DeleteDirectory : Failed to get list of blobs %s", err.Error())
 			return err
@@ -336,13 +311,8 @@
 func (bb *BlockBlob) RenameFile(source string, target string) error {
 	log.Trace("BlockBlob::RenameFile : %s -> %s", source, target)
 
-<<<<<<< HEAD
-	blobURL := bb.getBlobURL(source)
-	newBlob := bb.getBlobURL(target)
-=======
-	blobClient := bb.Container.NewBlockBlobClient(filepath.Join(bb.Config.prefixPath, source))
-	newBlobClient := bb.Container.NewBlockBlobClient(filepath.Join(bb.Config.prefixPath, target))
->>>>>>> 33008bbc
+	blobClient := bb.getBlobClient(source)
+	newBlobClient := bb.getBlobClient(target)
 
 	_, err := blobClient.GetProperties(context.Background(), &blob.GetPropertiesOptions{
 		CPKInfo: bb.blobCPKOpt,
@@ -408,20 +378,11 @@
 	log.Trace("BlockBlob::RenameDirectory : %s -> %s", source, target)
 
 	srcDirPresent := false
-<<<<<<< HEAD
-	for marker := (azblob.Marker{}); marker.NotDone(); {
-		listBlob, err := bb.Container.ListBlobsFlatSegment(context.Background(), marker,
-			azblob.ListBlobsSegmentOptions{MaxResults: common.MaxDirListCount,
-				Prefix: bb.getFormattedPath(source) + "/",
-			})
-
-=======
 	pager := bb.Container.NewListBlobsFlatPager(&container.ListBlobsFlatOptions{
-		Prefix: to.Ptr(filepath.Join(bb.Config.prefixPath, source) + "/"),
+		Prefix: to.Ptr(bb.getFormattedPath(source) + "/"),
 	})
 	for pager.More() {
 		listBlobResp, err := pager.NextPage(context.Background())
->>>>>>> 33008bbc
 		if err != nil {
 			log.Err("BlockBlob::RenameDirectory : Failed to get list of blobs %s", err.Error())
 			return err
@@ -450,15 +411,10 @@
 func (bb *BlockBlob) getAttrUsingRest(name string) (attr *internal.ObjAttr, err error) {
 	log.Trace("BlockBlob::getAttrUsingRest : name %s", name)
 
-<<<<<<< HEAD
-	blobURL := bb.getBlockBlobURL(name)
-	prop, err := blobURL.GetProperties(context.Background(), bb.blobAccCond, bb.blobCPKOpt)
-=======
-	blobClient := bb.Container.NewBlockBlobClient(filepath.Join(bb.Config.prefixPath, name))
+	blobClient := bb.getBlockBlobClient(name)
 	prop, err := blobClient.GetProperties(context.Background(), &blob.GetPropertiesOptions{
 		CPKInfo: bb.blobCPKOpt,
 	})
->>>>>>> 33008bbc
 
 	if err != nil {
 		e := storeBlobErrToErr(err)
@@ -612,22 +568,7 @@
 	// For some directories 0 byte meta file may not exists so just create a map to figure out such directories
 	var dirList = make(map[string]bool)
 	for _, blobInfo := range listBlob.Segment.BlobItems {
-<<<<<<< HEAD
-		// Convert the blob name to a filename
-		blobInfo.Name = bb.getFileName(blobInfo.Name)
-
-		attr := &internal.ObjAttr{
-			Path:   split(bb.Config.prefixPath, blobInfo.Name),
-			Name:   filepath.Base(blobInfo.Name),
-			Size:   *blobInfo.Properties.ContentLength,
-			Mode:   0,
-			Mtime:  blobInfo.Properties.LastModified,
-			Atime:  dereferenceTime(blobInfo.Properties.LastAccessedOn, blobInfo.Properties.LastModified),
-			Ctime:  blobInfo.Properties.LastModified,
-			Crtime: dereferenceTime(blobInfo.Properties.CreationTime, blobInfo.Properties.LastModified),
-			Flags:  internal.NewFileBitMap(),
-			MD5:    blobInfo.Properties.ContentMD5,
-=======
+		blobInfo.Name = bb.getFileName(*blobInfo.Name)
 		attr := &internal.ObjAttr{}
 		if blobInfo.Properties.CustomerProvidedKeySHA256 != nil && *blobInfo.Properties.CustomerProvidedKeySHA256 != "" {
 			log.Trace("BlockBlob::List : blob is encrypted with customer provided key so fetching metadata explicitly using REST")
@@ -652,7 +593,6 @@
 			parseMetadata(attr, blobInfo.Metadata)
 			attr.Flags.Set(internal.PropFlagMetadataRetrieved)
 			attr.Flags.Set(internal.PropFlagModeDefault)
->>>>>>> 33008bbc
 		}
 		blobList = append(blobList, attr)
 
@@ -669,14 +609,9 @@
 	// Note: Since listing is paginated, sometimes the marker file may come in a different iteration from the BlobPrefix. For such
 	// cases we manually call GetAttr to check the existence of the marker file.
 	for _, blobInfo := range listBlob.Segment.BlobPrefixes {
-<<<<<<< HEAD
-		// Convert the blob name to a filename
-		blobInfo.Name = bb.getFileName(blobInfo.Name)
-
-		if _, ok := dirList[blobInfo.Name]; ok {
-=======
+		blobInfo.Name = bb.getFileName(*blobInfo.Name)
+
 		if _, ok := dirList[*blobInfo.Name]; ok {
->>>>>>> 33008bbc
 			// marker file found in current iteration, skip adding the directory
 			continue
 		} else {
@@ -726,11 +661,7 @@
 	log.Trace("BlockBlob::ReadToFile : name %s, offset : %d, count %d", name, offset, count)
 	//defer exectime.StatTimeCurrentBlock("BlockBlob::ReadToFile")()
 
-<<<<<<< HEAD
-	blobURL := bb.getBlobURL(name)
-=======
-	blobClient := bb.Container.NewBlobClient(filepath.Join(bb.Config.prefixPath, name))
->>>>>>> 33008bbc
+	blobClient := bb.getBlobClient(name)
 
 	downloadPtr := to.Ptr(int64(1))
 
@@ -807,22 +738,16 @@
 		length = attr.Size - offset
 	}
 
-<<<<<<< HEAD
 	buff = make([]byte, length)
-	blobURL := bb.getBlobURL(name)
-	err := azblob.DownloadBlobToBuffer(context.Background(), blobURL, offset, length, buff, bb.downloadOptions)
-=======
-	buff = make([]byte, len)
-	blobClient := bb.Container.NewBlobClient(filepath.Join(bb.Config.prefixPath, name))
+	blobClient := bb.getBlobClient(name)
 
 	dlOpts := (blob.DownloadBufferOptions)(*bb.downloadOptions)
 	dlOpts.Range = blob.HTTPRange{
 		Offset: offset,
-		Count:  len,
+		Count:  length,
 	}
 
 	_, err := blobClient.DownloadBuffer(context.Background(), buff, &dlOpts)
->>>>>>> 33008bbc
 
 	if err != nil {
 		e := storeBlobErrToErr(err)
@@ -842,28 +767,18 @@
 // ReadInBuffer : Download specific range from a file to a user provided buffer
 func (bb *BlockBlob) ReadInBuffer(name string, offset int64, length int64, data []byte) error {
 	// log.Trace("BlockBlob::ReadInBuffer : name %s", name)
-<<<<<<< HEAD
-	blobURL := bb.getBlobURL(name)
-	opt := bb.downloadOptions
+	blobClient := bb.getBlobClient(name)
+	opt := (blob.DownloadBufferOptions)(*bb.downloadOptions)
 	opt.BlockSize = length
-=======
-	blobClient := bb.Container.NewBlobClient(filepath.Join(bb.Config.prefixPath, name))
-	opt := (blob.DownloadBufferOptions)(*bb.downloadOptions)
-	opt.BlockSize = len
 	opt.Range = blob.HTTPRange{
 		Offset: offset,
-		Count:  len,
-	}
->>>>>>> 33008bbc
+		Count:  length,
+	}
 
 	ctx, cancel := context.WithTimeout(context.Background(), max_context_timeout*time.Minute)
 	defer cancel()
 
-<<<<<<< HEAD
-	err := azblob.DownloadBlobToBuffer(ctx, blobURL, offset, length, data, opt)
-=======
 	_, err := blobClient.DownloadBuffer(ctx, data, &opt)
->>>>>>> 33008bbc
 
 	if err != nil {
 		e := storeBlobErrToErr(err)
@@ -935,11 +850,7 @@
 	log.Trace("BlockBlob::WriteFromFile : name %s", name)
 	//defer exectime.StatTimeCurrentBlock("WriteFromFile::WriteFromFile")()
 
-<<<<<<< HEAD
-	blobURL := bb.getBlockBlobURL(name)
-=======
-	blobClient := bb.Container.NewBlockBlobClient(filepath.Join(bb.Config.prefixPath, name))
->>>>>>> 33008bbc
+	blobClient := bb.getBlockBlobClient(name)
 	defer log.TimeTrack(time.Now(), "BlockBlob::WriteFromFile", name)
 
 	uploadPtr := to.Ptr(int64(1))
@@ -1020,11 +931,7 @@
 // WriteFromBuffer : Upload from a buffer to a blob
 func (bb *BlockBlob) WriteFromBuffer(name string, metadata map[string]*string, data []byte) error {
 	log.Trace("BlockBlob::WriteFromBuffer : name %s", name)
-<<<<<<< HEAD
-	blobURL := bb.getBlockBlobURL(name)
-=======
-	blobClient := bb.Container.NewBlockBlobClient(filepath.Join(bb.Config.prefixPath, name))
->>>>>>> 33008bbc
+	blobClient := bb.getBlockBlobClient(name)
 
 	defer log.TimeTrack(time.Now(), "BlockBlob::WriteFromBuffer", name)
 
@@ -1051,15 +958,9 @@
 func (bb *BlockBlob) GetFileBlockOffsets(name string) (*common.BlockOffsetList, error) {
 	var blockOffset int64 = 0
 	blockList := common.BlockOffsetList{}
-<<<<<<< HEAD
-	blobURL := bb.getBlockBlobURL(name)
-	storageBlockList, err := blobURL.GetBlockList(
-		context.Background(), azblob.BlockListCommitted, bb.blobAccCond.LeaseAccessConditions)
-=======
-	blobClient := bb.Container.NewBlockBlobClient(filepath.Join(bb.Config.prefixPath, name))
+	blobClient := bb.getBlockBlobClient(name)
 
 	storageBlockList, err := blobClient.GetBlockList(context.Background(), blockblob.BlockListTypeCommitted, nil)
->>>>>>> 33008bbc
 
 	if err != nil {
 		log.Err("BlockBlob::GetFileBlockOffsets : Failed to get block list %s ", name, err.Error())
@@ -1361,11 +1262,7 @@
 
 // TODO: make a similar method facing stream that would enable us to write to cached blocks then stage and commit
 func (bb *BlockBlob) stageAndCommitModifiedBlocks(name string, data []byte, offsetList *common.BlockOffsetList) error {
-<<<<<<< HEAD
-	blobURL := bb.getBlockBlobURL(name)
-=======
-	blobClient := bb.Container.NewBlockBlobClient(filepath.Join(bb.Config.prefixPath, name))
->>>>>>> 33008bbc
+	blobClient := bb.getBlockBlobClient(name)
 	blockOffset := int64(0)
 	var blockIDList []string
 	for _, blk := range offsetList.BlockList {
@@ -1407,11 +1304,7 @@
 	blobMtx := bb.blockLocks.GetLock(name)
 	blobMtx.Lock()
 	defer blobMtx.Unlock()
-<<<<<<< HEAD
-	blobURL := bb.getBlockBlobURL(name)
-=======
-	blobClient := bb.Container.NewBlockBlobClient(filepath.Join(bb.Config.prefixPath, name))
->>>>>>> 33008bbc
+	blobClient := bb.getBlockBlobClient(name)
 	var blockIDList []string
 	var data []byte
 	staged := false
@@ -1569,23 +1462,23 @@
 	return nil
 }
 
-// getBlobURL returns a new blob url. On Windows this will also convert special characters.
-func (bb *BlockBlob) getBlobURL(name string) azblob.BlobURL {
-	return bb.Container.NewBlobURL(bb.getFormattedPath(name))
-}
-
-// getBlockBlobURL returns a new block blob url. On Windows this will also convert special characters.
-func (bb *BlockBlob) getBlockBlobURL(name string) azblob.BlockBlobURL {
-	return bb.Container.NewBlockBlobURL(bb.getFormattedPath(name))
+// getBlobClient returns a new blob url. On Windows this will also convert special characters.
+func (bb *BlockBlob) getBlobClient(name string) *blob.Client {
+	return bb.Container.NewBlobClient(bb.getFormattedPath(name))
+}
+
+// getBlockBlobClient returns a new block blob url. On Windows this will also convert special characters.
+func (bb *BlockBlob) getBlockBlobClient(name string) *blockblob.Client {
+	return bb.Container.NewBlockBlobClient(bb.getFormattedPath(name))
 }
 
 // getFileName takes a blob name and will convert the special characters into similar unicode characters
 // on Windows.
-func (bb *BlockBlob) getFileName(name string) string {
+func (bb *BlockBlob) getFileName(name string) *string {
 	if runtime.GOOS == "windows" && bb.Config.restrictedCharsWin {
 		name = convertname.WindowsCloudToFile(name)
 	}
-	return name
+	return &name
 }
 
 // getFormattedPath takes a file name and converts special characters to the original ASCII
