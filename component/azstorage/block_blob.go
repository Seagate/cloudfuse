/*
   Licensed under the MIT License <http://opensource.org/licenses/MIT>.

   Copyright © 2023-2025 Seagate Technology LLC and/or its Affiliates
   Copyright © 2020-2025 Microsoft Corporation. All rights reserved.

   Permission is hereby granted, free of charge, to any person obtaining a copy
   of this software and associated documentation files (the "Software"), to deal
   in the Software without restriction, including without limitation the rights
   to use, copy, modify, merge, publish, distribute, sublicense, and/or sell
   copies of the Software, and to permit persons to whom the Software is
   furnished to do so, subject to the following conditions:

   The above copyright notice and this permission notice shall be included in all
   copies or substantial portions of the Software.

   THE SOFTWARE IS PROVIDED "AS IS", WITHOUT WARRANTY OF ANY KIND, EXPRESS OR
   IMPLIED, INCLUDING BUT NOT LIMITED TO THE WARRANTIES OF MERCHANTABILITY,
   FITNESS FOR A PARTICULAR PURPOSE AND NONINFRINGEMENT. IN NO EVENT SHALL THE
   AUTHORS OR COPYRIGHT HOLDERS BE LIABLE FOR ANY CLAIM, DAMAGES OR OTHER
   LIABILITY, WHETHER IN AN ACTION OF CONTRACT, TORT OR OTHERWISE, ARISING FROM,
   OUT OF OR IN CONNECTION WITH THE SOFTWARE OR THE USE OR OTHER DEALINGS IN THE
   SOFTWARE
*/

package azstorage

import (
	"bytes"
	"context"
	"errors"
	"fmt"
	"io"
	"math"
	"os"
	"path/filepath"
	"reflect"
<<<<<<< HEAD
	"runtime"
=======
	"sort"
>>>>>>> c09d35af
	"strings"
	"syscall"
	"time"

	"github.com/Seagate/cloudfuse/common"
	"github.com/Seagate/cloudfuse/common/log"
	"github.com/Seagate/cloudfuse/internal"
	"github.com/Seagate/cloudfuse/internal/convertname"
	"github.com/Seagate/cloudfuse/internal/stats_manager"

	"github.com/Azure/azure-sdk-for-go/sdk/azcore"
	"github.com/Azure/azure-sdk-for-go/sdk/azcore/streaming"
	"github.com/Azure/azure-sdk-for-go/sdk/azcore/to"
	"github.com/Azure/azure-sdk-for-go/sdk/storage/azblob/blob"
	"github.com/Azure/azure-sdk-for-go/sdk/storage/azblob/blockblob"
	"github.com/Azure/azure-sdk-for-go/sdk/storage/azblob/container"
	"github.com/Azure/azure-sdk-for-go/sdk/storage/azblob/service"
	"github.com/vibhansa-msft/blobfilter"
)

const (
	folderKey           = "hdi_isfolder"
	symlinkKey          = "is_symlink"
	max_context_timeout = 5
)

type BlockBlob struct {
	AzStorageConnection
	Auth            azAuth
	Service         *service.Client
	Container       *container.Client
	blobCPKOpt      *blob.CPKInfo
	downloadOptions *blob.DownloadFileOptions
	listDetails     container.ListBlobsInclude
	blockLocks      common.KeyedMutex
}

// Verify that BlockBlob implements AzConnection interface
var _ AzConnection = &BlockBlob{}

const (
	MaxBlobSize = blockblob.MaxStageBlockBytes * blockblob.MaxBlocks
)

func (bb *BlockBlob) Configure(cfg AzStorageConfig) error {
	bb.Config = cfg

	if bb.Config.cpkEnabled {
		bb.blobCPKOpt = &blob.CPKInfo{
			EncryptionKey:       &bb.Config.cpkEncryptionKey,
			EncryptionKeySHA256: &bb.Config.cpkEncryptionKeySha256,
			EncryptionAlgorithm: to.Ptr(blob.EncryptionAlgorithmTypeAES256),
		}
	}

	bb.downloadOptions = &blob.DownloadFileOptions{
		BlockSize:   bb.Config.blockSize,
		Concurrency: bb.Config.maxConcurrency,
		CPKInfo:     bb.blobCPKOpt,
	}

	bb.listDetails = container.ListBlobsInclude{
		Metadata:    true,
		Deleted:     false,
		Snapshots:   false,
		Permissions: false, //Added to get permissions, acl, group, owner for HNS accounts
	}

	return nil
}

// For dynamic config update the config here
func (bb *BlockBlob) UpdateConfig(cfg AzStorageConfig) error {
	bb.Config.blockSize = cfg.blockSize
	bb.Config.maxConcurrency = cfg.maxConcurrency
	bb.Config.defaultTier = cfg.defaultTier
	bb.Config.ignoreAccessModifiers = cfg.ignoreAccessModifiers
	return nil
}

// UpdateServiceClient : Update the SAS specified by the user and create new service client
func (bb *BlockBlob) UpdateServiceClient(key, value string) (err error) {
	if key == "saskey" {
		bb.Auth.setOption(key, value)

		// get the service client with updated SAS
		svcClient, err := bb.Auth.getServiceClient(&bb.Config)
		if err != nil {
			log.Err(
				"BlockBlob::UpdateServiceClient : Failed to get service client [%s]",
				err.Error(),
			)
			return err
		}

		// update the service client
		bb.Service = svcClient.(*service.Client)

		// Update the container client
		bb.Container = bb.Service.NewContainerClient(bb.Config.container)
	}
	return nil
}

// createServiceClient : Create the service client
func (bb *BlockBlob) createServiceClient() (*service.Client, error) {
	log.Trace("BlockBlob::createServiceClient : Getting service client")

	bb.Auth = getAzAuth(bb.Config.authConfig)
	if bb.Auth == nil {
		log.Err("BlockBlob::createServiceClient : Failed to retrieve auth object")
		return nil, fmt.Errorf("failed to retrieve auth object")
	}

	svcClient, err := bb.Auth.getServiceClient(&bb.Config)
	if err != nil {
		log.Err("BlockBlob::createServiceClient : Failed to get service client [%s]", err.Error())
		return nil, err
	}

	return svcClient.(*service.Client), nil
}

// SetupPipeline : Based on the config setup the ***URLs
func (bb *BlockBlob) SetupPipeline() error {
	log.Trace("BlockBlob::SetupPipeline : Setting up")
	var err error

	// create the service client
	bb.Service, err = bb.createServiceClient()
	if err != nil {
		log.Err("BlockBlob::SetupPipeline : Failed to get service client [%s]", err.Error())
		return err
	}

	// create the container client
	bb.Container = bb.Service.NewContainerClient(bb.Config.container)
	return nil
}

// TestPipeline : Validate the credentials specified in the auth config
func (bb *BlockBlob) TestPipeline() error {
	log.Trace("BlockBlob::TestPipeline : Validating")

	if bb.Config.mountAllContainers {
		return nil
	}

	if bb.Container == nil || bb.Container.URL() == "" {
		log.Err("BlockBlob::TestPipeline : Container Client is not built, check your credentials")
		return nil
	}

<<<<<<< HEAD
	listBlobPager := bb.Container.NewListBlobsHierarchyPager(
		"/",
		&container.ListBlobsHierarchyOptions{
			MaxResults: to.Ptr((int32)(2)),
			Prefix:     &bb.Config.prefixPath,
		},
	)
=======
	includeFields := bb.listDetails
	if bb.listDetails.Permissions {
		// This flag is set to true if user has explicitly asked to mount a HNS account
		// Validate account is indeed HNS checking permissions field
		// If the account is FNS, the call will fail with InvalidQueryParameterValue and such mount shall fail
		includeFields.Permissions = true
	}

	listBlobPager := bb.Container.NewListBlobsHierarchyPager("/", &container.ListBlobsHierarchyOptions{
		MaxResults: to.Ptr((int32)(2)),
		Prefix:     &bb.Config.prefixPath,
		Include:    includeFields,
	})
>>>>>>> c09d35af

	// we are just validating the auth mode used. So, no need to iterate over the pages
	_, err := listBlobPager.NextPage(context.Background())
	if err != nil {
		log.Err(
			"BlockBlob::TestPipeline : Failed to validate account with given auth %s",
			err.Error(),
		)
		var respErr *azcore.ResponseError
		errors.As(err, &respErr)
		if respErr != nil {
			if respErr.ErrorCode == "InvalidQueryParameterValue" {
				// User explicitly mounting FNS account as HNS which is not supported
				return fmt.Errorf("BlockBlob::TestPipeline : Detected FNS account being mounted as HNS")
			}
			return fmt.Errorf("BlockBlob::TestPipeline : [%s]", respErr.ErrorCode)
		}
		return err
	}

	return nil
}

// IsAccountADLS : Check account is ADLS or not
func (bb *BlockBlob) IsAccountADLS() bool {
	includeFields := bb.listDetails
	includeFields.Permissions = true // for FNS account this property will return back error

	listBlobPager := bb.Container.NewListBlobsHierarchyPager(
		"/",
		&container.ListBlobsHierarchyOptions{
			MaxResults: to.Ptr((int32)(2)),
			Prefix:     &bb.Config.prefixPath,
			Include:    includeFields,
		},
	)

	// we are just validating the auth mode used. So, no need to iterate over the pages
	_, err := listBlobPager.NextPage(context.Background())

	if err == nil {
		// Call will be successful only when we are able to retrieve the permissions
		// Permissions will work only in case of HNS accounts
		log.Crit("BlockBlob::IsAccountADLS : Detected HNS account")
		return true
	}

	var respErr *azcore.ResponseError
	errors.As(err, &respErr)
	if respErr != nil {
		if respErr.ErrorCode == "InvalidQueryParameterValue" {
			log.Crit("BlockBlob::IsAccountADLS : Detected FNS account")
			return false
		}
	}

	log.Crit(
		"BlockBlob::IsAccountADLS : Unable to detect account type, assuming FNS [%s]",
		err.Error(),
	)
	return false
}

func (bb *BlockBlob) ListContainers() ([]string, error) {
	log.Trace("BlockBlob::ListContainers : Listing containers")
	cntList := make([]string, 0)

	pager := bb.Service.NewListContainersPager(nil)
	for pager.More() {
		resp, err := pager.NextPage(context.Background())
		if err != nil {
			log.Err("BlockBlob::ListContainers : Failed to get container list [%s]", err.Error())
			return cntList, err
		}
		for _, v := range resp.ContainerItems {
			cntList = append(cntList, *v.Name)
		}
	}

	return cntList, nil
}

func (bb *BlockBlob) SetPrefixPath(path string) error {
	log.Trace("BlockBlob::SetPrefixPath : path %s", path)
	bb.Config.prefixPath = path
	return nil
}

// CreateFile : Create a new file in the container/virtual directory
func (bb *BlockBlob) CreateFile(name string, mode os.FileMode) error {
	log.Trace("BlockBlob::CreateFile : name %s", name)
	var data []byte
	return bb.WriteFromBuffer(name, nil, data)
}

// CreateDirectory : Create a new directory in the container/virtual directory
func (bb *BlockBlob) CreateDirectory(name string) error {
	log.Trace("BlockBlob::CreateDirectory : name %s", name)

	var data []byte
	metadata := make(map[string]*string)
	metadata[folderKey] = to.Ptr("true")

	return bb.WriteFromBuffer(name, metadata, data)
}

// CreateLink : Create a symlink in the container/virtual directory
func (bb *BlockBlob) CreateLink(source string, target string) error {
	log.Trace("BlockBlob::CreateLink : %s -> %s", source, target)
	data := []byte(target)
	metadata := make(map[string]*string)
	metadata[symlinkKey] = to.Ptr("true")
	return bb.WriteFromBuffer(source, metadata, data)
}

// DeleteFile : Delete a blob in the container/virtual directory
func (bb *BlockBlob) DeleteFile(name string) (err error) {
	log.Trace("BlockBlob::DeleteFile : name %s", name)

	blobClient := bb.getBlobClient(name)
	_, err = blobClient.Delete(context.Background(), &blob.DeleteOptions{
		DeleteSnapshots: to.Ptr(blob.DeleteSnapshotsOptionTypeInclude),
	})
	if err != nil {
		serr := storeBlobErrToErr(err)
		switch serr {
		case ErrFileNotFound:
			log.Err("BlockBlob::DeleteFile : %s does not exist", name)
			return syscall.ENOENT
		case BlobIsUnderLease:
			log.Err("BlockBlob::DeleteFile : %s is under lease [%s]", name, err.Error())
			return syscall.EIO
		default:
			log.Err("BlockBlob::DeleteFile : Failed to delete blob %s [%s]", name, err.Error())
			return err
		}
	}

	return nil
}

// DeleteDirectory : Delete a virtual directory in the container/virtual directory
func (bb *BlockBlob) DeleteDirectory(name string) (err error) {
	log.Trace("BlockBlob::DeleteDirectory : name %s", name)
	err = bb.DeleteFile(name)
	// libfuse deletes the files in the directory before this method is called.
	// If the marker blob for directory is not present, ignore the ENOENT error.
	if err == syscall.ENOENT {
		err = nil
	}
	return err
}

// RenameFile : Rename the file
// Source file must exist in storage account before calling this method.
// When the rename is success, Data, metadata, of the blob will be copied to the destination.
// Creation time and LMT is not preserved for copyBlob API.
// Etag of the destination blob changes.
// Copy the LMT to the src attr if the copy is success.
// https://learn.microsoft.com/en-us/rest/api/storageservices/copy-blob?tabs=microsoft-entra-id
func (bb *BlockBlob) RenameFile(source string, target string, srcAttr *internal.ObjAttr) error {
	log.Trace("BlockBlob::RenameFile : %s -> %s", source, target)

	blobClient := bb.getBlobClient(source)
	newBlobClient := bb.getBlobClient(target)

	// not specifying source blob metadata, since passing empty metadata headers copies
	// the source blob metadata to destination blob
	copyResponse, err := newBlobClient.StartCopyFromURL(
		context.Background(),
		blobClient.URL(),
		&blob.StartCopyFromURLOptions{
			Tier: bb.Config.defaultTier,
		},
	)

	if err != nil {
		serr := storeBlobErrToErr(err)
		if serr == ErrFileNotFound {
			//Ideally this case doesn't hit as we are checking for the existence of src
			//before making the call for RenameFile
			log.Err("BlockBlob::RenameFile : Src Blob doesn't Exist %s [%s]", source, err.Error())
			return syscall.ENOENT
		}
		log.Err("BlockBlob::RenameFile : Failed to start copy of file %s [%s]", source, err.Error())
		return err
	}

	var dstLMT = copyResponse.LastModified
	var dstETag = sanitizeEtag(copyResponse.ETag)

	copyStatus := copyResponse.CopyStatus
	var prop blob.GetPropertiesResponse
	pollCnt := 0
	for copyStatus != nil && *copyStatus == blob.CopyStatusTypePending {
		time.Sleep(time.Second * 1)
		pollCnt++
		prop, err = newBlobClient.GetProperties(context.Background(), &blob.GetPropertiesOptions{
			CPKInfo: bb.blobCPKOpt,
		})
		if err != nil {
			log.Err(
				"BlockBlob::RenameFile : CopyStats : Failed to get blob properties for %s [%s]",
				source,
				err.Error(),
			)
		}
		copyStatus = prop.CopyStatus
	}

	if pollCnt > 0 {
		dstLMT = prop.LastModified
		dstETag = sanitizeEtag(prop.ETag)
	}

	if copyStatus != nil && *copyStatus == blob.CopyStatusTypeSuccess {
		modifyLMTandEtag(srcAttr, dstLMT, dstETag)
	}

	log.Trace("BlockBlob::RenameFile : %s -> %s done", source, target)

	// Copy of the file is done so now delete the older file
	err = bb.DeleteFile(source)
	for retry := 0; retry < 3 && err == syscall.ENOENT; retry++ {
		// Sometimes backend is able to copy source file to destination but when we try to delete the
		// source files it returns back with ENOENT. If file was just created on backend it might happen
		// that it has not been synced yet at all layers and hence delete is not able to find the source file
		log.Trace(
			"BlockBlob::RenameFile : %s -> %s, unable to find source. Retrying %d",
			source,
			target,
			retry,
		)
		time.Sleep(1 * time.Second)
		err = bb.DeleteFile(source)
	}

	if err == syscall.ENOENT {
		// Even after 3 retries, 1 second apart if server returns 404 then source file no longer
		// exists on the backend and its safe to assume rename was successful
		err = nil
	}

	return err
}

// RenameDirectory : Rename the directory
func (bb *BlockBlob) RenameDirectory(source string, target string) error {
	log.Trace("BlockBlob::RenameDirectory : %s -> %s", source, target)

	srcDirPresent := false
	pager := bb.Container.NewListBlobsFlatPager(&container.ListBlobsFlatOptions{
		Prefix: to.Ptr(bb.getFormattedPath(source) + "/"),
	})
	for pager.More() {
		listBlobResp, err := pager.NextPage(context.Background())
		if err != nil {
			log.Err("BlockBlob::RenameDirectory : Failed to get list of blobs %s", err.Error())
			return err
		}

		// Process the blobs returned in this result segment (if the segment is empty, the loop body won't execute)
		for _, blobInfo := range listBlobResp.Segment.BlobItems {
			srcDirPresent = true
			srcPath := removePrefixPath(bb.Config.prefixPath, *blobInfo.Name)
			err = bb.RenameFile(srcPath, strings.Replace(srcPath, source, target, 1), nil)
			if err != nil {
				log.Err(
					"BlockBlob::RenameDirectory : Failed to rename file %s [%s]",
					srcPath,
					err.Error,
				)
			}
		}
	}

	// To rename source marker blob check its properties before calling rename on it.
	blobClient := bb.Container.NewBlockBlobClient(filepath.Join(bb.Config.prefixPath, source))
	_, err := blobClient.GetProperties(context.Background(), &blob.GetPropertiesOptions{
		CPKInfo: bb.blobCPKOpt,
	})
	if err != nil {
		serr := storeBlobErrToErr(err)
		if serr == ErrFileNotFound { //marker blob doesn't exist for the directory
			if srcDirPresent { //Some files exist inside the directory
				return nil
			}
			log.Err(
				"BlockBlob::RenameDirectory : %s marker blob does not exist and Src Directory doesn't Exist",
				source,
			)
			return syscall.ENOENT
		} else {
			log.Err("BlockBlob::RenameDirectory : Failed to get source directory marker blob properties for %s [%s]", source, err.Error())
			return err
		}
	}

	return bb.RenameFile(source, target, nil)
}

func (bb *BlockBlob) getAttrUsingRest(name string) (attr *internal.ObjAttr, err error) {
	log.Trace("BlockBlob::getAttrUsingRest : name %s", name)

	blobClient := bb.getBlockBlobClient(name)
	prop, err := blobClient.GetProperties(context.Background(), &blob.GetPropertiesOptions{
		CPKInfo: bb.blobCPKOpt,
	})

	if err != nil {
<<<<<<< HEAD
		e := storeBlobErrToErr(err)
		switch e {
		case ErrFileNotFound:
			return attr, syscall.ENOENT
		case InvalidPermission:
			log.Err(
				"BlockBlob::getAttrUsingRest : Insufficient permissions for %s [%s]",
				name,
				err.Error(),
			)
			return attr, syscall.EACCES
		default:
			log.Err(
				"BlockBlob::getAttrUsingRest : Failed to get blob properties for %s [%s]",
				name,
				err.Error(),
			)
=======
		serr := storeBlobErrToErr(err)
		switch serr {
		case ErrFileNotFound:
			return attr, syscall.ENOENT
		case InvalidPermission:
			log.Err("BlockBlob::getAttrUsingRest : Insufficient permissions for %s [%s]", name, err.Error())
			return attr, syscall.EACCES
		default:
			log.Err("BlockBlob::getAttrUsingRest : Failed to get blob properties for %s [%s]", name, err.Error())
>>>>>>> c09d35af
			return attr, err
		}
	}

	// Since block blob does not support acls, we set mode to 0 and FlagModeDefault to true so the fuse layer can return the default permission.
	attr = &internal.ObjAttr{
		Path:   name, // We don't need to strip the prefixPath here since we pass the input name
		Name:   filepath.Base(name),
		Size:   *prop.ContentLength,
		Mode:   0,
		Mtime:  *prop.LastModified,
		Atime:  *prop.LastModified,
		Ctime:  *prop.LastModified,
		Crtime: *prop.CreationTime,
		Flags:  internal.NewFileBitMap(),
		MD5:    prop.ContentMD5,
		ETag:   sanitizeEtag(prop.ETag),
	}

	parseMetadata(attr, prop.Metadata)

	// We do not get permissions as part of this getAttr call hence setting the flag to true
	attr.Flags.Set(internal.PropFlagModeDefault)

	return attr, nil
}

func (bb *BlockBlob) getAttrUsingList(name string) (attr *internal.ObjAttr, err error) {
	log.Trace("BlockBlob::getAttrUsingList : name %s", name)

	iteration := 0
	var marker, new_marker *string
	var blobs []*internal.ObjAttr
	blobsRead := 0

	for marker != nil || iteration == 0 {
		blobs, new_marker, err = bb.List(name, marker, bb.Config.maxResultsForList)
		if err != nil {
			e := storeBlobErrToErr(err)
			switch e {
			case ErrFileNotFound:
				return attr, syscall.ENOENT
			case InvalidPermission:
<<<<<<< HEAD
				log.Err(
					"BlockBlob::getAttrUsingList : Insufficient permissions for %s [%s]",
					name,
					err.Error(),
				)
				return attr, syscall.EACCES
			default:
				log.Warn(
					"BlockBlob::getAttrUsingList : Failed to list blob properties for %s [%s]",
					name,
					err.Error(),
				)
=======
				log.Err("BlockBlob::getAttrUsingList : Insufficient permissions for %s [%s]", name, err.Error())
				return attr, syscall.EACCES
			default:
				log.Warn("BlockBlob::getAttrUsingList : Failed to list blob properties for %s [%s]", name, err.Error())
>>>>>>> c09d35af
			}
		}

		for i, blob := range blobs {
			log.Trace("BlockBlob::getAttrUsingList : Item %d Blob %s", i+blobsRead, blob.Name)
			if blob.Path == name {
				return blob, nil
			}
		}

		marker = new_marker
		iteration++
		blobsRead += len(blobs)

		log.Trace(
			"BlockBlob::getAttrUsingList : So far retrieved %d objects in %d iterations",
			blobsRead,
			iteration,
		)
		if new_marker == nil || *new_marker == "" {
			break
		}
	}

	if err == nil {
		log.Warn("BlockBlob::getAttrUsingList : blob %s does not exist", name)
		return nil, syscall.ENOENT
	}

	log.Err(
		"BlockBlob::getAttrUsingList : Failed to list blob properties for %s [%s]",
		name,
		err.Error(),
	)
	return nil, err
}

// GetAttr : Retrieve attributes of the blob
func (bb *BlockBlob) GetAttr(name string) (attr *internal.ObjAttr, err error) {
	log.Trace("BlockBlob::GetAttr : name %s", name)

	// To support virtual directories with no marker blob, we call list instead of get properties since list will not return a 404
	if bb.Config.virtualDirectory {
		attr, err = bb.getAttrUsingList(name)
	} else {
		attr, err = bb.getAttrUsingRest(name)
	}

	if bb.Config.filter != nil && attr != nil {
		if !bb.Config.filter.IsAcceptable(&blobfilter.BlobAttr{
			Name:  attr.Name,
			Mtime: attr.Mtime,
			Size:  attr.Size,
		}) {
			log.Debug("BlockBlob::GetAttr : Filtered out %s", name)
			return nil, syscall.ENOENT
		}
	}

	return attr, err
}

// List : Get a list of blobs matching the given prefix
// This fetches the list using a marker so the caller code should handle marker logic
// If count=0 - fetch max entries
func (bb *BlockBlob) List(
	prefix string,
	marker *string,
	count int32,
) ([]*internal.ObjAttr, *string, error) {
	log.Trace("BlockBlob::List : prefix %s, marker %s", prefix, func(marker *string) string {
		if marker != nil {
			return *marker
		} else {
			return ""
		}
	}(marker))

	if count == 0 {
		count = common.MaxDirListCount
	}

	listPath := bb.getListPath(prefix)

	// Get a result segment starting with the blob indicated by the current Marker.
	pager := bb.Container.NewListBlobsHierarchyPager("/", &container.ListBlobsHierarchyOptions{
		Marker:     marker,
		MaxResults: &count,
		Prefix:     &listPath,
		Include:    bb.listDetails,
	})

	listBlob, err := pager.NextPage(context.Background())

	// Note: Since we make a list call with a prefix, we will not fail here for a non-existent directory.
	// The blob service will not validate for us whether or not the path exists.
	// This is different from ADLS Gen2 behavior.
	// APIs that may be affected include IsDirEmpty, ReadDir and StreamDir

	if err != nil {
		log.Err("BlockBlob::List : Failed to list the container with the prefix %s", err.Error)
		return nil, nil, err
	}

	// Process the blobs returned in this result segment (if the segment is empty, the loop body won't execute)
	// Since block blob does not support acls, we set mode to 0 and FlagModeDefault to true so the fuse layer can return the default permission.

	blobList, dirList, err := bb.processBlobItems(listBlob.Segment.BlobItems)
	if err != nil {
		return nil, nil, err
	}

	// In case virtual directory exists but its corresponding 0 byte marker file is not there holding hdi_isfolder then just iterating
	// over BlobItems will fail to identify that directory. In such cases BlobPrefixes help to list all directories
	// dirList contains all dirs for which we got 0 byte meta file in this iteration, so exclude those and add rest to the list
	// Note: Since listing is paginated, sometimes the marker file may come in a different iteration from the BlobPrefix. For such
	// cases we manually call GetAttr to check the existence of the marker file.
	err = bb.processBlobPrefixes(listBlob.Segment.BlobPrefixes, dirList, &blobList)
	if err != nil {
		return nil, nil, err
	}

	return blobList, listBlob.NextMarker, nil
}

func (bb *BlockBlob) getListPath(prefix string) string {
	listPath := bb.getFormattedPath(prefix)
	if (prefix != "" && prefix[len(prefix)-1] == '/') ||
		(prefix == "" && bb.Config.prefixPath != "") {
		listPath += "/"
	}
	return listPath
}

func (bb *BlockBlob) processBlobItems(
	blobItems []*container.BlobItem,
) ([]*internal.ObjAttr, map[string]bool, error) {
	blobList := make([]*internal.ObjAttr, 0)
	// For some directories 0 byte meta file may not exists so just create a map to figure out such directories
	dirList := make(map[string]bool)
	filterAttr := blobfilter.BlobAttr{}

	for _, blobInfo := range blobItems {
		blobInfo.Name = bb.getFileName(*blobInfo.Name)
		blobAttr, err := bb.getBlobAttr(blobInfo)
		if err != nil {
			return nil, nil, err
		}

		if blobAttr.IsDir() {
			// 0 byte meta found so mark this directory in map
			dirList[*blobInfo.Name+"/"] = true
			blobAttr.Size = 4096
		}

		if bb.Config.filter != nil && !blobAttr.IsDir() {
			filterAttr.Name = blobAttr.Name
			filterAttr.Mtime = blobAttr.Mtime
			filterAttr.Size = blobAttr.Size

			if bb.Config.filter.IsAcceptable(&filterAttr) {
				blobList = append(blobList, blobAttr)
			} else {
				log.Debug("BlockBlob::List : Filtered out blob %s", blobAttr.Name)
			}
		} else {
			blobList = append(blobList, blobAttr)
		}
	}

	return blobList, dirList, nil
}

func (bb *BlockBlob) getBlobAttr(blobInfo *container.BlobItem) (*internal.ObjAttr, error) {
	if blobInfo.Properties.CustomerProvidedKeySHA256 != nil &&
		*blobInfo.Properties.CustomerProvidedKeySHA256 != "" {
		log.Trace(
			"BlockBlob::List : blob is encrypted with customer provided key so fetching metadata explicitly using REST",
		)
		return bb.getAttrUsingRest(*blobInfo.Name)
	}
	mode, err := bb.getFileMode(blobInfo.Properties.Permissions)
	if err != nil {
		mode = 0
		log.Warn(
			"BlockBlob::getBlobAttr : Failed to get file mode for %s [%s]",
			*blobInfo.Name,
			err.Error(),
		)
	}

	attr := &internal.ObjAttr{
		Path:  removePrefixPath(bb.Config.prefixPath, *blobInfo.Name),
		Name:  filepath.Base(*blobInfo.Name),
		Size:  *blobInfo.Properties.ContentLength,
		Mode:  mode,
		Mtime: *blobInfo.Properties.LastModified,
		Atime: bb.dereferenceTime(
			blobInfo.Properties.LastAccessedOn,
			*blobInfo.Properties.LastModified,
		),
		Ctime: *blobInfo.Properties.LastModified,
		Crtime: bb.dereferenceTime(
			blobInfo.Properties.CreationTime,
			*blobInfo.Properties.LastModified,
		),
		Flags: internal.NewFileBitMap(),
		MD5:   blobInfo.Properties.ContentMD5,
		ETag:  sanitizeEtag(blobInfo.Properties.ETag),
	}

	parseMetadata(attr, blobInfo.Metadata)
	if !bb.listDetails.Permissions {
		// In case of HNS account do not set this flag
		attr.Flags.Set(internal.PropFlagModeDefault)
	}

	return attr, nil
}

func (bb *BlockBlob) getFileMode(permissions *string) (os.FileMode, error) {
	if permissions == nil {
		return 0, nil
	}
	return getFileMode(*permissions)
}

func (bb *BlockBlob) dereferenceTime(input *time.Time, defaultTime time.Time) time.Time {
	if input == nil {
		return defaultTime
	}
	return *input
}

func (bb *BlockBlob) processBlobPrefixes(
	blobPrefixes []*container.BlobPrefix,
	dirList map[string]bool,
	blobList *[]*internal.ObjAttr,
) error {
	for _, blobInfo := range blobPrefixes {
		blobInfo.Name = bb.getFileName(*blobInfo.Name)
		if _, ok := dirList[*blobInfo.Name]; ok {
			// marker file found in current iteration, skip adding the directory
			continue
		} else {
			//Check to see if its a HNS account and we received properties in blob prefixes
			if bb.listDetails.Permissions {
				attr, err := bb.createDirAttrWithPermissions(blobInfo)
				if err != nil {
					return err
				}
				*blobList = append(*blobList, attr)
			} else {
				// marker file not found in current iteration, so we need to manually check attributes via REST
				_, err := bb.getAttrUsingRest(*blobInfo.Name)
				// marker file also not found via manual check, safe to add to list
				// For HNS accounts mounted as FNS we used to list directories and files in blobfusev1,
				// in blobfusev2 to replicate this behaviour the below check of blobInfo.Properties != nil is added.
				if err == syscall.ENOENT || blobInfo.Properties != nil {
					attr := bb.createDirAttr(*blobInfo.Name)
					*blobList = append(*blobList, attr)
				}
			}
		}
	}

	// Clean up the temp map as its no more needed
	clear(dirList)

	return nil
}

func (bb *BlockBlob) createDirAttr(name string) *internal.ObjAttr {
	// For these dirs we get only the name and no other properties so hardcoding time to current time
	name = strings.TrimSuffix(name, "/")
	attr := &internal.ObjAttr{
		Path:  removePrefixPath(bb.Config.prefixPath, name),
		Name:  filepath.Base(name),
		Size:  4096,
		Mode:  os.ModeDir,
		Mtime: time.Now(),
		Flags: internal.NewDirBitMap(),
	}
	attr.Atime = attr.Mtime
	attr.Crtime = attr.Mtime
	attr.Ctime = attr.Mtime

	// This is called only in case of FNS when blobPrefix is there but the marker does not exists
	attr.Flags.Set(internal.PropFlagModeDefault)
	return attr
}

func (bb *BlockBlob) createDirAttrWithPermissions(
	blobInfo *container.BlobPrefix,
) (*internal.ObjAttr, error) {
	if blobInfo.Properties == nil {
		return nil, fmt.Errorf("failed to get properties of blobprefix %s", *blobInfo.Name)
	}

	mode, err := bb.getFileMode(blobInfo.Properties.Permissions)
	if err != nil {
		mode = 0
		log.Warn(
			"BlockBlob::createDirAttrWithPermissions : Failed to get file mode for %s [%s]",
			*blobInfo.Name,
			err.Error(),
		)
	}

	name := strings.TrimSuffix(*blobInfo.Name, "/")
	attr := &internal.ObjAttr{
		Path:  removePrefixPath(bb.Config.prefixPath, name),
		Name:  filepath.Base(name),
		Size:  *blobInfo.Properties.ContentLength,
		Mode:  mode,
		Mtime: *blobInfo.Properties.LastModified,
		Atime: bb.dereferenceTime(
			blobInfo.Properties.LastAccessedOn,
			*blobInfo.Properties.LastModified,
		),
		Ctime: *blobInfo.Properties.LastModified,
		Crtime: bb.dereferenceTime(
			blobInfo.Properties.CreationTime,
			*blobInfo.Properties.LastModified,
		),
		Flags: internal.NewDirBitMap(),
	}

	return attr, nil
}

// track the progress of download of blobs where every 100MB of data downloaded is being tracked. It also tracks the completion of download
func trackDownload(name string, bytesTransferred int64, count int64, downloadPtr *int64) {
	if bytesTransferred >= (*downloadPtr)*100*common.MbToBytes || bytesTransferred == count {
		(*downloadPtr)++
		log.Debug(
			"BlockBlob::trackDownload : Download: Blob = %v, Bytes transferred = %v, Size = %v",
			name,
			bytesTransferred,
			count,
		)

		// send the download progress as an event
		azStatsCollector.PushEvents(
			downloadProgress,
			name,
			map[string]any{bytesTfrd: bytesTransferred, size: count},
		)
	}
}

// ReadToFile : Download a blob to a local file
func (bb *BlockBlob) ReadToFile(name string, offset int64, count int64, fi *os.File) (err error) {
	log.Trace("BlockBlob::ReadToFile : name %s, offset : %d, count %d", name, offset, count)
	//defer exectime.StatTimeCurrentBlock("BlockBlob::ReadToFile")()

	blobClient := bb.getBlobClient(name)

	downloadPtr := to.Ptr(int64(1))

	if common.MonitorCfs() {
		bb.downloadOptions.Progress = func(bytesTransferred int64) {
			trackDownload(name, bytesTransferred, count, downloadPtr)
		}
	}

	defer log.TimeTrack(time.Now(), "BlockBlob::ReadToFile", name)

	dlOpts := *bb.downloadOptions
	dlOpts.Range = blob.HTTPRange{
		Offset: offset,
		Count:  count,
	}

	_, err = blobClient.DownloadFile(context.Background(), fi, &dlOpts)

	if err != nil {
		e := storeBlobErrToErr(err)
		if e == ErrFileNotFound {
			return syscall.ENOENT
		} else {
			log.Err("BlockBlob::ReadToFile : Failed to download blob %s [%s]", name, err.Error())
			return err
		}
	} else {
		log.Debug("BlockBlob::ReadToFile : Download complete of blob %v", name)

		// store total bytes downloaded so far
		azStatsCollector.UpdateStats(stats_manager.Increment, bytesDownloaded, count)
	}

	if bb.Config.validateMD5 {
		// Compute md5 of local file
		fileMD5, err := common.GetMD5(fi)
		if err != nil {
			log.Warn("BlockBlob::ReadToFile : Failed to generate MD5 Sum for %s", name)
		} else {
			// Get latest properties from container to get the md5 of blob
			prop, err := blobClient.GetProperties(context.Background(), &blob.GetPropertiesOptions{
				CPKInfo: bb.blobCPKOpt,
			})
			if err != nil {
				log.Warn("BlockBlob::ReadToFile : Failed to get properties of blob %s [%s]", name, err.Error())
			} else {
				blobMD5 := prop.ContentMD5
				if blobMD5 == nil {
					log.Warn("BlockBlob::ReadToFile : Failed to get MD5 Sum for blob %s", name)
				} else {
					// compare md5 and fail is not match
					if !reflect.DeepEqual(fileMD5, blobMD5) {
						log.Err("BlockBlob::ReadToFile : MD5 Sum mismatch %s", name)
						return errors.New("md5 sum mismatch on download")
					}
				}
			}
		}
	}

	return nil
}

// ReadBuffer : Download a specific range from a blob to a buffer
func (bb *BlockBlob) ReadBuffer(name string, offset int64, length int64) ([]byte, error) {
	log.Trace("BlockBlob::ReadBuffer : name %s, offset %v, len %v", name, offset, length)
	var buff []byte
	if length == 0 {
		attr, err := bb.GetAttr(name)
		if err != nil {
			return buff, err
		}
		length = attr.Size - offset
	}

	buff = make([]byte, length)
<<<<<<< HEAD
	blobClient := bb.getBlobClient(name)
=======
	blobClient := bb.Container.NewBlobClient(filepath.Join(bb.Config.prefixPath, name))
>>>>>>> c09d35af

	dlOpts := (blob.DownloadBufferOptions)(*bb.downloadOptions)
	dlOpts.Range = blob.HTTPRange{
		Offset: offset,
		Count:  length,
	}

	_, err := blobClient.DownloadBuffer(context.Background(), buff, &dlOpts)

	if err != nil {
		e := storeBlobErrToErr(err)
		switch e {
		case ErrFileNotFound:
			return buff, syscall.ENOENT
		case InvalidRange:
			return buff, syscall.ERANGE
		}

		log.Err("BlockBlob::ReadBuffer : Failed to download blob %s [%s]", name, err.Error())
		return buff, err
	}

	return buff, nil
}

// ReadInBuffer : Download specific range from a file to a user provided buffer
<<<<<<< HEAD
func (bb *BlockBlob) ReadInBuffer(
	name string,
	offset int64,
	length int64,
	data []byte,
	etag *string,
) error {
=======
// Specifying "0" len will download the entire blob.
func (bb *BlockBlob) ReadInBuffer(name string, offset int64, length int64, data []byte, etag *string) error {
>>>>>>> c09d35af
	// log.Trace("BlockBlob::ReadInBuffer : name %s", name)
	if etag != nil {
		*etag = ""
	}

	blobClient := bb.getBlobClient(name)

	ctx, cancel := context.WithTimeout(context.Background(), max_context_timeout*time.Minute)
	defer cancel()

	opt := &blob.DownloadStreamOptions{
		Range: blob.HTTPRange{
			Offset: offset,
			Count:  length,
		},
		CPKInfo: bb.blobCPKOpt,
	}

	downloadResponse, err := blobClient.DownloadStream(ctx, opt)

	if err != nil {
		e := storeBlobErrToErr(err)
		switch e {
		case ErrFileNotFound:
			return syscall.ENOENT
		case InvalidRange:
			return syscall.ERANGE
		}

		log.Err(
			"BlockBlob::ReadInBufferWithETag : Failed to download blob %s [%s]",
			name,
			err.Error(),
		)
		return err
	}

	var streamBody io.ReadCloser = downloadResponse.NewRetryReader(ctx, nil)
	dataRead, err := io.ReadFull(streamBody, data)

	if err != nil && err != io.EOF && err != io.ErrUnexpectedEOF {
		log.Err(
			"BlockBlob::ReadInBuffer : Failed to copy data from body to buffer for blob %s [%s]",
			name,
			err.Error(),
		)
		return err
	}

	if dataRead < 0 {
		log.Err(
			"BlockBlob::ReadInBuffer : Failed to copy data from body to buffer for blob %s",
			name,
		)
		return errors.New("failed to copy data from body to buffer")
	}

	err = streamBody.Close()
	if err != nil {
		log.Err(
			"BlockBlob::ReadInBuffer : Failed to close body for blob %s [%s]",
			name,
			err.Error(),
		)
	}

	if etag != nil {
		*etag = sanitizeEtag(downloadResponse.ETag)
	}

	return nil
}

func (bb *BlockBlob) calculateBlockSize(name string, fileSize int64) (blockSize int64, err error) {
	// If bufferSize > (BlockBlobMaxStageBlockBytes * BlockBlobMaxBlocks), then error
	if fileSize > MaxBlobSize {
		log.Err(
			"BlockBlob::calculateBlockSize : buffer is too large to upload to a block blob %s",
			name,
		)
		err = errors.New("buffer is too large to upload to a block blob")
		return 0, err
	}

	// If bufferSize <= BlockBlobMaxUploadBlobBytes, then Upload should be used with just 1 I/O request
	if fileSize <= blockblob.MaxUploadBlobBytes {
		// Files up to 256MB can be uploaded as a single block
		blockSize = blockblob.MaxUploadBlobBytes
	} else {
		// buffer / max blocks = block size to use all 50,000 blocks
		blockSize = int64(math.Ceil(float64(fileSize) / blockblob.MaxBlocks))

		if blockSize < blob.DefaultDownloadBlockSize {
			// Block size is smaller then 4MB then consider 4MB as default
			blockSize = blob.DefaultDownloadBlockSize
		} else {
			if (blockSize & (-8)) != 0 {
				// EXTRA : round off the block size to next higher multiple of 8.
				// No reason to do so just the odd numbers in block size will not be good on server end is assumption
				blockSize = (blockSize + 7) & (-8)
			}

			if blockSize > blockblob.MaxStageBlockBytes {
				// After rounding off the blockSize has become bigger then max allowed blocks.
				log.Err("BlockBlob::calculateBlockSize : blockSize exceeds max allowed block size for %s", name)
				err = errors.New("block-size is too large to upload to a block blob")
				return 0, err
			}
		}
	}

	log.Info("BlockBlob::calculateBlockSize : %s size %v, blockSize %v", name, fileSize, blockSize)
	return blockSize, nil
}

// track the progress of upload of blobs where every 100MB of data uploaded is being tracked. It also tracks the completion of upload
func trackUpload(name string, bytesTransferred int64, count int64, uploadPtr *int64) {
	if bytesTransferred >= (*uploadPtr)*100*common.MbToBytes || bytesTransferred == count {
		(*uploadPtr)++
		log.Debug(
			"BlockBlob::trackUpload : Upload: Blob = %v, Bytes transferred = %v, Size = %v",
			name,
			bytesTransferred,
			count,
		)

		// send upload progress as event
		azStatsCollector.PushEvents(
			uploadProgress,
			name,
			map[string]any{bytesTfrd: bytesTransferred, size: count},
		)
	}
}

// WriteFromFile : Upload local file to blob
func (bb *BlockBlob) WriteFromFile(
	name string,
	metadata map[string]*string,
	fi *os.File,
) (err error) {
	log.Trace("BlockBlob::WriteFromFile : name %s", name)
	//defer exectime.StatTimeCurrentBlock("WriteFromFile::WriteFromFile")()

	blobClient := bb.getBlockBlobClient(name)
	defer log.TimeTrack(time.Now(), "BlockBlob::WriteFromFile", name)

	uploadPtr := to.Ptr(int64(1))

	blockSize := bb.Config.blockSize
	// get the size of the file
	stat, err := fi.Stat()
	if err != nil {
		log.Err("BlockBlob::WriteFromFile : Failed to get file size %s [%s]", name, err.Error())
		return err
	}

	// if the block size is not set then we configure it based on file size
	if blockSize == 0 {
		// based on file-size calculate block size
		blockSize, err = bb.calculateBlockSize(name, stat.Size())
		if err != nil {
			return err
		}
	}

	// Compute md5 of this file is requested by user
	// If file is uploaded in one shot (no blocks created) then server is populating md5 on upload automatically.
	// hence we take cost of calculating md5 only for files which are bigger in size and which will be converted to blocks.
	md5sum := []byte{}
	if bb.Config.updateMD5 && stat.Size() >= blockblob.MaxUploadBlobBytes {
		md5sum, err = common.GetMD5(fi)
		if err != nil {
			// Md5 sum generation failed so set nil while uploading
			log.Warn("BlockBlob::WriteFromFile : Failed to generate md5 of %s", name)
			md5sum = []byte{0}
		}
	}

	uploadOptions := &blockblob.UploadFileOptions{
		BlockSize:   blockSize,
		Concurrency: bb.Config.maxConcurrency,
		Metadata:    metadata,
		AccessTier:  bb.Config.defaultTier,
		HTTPHeaders: &blob.HTTPHeaders{
			BlobContentType: to.Ptr(getContentType(name)),
			BlobContentMD5:  md5sum,
		},
		CPKInfo: bb.blobCPKOpt,
	}
	if common.MonitorCfs() && stat.Size() > 0 {
		uploadOptions.Progress = func(bytesTransferred int64) {
			trackUpload(name, bytesTransferred, stat.Size(), uploadPtr)
		}
	}

	_, err = blobClient.UploadFile(context.Background(), fi, uploadOptions)

	if err != nil {
		serr := storeBlobErrToErr(err)
		switch serr {
		case BlobIsUnderLease:
<<<<<<< HEAD
			log.Err(
				"BlockBlob::WriteFromFile : %s is under a lease, can not update file [%s]",
				name,
				err.Error(),
			)
			return syscall.EIO
		case InvalidPermission:
			log.Err(
				"BlockBlob::WriteFromFile : Insufficient permissions for %s [%s]",
				name,
				err.Error(),
			)
=======
			log.Err("BlockBlob::WriteFromFile : %s is under a lease, can not update file [%s]", name, err.Error())
			return syscall.EIO
		case InvalidPermission:
			log.Err("BlockBlob::WriteFromFile : Insufficient permissions for %s [%s]", name, err.Error())
>>>>>>> c09d35af
			return syscall.EACCES
		default:
			log.Err("BlockBlob::WriteFromFile : Failed to upload blob %s [%s]", name, err.Error())
		}
		return err
	} else {
		log.Debug("BlockBlob::WriteFromFile : Upload complete of blob %v", name)

		// store total bytes uploaded so far
		if stat.Size() > 0 {
			azStatsCollector.UpdateStats(stats_manager.Increment, bytesUploaded, stat.Size())
		}
	}

	return nil
}

// WriteFromBuffer : Upload from a buffer to a blob
func (bb *BlockBlob) WriteFromBuffer(name string, metadata map[string]*string, data []byte) error {
	log.Trace("BlockBlob::WriteFromBuffer : name %s", name)
	blobClient := bb.getBlockBlobClient(name)

	defer log.TimeTrack(time.Now(), "BlockBlob::WriteFromBuffer", name)

	_, err := blobClient.UploadBuffer(context.Background(), data, &blockblob.UploadBufferOptions{
		BlockSize:   bb.Config.blockSize,
		Concurrency: bb.Config.maxConcurrency,
		Metadata:    metadata,
		AccessTier:  bb.Config.defaultTier,
		HTTPHeaders: &blob.HTTPHeaders{
			BlobContentType: to.Ptr(getContentType(name)),
		},
		CPKInfo: bb.blobCPKOpt,
	})

	if err != nil {
		log.Err("BlockBlob::WriteFromBuffer : Failed to upload blob %s [%s]", name, err.Error())
		return err
	}

	return nil
}

// GetFileBlockOffsets: store blocks ids and corresponding offsets
func (bb *BlockBlob) GetFileBlockOffsets(name string) (*common.BlockOffsetList, error) {
	var blockOffset int64 = 0
	blockList := common.BlockOffsetList{}
	blobClient := bb.getBlockBlobClient(name)

	storageBlockList, err := blobClient.GetBlockList(
		context.Background(),
		blockblob.BlockListTypeCommitted,
		nil,
	)

	if err != nil {
		log.Err("BlockBlob::GetFileBlockOffsets : Failed to get block list %s ", name, err.Error())
		return &common.BlockOffsetList{}, err
	}

	// if block list empty its a small file
	if len(storageBlockList.CommittedBlocks) == 0 {
		blockList.BlockIdLength = common.BlockIDLength
		return &blockList, nil
	}

	blockList.BlockList = make([]*common.Block, 0, len(storageBlockList.CommittedBlocks))

	for _, block := range storageBlockList.CommittedBlocks {
		blk := &common.Block{
			Id:         *block.Name,
			StartIndex: int64(blockOffset),
			EndIndex:   int64(blockOffset) + *block.Size,
		}
		blockOffset += *block.Size
		blockList.BlockList = append(blockList.BlockList, blk)
	}
	// blockList.Etag = storageBlockList.ETag()
	blockList.BlockIdLength = common.GetIdLength(blockList.BlockList[0].Id)
	return &blockList, nil
}

func (bb *BlockBlob) createBlock(blockIdLength, startIndex, size int64) *common.Block {
	newBlockId := common.GetBlockID(blockIdLength)
	newBlock := &common.Block{
		Id:         newBlockId,
		StartIndex: startIndex,
		EndIndex:   startIndex + size,
	}
	// mark truncated since it is a new empty block
	newBlock.Flags.Set(common.TruncatedBlock)
	newBlock.Flags.Set(common.DirtyBlock)
	return newBlock
}

func (bb *BlockBlob) createBlockFromBuffer(blockIdLength, startIndex int64, data []byte) *common.Block {
	newBlockId := common.GetBlockID(blockIdLength)
	newBlock := &common.Block{
		Id:         newBlockId,
		StartIndex: startIndex,
		EndIndex:   startIndex + int64(len(data)),
		Data:       data,
	}
	// mark dirty since it is a new block with data
	newBlock.Flags.Set(common.DirtyBlock)
	return newBlock
}

// create new blocks based on the offset and total length we're adding to the file
func (bb *BlockBlob) createNewBlocks(
	blockList *common.BlockOffsetList,
	offset, length int64,
) (int64, error) {
	blockSize := bb.Config.blockSize
	prevIndex := blockList.BlockList[len(blockList.BlockList)-1].EndIndex
	numOfBlocks := int64(len(blockList.BlockList))
	if blockSize == 0 {
		blockSize = (16 * 1024 * 1024)
		if math.Ceil(
			(float64)(numOfBlocks)+(float64)(length)/(float64)(blockSize),
		) > blockblob.MaxBlocks {
			blockSize = int64(
				math.Ceil((float64)(length) / (float64)(blockblob.MaxBlocks-numOfBlocks)),
			)
			if blockSize > blockblob.MaxStageBlockBytes {
				return 0, errors.New("cannot accommodate data within the block limit")
			}
		}
	} else if math.Ceil((float64)(numOfBlocks)+(float64)(length)/(float64)(blockSize)) > blockblob.MaxBlocks {
		return 0, errors.New("cannot accommodate data within the block limit with configured block-size")
	}

	// BufferSize is the size of the buffer that will go beyond our current blob (appended)
	var bufferSize int64
	for i := prevIndex; i < offset+length; i += blockSize {
		blkSize := int64(math.Min(float64(blockSize), float64((offset+length)-i)))
		newBlock := bb.createBlock(blockList.BlockIdLength, i, blkSize)
		blockList.BlockList = append(blockList.BlockList, newBlock)
		// reset the counter to determine if there are leftovers at the end
		bufferSize += blkSize
	}
	return bufferSize, nil
}

<<<<<<< HEAD
func (bb *BlockBlob) removeBlocks(
	blockList *common.BlockOffsetList,
	size int64,
	name string,
) *common.BlockOffsetList {
	_, index := blockList.BinarySearch(size)
	// if the start index is equal to new size - block should be removed - move one index back
	if blockList.BlockList[index].StartIndex == size {
		index = index - 1
=======
// This function is called when the file is expanded using truncate operation and the new size is greater than the old
// size of the file.
func (bb *BlockBlob) createNewBlocksTruncate(blockList *common.BlockOffsetList, options *internal.TruncateFileOptions) error {
	log.Trace("BlockBlob::createNewBlocksTruncate : name: %s, old size: %d, new size: %d", options.Name, options.OldSize,
		options.NewSize)

	numOfBlocks := int64(len(blockList.BlockList))
	length := options.NewSize - options.OldSize

	blockSize := options.BlockSize
	if blockSize == 0 {
		blockSize = bb.Config.blockSize
		if blockSize == 0 {
			// TODO: This should be set in init of blobfuse
			blockSize = 16 * 1024 * 1024
		}

		blocksNeeded := (length + blockSize - 1) / blockSize

		if numOfBlocks+blocksNeeded > blockblob.MaxBlocks {
			// if we cannot accommodate the data with current block size then recalculate the block size
			availableBlocks := blockblob.MaxBlocks - numOfBlocks
			blockSize = (length + availableBlocks - 1) / availableBlocks
			if blockSize > blockblob.MaxStageBlockBytes {
				return errors.New("cannot accommodate data within the block limit")
			}
		}
	} else {
		// Case when user has specified the block size from previous component
		// Say if a 10MB file is created using block_cache with blockSize 8MB, say it's block list would be 1(8M), 2(2M).
		// Now say user is trying to truncate it to say 20MB. Then we should first download the second block and modify
		// it (i.e., New block list would be 1(8M), 2(8M), 3(4M)).

		// Calculate how many blocks we need with this block size
		blocksNeeded := (length + blockSize - 1) / blockSize
		// For user specified block size, validate if we can accommodate the data within the block limit
		if numOfBlocks+blocksNeeded > blockblob.MaxBlocks {
			return fmt.Errorf("cannot accommodate data within the block limit with configured block-size: %d", blockSize)
		}

		// if last block is not aligned to block size then adjust it
		if len(blockList.BlockList) > 0 {
			lastBlock := blockList.BlockList[len(blockList.BlockList)-1]

			if lastBlock.EndIndex-lastBlock.StartIndex < blockSize {
				// last block is smaller than block size, so adjust it
				lastBlock.EndIndex = min(lastBlock.StartIndex+blockSize, options.NewSize)

				lastBlock.Data = make([]byte, lastBlock.EndIndex-lastBlock.StartIndex)
				lastBlock.Flags.Set(common.DirtyBlock)

				// create the new block id for this block otherwise it would corrupt the state of the blob.
				lastBlock.Id = common.GetBlockID(blockList.BlockIdLength)

				err := bb.ReadInBuffer(options.Name, lastBlock.StartIndex, lastBlock.EndIndex-lastBlock.StartIndex, lastBlock.Data, nil)
				if err != nil {
					log.Err("BlockBlob::createNewBlocksTruncate : Failed to adjust last block %s [%v]", options.Name, err)
					return err
				}
			}

		}
	}

	var startIdx int64 = 0
	if len(blockList.BlockList) > 0 {
		startIdx = blockList.BlockList[len(blockList.BlockList)-1].EndIndex
	}

	for i := startIdx; i < options.NewSize; i += blockSize {
		curBlkSize := min(blockSize, options.NewSize-i)

		newBlock := bb.createBlock(blockList.BlockIdLength, i, curBlkSize)
		blockList.BlockList = append(blockList.BlockList, newBlock)
	}

	blockList.Flags.Set(common.BlobFlagBlockListModified)

	return nil
}

func (bb *BlockBlob) removeBlocksTruncate(blockList *common.BlockOffsetList, options *internal.TruncateFileOptions) error {
	log.Trace("BlockBlob::removeBlocksTruncate : name: %s, old size: %d, new size: %d", options.Name, options.OldSize,
		options.NewSize)

	if len(blockList.BlockList) == 0 {
		return errors.New("removeBlocksTruncate: block list is empty, cannot remove blocks")
>>>>>>> c09d35af
	}

	size := options.NewSize

	idx := sort.Search(len(blockList.BlockList), func(i int) bool {
		return blockList.BlockList[i].StartIndex >= size
	})

	idx-- // move one index back to get the last block which is less than or equal to new size

	log.Debug("BlockBlob::removeBlocksTruncate : idx: %d, blockList length: %d, idx.start: %d, idx.end: %d, new size: %d",
		idx, len(blockList.BlockList), blockList.BlockList[idx].StartIndex, blockList.BlockList[idx].EndIndex, size)

	// if the file we're shrinking is in the middle of a block then shrink that block
	if blockList.BlockList[idx].EndIndex > size {
		blk := blockList.BlockList[idx]
		blk.EndIndex = size
		blk.Data = make([]byte, blk.EndIndex-blk.StartIndex)
		blk.Flags.Set(common.DirtyBlock)

		// create the new block id for this block otherwise it would corrupt the state of the blob.
		blk.Id = common.GetBlockID(blockList.BlockIdLength)

		err := bb.ReadInBuffer(options.Name, blk.StartIndex, blk.EndIndex-blk.StartIndex, blk.Data, nil)
		if err != nil {
			log.Err("BlockBlob::removeBlocksTruncate : Failed to remove blocks %s [%v]", options.Name, err)
			return err
		}
	}

	blockList.BlockList = blockList.BlockList[:idx+1]
	blockList.Flags.Set(common.BlobFlagBlockListModified)

	return nil
}

<<<<<<< HEAD
func (bb *BlockBlob) TruncateFile(name string, size int64) error {
	// log.Trace("BlockBlob::TruncateFile : name=%s, size=%d", name, size)
	attr, err := bb.GetAttr(name)
	if err != nil {
		log.Err(
			"BlockBlob::TruncateFile : Failed to get attributes of file %s [%s]",
			name,
			err.Error(),
		)
		if err == syscall.ENOENT {
=======
func (bb *BlockBlob) TruncateFile(options internal.TruncateFileOptions) error {
	log.Trace("BlockBlob::TruncateFile : name: %s, old size: %d, new size: %d",
		options.Name, options.OldSize, options.NewSize)

	// If old size is not specified, get it from the storage.
	if options.OldSize == -1 {
		attr, err := bb.GetAttr(options.Name)
		if err != nil {
			log.Err("BlockBlob::TruncateFile : Failed to get attributes of file %s [%v]", options.Name, err)
>>>>>>> c09d35af
			return err
		}

		options.OldSize = attr.Size

		log.Trace("BlockBlob::TruncateFile : name: %s, old size: %d[Got from storage], new size: %d",
			options.Name, options.OldSize, options.NewSize)
	}
<<<<<<< HEAD
	if size == 0 || attr.Size == 0 {
		// If we are resizing to a value > 1GB then we need to upload multiple blocks to resize
		if size > 1*common.GbToBytes {
			blkSize := int64(16 * common.MbToBytes)
			blobName := common.JoinUnixFilepath(bb.Config.prefixPath, name)
			blobClient := bb.Container.NewBlockBlobClient(blobName)

			blkList := make([]string, 0)
			id := common.GetBlockID(common.BlockIDLength)

			for i := 0; size > 0; i++ {
				if i == 0 || size < blkSize {
					// Only first and last block we upload and rest all we replicate with the first block itself
					if size < blkSize {
						blkSize = size
						id = common.GetBlockID(common.BlockIDLength)
					}
					data := make([]byte, blkSize)

					_, err = blobClient.StageBlock(context.Background(),
						id,
						streaming.NopCloser(bytes.NewReader(data)),
						&blockblob.StageBlockOptions{
							CPKInfo: bb.blobCPKOpt,
						})
					if err != nil {
						log.Err(
							"BlockBlob::TruncateFile : Failed to stage block for %s [%s]",
							name,
							err.Error(),
						)
						return err
					}
				}
				blkList = append(blkList, id)
				size -= blkSize
			}

			err = bb.CommitBlocks(blobName, blkList, nil)
			if err != nil {
				log.Err(
					"BlockBlob::TruncateFile : Failed to commit blocks for %s [%s]",
					name,
					err.Error(),
				)
				return err
			}
		} else {
			err := bb.WriteFromBuffer(name, nil, make([]byte, size))
			if err != nil {
				log.Err("BlockBlob::TruncateFile : Failed to set the %s to 0 bytes [%s]", name, err.Error())
			}
=======

	if options.OldSize == options.NewSize {
		return nil
	}

	if options.NewSize == 0 {
		var buf []byte
		if err := bb.WriteFromBuffer(options.Name, nil, buf); err != nil {
			log.Err("BlockBlob::TruncateFile : Failed to truncate file %s to zero size [%v]", options.Name, err)
			return err
>>>>>>> c09d35af
		}
		return nil
	}

	// Handle files whose new size <= 256MiB && when block size is not specified.
	if options.NewSize <= blockblob.MaxUploadBlobBytes && options.BlockSize == 0 {
		if err := bb.TruncateFileWithoutBlocks(&options); err != nil {
			log.Err("BlockBlob::TruncateFile : Failed to truncate file %s[%v]", options.Name, err)
			return err
		}
		return nil
	}

	// Truncate file by managing blocks
	if err := bb.TruncateFileUsingBlocks(&options); err != nil {
		log.Err("BlockBlob::TruncateFile : Failed to truncate file %s[%v]", options.Name, err)
		return err
	}

	return nil
}

func (bb *BlockBlob) TruncateFileWithoutBlocks(options *internal.TruncateFileOptions) error {
	log.Trace("BlockBlob::TruncateFileWithoutBlocks : name: %s, old size: %d, new size: %d", options.Name,
		options.OldSize, options.NewSize)
	var err error

	buf := make([]byte, options.NewSize)

	if options.OldSize > 0 {
		// Read the file
		err = bb.ReadInBuffer(options.Name, 0, min(options.NewSize, options.OldSize), buf, nil)
		if err != nil {
			log.Err("BlockBlob::TruncateFileWithoutBlocks : Failed to read small file %s[%v]", options.Name, err)
			return err
		}
<<<<<<< HEAD
		err = bb.WriteFromBuffer(name, nil, data)
		if err != nil {
			log.Err(
				"BlockBlob::TruncateFile : Failed to write from buffer file %s",
				name,
				err.Error(),
			)
=======
	}

	// Write the file
	err = bb.WriteFromBuffer(options.Name, nil, buf)
	if err != nil {
		log.Err("BlockBlob::TruncateFileWithoutBlocks : Failed to write from buffer file %s[%v]", options.Name, err)
		return err
	}

	return nil
}

func (bb *BlockBlob) TruncateFileUsingBlocks(options *internal.TruncateFileOptions) error {
	log.Trace("BlockBlob::TruncateFileUsingBlocks : name: %s, old size: %d, new size: %d", options.Name,
		options.OldSize, options.NewSize)
	var err error

	blob, err := bb.GetFileBlockOffsets(options.Name)
	if err != nil {
		log.Err("BlockBlob::TruncateFileUsingBlocks : Failed to get block offsets for file %s[%v]", options.Name, err)
		return err
	}

	// If blob has no blocks, we should convert the blob into blocks first.
	if blob.HasNoBlocks() && options.OldSize > 0 {
		if options.OldSize > blockblob.MaxUploadBlobBytes {
			err = fmt.Errorf("Blob %v has size %d bytes greater than 256MB but has no blocks, inconsistent state",
				options.Name, options.OldSize)
			log.Err("BlockBlob::TruncateFileUsingBlocks : %v", err)
>>>>>>> c09d35af
			return err
		}

		buf := make([]byte, options.OldSize)

		// Read the file
		err = bb.ReadInBuffer(options.Name, 0, options.OldSize, buf, nil)
		if err != nil {
			log.Err("BlockBlob::TruncateFileUsingBlocks : Failed to read small file %s[%v]", options.Name, err)
			return err
		}

		// Create blocks for the blob.
		blockSize := options.BlockSize
		if blockSize == 0 {
			blockSize = bb.Config.blockSize
			if blockSize == 0 {
				// TODO: This should be set in init of blobfuse
				blockSize = 16 * 1024 * 1024
			}

			for i := int64(0); i < options.OldSize; i += blockSize {
				blkSize := min(blockSize, options.OldSize-i)
				newBlock := bb.createBlockFromBuffer(blob.BlockIdLength, i, buf[i:i+blkSize])
				blob.BlockList = append(blob.BlockList, newBlock)
			}
		}
		blob.Flags.Set(common.BlobFlagBlockListModified)
	} else {
		// If blob has blocks, we should validate the block list against the old size.
		if ok := blob.ValidateBlockListAgainstFileSize(options.OldSize); !ok {
			err = fmt.Errorf("Blob %v has blocks that do not match the old size %d bytes, inconsistent state",
				options.Name, options.OldSize)
			log.Err("BlockBlob::TruncateFileUsingBlocks : %v", err)
			return err
		}
	}

	if options.NewSize < options.OldSize {
		err = bb.removeBlocksTruncate(blob, options)
		if err != nil {
			log.Err("BlockBlob::TruncateFileUsingBlocks : Failed to Remove Blocks from Blocklist for file %s[%v]",
				options.Name, err)
			return err
		}
	} else {
		err = bb.createNewBlocksTruncate(blob, options)
		if err != nil {
			log.Err("BlockBlob::TruncateFileUsingBlocks : Failed to Create New Blocks for file %s[%v]", options.Name, err)
			return err
		}
	}

	// Stage and commit the blocks.
	err = bb.StageAndCommit(options.Name, blob)
	if err != nil {
		log.Err("BlockBlob::TruncateFileUsingBlocks : Failed to Stage and Commit blocks for file %s[%v]", options.Name, err)
		return err
	}

	return nil
}

// Write : write data at given offset to a blob
func (bb *BlockBlob) Write(options *internal.WriteFileOptions) error {
	name := options.Handle.Path
	offset := options.Offset
	defer log.TimeTrack(time.Now(), "BlockBlob::Write", options.Handle.Path)
	log.Trace("BlockBlob::Write : name %s offset %v", name, offset)
	// tracks the case where our offset is great than our current file size (appending only - not modifying pre-existing data)
	var dataBuffer *[]byte
	// when the file offset mapping is cached we don't need to make a get block list call
	fileOffsets, err := bb.GetFileBlockOffsets(name)
	if err != nil {
		return err
	}
	length := int64(len(options.Data))
	data := options.Data
	// case 1: file consists of no blocks (small file)
	if fileOffsets.HasNoBlocks() {
		// get all the data
		oldData, _ := bb.ReadBuffer(name, 0, 0)
		// update the data with the new data
		// if we're only overwriting existing data
		if int64(len(oldData)) >= offset+length {
			copy(oldData[offset:], data)
			dataBuffer = &oldData
			// else appending and/or overwriting
		} else {
			// if the file is not empty then we need to combine the data
			if len(oldData) > 0 {
				// new data buffer with the size of old and new data
				newDataBuffer := make([]byte, offset+length)
				// copy the old data into it
				// TODO: better way to do this?
				if offset != 0 {
					copy(newDataBuffer, oldData)
					oldData = nil
				}
				// overwrite with the new data we want to add
				copy(newDataBuffer[offset:], data)
				dataBuffer = &newDataBuffer
			} else {
				dataBuffer = &data
			}
		}
		// WriteFromBuffer should be able to handle the case where now the block is too big and gets split into multiple blocks
		err := bb.WriteFromBuffer(name, options.Metadata, *dataBuffer)
		if err != nil {
			log.Err("BlockBlob::Write : Failed to upload to blob %s ", name, err.Error())
			return err
		}
		// case 2: given offset is within the size of the blob - and the blob consists of multiple blocks
		// case 3: new blocks need to be added
	} else {
		index, oldDataSize, exceedsFileBlocks, appendOnly := fileOffsets.FindBlocksToModify(offset, length)
		// keeps track of how much new data will be appended to the end of the file (applicable only to case 3)
		newBufferSize := int64(0)
		// case 3?
		if exceedsFileBlocks {
			newBufferSize, err = bb.createNewBlocks(fileOffsets, offset, length)
			if err != nil {
				log.Err("BlockBlob::Write : Failed to create new blocks for file %s", name, err.Error())
				return err
			}
		}
		// buffer that holds that pre-existing data in those blocks we're interested in
		oldDataBuffer := make([]byte, oldDataSize+newBufferSize)
		if !appendOnly {
			// fetch the blocks that will be impacted by the new changes so we can overwrite them
			err = bb.ReadInBuffer(name, fileOffsets.BlockList[index].StartIndex, oldDataSize, oldDataBuffer, nil)
			if err != nil {
				log.Err("BlockBlob::Write : Failed to read data in buffer %s [%s]", name, err.Error())
			}
		}
		// this gives us where the offset with respect to the buffer that holds our old data - so we can start writing the new data
		blockOffset := offset - fileOffsets.BlockList[index].StartIndex
		copy(oldDataBuffer[blockOffset:], data)
		err := bb.stageAndCommitModifiedBlocks(name, oldDataBuffer, fileOffsets)
		return err
	}
	return nil
}

// TODO: make a similar method facing stream that would enable us to write to cached blocks then stage and commit
func (bb *BlockBlob) stageAndCommitModifiedBlocks(
	name string,
	data []byte,
	offsetList *common.BlockOffsetList,
) error {
	blobClient := bb.getBlockBlobClient(name)
	blockOffset := int64(0)
	blockIDList := make([]string, 0, len(offsetList.BlockList))
	for _, blk := range offsetList.BlockList {
		blockIDList = append(blockIDList, blk.Id)
		if blk.Dirty() {
			_, err := blobClient.StageBlock(
				context.Background(),
				blk.Id,
				streaming.NopCloser(
					bytes.NewReader(data[blockOffset:(blk.EndIndex-blk.StartIndex)+blockOffset]),
				),
				&blockblob.StageBlockOptions{
					CPKInfo: bb.blobCPKOpt,
				},
			)

			if err != nil {
				log.Err(
					"BlockBlob::stageAndCommitModifiedBlocks : Failed to stage to blob %s at block %v [%s]",
					name,
					blockOffset,
					err.Error(),
				)
				return err
			}
			blockOffset = (blk.EndIndex - blk.StartIndex) + blockOffset
		}
	}
	_, err := blobClient.CommitBlockList(context.Background(),
		blockIDList,
		&blockblob.CommitBlockListOptions{
			HTTPHeaders: &blob.HTTPHeaders{
				BlobContentType: to.Ptr(getContentType(name)),
			},
			Tier:    bb.Config.defaultTier,
			CPKInfo: bb.blobCPKOpt,
		})

	if err != nil {
		log.Err(
			"BlockBlob::stageAndCommitModifiedBlocks : Failed to commit block list to blob %s [%s]",
			name,
			err.Error(),
		)
		return err
	}
	return nil
}

func (bb *BlockBlob) StageAndCommit(name string, bol *common.BlockOffsetList) error {
	// lock on the blob name so that no stage and commit race condition occur causing failure
	blobMtx := bb.blockLocks.GetLock(name)
	blobMtx.Lock()
	defer blobMtx.Unlock()
<<<<<<< HEAD
	blobClient := bb.getBlockBlobClient(name)
	blockIDList := make([]string, 0, len(bol.BlockList))
	var data []byte
	staged := false
	for _, blk := range bol.BlockList {
=======

	blobClient := bb.Container.NewBlockBlobClient(filepath.Join(bb.Config.prefixPath, name))
	var blockIDList []string
	var truncBuf, data []byte
	var truncateBufAllocated = false
	staged := bol.IsBlockListModified()

	for i, blk := range bol.BlockList {
>>>>>>> c09d35af
		blockIDList = append(blockIDList, blk.Id)

		if blk.Truncated() {
			if !truncateBufAllocated {
				truncBuf = make([]byte, blk.EndIndex-blk.StartIndex)
				truncateBufAllocated = true
			}

			// Match the size of the buffer to the size of the block
			if len(truncBuf) < int(blk.EndIndex-blk.StartIndex) {
				// This should not happen since we allocate the buffer once to the max size of block
				return fmt.Errorf("BlockBlob::StageAndCommit : Truncate buffer size %d is smaller than block size %d for idx: %d, id: %s for blob %s",
					len(truncBuf), blk.EndIndex-blk.StartIndex, i, blk.Id, name)
			}

			// Reslice the buffer to the size of the block, as the last block could be smaller than the rest
			data = truncBuf[:blk.EndIndex-blk.StartIndex]

			blk.Flags.Clear(common.TruncatedBlock)
		} else {
			data = blk.Data
		}

		if blk.Dirty() {
			_, err := blobClient.StageBlock(context.Background(),
				blk.Id,
				streaming.NopCloser(bytes.NewReader(data)),
				&blockblob.StageBlockOptions{
					CPKInfo: bb.blobCPKOpt,
				})
			if err != nil {
				log.Err(
					"BlockBlob::StageAndCommit : Failed to stage to blob %s with ID %s at block %v [%s]",
					name,
					blk.Id,
					blk.StartIndex,
					err.Error(),
				)
				return err
			}
			staged = true
			blk.Flags.Clear(common.DirtyBlock)
		}
	}

	if staged {
		_, err := blobClient.CommitBlockList(context.Background(),
			blockIDList,
			&blockblob.CommitBlockListOptions{
				HTTPHeaders: &blob.HTTPHeaders{
					BlobContentType: to.Ptr(getContentType(name)),
				},
				Tier:    bb.Config.defaultTier,
				CPKInfo: bb.blobCPKOpt,
				// AccessConditions: &blob.AccessConditions{ModifiedAccessConditions: &blob.ModifiedAccessConditions{IfMatch: bol.Etag}},
			})
		if err != nil {
			log.Err(
				"BlockBlob::StageAndCommit : Failed to commit block list to blob %s [%s]",
				name,
				err.Error(),
			)
			return err
		}
		// update the etag
		// bol.Etag = resp.ETag()
	}
	return nil
}

// ChangeMod : Change mode of a blob
func (bb *BlockBlob) ChangeMod(name string, _ os.FileMode) error {
	log.Trace("BlockBlob::ChangeMod : name %s", name)

	if bb.Config.ignoreAccessModifiers {
		// for operations like git clone where transaction fails if chmod is not successful
		// return success instead of ENOSYS
		return nil
	}

	// This is not currently supported for a flat namespace account
	return syscall.ENOTSUP
}

// ChangeOwner : Change owner of a blob
func (bb *BlockBlob) ChangeOwner(name string, _ int, _ int) error {
	log.Trace("BlockBlob::ChangeOwner : name %s", name)

	if bb.Config.ignoreAccessModifiers {
		// for operations like git clone where transaction fails if chown is not successful
		// return success instead of ENOSYS
		return nil
	}

	// This is not currently supported for a flat namespace account
	return syscall.ENOTSUP
}

// GetCommittedBlockList : Get the list of committed blocks
func (bb *BlockBlob) GetCommittedBlockList(name string) (*internal.CommittedBlockList, error) {
	blobClient := bb.Container.NewBlockBlobClient(
		common.JoinUnixFilepath(bb.Config.prefixPath, name),
	)

	storageBlockList, err := blobClient.GetBlockList(
		context.Background(),
		blockblob.BlockListTypeCommitted,
		nil,
	)

	if err != nil {
		log.Err("BlockBlob::GetFileBlockOffsets : Failed to get block list %s ", name, err.Error())
		return nil, err
	}

	// if block list empty its a small file
	if len(storageBlockList.CommittedBlocks) == 0 {
		return nil, nil
	}

	blockList := make(internal.CommittedBlockList, 0)
	startOffset := int64(0)
	for _, block := range storageBlockList.CommittedBlocks {
		blk := internal.CommittedBlock{
			Id:     *block.Name,
			Offset: startOffset,
			Size:   uint64(*block.Size),
		}
		startOffset += *block.Size
		blockList = append(blockList, blk)
	}

	return &blockList, nil
}

// StageBlock : stages a block and returns its blockid
func (bb *BlockBlob) StageBlock(name string, data []byte, id string) error {
	log.Trace("BlockBlob::StageBlock : name %s, ID %v, length %v", name, id, len(data))

	ctx, cancel := context.WithTimeout(context.Background(), max_context_timeout*time.Minute)
	defer cancel()

	blobClient := bb.Container.NewBlockBlobClient(
		common.JoinUnixFilepath(bb.Config.prefixPath, name),
	)
	_, err := blobClient.StageBlock(ctx,
		id,
		streaming.NopCloser(bytes.NewReader(data)),
		&blockblob.StageBlockOptions{
			CPKInfo: bb.blobCPKOpt,
		})

	if err != nil {
		log.Err(
			"BlockBlob::StageBlock : Failed to stage to blob %s with ID %s [%s]",
			name,
			id,
			err.Error(),
		)
		return err
	}

	return nil
}

// CommitBlocks : persists the block list
func (bb *BlockBlob) CommitBlocks(name string, blockList []string, newEtag *string) error {
	log.Trace("BlockBlob::CommitBlocks : name %s", name)

	ctx, cancel := context.WithTimeout(context.Background(), max_context_timeout*time.Minute)
	defer cancel()

	blobClient := bb.Container.NewBlockBlobClient(
		common.JoinUnixFilepath(bb.Config.prefixPath, name),
	)
	resp, err := blobClient.CommitBlockList(ctx,
		blockList,
		&blockblob.CommitBlockListOptions{
			HTTPHeaders: &blob.HTTPHeaders{
				BlobContentType: to.Ptr(getContentType(name)),
			},
			Tier:    bb.Config.defaultTier,
			CPKInfo: bb.blobCPKOpt,
		})

	if err != nil {
		log.Err(
			"BlockBlob::CommitBlocks : Failed to commit block list to blob %s [%s]",
			name,
			err.Error(),
		)
		return err
	}

	if newEtag != nil {
		*newEtag = sanitizeEtag(resp.ETag)
	}

	return nil
}

// getBlobClient returns a new blob url. On Windows this will also convert special characters.
func (bb *BlockBlob) getBlobClient(name string) *blob.Client {
	return bb.Container.NewBlobClient(bb.getFormattedPath(name))
}

// getBlockBlobClient returns a new block blob url. On Windows this will also convert special characters.
func (bb *BlockBlob) getBlockBlobClient(name string) *blockblob.Client {
	return bb.Container.NewBlockBlobClient(bb.getFormattedPath(name))
}

// getFileName takes a blob name and will convert the special characters into similar unicode characters
// on Windows.
func (bb *BlockBlob) getFileName(name string) *string {
	if runtime.GOOS == "windows" && bb.Config.restrictedCharsWin {
		name = convertname.WindowsCloudToFile(name)
	}
	return &name
}

// getFormattedPath takes a file name and converts special characters to the original ASCII
// on Windows and adds the prefixPath.
func (bb *BlockBlob) getFormattedPath(name string) string {
	name = common.JoinUnixFilepath(bb.Config.prefixPath, name)
	if runtime.GOOS == "windows" && bb.Config.restrictedCharsWin {
		name = convertname.WindowsFileToCloud(name)
	}
	return name
}

func (bb *BlockBlob) SetFilter(filter string) error {
	if filter == "" {
		bb.Config.filter = nil
		return nil
	}

	bb.Config.filter = &blobfilter.BlobFilter{}
	return bb.Config.filter.Configure(filter)
}<|MERGE_RESOLUTION|>--- conflicted
+++ resolved
@@ -35,11 +35,8 @@
 	"os"
 	"path/filepath"
 	"reflect"
-<<<<<<< HEAD
 	"runtime"
-=======
 	"sort"
->>>>>>> c09d35af
 	"strings"
 	"syscall"
 	"time"
@@ -193,15 +190,6 @@
 		return nil
 	}
 
-<<<<<<< HEAD
-	listBlobPager := bb.Container.NewListBlobsHierarchyPager(
-		"/",
-		&container.ListBlobsHierarchyOptions{
-			MaxResults: to.Ptr((int32)(2)),
-			Prefix:     &bb.Config.prefixPath,
-		},
-	)
-=======
 	includeFields := bb.listDetails
 	if bb.listDetails.Permissions {
 		// This flag is set to true if user has explicitly asked to mount a HNS account
@@ -210,12 +198,14 @@
 		includeFields.Permissions = true
 	}
 
-	listBlobPager := bb.Container.NewListBlobsHierarchyPager("/", &container.ListBlobsHierarchyOptions{
-		MaxResults: to.Ptr((int32)(2)),
-		Prefix:     &bb.Config.prefixPath,
-		Include:    includeFields,
-	})
->>>>>>> c09d35af
+	listBlobPager := bb.Container.NewListBlobsHierarchyPager(
+		"/",
+		&container.ListBlobsHierarchyOptions{
+			MaxResults: to.Ptr((int32)(2)),
+			Prefix:     &bb.Config.prefixPath,
+			Include:    includeFields,
+		},
+	)
 
 	// we are just validating the auth mode used. So, no need to iterate over the pages
 	_, err := listBlobPager.NextPage(context.Background())
@@ -229,7 +219,9 @@
 		if respErr != nil {
 			if respErr.ErrorCode == "InvalidQueryParameterValue" {
 				// User explicitly mounting FNS account as HNS which is not supported
-				return fmt.Errorf("BlockBlob::TestPipeline : Detected FNS account being mounted as HNS")
+				return fmt.Errorf(
+					"BlockBlob::TestPipeline : Detected FNS account being mounted as HNS",
+				)
 			}
 			return fmt.Errorf("BlockBlob::TestPipeline : [%s]", respErr.ErrorCode)
 		}
@@ -526,7 +518,6 @@
 	})
 
 	if err != nil {
-<<<<<<< HEAD
 		e := storeBlobErrToErr(err)
 		switch e {
 		case ErrFileNotFound:
@@ -544,17 +535,6 @@
 				name,
 				err.Error(),
 			)
-=======
-		serr := storeBlobErrToErr(err)
-		switch serr {
-		case ErrFileNotFound:
-			return attr, syscall.ENOENT
-		case InvalidPermission:
-			log.Err("BlockBlob::getAttrUsingRest : Insufficient permissions for %s [%s]", name, err.Error())
-			return attr, syscall.EACCES
-		default:
-			log.Err("BlockBlob::getAttrUsingRest : Failed to get blob properties for %s [%s]", name, err.Error())
->>>>>>> c09d35af
 			return attr, err
 		}
 	}
@@ -598,7 +578,6 @@
 			case ErrFileNotFound:
 				return attr, syscall.ENOENT
 			case InvalidPermission:
-<<<<<<< HEAD
 				log.Err(
 					"BlockBlob::getAttrUsingList : Insufficient permissions for %s [%s]",
 					name,
@@ -611,12 +590,6 @@
 					name,
 					err.Error(),
 				)
-=======
-				log.Err("BlockBlob::getAttrUsingList : Insufficient permissions for %s [%s]", name, err.Error())
-				return attr, syscall.EACCES
-			default:
-				log.Warn("BlockBlob::getAttrUsingList : Failed to list blob properties for %s [%s]", name, err.Error())
->>>>>>> c09d35af
 			}
 		}
 
@@ -1051,11 +1024,7 @@
 	}
 
 	buff = make([]byte, length)
-<<<<<<< HEAD
 	blobClient := bb.getBlobClient(name)
-=======
-	blobClient := bb.Container.NewBlobClient(filepath.Join(bb.Config.prefixPath, name))
->>>>>>> c09d35af
 
 	dlOpts := (blob.DownloadBufferOptions)(*bb.downloadOptions)
 	dlOpts.Range = blob.HTTPRange{
@@ -1082,7 +1051,6 @@
 }
 
 // ReadInBuffer : Download specific range from a file to a user provided buffer
-<<<<<<< HEAD
 func (bb *BlockBlob) ReadInBuffer(
 	name string,
 	offset int64,
@@ -1090,10 +1058,6 @@
 	data []byte,
 	etag *string,
 ) error {
-=======
-// Specifying "0" len will download the entire blob.
-func (bb *BlockBlob) ReadInBuffer(name string, offset int64, length int64, data []byte, etag *string) error {
->>>>>>> c09d35af
 	// log.Trace("BlockBlob::ReadInBuffer : name %s", name)
 	if etag != nil {
 		*etag = ""
@@ -1296,7 +1260,6 @@
 		serr := storeBlobErrToErr(err)
 		switch serr {
 		case BlobIsUnderLease:
-<<<<<<< HEAD
 			log.Err(
 				"BlockBlob::WriteFromFile : %s is under a lease, can not update file [%s]",
 				name,
@@ -1309,12 +1272,6 @@
 				name,
 				err.Error(),
 			)
-=======
-			log.Err("BlockBlob::WriteFromFile : %s is under a lease, can not update file [%s]", name, err.Error())
-			return syscall.EIO
-		case InvalidPermission:
-			log.Err("BlockBlob::WriteFromFile : Insufficient permissions for %s [%s]", name, err.Error())
->>>>>>> c09d35af
 			return syscall.EACCES
 		default:
 			log.Err("BlockBlob::WriteFromFile : Failed to upload blob %s [%s]", name, err.Error())
@@ -1410,7 +1367,10 @@
 	return newBlock
 }
 
-func (bb *BlockBlob) createBlockFromBuffer(blockIdLength, startIndex int64, data []byte) *common.Block {
+func (bb *BlockBlob) createBlockFromBuffer(
+	blockIdLength, startIndex int64,
+	data []byte,
+) *common.Block {
 	newBlockId := common.GetBlockID(blockIdLength)
 	newBlock := &common.Block{
 		Id:         newBlockId,
@@ -1459,22 +1419,18 @@
 	return bufferSize, nil
 }
 
-<<<<<<< HEAD
-func (bb *BlockBlob) removeBlocks(
-	blockList *common.BlockOffsetList,
-	size int64,
-	name string,
-) *common.BlockOffsetList {
-	_, index := blockList.BinarySearch(size)
-	// if the start index is equal to new size - block should be removed - move one index back
-	if blockList.BlockList[index].StartIndex == size {
-		index = index - 1
-=======
 // This function is called when the file is expanded using truncate operation and the new size is greater than the old
 // size of the file.
-func (bb *BlockBlob) createNewBlocksTruncate(blockList *common.BlockOffsetList, options *internal.TruncateFileOptions) error {
-	log.Trace("BlockBlob::createNewBlocksTruncate : name: %s, old size: %d, new size: %d", options.Name, options.OldSize,
-		options.NewSize)
+func (bb *BlockBlob) createNewBlocksTruncate(
+	blockList *common.BlockOffsetList,
+	options *internal.TruncateFileOptions,
+) error {
+	log.Trace(
+		"BlockBlob::createNewBlocksTruncate : name: %s, old size: %d, new size: %d",
+		options.Name,
+		options.OldSize,
+		options.NewSize,
+	)
 
 	numOfBlocks := int64(len(blockList.BlockList))
 	length := options.NewSize - options.OldSize
@@ -1551,13 +1507,19 @@
 	return nil
 }
 
-func (bb *BlockBlob) removeBlocksTruncate(blockList *common.BlockOffsetList, options *internal.TruncateFileOptions) error {
-	log.Trace("BlockBlob::removeBlocksTruncate : name: %s, old size: %d, new size: %d", options.Name, options.OldSize,
-		options.NewSize)
+func (bb *BlockBlob) removeBlocksTruncate(
+	blockList *common.BlockOffsetList,
+	options *internal.TruncateFileOptions,
+) error {
+	log.Trace(
+		"BlockBlob::removeBlocksTruncate : name: %s, old size: %d, new size: %d",
+		options.Name,
+		options.OldSize,
+		options.NewSize,
+	)
 
 	if len(blockList.BlockList) == 0 {
 		return errors.New("removeBlocksTruncate: block list is empty, cannot remove blocks")
->>>>>>> c09d35af
 	}
 
 	size := options.NewSize
@@ -1568,8 +1530,14 @@
 
 	idx-- // move one index back to get the last block which is less than or equal to new size
 
-	log.Debug("BlockBlob::removeBlocksTruncate : idx: %d, blockList length: %d, idx.start: %d, idx.end: %d, new size: %d",
-		idx, len(blockList.BlockList), blockList.BlockList[idx].StartIndex, blockList.BlockList[idx].EndIndex, size)
+	log.Debug(
+		"BlockBlob::removeBlocksTruncate : idx: %d, blockList length: %d, idx.start: %d, idx.end: %d, new size: %d",
+		idx,
+		len(blockList.BlockList),
+		blockList.BlockList[idx].StartIndex,
+		blockList.BlockList[idx].EndIndex,
+		size,
+	)
 
 	// if the file we're shrinking is in the middle of a block then shrink that block
 	if blockList.BlockList[idx].EndIndex > size {
@@ -1581,9 +1549,19 @@
 		// create the new block id for this block otherwise it would corrupt the state of the blob.
 		blk.Id = common.GetBlockID(blockList.BlockIdLength)
 
-		err := bb.ReadInBuffer(options.Name, blk.StartIndex, blk.EndIndex-blk.StartIndex, blk.Data, nil)
+		err := bb.ReadInBuffer(
+			options.Name,
+			blk.StartIndex,
+			blk.EndIndex-blk.StartIndex,
+			blk.Data,
+			nil,
+		)
 		if err != nil {
-			log.Err("BlockBlob::removeBlocksTruncate : Failed to remove blocks %s [%v]", options.Name, err)
+			log.Err(
+				"BlockBlob::removeBlocksTruncate : Failed to remove blocks %s [%v]",
+				options.Name,
+				err,
+			)
 			return err
 		}
 	}
@@ -1594,18 +1572,6 @@
 	return nil
 }
 
-<<<<<<< HEAD
-func (bb *BlockBlob) TruncateFile(name string, size int64) error {
-	// log.Trace("BlockBlob::TruncateFile : name=%s, size=%d", name, size)
-	attr, err := bb.GetAttr(name)
-	if err != nil {
-		log.Err(
-			"BlockBlob::TruncateFile : Failed to get attributes of file %s [%s]",
-			name,
-			err.Error(),
-		)
-		if err == syscall.ENOENT {
-=======
 func (bb *BlockBlob) TruncateFile(options internal.TruncateFileOptions) error {
 	log.Trace("BlockBlob::TruncateFile : name: %s, old size: %d, new size: %d",
 		options.Name, options.OldSize, options.NewSize)
@@ -1614,70 +1580,23 @@
 	if options.OldSize == -1 {
 		attr, err := bb.GetAttr(options.Name)
 		if err != nil {
-			log.Err("BlockBlob::TruncateFile : Failed to get attributes of file %s [%v]", options.Name, err)
->>>>>>> c09d35af
+			log.Err(
+				"BlockBlob::TruncateFile : Failed to get attributes of file %s [%v]",
+				options.Name,
+				err,
+			)
 			return err
 		}
 
 		options.OldSize = attr.Size
 
-		log.Trace("BlockBlob::TruncateFile : name: %s, old size: %d[Got from storage], new size: %d",
-			options.Name, options.OldSize, options.NewSize)
-	}
-<<<<<<< HEAD
-	if size == 0 || attr.Size == 0 {
-		// If we are resizing to a value > 1GB then we need to upload multiple blocks to resize
-		if size > 1*common.GbToBytes {
-			blkSize := int64(16 * common.MbToBytes)
-			blobName := common.JoinUnixFilepath(bb.Config.prefixPath, name)
-			blobClient := bb.Container.NewBlockBlobClient(blobName)
-
-			blkList := make([]string, 0)
-			id := common.GetBlockID(common.BlockIDLength)
-
-			for i := 0; size > 0; i++ {
-				if i == 0 || size < blkSize {
-					// Only first and last block we upload and rest all we replicate with the first block itself
-					if size < blkSize {
-						blkSize = size
-						id = common.GetBlockID(common.BlockIDLength)
-					}
-					data := make([]byte, blkSize)
-
-					_, err = blobClient.StageBlock(context.Background(),
-						id,
-						streaming.NopCloser(bytes.NewReader(data)),
-						&blockblob.StageBlockOptions{
-							CPKInfo: bb.blobCPKOpt,
-						})
-					if err != nil {
-						log.Err(
-							"BlockBlob::TruncateFile : Failed to stage block for %s [%s]",
-							name,
-							err.Error(),
-						)
-						return err
-					}
-				}
-				blkList = append(blkList, id)
-				size -= blkSize
-			}
-
-			err = bb.CommitBlocks(blobName, blkList, nil)
-			if err != nil {
-				log.Err(
-					"BlockBlob::TruncateFile : Failed to commit blocks for %s [%s]",
-					name,
-					err.Error(),
-				)
-				return err
-			}
-		} else {
-			err := bb.WriteFromBuffer(name, nil, make([]byte, size))
-			if err != nil {
-				log.Err("BlockBlob::TruncateFile : Failed to set the %s to 0 bytes [%s]", name, err.Error())
-			}
-=======
+		log.Trace(
+			"BlockBlob::TruncateFile : name: %s, old size: %d[Got from storage], new size: %d",
+			options.Name,
+			options.OldSize,
+			options.NewSize,
+		)
+	}
 
 	if options.OldSize == options.NewSize {
 		return nil
@@ -1686,9 +1605,12 @@
 	if options.NewSize == 0 {
 		var buf []byte
 		if err := bb.WriteFromBuffer(options.Name, nil, buf); err != nil {
-			log.Err("BlockBlob::TruncateFile : Failed to truncate file %s to zero size [%v]", options.Name, err)
+			log.Err(
+				"BlockBlob::TruncateFile : Failed to truncate file %s to zero size [%v]",
+				options.Name,
+				err,
+			)
 			return err
->>>>>>> c09d35af
 		}
 		return nil
 	}
@@ -1712,8 +1634,12 @@
 }
 
 func (bb *BlockBlob) TruncateFileWithoutBlocks(options *internal.TruncateFileOptions) error {
-	log.Trace("BlockBlob::TruncateFileWithoutBlocks : name: %s, old size: %d, new size: %d", options.Name,
-		options.OldSize, options.NewSize)
+	log.Trace(
+		"BlockBlob::TruncateFileWithoutBlocks : name: %s, old size: %d, new size: %d",
+		options.Name,
+		options.OldSize,
+		options.NewSize,
+	)
 	var err error
 
 	buf := make([]byte, options.NewSize)
@@ -1722,24 +1648,23 @@
 		// Read the file
 		err = bb.ReadInBuffer(options.Name, 0, min(options.NewSize, options.OldSize), buf, nil)
 		if err != nil {
-			log.Err("BlockBlob::TruncateFileWithoutBlocks : Failed to read small file %s[%v]", options.Name, err)
+			log.Err(
+				"BlockBlob::TruncateFileWithoutBlocks : Failed to read small file %s[%v]",
+				options.Name,
+				err,
+			)
 			return err
 		}
-<<<<<<< HEAD
-		err = bb.WriteFromBuffer(name, nil, data)
-		if err != nil {
-			log.Err(
-				"BlockBlob::TruncateFile : Failed to write from buffer file %s",
-				name,
-				err.Error(),
-			)
-=======
 	}
 
 	// Write the file
 	err = bb.WriteFromBuffer(options.Name, nil, buf)
 	if err != nil {
-		log.Err("BlockBlob::TruncateFileWithoutBlocks : Failed to write from buffer file %s[%v]", options.Name, err)
+		log.Err(
+			"BlockBlob::TruncateFileWithoutBlocks : Failed to write from buffer file %s[%v]",
+			options.Name,
+			err,
+		)
 		return err
 	}
 
@@ -1747,23 +1672,33 @@
 }
 
 func (bb *BlockBlob) TruncateFileUsingBlocks(options *internal.TruncateFileOptions) error {
-	log.Trace("BlockBlob::TruncateFileUsingBlocks : name: %s, old size: %d, new size: %d", options.Name,
-		options.OldSize, options.NewSize)
+	log.Trace(
+		"BlockBlob::TruncateFileUsingBlocks : name: %s, old size: %d, new size: %d",
+		options.Name,
+		options.OldSize,
+		options.NewSize,
+	)
 	var err error
 
 	blob, err := bb.GetFileBlockOffsets(options.Name)
 	if err != nil {
-		log.Err("BlockBlob::TruncateFileUsingBlocks : Failed to get block offsets for file %s[%v]", options.Name, err)
+		log.Err(
+			"BlockBlob::TruncateFileUsingBlocks : Failed to get block offsets for file %s[%v]",
+			options.Name,
+			err,
+		)
 		return err
 	}
 
 	// If blob has no blocks, we should convert the blob into blocks first.
 	if blob.HasNoBlocks() && options.OldSize > 0 {
 		if options.OldSize > blockblob.MaxUploadBlobBytes {
-			err = fmt.Errorf("Blob %v has size %d bytes greater than 256MB but has no blocks, inconsistent state",
-				options.Name, options.OldSize)
+			err = fmt.Errorf(
+				"Blob %v has size %d bytes greater than 256MB but has no blocks, inconsistent state",
+				options.Name,
+				options.OldSize,
+			)
 			log.Err("BlockBlob::TruncateFileUsingBlocks : %v", err)
->>>>>>> c09d35af
 			return err
 		}
 
@@ -1772,7 +1707,11 @@
 		// Read the file
 		err = bb.ReadInBuffer(options.Name, 0, options.OldSize, buf, nil)
 		if err != nil {
-			log.Err("BlockBlob::TruncateFileUsingBlocks : Failed to read small file %s[%v]", options.Name, err)
+			log.Err(
+				"BlockBlob::TruncateFileUsingBlocks : Failed to read small file %s[%v]",
+				options.Name,
+				err,
+			)
 			return err
 		}
 
@@ -1805,8 +1744,11 @@
 	if options.NewSize < options.OldSize {
 		err = bb.removeBlocksTruncate(blob, options)
 		if err != nil {
-			log.Err("BlockBlob::TruncateFileUsingBlocks : Failed to Remove Blocks from Blocklist for file %s[%v]",
-				options.Name, err)
+			log.Err(
+				"BlockBlob::TruncateFileUsingBlocks : Failed to Remove Blocks from Blocklist for file %s[%v]",
+				options.Name,
+				err,
+			)
 			return err
 		}
 	} else {
@@ -1820,7 +1762,11 @@
 	// Stage and commit the blocks.
 	err = bb.StageAndCommit(options.Name, blob)
 	if err != nil {
-		log.Err("BlockBlob::TruncateFileUsingBlocks : Failed to Stage and Commit blocks for file %s[%v]", options.Name, err)
+		log.Err(
+			"BlockBlob::TruncateFileUsingBlocks : Failed to Stage and Commit blocks for file %s[%v]",
+			options.Name,
+			err,
+		)
 		return err
 	}
 
@@ -1969,22 +1915,13 @@
 	blobMtx := bb.blockLocks.GetLock(name)
 	blobMtx.Lock()
 	defer blobMtx.Unlock()
-<<<<<<< HEAD
 	blobClient := bb.getBlockBlobClient(name)
 	blockIDList := make([]string, 0, len(bol.BlockList))
-	var data []byte
-	staged := false
-	for _, blk := range bol.BlockList {
-=======
-
-	blobClient := bb.Container.NewBlockBlobClient(filepath.Join(bb.Config.prefixPath, name))
-	var blockIDList []string
 	var truncBuf, data []byte
 	var truncateBufAllocated = false
 	staged := bol.IsBlockListModified()
 
 	for i, blk := range bol.BlockList {
->>>>>>> c09d35af
 		blockIDList = append(blockIDList, blk.Id)
 
 		if blk.Truncated() {
@@ -1996,8 +1933,14 @@
 			// Match the size of the buffer to the size of the block
 			if len(truncBuf) < int(blk.EndIndex-blk.StartIndex) {
 				// This should not happen since we allocate the buffer once to the max size of block
-				return fmt.Errorf("BlockBlob::StageAndCommit : Truncate buffer size %d is smaller than block size %d for idx: %d, id: %s for blob %s",
-					len(truncBuf), blk.EndIndex-blk.StartIndex, i, blk.Id, name)
+				return fmt.Errorf(
+					"BlockBlob::StageAndCommit : Truncate buffer size %d is smaller than block size %d for idx: %d, id: %s for blob %s",
+					len(truncBuf),
+					blk.EndIndex-blk.StartIndex,
+					i,
+					blk.Id,
+					name,
+				)
 			}
 
 			// Reslice the buffer to the size of the block, as the last block could be smaller than the rest
