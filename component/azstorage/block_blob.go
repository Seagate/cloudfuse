/*
   Licensed under the MIT License <http://opensource.org/licenses/MIT>.

   Copyright © 2023-2025 Seagate Technology LLC and/or its Affiliates
   Copyright © 2020-2025 Microsoft Corporation. All rights reserved.

   Permission is hereby granted, free of charge, to any person obtaining a copy
   of this software and associated documentation files (the "Software"), to deal
   in the Software without restriction, including without limitation the rights
   to use, copy, modify, merge, publish, distribute, sublicense, and/or sell
   copies of the Software, and to permit persons to whom the Software is
   furnished to do so, subject to the following conditions:

   The above copyright notice and this permission notice shall be included in all
   copies or substantial portions of the Software.

   THE SOFTWARE IS PROVIDED "AS IS", WITHOUT WARRANTY OF ANY KIND, EXPRESS OR
   IMPLIED, INCLUDING BUT NOT LIMITED TO THE WARRANTIES OF MERCHANTABILITY,
   FITNESS FOR A PARTICULAR PURPOSE AND NONINFRINGEMENT. IN NO EVENT SHALL THE
   AUTHORS OR COPYRIGHT HOLDERS BE LIABLE FOR ANY CLAIM, DAMAGES OR OTHER
   LIABILITY, WHETHER IN AN ACTION OF CONTRACT, TORT OR OTHERWISE, ARISING FROM,
   OUT OF OR IN CONNECTION WITH THE SOFTWARE OR THE USE OR OTHER DEALINGS IN THE
   SOFTWARE
*/

package azstorage

import (
	"bytes"
	"context"
	"encoding/base64"
	"errors"
	"fmt"
	"io"
	"math"
	"os"
	"path/filepath"
	"reflect"
	"runtime"
	"strings"
	"syscall"
	"time"

	"github.com/Seagate/cloudfuse/common"
	"github.com/Seagate/cloudfuse/common/log"
	"github.com/Seagate/cloudfuse/internal"
	"github.com/Seagate/cloudfuse/internal/convertname"
	"github.com/Seagate/cloudfuse/internal/stats_manager"

	"github.com/Azure/azure-sdk-for-go/sdk/azcore/streaming"
	"github.com/Azure/azure-sdk-for-go/sdk/azcore/to"
	"github.com/Azure/azure-sdk-for-go/sdk/storage/azblob/blob"
	"github.com/Azure/azure-sdk-for-go/sdk/storage/azblob/blockblob"
	"github.com/Azure/azure-sdk-for-go/sdk/storage/azblob/container"
	"github.com/Azure/azure-sdk-for-go/sdk/storage/azblob/service"
	"github.com/vibhansa-msft/blobfilter"
)

const (
	folderKey           = "hdi_isfolder"
	symlinkKey          = "is_symlink"
	max_context_timeout = 5
)

type BlockBlob struct {
	AzStorageConnection
	Auth            azAuth
	Service         *service.Client
	Container       *container.Client
	blobCPKOpt      *blob.CPKInfo
	downloadOptions *blob.DownloadFileOptions
	listDetails     container.ListBlobsInclude
	blockLocks      common.KeyedMutex
}

// Verify that BlockBlob implements AzConnection interface
var _ AzConnection = &BlockBlob{}

const (
	MaxBlobSize = blockblob.MaxStageBlockBytes * blockblob.MaxBlocks
)

func (bb *BlockBlob) Configure(cfg AzStorageConfig) error {
	bb.Config = cfg

	if bb.Config.cpkEnabled {
		bb.blobCPKOpt = &blob.CPKInfo{
			EncryptionKey:       &bb.Config.cpkEncryptionKey,
			EncryptionKeySHA256: &bb.Config.cpkEncryptionKeySha256,
			EncryptionAlgorithm: to.Ptr(blob.EncryptionAlgorithmTypeAES256),
		}
	}

	bb.downloadOptions = &blob.DownloadFileOptions{
		BlockSize:   bb.Config.blockSize,
		Concurrency: bb.Config.maxConcurrency,
		CPKInfo:     bb.blobCPKOpt,
	}

	bb.listDetails = container.ListBlobsInclude{
		Metadata:    true,
		Deleted:     false,
		Snapshots:   false,
		Permissions: false, //Added to get permissions, acl, group, owner for HNS accounts
	}

	return nil
}

// For dynamic config update the config here
func (bb *BlockBlob) UpdateConfig(cfg AzStorageConfig) error {
	bb.Config.blockSize = cfg.blockSize
	bb.Config.maxConcurrency = cfg.maxConcurrency
	bb.Config.defaultTier = cfg.defaultTier
	bb.Config.ignoreAccessModifiers = cfg.ignoreAccessModifiers
	return nil
}

// UpdateServiceClient : Update the SAS specified by the user and create new service client
func (bb *BlockBlob) UpdateServiceClient(key, value string) (err error) {
	if key == "saskey" {
		bb.Auth.setOption(key, value)

		// get the service client with updated SAS
		svcClient, err := bb.Auth.getServiceClient(&bb.Config)
		if err != nil {
			log.Err("BlockBlob::UpdateServiceClient : Failed to get service client [%s]", err.Error())
			return err
		}

		// update the service client
		bb.Service = svcClient.(*service.Client)

		// Update the container client
		bb.Container = bb.Service.NewContainerClient(bb.Config.container)
	}
	return nil
}

// createServiceClient : Create the service client
func (bb *BlockBlob) createServiceClient() (*service.Client, error) {
	log.Trace("BlockBlob::createServiceClient : Getting service client")

	bb.Auth = getAzAuth(bb.Config.authConfig)
	if bb.Auth == nil {
		log.Err("BlockBlob::createServiceClient : Failed to retrieve auth object")
		return nil, fmt.Errorf("failed to retrieve auth object")
	}

	svcClient, err := bb.Auth.getServiceClient(&bb.Config)
	if err != nil {
		log.Err("BlockBlob::createServiceClient : Failed to get service client [%s]", err.Error())
		return nil, err
	}

	return svcClient.(*service.Client), nil
}

// SetupPipeline : Based on the config setup the ***URLs
func (bb *BlockBlob) SetupPipeline() error {
	log.Trace("BlockBlob::SetupPipeline : Setting up")
	var err error

	// create the service client
	bb.Service, err = bb.createServiceClient()
	if err != nil {
		log.Err("BlockBlob::SetupPipeline : Failed to get service client [%s]", err.Error())
		return err
	}

	// create the container client
	bb.Container = bb.Service.NewContainerClient(bb.Config.container)
	return nil
}

// TestPipeline : Validate the credentials specified in the auth config
func (bb *BlockBlob) TestPipeline() error {
	log.Trace("BlockBlob::TestPipeline : Validating")

	if bb.Config.mountAllContainers {
		return nil
	}

	if bb.Container == nil || bb.Container.URL() == "" {
		log.Err("BlockBlob::TestPipeline : Container Client is not built, check your credentials")
		return nil
	}

	listBlobPager := bb.Container.NewListBlobsHierarchyPager("/", &container.ListBlobsHierarchyOptions{
		MaxResults: to.Ptr((int32)(2)),
		Prefix:     &bb.Config.prefixPath,
	})

	// we are just validating the auth mode used. So, no need to iterate over the pages
	_, err := listBlobPager.NextPage(context.Background())
	if err != nil {
		log.Err("BlockBlob::TestPipeline : Failed to validate account with given auth %s", err.Error)
		return err
	}

	return nil
}

func (bb *BlockBlob) ListContainers() ([]string, error) {
	log.Trace("BlockBlob::ListContainers : Listing containers")
	cntList := make([]string, 0)

	pager := bb.Service.NewListContainersPager(nil)
	for pager.More() {
		resp, err := pager.NextPage(context.Background())
		if err != nil {
			log.Err("BlockBlob::ListContainers : Failed to get container list [%s]", err.Error())
			return cntList, err
		}
		for _, v := range resp.ContainerItems {
			cntList = append(cntList, *v.Name)
		}
	}

	return cntList, nil
}

func (bb *BlockBlob) SetPrefixPath(path string) error {
	log.Trace("BlockBlob::SetPrefixPath : path %s", path)
	bb.Config.prefixPath = path
	return nil
}

// CreateFile : Create a new file in the container/virtual directory
func (bb *BlockBlob) CreateFile(name string, mode os.FileMode) error {
	log.Trace("BlockBlob::CreateFile : name %s", name)
	var data []byte
	return bb.WriteFromBuffer(name, nil, data)
}

// CreateDirectory : Create a new directory in the container/virtual directory
func (bb *BlockBlob) CreateDirectory(name string) error {
	log.Trace("BlockBlob::CreateDirectory : name %s", name)

	var data []byte
	metadata := make(map[string]*string)
	metadata[folderKey] = to.Ptr("true")

	return bb.WriteFromBuffer(name, metadata, data)
}

// CreateLink : Create a symlink in the container/virtual directory
func (bb *BlockBlob) CreateLink(source string, target string) error {
	log.Trace("BlockBlob::CreateLink : %s -> %s", source, target)
	data := []byte(target)
	metadata := make(map[string]*string)
	metadata[symlinkKey] = to.Ptr("true")
	return bb.WriteFromBuffer(source, metadata, data)
}

// DeleteFile : Delete a blob in the container/virtual directory
func (bb *BlockBlob) DeleteFile(name string) (err error) {
	log.Trace("BlockBlob::DeleteFile : name %s", name)

	blobClient := bb.getBlobClient(name)
	_, err = blobClient.Delete(context.Background(), &blob.DeleteOptions{
		DeleteSnapshots: to.Ptr(blob.DeleteSnapshotsOptionTypeInclude),
	})
	if err != nil {
		serr := storeBlobErrToErr(err)
		switch serr {
		case ErrFileNotFound:
			log.Err("BlockBlob::DeleteFile : %s does not exist", name)
			return syscall.ENOENT
		case BlobIsUnderLease:
			log.Err("BlockBlob::DeleteFile : %s is under lease [%s]", name, err.Error())
			return syscall.EIO
		default:
			log.Err("BlockBlob::DeleteFile : Failed to delete blob %s [%s]", name, err.Error())
			return err
		}
	}

	return nil
}

// DeleteDirectory : Delete a virtual directory in the container/virtual directory
func (bb *BlockBlob) DeleteDirectory(name string) (err error) {
	log.Trace("BlockBlob::DeleteDirectory : name %s", name)

	pager := bb.Container.NewListBlobsFlatPager(&container.ListBlobsFlatOptions{
		Prefix: to.Ptr(bb.getFormattedPath(name) + "/"),
	})
	for pager.More() {
		listBlobResp, err := pager.NextPage(context.Background())
		if err != nil {
			log.Err("BlockBlob::DeleteDirectory : Failed to get list of blobs %s", err.Error())
			return err
		}

		// Process the blobs returned in this result segment (if the segment is empty, the loop body won't execute)
		for _, blobInfo := range listBlobResp.Segment.BlobItems {
			err = bb.DeleteFile(removePrefixPath(bb.Config.prefixPath, *blobInfo.Name))
			if err != nil {
				log.Err("BlockBlob::DeleteDirectory : Failed to delete file %s [%s]", *blobInfo.Name, err.Error())
			}
		}
	}

	err = bb.DeleteFile(name)
	// libfuse deletes the files in the directory before this method is called.
	// If the marker blob for directory is not present, ignore the ENOENT error.
	if err == syscall.ENOENT {
		err = nil
	}
	return err
}

// RenameFile : Rename the file
// Source file must exist in storage account before calling this method.
// When the rename is success, Data, metadata, of the blob will be copied to the destination.
// Creation time and LMT is not preserved for copyBlob API.
// Etag of the destination blob changes.
// Copy the LMT to the src attr if the copy is success.
// https://learn.microsoft.com/en-us/rest/api/storageservices/copy-blob?tabs=microsoft-entra-id
func (bb *BlockBlob) RenameFile(source string, target string, srcAttr *internal.ObjAttr) error {
	log.Trace("BlockBlob::RenameFile : %s -> %s", source, target)

	blobClient := bb.getBlobClient(source)
	newBlobClient := bb.getBlobClient(target)

	// not specifying source blob metadata, since passing empty metadata headers copies
	// the source blob metadata to destination blob
	copyResponse, err := newBlobClient.StartCopyFromURL(context.Background(), blobClient.URL(), &blob.StartCopyFromURLOptions{
		Tier: bb.Config.defaultTier,
	})

	if err != nil {
		serr := storeBlobErrToErr(err)
		if serr == ErrFileNotFound {
			//Ideally this case doesn't hit as we are checking for the existence of src
			//before making the call for RenameFile
			log.Err("BlockBlob::RenameFile : Src Blob doesn't Exist %s [%s]", source, err.Error())
			return syscall.ENOENT
		}
		log.Err("BlockBlob::RenameFile : Failed to start copy of file %s [%s]", source, err.Error())
		return err
	}

	var dstLMT *time.Time = copyResponse.LastModified
	var dstETag string = sanitizeEtag(copyResponse.ETag)

	copyStatus := copyResponse.CopyStatus
	var prop blob.GetPropertiesResponse
	pollCnt := 0
	for copyStatus != nil && *copyStatus == blob.CopyStatusTypePending {
		time.Sleep(time.Second * 1)
		pollCnt++
		prop, err = newBlobClient.GetProperties(context.Background(), &blob.GetPropertiesOptions{
			CPKInfo: bb.blobCPKOpt,
		})
		if err != nil {
			log.Err("BlockBlob::RenameFile : CopyStats : Failed to get blob properties for %s [%s]", source, err.Error())
		}
		copyStatus = prop.CopyStatus
	}

	if pollCnt > 0 {
		dstLMT = prop.LastModified
		dstETag = sanitizeEtag(prop.ETag)
	}

	if copyStatus != nil && *copyStatus == blob.CopyStatusTypeSuccess {
		modifyLMTandEtag(srcAttr, dstLMT, dstETag)
	}

	log.Trace("BlockBlob::RenameFile : %s -> %s done", source, target)

	// Copy of the file is done so now delete the older file
	err = bb.DeleteFile(source)
	for retry := 0; retry < 3 && err == syscall.ENOENT; retry++ {
		// Sometimes backend is able to copy source file to destination but when we try to delete the
		// source files it returns back with ENOENT. If file was just created on backend it might happen
		// that it has not been synced yet at all layers and hence delete is not able to find the source file
		log.Trace("BlockBlob::RenameFile : %s -> %s, unable to find source. Retrying %d", source, target, retry)
		time.Sleep(1 * time.Second)
		err = bb.DeleteFile(source)
	}

	if err == syscall.ENOENT {
		// Even after 3 retries, 1 second apart if server returns 404 then source file no longer
		// exists on the backend and its safe to assume rename was successful
		err = nil
	}

	return err
}

// RenameDirectory : Rename the directory
func (bb *BlockBlob) RenameDirectory(source string, target string) error {
	log.Trace("BlockBlob::RenameDirectory : %s -> %s", source, target)

	srcDirPresent := false
	pager := bb.Container.NewListBlobsFlatPager(&container.ListBlobsFlatOptions{
		Prefix: to.Ptr(bb.getFormattedPath(source) + "/"),
	})
	for pager.More() {
		listBlobResp, err := pager.NextPage(context.Background())
		if err != nil {
			log.Err("BlockBlob::RenameDirectory : Failed to get list of blobs %s", err.Error())
			return err
		}

		// Process the blobs returned in this result segment (if the segment is empty, the loop body won't execute)
		for _, blobInfo := range listBlobResp.Segment.BlobItems {
			srcDirPresent = true
			srcPath := removePrefixPath(bb.Config.prefixPath, *blobInfo.Name)
			err = bb.RenameFile(srcPath, strings.Replace(srcPath, source, target, 1), nil)
			if err != nil {
				log.Err("BlockBlob::RenameDirectory : Failed to rename file %s [%s]", srcPath, err.Error)
			}
		}
	}

	// To rename source marker blob check its properties before calling rename on it.
	blobClient := bb.Container.NewBlockBlobClient(filepath.Join(bb.Config.prefixPath, source))
	_, err := blobClient.GetProperties(context.Background(), &blob.GetPropertiesOptions{
		CPKInfo: bb.blobCPKOpt,
	})
	if err != nil {
		serr := storeBlobErrToErr(err)
		if serr == ErrFileNotFound { //marker blob doesn't exist for the directory
			if srcDirPresent { //Some files exist inside the directory
				return nil
			}
			log.Err("BlockBlob::RenameDirectory : %s marker blob does not exist and Src Directory doesn't Exist", source)
			return syscall.ENOENT
		} else {
			log.Err("BlockBlob::RenameDirectory : Failed to get source directory marker blob properties for %s [%s]", source, err.Error())
			return err
		}
	}

	return bb.RenameFile(source, target, nil)
}

func (bb *BlockBlob) getAttrUsingRest(name string) (attr *internal.ObjAttr, err error) {
	log.Trace("BlockBlob::getAttrUsingRest : name %s", name)

	blobClient := bb.getBlockBlobClient(name)
	prop, err := blobClient.GetProperties(context.Background(), &blob.GetPropertiesOptions{
		CPKInfo: bb.blobCPKOpt,
	})

	if err != nil {
<<<<<<< HEAD
		serr := storeBlobErrToErr(err)
		if serr == ErrFileNotFound {
			return attr, syscall.ENOENT
		} else if serr == InvalidPermission {
=======
		e := storeBlobErrToErr(err)
		switch e {
		case ErrFileNotFound:
			return attr, syscall.ENOENT
		case InvalidPermission:
>>>>>>> 4294f38a
			log.Err("BlockBlob::getAttrUsingRest : Insufficient permissions for %s [%s]", name, err.Error())
			return attr, syscall.EACCES
		default:
			log.Err("BlockBlob::getAttrUsingRest : Failed to get blob properties for %s [%s]", name, err.Error())
			return attr, err
		}
	}

	// Since block blob does not support acls, we set mode to 0 and FlagModeDefault to true so the fuse layer can return the default permission.
	attr = &internal.ObjAttr{
		Path:   name, // We don't need to strip the prefixPath here since we pass the input name
		Name:   filepath.Base(name),
		Size:   *prop.ContentLength,
		Mode:   0,
		Mtime:  *prop.LastModified,
		Atime:  *prop.LastModified,
		Ctime:  *prop.LastModified,
		Crtime: *prop.CreationTime,
		Flags:  internal.NewFileBitMap(),
		MD5:    prop.ContentMD5,
		ETag:   sanitizeEtag(prop.ETag),
	}

	parseMetadata(attr, prop.Metadata)

	// We do not get permissions as part of this getAttr call hence setting the flag to true
	attr.Flags.Set(internal.PropFlagModeDefault)

	return attr, nil
}

func (bb *BlockBlob) getAttrUsingList(name string) (attr *internal.ObjAttr, err error) {
	log.Trace("BlockBlob::getAttrUsingList : name %s", name)

	iteration := 0
	var marker, new_marker *string
	var blobs []*internal.ObjAttr
	blobsRead := 0

	for marker != nil || iteration == 0 {
		blobs, new_marker, err = bb.List(name, marker, bb.Config.maxResultsForList)
		if err != nil {
			e := storeBlobErrToErr(err)
			switch e {
			case ErrFileNotFound:
				return attr, syscall.ENOENT
			case InvalidPermission:
				log.Err("BlockBlob::getAttrUsingList : Insufficient permissions for %s [%s]", name, err.Error())
				return attr, syscall.EACCES
			default:
				log.Warn("BlockBlob::getAttrUsingList : Failed to list blob properties for %s [%s]", name, err.Error())
			}
		}

		for i, blob := range blobs {
			log.Trace("BlockBlob::getAttrUsingList : Item %d Blob %s", i+blobsRead, blob.Name)
			if blob.Path == name {
				return blob, nil
			}
		}

		marker = new_marker
		iteration++
		blobsRead += len(blobs)

		log.Trace("BlockBlob::getAttrUsingList : So far retrieved %d objects in %d iterations", blobsRead, iteration)
		if new_marker == nil || *new_marker == "" {
			break
		}
	}

	if err == nil {
		log.Warn("BlockBlob::getAttrUsingList : blob %s does not exist", name)
		return nil, syscall.ENOENT
	}

	log.Err("BlockBlob::getAttrUsingList : Failed to list blob properties for %s [%s]", name, err.Error())
	return nil, err
}

// GetAttr : Retrieve attributes of the blob
func (bb *BlockBlob) GetAttr(name string) (attr *internal.ObjAttr, err error) {
	log.Trace("BlockBlob::GetAttr : name %s", name)

	// To support virtual directories with no marker blob, we call list instead of get properties since list will not return a 404
	if bb.Config.virtualDirectory {
		attr, err = bb.getAttrUsingList(name)
	} else {
		attr, err = bb.getAttrUsingRest(name)
	}

	if bb.Config.filter != nil && attr != nil {
		if !bb.Config.filter.IsAcceptable(&blobfilter.BlobAttr{
			Name:  attr.Name,
			Mtime: attr.Mtime,
			Size:  attr.Size,
		}) {
			log.Debug("BlockBlob::GetAttr : Filtered out %s", name)
			return nil, syscall.ENOENT
		}
	}

	return attr, err
}

// List : Get a list of blobs matching the given prefix
// This fetches the list using a marker so the caller code should handle marker logic
// If count=0 - fetch max entries
func (bb *BlockBlob) List(prefix string, marker *string, count int32) ([]*internal.ObjAttr, *string, error) {
	log.Trace("BlockBlob::List : prefix %s, marker %s", prefix, func(marker *string) string {
		if marker != nil {
			return *marker
		} else {
			return ""
		}
	}(marker))

	if count == 0 {
		count = common.MaxDirListCount
	}

	listPath := bb.getListPath(prefix)

	// Get a result segment starting with the blob indicated by the current Marker.
	pager := bb.Container.NewListBlobsHierarchyPager("/", &container.ListBlobsHierarchyOptions{
		Marker:     marker,
		MaxResults: &count,
		Prefix:     &listPath,
		Include:    bb.listDetails,
	})

	listBlob, err := pager.NextPage(context.Background())

	// Note: Since we make a list call with a prefix, we will not fail here for a non-existent directory.
	// The blob service will not validate for us whether or not the path exists.
	// This is different from ADLS Gen2 behavior.
	// APIs that may be affected include IsDirEmpty, ReadDir and StreamDir

	if err != nil {
		log.Err("BlockBlob::List : Failed to list the container with the prefix %s", err.Error)
		return nil, nil, err
	}

	// Process the blobs returned in this result segment (if the segment is empty, the loop body won't execute)
	// Since block blob does not support acls, we set mode to 0 and FlagModeDefault to true so the fuse layer can return the default permission.

	blobList, dirList, err := bb.processBlobItems(listBlob.Segment.BlobItems)
	if err != nil {
		return nil, nil, err
	}

	// In case virtual directory exists but its corresponding 0 byte marker file is not there holding hdi_isfolder then just iterating
	// over BlobItems will fail to identify that directory. In such cases BlobPrefixes help to list all directories
	// dirList contains all dirs for which we got 0 byte meta file in this iteration, so exclude those and add rest to the list
	// Note: Since listing is paginated, sometimes the marker file may come in a different iteration from the BlobPrefix. For such
	// cases we manually call GetAttr to check the existence of the marker file.
	err = bb.processBlobPrefixes(listBlob.Segment.BlobPrefixes, dirList, &blobList)
	if err != nil {
		return nil, nil, err
	}

	return blobList, listBlob.NextMarker, nil
}

func (bb *BlockBlob) getListPath(prefix string) string {
	listPath := bb.getFormattedPath(prefix)
	if (prefix != "" && prefix[len(prefix)-1] == '/') || (prefix == "" && bb.Config.prefixPath != "") {
		listPath += "/"
	}
	return listPath
}

func (bb *BlockBlob) processBlobItems(blobItems []*container.BlobItem) ([]*internal.ObjAttr, map[string]bool, error) {
	blobList := make([]*internal.ObjAttr, 0)
	// For some directories 0 byte meta file may not exists so just create a map to figure out such directories
	dirList := make(map[string]bool)
	filterAttr := blobfilter.BlobAttr{}

	for _, blobInfo := range blobItems {
		blobAttr, err := bb.getBlobAttr(blobInfo)
		if err != nil {
			return nil, nil, err
		}

		if blobAttr.IsDir() {
			// 0 byte meta found so mark this directory in map
			dirList[*blobInfo.Name+"/"] = true
			blobAttr.Size = 4096
		}

		if bb.Config.filter != nil && !blobAttr.IsDir() {
			filterAttr.Name = blobAttr.Name
			filterAttr.Mtime = blobAttr.Mtime
			filterAttr.Size = blobAttr.Size

			if bb.Config.filter.IsAcceptable(&filterAttr) {
				blobList = append(blobList, blobAttr)
			} else {
				log.Debug("BlockBlob::List : Filtered out blob %s", blobAttr.Name)
			}
		} else {
			blobList = append(blobList, blobAttr)
		}
	}

	return blobList, dirList, nil
}

func (bb *BlockBlob) getBlobAttr(blobInfo *container.BlobItem) (*internal.ObjAttr, error) {
	if blobInfo.Properties.CustomerProvidedKeySHA256 != nil && *blobInfo.Properties.CustomerProvidedKeySHA256 != "" {
		log.Trace("BlockBlob::List : blob is encrypted with customer provided key so fetching metadata explicitly using REST")
		return bb.getAttrUsingRest(*blobInfo.Name)
	}
	mode, err := bb.getFileMode(blobInfo.Properties.Permissions)
	if err != nil {
		mode = 0
		log.Warn("BlockBlob::getBlobAttr : Failed to get file mode for %s [%s]", *blobInfo.Name, err.Error())
	}

	attr := &internal.ObjAttr{
		Path:   removePrefixPath(bb.Config.prefixPath, *blobInfo.Name),
		Name:   filepath.Base(*blobInfo.Name),
		Size:   *blobInfo.Properties.ContentLength,
		Mode:   mode,
		Mtime:  *blobInfo.Properties.LastModified,
		Atime:  bb.dereferenceTime(blobInfo.Properties.LastAccessedOn, *blobInfo.Properties.LastModified),
		Ctime:  *blobInfo.Properties.LastModified,
		Crtime: bb.dereferenceTime(blobInfo.Properties.CreationTime, *blobInfo.Properties.LastModified),
		Flags:  internal.NewFileBitMap(),
		MD5:    blobInfo.Properties.ContentMD5,
		ETag:   sanitizeEtag(blobInfo.Properties.ETag),
	}

	parseMetadata(attr, blobInfo.Metadata)
	if !bb.listDetails.Permissions {
		// In case of HNS account do not set this flag
		attr.Flags.Set(internal.PropFlagModeDefault)
	}

	return attr, nil
}

func (bb *BlockBlob) getFileMode(permissions *string) (os.FileMode, error) {
	if permissions == nil {
		return 0, nil
	}
	return getFileMode(*permissions)
}

func (bb *BlockBlob) dereferenceTime(input *time.Time, defaultTime time.Time) time.Time {
	if input == nil {
		return defaultTime
	}
	return *input
}

func (bb *BlockBlob) processBlobPrefixes(blobPrefixes []*container.BlobPrefix, dirList map[string]bool, blobList *[]*internal.ObjAttr) error {
	for _, blobInfo := range blobPrefixes {
		blobInfo.Name = bb.getFileName(*blobInfo.Name)
		if _, ok := dirList[*blobInfo.Name]; ok {
			// marker file found in current iteration, skip adding the directory
			continue
		} else {
			//Check to see if its a HNS account and we received properties in blob prefixes
			if bb.listDetails.Permissions {
				attr, err := bb.createDirAttrWithPermissions(blobInfo)
				if err != nil {
					return err
				}
				*blobList = append(*blobList, attr)
			} else {
				// marker file not found in current iteration, so we need to manually check attributes via REST
				_, err := bb.getAttrUsingRest(*blobInfo.Name)
				// marker file also not found via manual check, safe to add to list
				if err == syscall.ENOENT {
					attr := bb.createDirAttr(*blobInfo.Name)
					*blobList = append(*blobList, attr)
				}
			}
		}
	}

	// Clean up the temp map as its no more needed
	clear(dirList)

	return nil
}

func (bb *BlockBlob) createDirAttr(name string) *internal.ObjAttr {
	// For these dirs we get only the name and no other properties so hardcoding time to current time
	name = strings.TrimSuffix(name, "/")
	attr := &internal.ObjAttr{
		Path:  removePrefixPath(bb.Config.prefixPath, name),
		Name:  filepath.Base(name),
		Size:  4096,
		Mode:  os.ModeDir,
		Mtime: time.Now(),
		Flags: internal.NewDirBitMap(),
	}
	attr.Atime = attr.Mtime
	attr.Crtime = attr.Mtime
	attr.Ctime = attr.Mtime

	// This is called only in case of FNS when blobPrefix is there but the marker does not exists
	attr.Flags.Set(internal.PropFlagModeDefault)
	return attr
}

func (bb *BlockBlob) createDirAttrWithPermissions(blobInfo *container.BlobPrefix) (*internal.ObjAttr, error) {
	if blobInfo.Properties == nil {
		return nil, fmt.Errorf("failed to get properties of blobprefix %s", *blobInfo.Name)
	}

	mode, err := bb.getFileMode(blobInfo.Properties.Permissions)
	if err != nil {
		mode = 0
		log.Warn("BlockBlob::createDirAttrWithPermissions : Failed to get file mode for %s [%s]", *blobInfo.Name, err.Error())
	}

	name := strings.TrimSuffix(*blobInfo.Name, "/")
	attr := &internal.ObjAttr{
		Path:   removePrefixPath(bb.Config.prefixPath, name),
		Name:   filepath.Base(name),
		Size:   *blobInfo.Properties.ContentLength,
		Mode:   mode,
		Mtime:  *blobInfo.Properties.LastModified,
		Atime:  bb.dereferenceTime(blobInfo.Properties.LastAccessedOn, *blobInfo.Properties.LastModified),
		Ctime:  *blobInfo.Properties.LastModified,
		Crtime: bb.dereferenceTime(blobInfo.Properties.CreationTime, *blobInfo.Properties.LastModified),
		Flags:  internal.NewDirBitMap(),
	}

	return attr, nil
}

// track the progress of download of blobs where every 100MB of data downloaded is being tracked. It also tracks the completion of download
func trackDownload(name string, bytesTransferred int64, count int64, downloadPtr *int64) {
	if bytesTransferred >= (*downloadPtr)*100*common.MbToBytes || bytesTransferred == count {
		(*downloadPtr)++
		log.Debug("BlockBlob::trackDownload : Download: Blob = %v, Bytes transferred = %v, Size = %v", name, bytesTransferred, count)

		// send the download progress as an event
		azStatsCollector.PushEvents(downloadProgress, name, map[string]interface{}{bytesTfrd: bytesTransferred, size: count})
	}
}

// ReadToFile : Download a blob to a local file
func (bb *BlockBlob) ReadToFile(name string, offset int64, count int64, fi *os.File) (err error) {
	log.Trace("BlockBlob::ReadToFile : name %s, offset : %d, count %d", name, offset, count)
	//defer exectime.StatTimeCurrentBlock("BlockBlob::ReadToFile")()

	blobClient := bb.getBlobClient(name)

	downloadPtr := to.Ptr(int64(1))

	if common.MonitorCfs() {
		bb.downloadOptions.Progress = func(bytesTransferred int64) {
			trackDownload(name, bytesTransferred, count, downloadPtr)
		}
	}

	defer log.TimeTrack(time.Now(), "BlockBlob::ReadToFile", name)

	dlOpts := *bb.downloadOptions
	dlOpts.Range = blob.HTTPRange{
		Offset: offset,
		Count:  count,
	}

	_, err = blobClient.DownloadFile(context.Background(), fi, &dlOpts)

	if err != nil {
		e := storeBlobErrToErr(err)
		if e == ErrFileNotFound {
			return syscall.ENOENT
		} else {
			log.Err("BlockBlob::ReadToFile : Failed to download blob %s [%s]", name, err.Error())
			return err
		}
	} else {
		log.Debug("BlockBlob::ReadToFile : Download complete of blob %v", name)

		// store total bytes downloaded so far
		azStatsCollector.UpdateStats(stats_manager.Increment, bytesDownloaded, count)
	}

	if bb.Config.validateMD5 {
		// Compute md5 of local file
		fileMD5, err := getMD5(fi)
		if err != nil {
			log.Warn("BlockBlob::ReadToFile : Failed to generate MD5 Sum for %s", name)
		} else {
			// Get latest properties from container to get the md5 of blob
			prop, err := blobClient.GetProperties(context.Background(), &blob.GetPropertiesOptions{
				CPKInfo: bb.blobCPKOpt,
			})
			if err != nil {
				log.Warn("BlockBlob::ReadToFile : Failed to get properties of blob %s [%s]", name, err.Error())
			} else {
				blobMD5 := prop.ContentMD5
				if blobMD5 == nil {
					log.Warn("BlockBlob::ReadToFile : Failed to get MD5 Sum for blob %s", name)
				} else {
					// compare md5 and fail is not match
					if !reflect.DeepEqual(fileMD5, blobMD5) {
						log.Err("BlockBlob::ReadToFile : MD5 Sum mismatch %s", name)
						return errors.New("md5 sum mismatch on download")
					}
				}
			}
		}
	}

	return nil
}

// ReadBuffer : Download a specific range from a blob to a buffer
func (bb *BlockBlob) ReadBuffer(name string, offset int64, length int64) ([]byte, error) {
	log.Trace("BlockBlob::ReadBuffer : name %s, offset %v, len %v", name, offset, length)
	var buff []byte
	if length == 0 {
		attr, err := bb.GetAttr(name)
		if err != nil {
			return buff, err
		}
		length = attr.Size - offset
	}

	buff = make([]byte, length)
	blobClient := bb.getBlobClient(name)

	dlOpts := (blob.DownloadBufferOptions)(*bb.downloadOptions)
	dlOpts.Range = blob.HTTPRange{
		Offset: offset,
		Count:  length,
	}

	_, err := blobClient.DownloadBuffer(context.Background(), buff, &dlOpts)

	if err != nil {
		e := storeBlobErrToErr(err)
		switch e {
		case ErrFileNotFound:
			return buff, syscall.ENOENT
		case InvalidRange:
			return buff, syscall.ERANGE
		}

		log.Err("BlockBlob::ReadBuffer : Failed to download blob %s [%s]", name, err.Error())
		return buff, err
	}

	return buff, nil
}

// ReadInBuffer : Download specific range from a file to a user provided buffer
func (bb *BlockBlob) ReadInBuffer(name string, offset int64, length int64, data []byte, etag *string) error {
	// log.Trace("BlockBlob::ReadInBuffer : name %s", name)
	if etag != nil {
		*etag = ""
	}

	blobClient := bb.getBlobClient(name)

	ctx, cancel := context.WithTimeout(context.Background(), max_context_timeout*time.Minute)
	defer cancel()

	opt := &blob.DownloadStreamOptions{
		Range: blob.HTTPRange{
			Offset: offset,
			Count:  length,
		},
		CPKInfo: bb.blobCPKOpt,
	}

	downloadResponse, err := blobClient.DownloadStream(ctx, opt)

	if err != nil {
		e := storeBlobErrToErr(err)
		switch e {
		case ErrFileNotFound:
			return syscall.ENOENT
		case InvalidRange:
			return syscall.ERANGE
		}

		log.Err("BlockBlob::ReadInBufferWithETag : Failed to download blob %s [%s]", name, err.Error())
		return err
	}

	var streamBody io.ReadCloser = downloadResponse.NewRetryReader(ctx, nil)
	dataRead, err := io.ReadFull(streamBody, data)

	if err != nil && err != io.EOF && err != io.ErrUnexpectedEOF {
		log.Err("BlockBlob::ReadInBuffer : Failed to copy data from body to buffer for blob %s [%s]", name, err.Error())
		return err
	}

	if dataRead < 0 {
		log.Err("BlockBlob::ReadInBuffer : Failed to copy data from body to buffer for blob %s", name)
		return errors.New("failed to copy data from body to buffer")
	}

	err = streamBody.Close()
	if err != nil {
		log.Err("BlockBlob::ReadInBuffer : Failed to close body for blob %s [%s]", name, err.Error())
	}

	if etag != nil {
		*etag = sanitizeEtag(downloadResponse.ETag)
	}

	return nil
}

func (bb *BlockBlob) calculateBlockSize(name string, fileSize int64) (blockSize int64, err error) {
	// If bufferSize > (BlockBlobMaxStageBlockBytes * BlockBlobMaxBlocks), then error
	if fileSize > MaxBlobSize {
		log.Err("BlockBlob::calculateBlockSize : buffer is too large to upload to a block blob %s", name)
		err = errors.New("buffer is too large to upload to a block blob")
		return 0, err
	}

	// If bufferSize <= BlockBlobMaxUploadBlobBytes, then Upload should be used with just 1 I/O request
	if fileSize <= blockblob.MaxUploadBlobBytes {
		// Files up to 256MB can be uploaded as a single block
		blockSize = blockblob.MaxUploadBlobBytes
	} else {
		// buffer / max blocks = block size to use all 50,000 blocks
		blockSize = int64(math.Ceil(float64(fileSize) / blockblob.MaxBlocks))

		if blockSize < blob.DefaultDownloadBlockSize {
			// Block size is smaller then 4MB then consider 4MB as default
			blockSize = blob.DefaultDownloadBlockSize
		} else {
			if (blockSize & (-8)) != 0 {
				// EXTRA : round off the block size to next higher multiple of 8.
				// No reason to do so just the odd numbers in block size will not be good on server end is assumption
				blockSize = (blockSize + 7) & (-8)
			}

			if blockSize > blockblob.MaxStageBlockBytes {
				// After rounding off the blockSize has become bigger then max allowed blocks.
				log.Err("BlockBlob::calculateBlockSize : blockSize exceeds max allowed block size for %s", name)
				err = errors.New("block-size is too large to upload to a block blob")
				return 0, err
			}
		}
	}

	log.Info("BlockBlob::calculateBlockSize : %s size %v, blockSize %v", name, fileSize, blockSize)
	return blockSize, nil
}

// track the progress of upload of blobs where every 100MB of data uploaded is being tracked. It also tracks the completion of upload
func trackUpload(name string, bytesTransferred int64, count int64, uploadPtr *int64) {
	if bytesTransferred >= (*uploadPtr)*100*common.MbToBytes || bytesTransferred == count {
		(*uploadPtr)++
		log.Debug("BlockBlob::trackUpload : Upload: Blob = %v, Bytes transferred = %v, Size = %v", name, bytesTransferred, count)

		// send upload progress as event
		azStatsCollector.PushEvents(uploadProgress, name, map[string]interface{}{bytesTfrd: bytesTransferred, size: count})
	}
}

// WriteFromFile : Upload local file to blob
func (bb *BlockBlob) WriteFromFile(name string, metadata map[string]*string, fi *os.File) (err error) {
	log.Trace("BlockBlob::WriteFromFile : name %s", name)
	//defer exectime.StatTimeCurrentBlock("WriteFromFile::WriteFromFile")()

	blobClient := bb.getBlockBlobClient(name)
	defer log.TimeTrack(time.Now(), "BlockBlob::WriteFromFile", name)

	uploadPtr := to.Ptr(int64(1))

	blockSize := bb.Config.blockSize
	// get the size of the file
	stat, err := fi.Stat()
	if err != nil {
		log.Err("BlockBlob::WriteFromFile : Failed to get file size %s [%s]", name, err.Error())
		return err
	}

	// if the block size is not set then we configure it based on file size
	if blockSize == 0 {
		// based on file-size calculate block size
		blockSize, err = bb.calculateBlockSize(name, stat.Size())
		if err != nil {
			return err
		}
	}

	// Compute md5 of this file is requested by user
	// If file is uploaded in one shot (no blocks created) then server is populating md5 on upload automatically.
	// hence we take cost of calculating md5 only for files which are bigger in size and which will be converted to blocks.
	md5sum := []byte{}
	if bb.Config.updateMD5 && stat.Size() >= blockblob.MaxUploadBlobBytes {
		md5sum, err = getMD5(fi)
		if err != nil {
			// Md5 sum generation failed so set nil while uploading
			log.Warn("BlockBlob::WriteFromFile : Failed to generate md5 of %s", name)
			md5sum = []byte{0}
		}
	}

	uploadOptions := &blockblob.UploadFileOptions{
		BlockSize:   blockSize,
		Concurrency: bb.Config.maxConcurrency,
		Metadata:    metadata,
		AccessTier:  bb.Config.defaultTier,
		HTTPHeaders: &blob.HTTPHeaders{
			BlobContentType: to.Ptr(getContentType(name)),
			BlobContentMD5:  md5sum,
		},
		CPKInfo: bb.blobCPKOpt,
	}
	if common.MonitorCfs() && stat.Size() > 0 {
		uploadOptions.Progress = func(bytesTransferred int64) {
			trackUpload(name, bytesTransferred, stat.Size(), uploadPtr)
		}
	}

	_, err = blobClient.UploadFile(context.Background(), fi, uploadOptions)

	if err != nil {
		serr := storeBlobErrToErr(err)
		switch serr {
		case BlobIsUnderLease:
			log.Err("BlockBlob::WriteFromFile : %s is under a lease, can not update file [%s]", name, err.Error())
			return syscall.EIO
		case InvalidPermission:
			log.Err("BlockBlob::WriteFromFile : Insufficient permissions for %s [%s]", name, err.Error())
			return syscall.EACCES
		default:
			log.Err("BlockBlob::WriteFromFile : Failed to upload blob %s [%s]", name, err.Error())
		}
		return err
	} else {
		log.Debug("BlockBlob::WriteFromFile : Upload complete of blob %v", name)

		// store total bytes uploaded so far
		if stat.Size() > 0 {
			azStatsCollector.UpdateStats(stats_manager.Increment, bytesUploaded, stat.Size())
		}
	}

	return nil
}

// WriteFromBuffer : Upload from a buffer to a blob
func (bb *BlockBlob) WriteFromBuffer(name string, metadata map[string]*string, data []byte) error {
	log.Trace("BlockBlob::WriteFromBuffer : name %s", name)
	blobClient := bb.getBlockBlobClient(name)

	defer log.TimeTrack(time.Now(), "BlockBlob::WriteFromBuffer", name)

	_, err := blobClient.UploadBuffer(context.Background(), data, &blockblob.UploadBufferOptions{
		BlockSize:   bb.Config.blockSize,
		Concurrency: bb.Config.maxConcurrency,
		Metadata:    metadata,
		AccessTier:  bb.Config.defaultTier,
		HTTPHeaders: &blob.HTTPHeaders{
			BlobContentType: to.Ptr(getContentType(name)),
		},
		CPKInfo: bb.blobCPKOpt,
	})

	if err != nil {
		log.Err("BlockBlob::WriteFromBuffer : Failed to upload blob %s [%s]", name, err.Error())
		return err
	}

	return nil
}

// GetFileBlockOffsets: store blocks ids and corresponding offsets
func (bb *BlockBlob) GetFileBlockOffsets(name string) (*common.BlockOffsetList, error) {
	var blockOffset int64 = 0
	blockList := common.BlockOffsetList{}
	blobClient := bb.getBlockBlobClient(name)

	storageBlockList, err := blobClient.GetBlockList(context.Background(), blockblob.BlockListTypeCommitted, nil)

	if err != nil {
		log.Err("BlockBlob::GetFileBlockOffsets : Failed to get block list %s ", name, err.Error())
		return &common.BlockOffsetList{}, err
	}

	// if block list empty its a small file
	if len(storageBlockList.CommittedBlocks) == 0 {
		blockList.Flags.Set(common.SmallFile)
		return &blockList, nil
	}

	for _, block := range storageBlockList.CommittedBlocks {
		blk := &common.Block{
			Id:         *block.Name,
			StartIndex: int64(blockOffset),
			EndIndex:   int64(blockOffset) + *block.Size,
		}
		blockOffset += *block.Size
		blockList.BlockList = append(blockList.BlockList, blk)
	}
	// blockList.Etag = storageBlockList.ETag()
	blockList.BlockIdLength = common.GetIdLength(blockList.BlockList[0].Id)
	return &blockList, nil
}

func (bb *BlockBlob) createBlock(blockIdLength, startIndex, size int64) *common.Block {
	newBlockId := base64.StdEncoding.EncodeToString(common.NewUUIDWithLength(blockIdLength))
	newBlock := &common.Block{
		Id:         newBlockId,
		StartIndex: startIndex,
		EndIndex:   startIndex + size,
	}
	// mark truncated since it is a new empty block
	newBlock.Flags.Set(common.TruncatedBlock)
	newBlock.Flags.Set(common.DirtyBlock)
	return newBlock
}

// create new blocks based on the offset and total length we're adding to the file
func (bb *BlockBlob) createNewBlocks(blockList *common.BlockOffsetList, offset, length int64) (int64, error) {
	blockSize := bb.Config.blockSize
	prevIndex := blockList.BlockList[len(blockList.BlockList)-1].EndIndex
	numOfBlocks := int64(len(blockList.BlockList))
	if blockSize == 0 {
		blockSize = (16 * 1024 * 1024)
		if math.Ceil((float64)(numOfBlocks)+(float64)(length)/(float64)(blockSize)) > blockblob.MaxBlocks {
			blockSize = int64(math.Ceil((float64)(length) / (float64)(blockblob.MaxBlocks-numOfBlocks)))
			if blockSize > blockblob.MaxStageBlockBytes {
				return 0, errors.New("cannot accommodate data within the block limit")
			}
		}
	} else if math.Ceil((float64)(numOfBlocks)+(float64)(length)/(float64)(blockSize)) > blockblob.MaxBlocks {
		return 0, errors.New("cannot accommodate data within the block limit with configured block-size")
	}

	// BufferSize is the size of the buffer that will go beyond our current blob (appended)
	var bufferSize int64
	for i := prevIndex; i < offset+length; i += blockSize {
		blkSize := int64(math.Min(float64(blockSize), float64((offset+length)-i)))
		newBlock := bb.createBlock(blockList.BlockIdLength, i, blkSize)
		blockList.BlockList = append(blockList.BlockList, newBlock)
		// reset the counter to determine if there are leftovers at the end
		bufferSize += blkSize
	}
	return bufferSize, nil
}

func (bb *BlockBlob) removeBlocks(blockList *common.BlockOffsetList, size int64, name string) *common.BlockOffsetList {
	_, index := blockList.BinarySearch(size)
	// if the start index is equal to new size - block should be removed - move one index back
	if blockList.BlockList[index].StartIndex == size {
		index = index - 1
	}
	// if the file we're shrinking is in the middle of a block then shrink that block
	if blockList.BlockList[index].EndIndex > size {
		blk := blockList.BlockList[index]
		blk.EndIndex = size
		blk.Data = make([]byte, blk.EndIndex-blk.StartIndex)
		blk.Flags.Set(common.DirtyBlock)

		err := bb.ReadInBuffer(name, blk.StartIndex, blk.EndIndex-blk.StartIndex, blk.Data, nil)
		if err != nil {
			log.Err("BlockBlob::removeBlocks : Failed to remove blocks %s [%s]", name, err.Error())
		}

	}
	blk := blockList.BlockList[index]
	blk.Flags.Set(common.RemovedBlocks)
	blockList.BlockList = blockList.BlockList[:index+1]

	return blockList
}

func (bb *BlockBlob) TruncateFile(name string, size int64) error {
	// log.Trace("BlockBlob::TruncateFile : name=%s, size=%d", name, size)
	attr, err := bb.GetAttr(name)
	if err != nil {
		log.Err("BlockBlob::TruncateFile : Failed to get attributes of file %s [%s]", name, err.Error())
		if err == syscall.ENOENT {
			return err
		}
	}
	if size == 0 || attr.Size == 0 {
		// If we are resizing to a value > 1GB then we need to upload multiple blocks to resize
		if size > 1*common.GbToBytes {
			blkSize := int64(16 * common.MbToBytes)
			blobName := common.JoinUnixFilepath(bb.Config.prefixPath, name)
			blobClient := bb.Container.NewBlockBlobClient(blobName)

			blkList := make([]string, 0)
			id := base64.StdEncoding.EncodeToString(common.NewUUIDWithLength(16))

			for i := 0; size > 0; i++ {
				if i == 0 || size < blkSize {
					// Only first and last block we upload and rest all we replicate with the first block itself
					if size < blkSize {
						blkSize = size
						id = base64.StdEncoding.EncodeToString(common.NewUUIDWithLength(16))
					}
					data := make([]byte, blkSize)

					_, err = blobClient.StageBlock(context.Background(),
						id,
						streaming.NopCloser(bytes.NewReader(data)),
						&blockblob.StageBlockOptions{
							CPKInfo: bb.blobCPKOpt,
						})
					if err != nil {
						log.Err("BlockBlob::TruncateFile : Failed to stage block for %s [%s]", name, err.Error())
						return err
					}
				}
				blkList = append(blkList, id)
				size -= blkSize
			}

			err = bb.CommitBlocks(blobName, blkList, nil)
			if err != nil {
				log.Err("BlockBlob::TruncateFile : Failed to commit blocks for %s [%s]", name, err.Error())
				return err
			}
		} else {
			err := bb.WriteFromBuffer(name, nil, make([]byte, size))
			if err != nil {
				log.Err("BlockBlob::TruncateFile : Failed to set the %s to 0 bytes [%s]", name, err.Error())
			}
		}
		return err
	}

	//If new size is less than 256MB
	if size < blockblob.MaxUploadBlobBytes {
		data, err := bb.HandleSmallFile(name, size, attr.Size)
		if err != nil {
			log.Err("BlockBlob::TruncateFile : Failed to read small file %s", name, err.Error())
			return err
		}
		err = bb.WriteFromBuffer(name, nil, data)
		if err != nil {
			log.Err("BlockBlob::TruncateFile : Failed to write from buffer file %s", name, err.Error())
			return err
		}
	} else {
		bol, err := bb.GetFileBlockOffsets(name)
		if err != nil {
			log.Err("BlockBlob::TruncateFile : Failed to get block list of file %s [%s]", name, err.Error())
			return err
		}
		if bol.SmallFile() {
			data, err := bb.HandleSmallFile(name, size, attr.Size)
			if err != nil {
				log.Err("BlockBlob::TruncateFile : Failed to read small file %s", name, err.Error())
				return err
			}
			err = bb.WriteFromBuffer(name, nil, data)
			if err != nil {
				log.Err("BlockBlob::TruncateFile : Failed to write from buffer file %s", name, err.Error())
				return err
			}
		} else {
			if size < attr.Size {
				bol = bb.removeBlocks(bol, size, name)
			} else if size > attr.Size {
				_, err = bb.createNewBlocks(bol, bol.BlockList[len(bol.BlockList)-1].EndIndex, size-attr.Size)
				if err != nil {
					log.Err("BlockBlob::TruncateFile : Failed to create new blocks for file %s", name, err.Error())
					return err
				}
			}
			err = bb.StageAndCommit(name, bol)
			if err != nil {
				log.Err("BlockBlob::TruncateFile : Failed to stage and commit file %s", name, err.Error())
				return err
			}
		}
	}

	return nil
}

func (bb *BlockBlob) HandleSmallFile(name string, size int64, originalSize int64) ([]byte, error) {
	var data = make([]byte, size)
	var err error
	if size > originalSize {
		err = bb.ReadInBuffer(name, 0, 0, data, nil)
		if err != nil {
			log.Err("BlockBlob::TruncateFile : Failed to read small file %s", name, err.Error())
		}
	} else {
		err = bb.ReadInBuffer(name, 0, size, data, nil)
		if err != nil {
			log.Err("BlockBlob::TruncateFile : Failed to read small file %s", name, err.Error())
		}
	}
	return data, err
}

// Write : write data at given offset to a blob
func (bb *BlockBlob) Write(options internal.WriteFileOptions) error {
	name := options.Handle.Path
	offset := options.Offset
	defer log.TimeTrack(time.Now(), "BlockBlob::Write", options.Handle.Path)
	log.Trace("BlockBlob::Write : name %s offset %v", name, offset)
	// tracks the case where our offset is great than our current file size (appending only - not modifying pre-existing data)
	var dataBuffer *[]byte
	// when the file offset mapping is cached we don't need to make a get block list call
	fileOffsets, err := bb.GetFileBlockOffsets(name)
	if err != nil {
		return err
	}
	length := int64(len(options.Data))
	data := options.Data
	// case 1: file consists of no blocks (small file)
	if fileOffsets.SmallFile() {
		// get all the data
		oldData, _ := bb.ReadBuffer(name, 0, 0)
		// update the data with the new data
		// if we're only overwriting existing data
		if int64(len(oldData)) >= offset+length {
			copy(oldData[offset:], data)
			dataBuffer = &oldData
			// else appending and/or overwriting
		} else {
			// if the file is not empty then we need to combine the data
			if len(oldData) > 0 {
				// new data buffer with the size of old and new data
				newDataBuffer := make([]byte, offset+length)
				// copy the old data into it
				// TODO: better way to do this?
				if offset != 0 {
					copy(newDataBuffer, oldData)
					oldData = nil
				}
				// overwrite with the new data we want to add
				copy(newDataBuffer[offset:], data)
				dataBuffer = &newDataBuffer
			} else {
				dataBuffer = &data
			}
		}
		// WriteFromBuffer should be able to handle the case where now the block is too big and gets split into multiple blocks
		err := bb.WriteFromBuffer(name, options.Metadata, *dataBuffer)
		if err != nil {
			log.Err("BlockBlob::Write : Failed to upload to blob %s ", name, err.Error())
			return err
		}
		// case 2: given offset is within the size of the blob - and the blob consists of multiple blocks
		// case 3: new blocks need to be added
	} else {
		index, oldDataSize, exceedsFileBlocks, appendOnly := fileOffsets.FindBlocksToModify(offset, length)
		// keeps track of how much new data will be appended to the end of the file (applicable only to case 3)
		newBufferSize := int64(0)
		// case 3?
		if exceedsFileBlocks {
			newBufferSize, err = bb.createNewBlocks(fileOffsets, offset, length)
			if err != nil {
				log.Err("BlockBlob::Write : Failed to create new blocks for file %s", name, err.Error())
				return err
			}
		}
		// buffer that holds that pre-existing data in those blocks we're interested in
		oldDataBuffer := make([]byte, oldDataSize+newBufferSize)
		if !appendOnly {
			// fetch the blocks that will be impacted by the new changes so we can overwrite them
			err = bb.ReadInBuffer(name, fileOffsets.BlockList[index].StartIndex, oldDataSize, oldDataBuffer, nil)
			if err != nil {
				log.Err("BlockBlob::Write : Failed to read data in buffer %s [%s]", name, err.Error())
			}
		}
		// this gives us where the offset with respect to the buffer that holds our old data - so we can start writing the new data
		blockOffset := offset - fileOffsets.BlockList[index].StartIndex
		copy(oldDataBuffer[blockOffset:], data)
		err := bb.stageAndCommitModifiedBlocks(name, oldDataBuffer, fileOffsets)
		return err
	}
	return nil
}

// TODO: make a similar method facing stream that would enable us to write to cached blocks then stage and commit
func (bb *BlockBlob) stageAndCommitModifiedBlocks(name string, data []byte, offsetList *common.BlockOffsetList) error {
	blobClient := bb.getBlockBlobClient(name)
	blockOffset := int64(0)
	var blockIDList []string
	for _, blk := range offsetList.BlockList {
		blockIDList = append(blockIDList, blk.Id)
		if blk.Dirty() {
			_, err := blobClient.StageBlock(context.Background(),
				blk.Id,
				streaming.NopCloser(bytes.NewReader(data[blockOffset:(blk.EndIndex-blk.StartIndex)+blockOffset])),
				&blockblob.StageBlockOptions{
					CPKInfo: bb.blobCPKOpt,
				})

			if err != nil {
				log.Err("BlockBlob::stageAndCommitModifiedBlocks : Failed to stage to blob %s at block %v [%s]", name, blockOffset, err.Error())
				return err
			}
			blockOffset = (blk.EndIndex - blk.StartIndex) + blockOffset
		}
	}
	_, err := blobClient.CommitBlockList(context.Background(),
		blockIDList,
		&blockblob.CommitBlockListOptions{
			HTTPHeaders: &blob.HTTPHeaders{
				BlobContentType: to.Ptr(getContentType(name)),
			},
			Tier:    bb.Config.defaultTier,
			CPKInfo: bb.blobCPKOpt,
		})

	if err != nil {
		log.Err("BlockBlob::stageAndCommitModifiedBlocks : Failed to commit block list to blob %s [%s]", name, err.Error())
		return err
	}
	return nil
}

func (bb *BlockBlob) StageAndCommit(name string, bol *common.BlockOffsetList) error {
	// lock on the blob name so that no stage and commit race condition occur causing failure
	blobMtx := bb.blockLocks.GetLock(name)
	blobMtx.Lock()
	defer blobMtx.Unlock()
	blobClient := bb.getBlockBlobClient(name)
	var blockIDList []string
	var data []byte
	staged := false
	for _, blk := range bol.BlockList {
		blockIDList = append(blockIDList, blk.Id)
		if blk.Truncated() {
			data = make([]byte, blk.EndIndex-blk.StartIndex)
			blk.Flags.Clear(common.TruncatedBlock)
		} else {
			data = blk.Data
		}
		if blk.Dirty() {
			_, err := blobClient.StageBlock(context.Background(),
				blk.Id,
				streaming.NopCloser(bytes.NewReader(data)),
				&blockblob.StageBlockOptions{
					CPKInfo: bb.blobCPKOpt,
				})
			if err != nil {
				log.Err("BlockBlob::StageAndCommit : Failed to stage to blob %s with ID %s at block %v [%s]", name, blk.Id, blk.StartIndex, err.Error())
				return err
			}
			staged = true
			blk.Flags.Clear(common.DirtyBlock)
		} else if blk.Removed() {
			staged = true
		}
	}
	if staged {
		_, err := blobClient.CommitBlockList(context.Background(),
			blockIDList,
			&blockblob.CommitBlockListOptions{
				HTTPHeaders: &blob.HTTPHeaders{
					BlobContentType: to.Ptr(getContentType(name)),
				},
				Tier:    bb.Config.defaultTier,
				CPKInfo: bb.blobCPKOpt,
				// AccessConditions: &blob.AccessConditions{ModifiedAccessConditions: &blob.ModifiedAccessConditions{IfMatch: bol.Etag}},
			})
		if err != nil {
			log.Err("BlockBlob::StageAndCommit : Failed to commit block list to blob %s [%s]", name, err.Error())
			return err
		}
		// update the etag
		// bol.Etag = resp.ETag()
	}
	return nil
}

// ChangeMod : Change mode of a blob
func (bb *BlockBlob) ChangeMod(name string, _ os.FileMode) error {
	log.Trace("BlockBlob::ChangeMod : name %s", name)

	if bb.Config.ignoreAccessModifiers {
		// for operations like git clone where transaction fails if chmod is not successful
		// return success instead of ENOSYS
		return nil
	}

	// This is not currently supported for a flat namespace account
	return syscall.ENOTSUP
}

// ChangeOwner : Change owner of a blob
func (bb *BlockBlob) ChangeOwner(name string, _ int, _ int) error {
	log.Trace("BlockBlob::ChangeOwner : name %s", name)

	if bb.Config.ignoreAccessModifiers {
		// for operations like git clone where transaction fails if chown is not successful
		// return success instead of ENOSYS
		return nil
	}

	// This is not currently supported for a flat namespace account
	return syscall.ENOTSUP
}

// GetCommittedBlockList : Get the list of committed blocks
func (bb *BlockBlob) GetCommittedBlockList(name string) (*internal.CommittedBlockList, error) {
	blobClient := bb.Container.NewBlockBlobClient(common.JoinUnixFilepath(bb.Config.prefixPath, name))

	storageBlockList, err := blobClient.GetBlockList(context.Background(), blockblob.BlockListTypeCommitted, nil)

	if err != nil {
		log.Err("BlockBlob::GetFileBlockOffsets : Failed to get block list %s ", name, err.Error())
		return nil, err
	}

	// if block list empty its a small file
	if len(storageBlockList.CommittedBlocks) == 0 {
		return nil, nil
	}

	blockList := make(internal.CommittedBlockList, 0)
	startOffset := int64(0)
	for _, block := range storageBlockList.CommittedBlocks {
		blk := internal.CommittedBlock{
			Id:     *block.Name,
			Offset: startOffset,
			Size:   uint64(*block.Size),
		}
		startOffset += *block.Size
		blockList = append(blockList, blk)
	}

	return &blockList, nil
}

// StageBlock : stages a block and returns its blockid
func (bb *BlockBlob) StageBlock(name string, data []byte, id string) error {
	log.Trace("BlockBlob::StageBlock : name %s, ID %v, length %v", name, id, len(data))

	ctx, cancel := context.WithTimeout(context.Background(), max_context_timeout*time.Minute)
	defer cancel()

	blobClient := bb.Container.NewBlockBlobClient(common.JoinUnixFilepath(bb.Config.prefixPath, name))
	_, err := blobClient.StageBlock(ctx,
		id,
		streaming.NopCloser(bytes.NewReader(data)),
		&blockblob.StageBlockOptions{
			CPKInfo: bb.blobCPKOpt,
		})

	if err != nil {
		log.Err("BlockBlob::StageBlock : Failed to stage to blob %s with ID %s [%s]", name, id, err.Error())
		return err
	}

	return nil
}

// CommitBlocks : persists the block list
func (bb *BlockBlob) CommitBlocks(name string, blockList []string, newEtag *string) error {
	log.Trace("BlockBlob::CommitBlocks : name %s", name)

	ctx, cancel := context.WithTimeout(context.Background(), max_context_timeout*time.Minute)
	defer cancel()

	blobClient := bb.Container.NewBlockBlobClient(common.JoinUnixFilepath(bb.Config.prefixPath, name))
	resp, err := blobClient.CommitBlockList(ctx,
		blockList,
		&blockblob.CommitBlockListOptions{
			HTTPHeaders: &blob.HTTPHeaders{
				BlobContentType: to.Ptr(getContentType(name)),
			},
			Tier:    bb.Config.defaultTier,
			CPKInfo: bb.blobCPKOpt,
		})

	if err != nil {
		log.Err("BlockBlob::CommitBlocks : Failed to commit block list to blob %s [%s]", name, err.Error())
		return err
	}

	if newEtag != nil {
		*newEtag = sanitizeEtag(resp.ETag)
	}

	return nil
}

// getBlobClient returns a new blob url. On Windows this will also convert special characters.
func (bb *BlockBlob) getBlobClient(name string) *blob.Client {
	return bb.Container.NewBlobClient(bb.getFormattedPath(name))
}

// getBlockBlobClient returns a new block blob url. On Windows this will also convert special characters.
func (bb *BlockBlob) getBlockBlobClient(name string) *blockblob.Client {
	return bb.Container.NewBlockBlobClient(bb.getFormattedPath(name))
}

// getFileName takes a blob name and will convert the special characters into similar unicode characters
// on Windows.
func (bb *BlockBlob) getFileName(name string) *string {
	if runtime.GOOS == "windows" && bb.Config.restrictedCharsWin {
		name = convertname.WindowsCloudToFile(name)
	}
	return &name
}

// getFormattedPath takes a file name and converts special characters to the original ASCII
// on Windows and adds the prefixPath.
func (bb *BlockBlob) getFormattedPath(name string) string {
	name = common.JoinUnixFilepath(bb.Config.prefixPath, name)
	if runtime.GOOS == "windows" && bb.Config.restrictedCharsWin {
		name = convertname.WindowsFileToCloud(name)
	}
	return name
}

func (bb *BlockBlob) SetFilter(filter string) error {
	if filter == "" {
		bb.Config.filter = nil
		return nil
	}

	bb.Config.filter = &blobfilter.BlobFilter{}
	return bb.Config.filter.Configure(filter)
}<|MERGE_RESOLUTION|>--- conflicted
+++ resolved
@@ -448,18 +448,11 @@
 	})
 
 	if err != nil {
-<<<<<<< HEAD
-		serr := storeBlobErrToErr(err)
-		if serr == ErrFileNotFound {
-			return attr, syscall.ENOENT
-		} else if serr == InvalidPermission {
-=======
 		e := storeBlobErrToErr(err)
 		switch e {
 		case ErrFileNotFound:
 			return attr, syscall.ENOENT
 		case InvalidPermission:
->>>>>>> 4294f38a
 			log.Err("BlockBlob::getAttrUsingRest : Insufficient permissions for %s [%s]", name, err.Error())
 			return attr, syscall.EACCES
 		default:
