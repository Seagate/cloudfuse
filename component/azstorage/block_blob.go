--- conflicted
+++ resolved
@@ -917,15 +917,11 @@
 		)
 
 		// send the download progress as an event
-<<<<<<< HEAD
 		azStatsCollector.PushEvents(
 			downloadProgress,
 			name,
-			map[string]interface{}{bytesTfrd: bytesTransferred, size: count},
+			map[string]any{bytesTfrd: bytesTransferred, size: count},
 		)
-=======
-		azStatsCollector.PushEvents(downloadProgress, name, map[string]any{bytesTfrd: bytesTransferred, size: count})
->>>>>>> d77bc8c2
 	}
 }
 
@@ -1173,15 +1169,11 @@
 		)
 
 		// send upload progress as event
-<<<<<<< HEAD
 		azStatsCollector.PushEvents(
 			uploadProgress,
 			name,
-			map[string]interface{}{bytesTfrd: bytesTransferred, size: count},
+			map[string]any{bytesTfrd: bytesTransferred, size: count},
 		)
-=======
-		azStatsCollector.PushEvents(uploadProgress, name, map[string]any{bytesTfrd: bytesTransferred, size: count})
->>>>>>> d77bc8c2
 	}
 }
 
