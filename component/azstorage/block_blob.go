/*
   Licensed under the MIT License <http://opensource.org/licenses/MIT>.

   Copyright © 2023-2025 Seagate Technology LLC and/or its Affiliates
   Copyright © 2020-2025 Microsoft Corporation. All rights reserved.

   Permission is hereby granted, free of charge, to any person obtaining a copy
   of this software and associated documentation files (the "Software"), to deal
   in the Software without restriction, including without limitation the rights
   to use, copy, modify, merge, publish, distribute, sublicense, and/or sell
   copies of the Software, and to permit persons to whom the Software is
   furnished to do so, subject to the following conditions:

   The above copyright notice and this permission notice shall be included in all
   copies or substantial portions of the Software.

   THE SOFTWARE IS PROVIDED "AS IS", WITHOUT WARRANTY OF ANY KIND, EXPRESS OR
   IMPLIED, INCLUDING BUT NOT LIMITED TO THE WARRANTIES OF MERCHANTABILITY,
   FITNESS FOR A PARTICULAR PURPOSE AND NONINFRINGEMENT. IN NO EVENT SHALL THE
   AUTHORS OR COPYRIGHT HOLDERS BE LIABLE FOR ANY CLAIM, DAMAGES OR OTHER
   LIABILITY, WHETHER IN AN ACTION OF CONTRACT, TORT OR OTHERWISE, ARISING FROM,
   OUT OF OR IN CONNECTION WITH THE SOFTWARE OR THE USE OR OTHER DEALINGS IN THE
   SOFTWARE
*/

package azstorage

import (
	"bytes"
	"context"
	"errors"
	"fmt"
	"io"
	"math"
	"os"
	"path/filepath"
	"reflect"
	"runtime"
	"strings"
	"syscall"
	"time"

	"github.com/Seagate/cloudfuse/common"
	"github.com/Seagate/cloudfuse/common/log"
	"github.com/Seagate/cloudfuse/internal"
	"github.com/Seagate/cloudfuse/internal/convertname"
	"github.com/Seagate/cloudfuse/internal/stats_manager"

	"github.com/Azure/azure-sdk-for-go/sdk/azcore"
	"github.com/Azure/azure-sdk-for-go/sdk/azcore/streaming"
	"github.com/Azure/azure-sdk-for-go/sdk/azcore/to"
	"github.com/Azure/azure-sdk-for-go/sdk/storage/azblob/blob"
	"github.com/Azure/azure-sdk-for-go/sdk/storage/azblob/blockblob"
	"github.com/Azure/azure-sdk-for-go/sdk/storage/azblob/container"
	"github.com/Azure/azure-sdk-for-go/sdk/storage/azblob/service"
	"github.com/vibhansa-msft/blobfilter"
)

const (
	folderKey           = "hdi_isfolder"
	symlinkKey          = "is_symlink"
	max_context_timeout = 5
)

type BlockBlob struct {
	AzStorageConnection
	Auth            azAuth
	Service         *service.Client
	Container       *container.Client
	blobCPKOpt      *blob.CPKInfo
	downloadOptions *blob.DownloadFileOptions
	listDetails     container.ListBlobsInclude
	blockLocks      common.KeyedMutex
}

// Verify that BlockBlob implements AzConnection interface
var _ AzConnection = &BlockBlob{}

const (
	MaxBlobSize = blockblob.MaxStageBlockBytes * blockblob.MaxBlocks
)

func (bb *BlockBlob) Configure(cfg AzStorageConfig) error {
	bb.Config = cfg

	if bb.Config.cpkEnabled {
		bb.blobCPKOpt = &blob.CPKInfo{
			EncryptionKey:       &bb.Config.cpkEncryptionKey,
			EncryptionKeySHA256: &bb.Config.cpkEncryptionKeySha256,
			EncryptionAlgorithm: to.Ptr(blob.EncryptionAlgorithmTypeAES256),
		}
	}

	bb.downloadOptions = &blob.DownloadFileOptions{
		BlockSize:   bb.Config.blockSize,
		Concurrency: bb.Config.maxConcurrency,
		CPKInfo:     bb.blobCPKOpt,
	}

	bb.listDetails = container.ListBlobsInclude{
		Metadata:    true,
		Deleted:     false,
		Snapshots:   false,
		Permissions: false, //Added to get permissions, acl, group, owner for HNS accounts
	}

	return nil
}

// For dynamic config update the config here
func (bb *BlockBlob) UpdateConfig(cfg AzStorageConfig) error {
	bb.Config.blockSize = cfg.blockSize
	bb.Config.maxConcurrency = cfg.maxConcurrency
	bb.Config.defaultTier = cfg.defaultTier
	bb.Config.ignoreAccessModifiers = cfg.ignoreAccessModifiers
	return nil
}

// UpdateServiceClient : Update the SAS specified by the user and create new service client
func (bb *BlockBlob) UpdateServiceClient(key, value string) (err error) {
	if key == "saskey" {
		bb.Auth.setOption(key, value)

		// get the service client with updated SAS
		svcClient, err := bb.Auth.getServiceClient(&bb.Config)
		if err != nil {
			log.Err(
				"BlockBlob::UpdateServiceClient : Failed to get service client [%s]",
				err.Error(),
			)
			return err
		}

		// update the service client
		bb.Service = svcClient.(*service.Client)

		// Update the container client
		bb.Container = bb.Service.NewContainerClient(bb.Config.container)
	}
	return nil
}

// createServiceClient : Create the service client
func (bb *BlockBlob) createServiceClient() (*service.Client, error) {
	log.Trace("BlockBlob::createServiceClient : Getting service client")

	bb.Auth = getAzAuth(bb.Config.authConfig)
	if bb.Auth == nil {
		log.Err("BlockBlob::createServiceClient : Failed to retrieve auth object")
		return nil, fmt.Errorf("failed to retrieve auth object")
	}

	svcClient, err := bb.Auth.getServiceClient(&bb.Config)
	if err != nil {
		log.Err("BlockBlob::createServiceClient : Failed to get service client [%s]", err.Error())
		return nil, err
	}

	return svcClient.(*service.Client), nil
}

// SetupPipeline : Based on the config setup the ***URLs
func (bb *BlockBlob) SetupPipeline() error {
	log.Trace("BlockBlob::SetupPipeline : Setting up")
	var err error

	// create the service client
	bb.Service, err = bb.createServiceClient()
	if err != nil {
		log.Err("BlockBlob::SetupPipeline : Failed to get service client [%s]", err.Error())
		return err
	}

	// create the container client
	bb.Container = bb.Service.NewContainerClient(bb.Config.container)
	return nil
}

// TestPipeline : Validate the credentials specified in the auth config
func (bb *BlockBlob) TestPipeline() error {
	log.Trace("BlockBlob::TestPipeline : Validating")

	if bb.Config.mountAllContainers {
		return nil
	}

	if bb.Container == nil || bb.Container.URL() == "" {
		log.Err("BlockBlob::TestPipeline : Container Client is not built, check your credentials")
		return nil
	}

<<<<<<< HEAD
	listBlobPager := bb.Container.NewListBlobsHierarchyPager(
		"/",
		&container.ListBlobsHierarchyOptions{
			MaxResults: to.Ptr((int32)(2)),
			Prefix:     &bb.Config.prefixPath,
		},
	)
=======
	includeFields := bb.listDetails
	if bb.listDetails.Permissions {
		// This flag is set to true if user has explicitly asked to mount a HNS account
		// Validate account is indeed HNS checking permissions field
		// If the account is FNS, the call will fail with InvalidQueryParameterValue and such mount shall fail
		includeFields.Permissions = true
	}

	listBlobPager := bb.Container.NewListBlobsHierarchyPager("/", &container.ListBlobsHierarchyOptions{
		MaxResults: to.Ptr((int32)(2)),
		Prefix:     &bb.Config.prefixPath,
		Include:    includeFields,
	})
>>>>>>> 4e933405

	// we are just validating the auth mode used. So, no need to iterate over the pages
	_, err := listBlobPager.NextPage(context.Background())
	if err != nil {
		log.Err(
			"BlockBlob::TestPipeline : Failed to validate account with given auth %s",
			err.Error(),
		)
		var respErr *azcore.ResponseError
		errors.As(err, &respErr)
		if respErr != nil {
			if respErr.ErrorCode == "InvalidQueryParameterValue" {
				// User explicitly mounting FNS account as HNS which is not supported
				return fmt.Errorf("BlockBlob::TestPipeline : Detected FNS account being mounted as HNS")
			}
			return fmt.Errorf("BlockBlob::TestPipeline : [%s]", respErr.ErrorCode)
		}
		return err
	}

	return nil
}

// IsAccountADLS : Check account is ADLS or not
func (bb *BlockBlob) IsAccountADLS() bool {
	includeFields := bb.listDetails
	includeFields.Permissions = true // for FNS account this property will return back error

	listBlobPager := bb.Container.NewListBlobsHierarchyPager(
		"/",
		&container.ListBlobsHierarchyOptions{
			MaxResults: to.Ptr((int32)(2)),
			Prefix:     &bb.Config.prefixPath,
			Include:    includeFields,
		},
	)

	// we are just validating the auth mode used. So, no need to iterate over the pages
	_, err := listBlobPager.NextPage(context.Background())

	if err == nil {
		// Call will be successful only when we are able to retrieve the permissions
		// Permissions will work only in case of HNS accounts
		log.Crit("BlockBlob::IsAccountADLS : Detected HNS account")
		return true
	}

	var respErr *azcore.ResponseError
	errors.As(err, &respErr)
	if respErr != nil {
		if respErr.ErrorCode == "InvalidQueryParameterValue" {
			log.Crit("BlockBlob::IsAccountADLS : Detected FNS account")
			return false
		}
	}

	log.Crit(
		"BlockBlob::IsAccountADLS : Unable to detect account type, assuming FNS [%s]",
		err.Error(),
	)
	return false
}

func (bb *BlockBlob) ListContainers() ([]string, error) {
	log.Trace("BlockBlob::ListContainers : Listing containers")
	cntList := make([]string, 0)

	pager := bb.Service.NewListContainersPager(nil)
	for pager.More() {
		resp, err := pager.NextPage(context.Background())
		if err != nil {
			log.Err("BlockBlob::ListContainers : Failed to get container list [%s]", err.Error())
			return cntList, err
		}
		for _, v := range resp.ContainerItems {
			cntList = append(cntList, *v.Name)
		}
	}

	return cntList, nil
}

func (bb *BlockBlob) SetPrefixPath(path string) error {
	log.Trace("BlockBlob::SetPrefixPath : path %s", path)
	bb.Config.prefixPath = path
	return nil
}

// CreateFile : Create a new file in the container/virtual directory
func (bb *BlockBlob) CreateFile(name string, mode os.FileMode) error {
	log.Trace("BlockBlob::CreateFile : name %s", name)
	var data []byte
	return bb.WriteFromBuffer(name, nil, data)
}

// CreateDirectory : Create a new directory in the container/virtual directory
func (bb *BlockBlob) CreateDirectory(name string) error {
	log.Trace("BlockBlob::CreateDirectory : name %s", name)

	var data []byte
	metadata := make(map[string]*string)
	metadata[folderKey] = to.Ptr("true")

	return bb.WriteFromBuffer(name, metadata, data)
}

// CreateLink : Create a symlink in the container/virtual directory
func (bb *BlockBlob) CreateLink(source string, target string) error {
	log.Trace("BlockBlob::CreateLink : %s -> %s", source, target)
	data := []byte(target)
	metadata := make(map[string]*string)
	metadata[symlinkKey] = to.Ptr("true")
	return bb.WriteFromBuffer(source, metadata, data)
}

// DeleteFile : Delete a blob in the container/virtual directory
func (bb *BlockBlob) DeleteFile(name string) (err error) {
	log.Trace("BlockBlob::DeleteFile : name %s", name)

	blobClient := bb.getBlobClient(name)
	_, err = blobClient.Delete(context.Background(), &blob.DeleteOptions{
		DeleteSnapshots: to.Ptr(blob.DeleteSnapshotsOptionTypeInclude),
	})
	if err != nil {
		serr := storeBlobErrToErr(err)
		switch serr {
		case ErrFileNotFound:
			log.Err("BlockBlob::DeleteFile : %s does not exist", name)
			return syscall.ENOENT
		case BlobIsUnderLease:
			log.Err("BlockBlob::DeleteFile : %s is under lease [%s]", name, err.Error())
			return syscall.EIO
		default:
			log.Err("BlockBlob::DeleteFile : Failed to delete blob %s [%s]", name, err.Error())
			return err
		}
	}

	return nil
}

// DeleteDirectory : Delete a virtual directory in the container/virtual directory
func (bb *BlockBlob) DeleteDirectory(name string) (err error) {
	log.Trace("BlockBlob::DeleteDirectory : name %s", name)
	err = bb.DeleteFile(name)
	// libfuse deletes the files in the directory before this method is called.
	// If the marker blob for directory is not present, ignore the ENOENT error.
	if err == syscall.ENOENT {
		err = nil
	}
	return err
}

// RenameFile : Rename the file
// Source file must exist in storage account before calling this method.
// When the rename is success, Data, metadata, of the blob will be copied to the destination.
// Creation time and LMT is not preserved for copyBlob API.
// Etag of the destination blob changes.
// Copy the LMT to the src attr if the copy is success.
// https://learn.microsoft.com/en-us/rest/api/storageservices/copy-blob?tabs=microsoft-entra-id
func (bb *BlockBlob) RenameFile(source string, target string, srcAttr *internal.ObjAttr) error {
	log.Trace("BlockBlob::RenameFile : %s -> %s", source, target)

	blobClient := bb.getBlobClient(source)
	newBlobClient := bb.getBlobClient(target)

	// not specifying source blob metadata, since passing empty metadata headers copies
	// the source blob metadata to destination blob
	copyResponse, err := newBlobClient.StartCopyFromURL(
		context.Background(),
		blobClient.URL(),
		&blob.StartCopyFromURLOptions{
			Tier: bb.Config.defaultTier,
		},
	)

	if err != nil {
		serr := storeBlobErrToErr(err)
		if serr == ErrFileNotFound {
			//Ideally this case doesn't hit as we are checking for the existence of src
			//before making the call for RenameFile
			log.Err("BlockBlob::RenameFile : Src Blob doesn't Exist %s [%s]", source, err.Error())
			return syscall.ENOENT
		}
		log.Err("BlockBlob::RenameFile : Failed to start copy of file %s [%s]", source, err.Error())
		return err
	}

	var dstLMT = copyResponse.LastModified
	var dstETag = sanitizeEtag(copyResponse.ETag)

	copyStatus := copyResponse.CopyStatus
	var prop blob.GetPropertiesResponse
	pollCnt := 0
	for copyStatus != nil && *copyStatus == blob.CopyStatusTypePending {
		time.Sleep(time.Second * 1)
		pollCnt++
		prop, err = newBlobClient.GetProperties(context.Background(), &blob.GetPropertiesOptions{
			CPKInfo: bb.blobCPKOpt,
		})
		if err != nil {
			log.Err(
				"BlockBlob::RenameFile : CopyStats : Failed to get blob properties for %s [%s]",
				source,
				err.Error(),
			)
		}
		copyStatus = prop.CopyStatus
	}

	if pollCnt > 0 {
		dstLMT = prop.LastModified
		dstETag = sanitizeEtag(prop.ETag)
	}

	if copyStatus != nil && *copyStatus == blob.CopyStatusTypeSuccess {
		modifyLMTandEtag(srcAttr, dstLMT, dstETag)
	}

	log.Trace("BlockBlob::RenameFile : %s -> %s done", source, target)

	// Copy of the file is done so now delete the older file
	err = bb.DeleteFile(source)
	for retry := 0; retry < 3 && err == syscall.ENOENT; retry++ {
		// Sometimes backend is able to copy source file to destination but when we try to delete the
		// source files it returns back with ENOENT. If file was just created on backend it might happen
		// that it has not been synced yet at all layers and hence delete is not able to find the source file
		log.Trace(
			"BlockBlob::RenameFile : %s -> %s, unable to find source. Retrying %d",
			source,
			target,
			retry,
		)
		time.Sleep(1 * time.Second)
		err = bb.DeleteFile(source)
	}

	if err == syscall.ENOENT {
		// Even after 3 retries, 1 second apart if server returns 404 then source file no longer
		// exists on the backend and its safe to assume rename was successful
		err = nil
	}

	return err
}

// RenameDirectory : Rename the directory
func (bb *BlockBlob) RenameDirectory(source string, target string) error {
	log.Trace("BlockBlob::RenameDirectory : %s -> %s", source, target)

	srcDirPresent := false
	pager := bb.Container.NewListBlobsFlatPager(&container.ListBlobsFlatOptions{
		Prefix: to.Ptr(bb.getFormattedPath(source) + "/"),
	})
	for pager.More() {
		listBlobResp, err := pager.NextPage(context.Background())
		if err != nil {
			log.Err("BlockBlob::RenameDirectory : Failed to get list of blobs %s", err.Error())
			return err
		}

		// Process the blobs returned in this result segment (if the segment is empty, the loop body won't execute)
		for _, blobInfo := range listBlobResp.Segment.BlobItems {
			srcDirPresent = true
			srcPath := removePrefixPath(bb.Config.prefixPath, *blobInfo.Name)
			err = bb.RenameFile(srcPath, strings.Replace(srcPath, source, target, 1), nil)
			if err != nil {
				log.Err(
					"BlockBlob::RenameDirectory : Failed to rename file %s [%s]",
					srcPath,
					err.Error,
				)
			}
		}
	}

	// To rename source marker blob check its properties before calling rename on it.
	blobClient := bb.Container.NewBlockBlobClient(filepath.Join(bb.Config.prefixPath, source))
	_, err := blobClient.GetProperties(context.Background(), &blob.GetPropertiesOptions{
		CPKInfo: bb.blobCPKOpt,
	})
	if err != nil {
		serr := storeBlobErrToErr(err)
		if serr == ErrFileNotFound { //marker blob doesn't exist for the directory
			if srcDirPresent { //Some files exist inside the directory
				return nil
			}
			log.Err(
				"BlockBlob::RenameDirectory : %s marker blob does not exist and Src Directory doesn't Exist",
				source,
			)
			return syscall.ENOENT
		} else {
			log.Err("BlockBlob::RenameDirectory : Failed to get source directory marker blob properties for %s [%s]", source, err.Error())
			return err
		}
	}

	return bb.RenameFile(source, target, nil)
}

func (bb *BlockBlob) getAttrUsingRest(name string) (attr *internal.ObjAttr, err error) {
	log.Trace("BlockBlob::getAttrUsingRest : name %s", name)

	blobClient := bb.getBlockBlobClient(name)
	prop, err := blobClient.GetProperties(context.Background(), &blob.GetPropertiesOptions{
		CPKInfo: bb.blobCPKOpt,
	})

	if err != nil {
		e := storeBlobErrToErr(err)
		switch e {
		case ErrFileNotFound:
			return attr, syscall.ENOENT
		case InvalidPermission:
			log.Err(
				"BlockBlob::getAttrUsingRest : Insufficient permissions for %s [%s]",
				name,
				err.Error(),
			)
			return attr, syscall.EACCES
		default:
			log.Err(
				"BlockBlob::getAttrUsingRest : Failed to get blob properties for %s [%s]",
				name,
				err.Error(),
			)
			return attr, err
		}
	}

	// Since block blob does not support acls, we set mode to 0 and FlagModeDefault to true so the fuse layer can return the default permission.
	attr = &internal.ObjAttr{
		Path:   name, // We don't need to strip the prefixPath here since we pass the input name
		Name:   filepath.Base(name),
		Size:   *prop.ContentLength,
		Mode:   0,
		Mtime:  *prop.LastModified,
		Atime:  *prop.LastModified,
		Ctime:  *prop.LastModified,
		Crtime: *prop.CreationTime,
		Flags:  internal.NewFileBitMap(),
		MD5:    prop.ContentMD5,
		ETag:   sanitizeEtag(prop.ETag),
	}

	parseMetadata(attr, prop.Metadata)

	// We do not get permissions as part of this getAttr call hence setting the flag to true
	attr.Flags.Set(internal.PropFlagModeDefault)

	return attr, nil
}

func (bb *BlockBlob) getAttrUsingList(name string) (attr *internal.ObjAttr, err error) {
	log.Trace("BlockBlob::getAttrUsingList : name %s", name)

	iteration := 0
	var marker, new_marker *string
	var blobs []*internal.ObjAttr
	blobsRead := 0

	for marker != nil || iteration == 0 {
		blobs, new_marker, err = bb.List(name, marker, bb.Config.maxResultsForList)
		if err != nil {
			e := storeBlobErrToErr(err)
			switch e {
			case ErrFileNotFound:
				return attr, syscall.ENOENT
			case InvalidPermission:
				log.Err(
					"BlockBlob::getAttrUsingList : Insufficient permissions for %s [%s]",
					name,
					err.Error(),
				)
				return attr, syscall.EACCES
			default:
				log.Warn(
					"BlockBlob::getAttrUsingList : Failed to list blob properties for %s [%s]",
					name,
					err.Error(),
				)
			}
		}

		for i, blob := range blobs {
			log.Trace("BlockBlob::getAttrUsingList : Item %d Blob %s", i+blobsRead, blob.Name)
			if blob.Path == name {
				return blob, nil
			}
		}

		marker = new_marker
		iteration++
		blobsRead += len(blobs)

		log.Trace(
			"BlockBlob::getAttrUsingList : So far retrieved %d objects in %d iterations",
			blobsRead,
			iteration,
		)
		if new_marker == nil || *new_marker == "" {
			break
		}
	}

	if err == nil {
		log.Warn("BlockBlob::getAttrUsingList : blob %s does not exist", name)
		return nil, syscall.ENOENT
	}

	log.Err(
		"BlockBlob::getAttrUsingList : Failed to list blob properties for %s [%s]",
		name,
		err.Error(),
	)
	return nil, err
}

// GetAttr : Retrieve attributes of the blob
func (bb *BlockBlob) GetAttr(name string) (attr *internal.ObjAttr, err error) {
	log.Trace("BlockBlob::GetAttr : name %s", name)

	// To support virtual directories with no marker blob, we call list instead of get properties since list will not return a 404
	if bb.Config.virtualDirectory {
		attr, err = bb.getAttrUsingList(name)
	} else {
		attr, err = bb.getAttrUsingRest(name)
	}

	if bb.Config.filter != nil && attr != nil {
		if !bb.Config.filter.IsAcceptable(&blobfilter.BlobAttr{
			Name:  attr.Name,
			Mtime: attr.Mtime,
			Size:  attr.Size,
		}) {
			log.Debug("BlockBlob::GetAttr : Filtered out %s", name)
			return nil, syscall.ENOENT
		}
	}

	return attr, err
}

// List : Get a list of blobs matching the given prefix
// This fetches the list using a marker so the caller code should handle marker logic
// If count=0 - fetch max entries
func (bb *BlockBlob) List(
	prefix string,
	marker *string,
	count int32,
) ([]*internal.ObjAttr, *string, error) {
	log.Trace("BlockBlob::List : prefix %s, marker %s", prefix, func(marker *string) string {
		if marker != nil {
			return *marker
		} else {
			return ""
		}
	}(marker))

	if count == 0 {
		count = common.MaxDirListCount
	}

	listPath := bb.getListPath(prefix)

	// Get a result segment starting with the blob indicated by the current Marker.
	pager := bb.Container.NewListBlobsHierarchyPager("/", &container.ListBlobsHierarchyOptions{
		Marker:     marker,
		MaxResults: &count,
		Prefix:     &listPath,
		Include:    bb.listDetails,
	})

	listBlob, err := pager.NextPage(context.Background())

	// Note: Since we make a list call with a prefix, we will not fail here for a non-existent directory.
	// The blob service will not validate for us whether or not the path exists.
	// This is different from ADLS Gen2 behavior.
	// APIs that may be affected include IsDirEmpty, ReadDir and StreamDir

	if err != nil {
		log.Err("BlockBlob::List : Failed to list the container with the prefix %s", err.Error)
		return nil, nil, err
	}

	// Process the blobs returned in this result segment (if the segment is empty, the loop body won't execute)
	// Since block blob does not support acls, we set mode to 0 and FlagModeDefault to true so the fuse layer can return the default permission.

	blobList, dirList, err := bb.processBlobItems(listBlob.Segment.BlobItems)
	if err != nil {
		return nil, nil, err
	}

	// In case virtual directory exists but its corresponding 0 byte marker file is not there holding hdi_isfolder then just iterating
	// over BlobItems will fail to identify that directory. In such cases BlobPrefixes help to list all directories
	// dirList contains all dirs for which we got 0 byte meta file in this iteration, so exclude those and add rest to the list
	// Note: Since listing is paginated, sometimes the marker file may come in a different iteration from the BlobPrefix. For such
	// cases we manually call GetAttr to check the existence of the marker file.
	err = bb.processBlobPrefixes(listBlob.Segment.BlobPrefixes, dirList, &blobList)
	if err != nil {
		return nil, nil, err
	}

	return blobList, listBlob.NextMarker, nil
}

func (bb *BlockBlob) getListPath(prefix string) string {
	listPath := bb.getFormattedPath(prefix)
	if (prefix != "" && prefix[len(prefix)-1] == '/') ||
		(prefix == "" && bb.Config.prefixPath != "") {
		listPath += "/"
	}
	return listPath
}

func (bb *BlockBlob) processBlobItems(
	blobItems []*container.BlobItem,
) ([]*internal.ObjAttr, map[string]bool, error) {
	blobList := make([]*internal.ObjAttr, 0)
	// For some directories 0 byte meta file may not exists so just create a map to figure out such directories
	dirList := make(map[string]bool)
	filterAttr := blobfilter.BlobAttr{}

	for _, blobInfo := range blobItems {
		blobInfo.Name = bb.getFileName(*blobInfo.Name)
		blobAttr, err := bb.getBlobAttr(blobInfo)
		if err != nil {
			return nil, nil, err
		}

		if blobAttr.IsDir() {
			// 0 byte meta found so mark this directory in map
			dirList[*blobInfo.Name+"/"] = true
			blobAttr.Size = 4096
		}

		if bb.Config.filter != nil && !blobAttr.IsDir() {
			filterAttr.Name = blobAttr.Name
			filterAttr.Mtime = blobAttr.Mtime
			filterAttr.Size = blobAttr.Size

			if bb.Config.filter.IsAcceptable(&filterAttr) {
				blobList = append(blobList, blobAttr)
			} else {
				log.Debug("BlockBlob::List : Filtered out blob %s", blobAttr.Name)
			}
		} else {
			blobList = append(blobList, blobAttr)
		}
	}

	return blobList, dirList, nil
}

func (bb *BlockBlob) getBlobAttr(blobInfo *container.BlobItem) (*internal.ObjAttr, error) {
	if blobInfo.Properties.CustomerProvidedKeySHA256 != nil &&
		*blobInfo.Properties.CustomerProvidedKeySHA256 != "" {
		log.Trace(
			"BlockBlob::List : blob is encrypted with customer provided key so fetching metadata explicitly using REST",
		)
		return bb.getAttrUsingRest(*blobInfo.Name)
	}
	mode, err := bb.getFileMode(blobInfo.Properties.Permissions)
	if err != nil {
		mode = 0
		log.Warn(
			"BlockBlob::getBlobAttr : Failed to get file mode for %s [%s]",
			*blobInfo.Name,
			err.Error(),
		)
	}

	attr := &internal.ObjAttr{
		Path:  removePrefixPath(bb.Config.prefixPath, *blobInfo.Name),
		Name:  filepath.Base(*blobInfo.Name),
		Size:  *blobInfo.Properties.ContentLength,
		Mode:  mode,
		Mtime: *blobInfo.Properties.LastModified,
		Atime: bb.dereferenceTime(
			blobInfo.Properties.LastAccessedOn,
			*blobInfo.Properties.LastModified,
		),
		Ctime: *blobInfo.Properties.LastModified,
		Crtime: bb.dereferenceTime(
			blobInfo.Properties.CreationTime,
			*blobInfo.Properties.LastModified,
		),
		Flags: internal.NewFileBitMap(),
		MD5:   blobInfo.Properties.ContentMD5,
		ETag:  sanitizeEtag(blobInfo.Properties.ETag),
	}

	parseMetadata(attr, blobInfo.Metadata)
	if !bb.listDetails.Permissions {
		// In case of HNS account do not set this flag
		attr.Flags.Set(internal.PropFlagModeDefault)
	}

	return attr, nil
}

func (bb *BlockBlob) getFileMode(permissions *string) (os.FileMode, error) {
	if permissions == nil {
		return 0, nil
	}
	return getFileMode(*permissions)
}

func (bb *BlockBlob) dereferenceTime(input *time.Time, defaultTime time.Time) time.Time {
	if input == nil {
		return defaultTime
	}
	return *input
}

func (bb *BlockBlob) processBlobPrefixes(
	blobPrefixes []*container.BlobPrefix,
	dirList map[string]bool,
	blobList *[]*internal.ObjAttr,
) error {
	for _, blobInfo := range blobPrefixes {
		blobInfo.Name = bb.getFileName(*blobInfo.Name)
		if _, ok := dirList[*blobInfo.Name]; ok {
			// marker file found in current iteration, skip adding the directory
			continue
		} else {
			//Check to see if its a HNS account and we received properties in blob prefixes
			if bb.listDetails.Permissions {
				attr, err := bb.createDirAttrWithPermissions(blobInfo)
				if err != nil {
					return err
				}
				*blobList = append(*blobList, attr)
			} else {
				// marker file not found in current iteration, so we need to manually check attributes via REST
				_, err := bb.getAttrUsingRest(*blobInfo.Name)
				// marker file also not found via manual check, safe to add to list
				// For HNS accounts mounted as FNS we used to list directories and files in blobfusev1,
				// in blobfusev2 to replicate this behaviour the below check of blobInfo.Properties != nil is added.
				if err == syscall.ENOENT || blobInfo.Properties != nil {
					attr := bb.createDirAttr(*blobInfo.Name)
					*blobList = append(*blobList, attr)
				}
			}
		}
	}

	// Clean up the temp map as its no more needed
	clear(dirList)

	return nil
}

func (bb *BlockBlob) createDirAttr(name string) *internal.ObjAttr {
	// For these dirs we get only the name and no other properties so hardcoding time to current time
	name = strings.TrimSuffix(name, "/")
	attr := &internal.ObjAttr{
		Path:  removePrefixPath(bb.Config.prefixPath, name),
		Name:  filepath.Base(name),
		Size:  4096,
		Mode:  os.ModeDir,
		Mtime: time.Now(),
		Flags: internal.NewDirBitMap(),
	}
	attr.Atime = attr.Mtime
	attr.Crtime = attr.Mtime
	attr.Ctime = attr.Mtime

	// This is called only in case of FNS when blobPrefix is there but the marker does not exists
	attr.Flags.Set(internal.PropFlagModeDefault)
	return attr
}

func (bb *BlockBlob) createDirAttrWithPermissions(
	blobInfo *container.BlobPrefix,
) (*internal.ObjAttr, error) {
	if blobInfo.Properties == nil {
		return nil, fmt.Errorf("failed to get properties of blobprefix %s", *blobInfo.Name)
	}

	mode, err := bb.getFileMode(blobInfo.Properties.Permissions)
	if err != nil {
		mode = 0
		log.Warn(
			"BlockBlob::createDirAttrWithPermissions : Failed to get file mode for %s [%s]",
			*blobInfo.Name,
			err.Error(),
		)
	}

	name := strings.TrimSuffix(*blobInfo.Name, "/")
	attr := &internal.ObjAttr{
		Path:  removePrefixPath(bb.Config.prefixPath, name),
		Name:  filepath.Base(name),
		Size:  *blobInfo.Properties.ContentLength,
		Mode:  mode,
		Mtime: *blobInfo.Properties.LastModified,
		Atime: bb.dereferenceTime(
			blobInfo.Properties.LastAccessedOn,
			*blobInfo.Properties.LastModified,
		),
		Ctime: *blobInfo.Properties.LastModified,
		Crtime: bb.dereferenceTime(
			blobInfo.Properties.CreationTime,
			*blobInfo.Properties.LastModified,
		),
		Flags: internal.NewDirBitMap(),
	}

	return attr, nil
}

// track the progress of download of blobs where every 100MB of data downloaded is being tracked. It also tracks the completion of download
func trackDownload(name string, bytesTransferred int64, count int64, downloadPtr *int64) {
	if bytesTransferred >= (*downloadPtr)*100*common.MbToBytes || bytesTransferred == count {
		(*downloadPtr)++
		log.Debug(
			"BlockBlob::trackDownload : Download: Blob = %v, Bytes transferred = %v, Size = %v",
			name,
			bytesTransferred,
			count,
		)

		// send the download progress as an event
<<<<<<< HEAD
		azStatsCollector.PushEvents(
			downloadProgress,
			name,
			map[string]interface{}{bytesTfrd: bytesTransferred, size: count},
		)
=======
		azStatsCollector.PushEvents(downloadProgress, name, map[string]any{bytesTfrd: bytesTransferred, size: count})
>>>>>>> 4e933405
	}
}

// ReadToFile : Download a blob to a local file
func (bb *BlockBlob) ReadToFile(name string, offset int64, count int64, fi *os.File) (err error) {
	log.Trace("BlockBlob::ReadToFile : name %s, offset : %d, count %d", name, offset, count)
	//defer exectime.StatTimeCurrentBlock("BlockBlob::ReadToFile")()

	blobClient := bb.getBlobClient(name)

	downloadPtr := to.Ptr(int64(1))

	if common.MonitorCfs() {
		bb.downloadOptions.Progress = func(bytesTransferred int64) {
			trackDownload(name, bytesTransferred, count, downloadPtr)
		}
	}

	defer log.TimeTrack(time.Now(), "BlockBlob::ReadToFile", name)

	dlOpts := *bb.downloadOptions
	dlOpts.Range = blob.HTTPRange{
		Offset: offset,
		Count:  count,
	}

	_, err = blobClient.DownloadFile(context.Background(), fi, &dlOpts)

	if err != nil {
		e := storeBlobErrToErr(err)
		if e == ErrFileNotFound {
			return syscall.ENOENT
		} else {
			log.Err("BlockBlob::ReadToFile : Failed to download blob %s [%s]", name, err.Error())
			return err
		}
	} else {
		log.Debug("BlockBlob::ReadToFile : Download complete of blob %v", name)

		// store total bytes downloaded so far
		azStatsCollector.UpdateStats(stats_manager.Increment, bytesDownloaded, count)
	}

	if bb.Config.validateMD5 {
		// Compute md5 of local file
		fileMD5, err := common.GetMD5(fi)
		if err != nil {
			log.Warn("BlockBlob::ReadToFile : Failed to generate MD5 Sum for %s", name)
		} else {
			// Get latest properties from container to get the md5 of blob
			prop, err := blobClient.GetProperties(context.Background(), &blob.GetPropertiesOptions{
				CPKInfo: bb.blobCPKOpt,
			})
			if err != nil {
				log.Warn("BlockBlob::ReadToFile : Failed to get properties of blob %s [%s]", name, err.Error())
			} else {
				blobMD5 := prop.ContentMD5
				if blobMD5 == nil {
					log.Warn("BlockBlob::ReadToFile : Failed to get MD5 Sum for blob %s", name)
				} else {
					// compare md5 and fail is not match
					if !reflect.DeepEqual(fileMD5, blobMD5) {
						log.Err("BlockBlob::ReadToFile : MD5 Sum mismatch %s", name)
						return errors.New("md5 sum mismatch on download")
					}
				}
			}
		}
	}

	return nil
}

// ReadBuffer : Download a specific range from a blob to a buffer
func (bb *BlockBlob) ReadBuffer(name string, offset int64, length int64) ([]byte, error) {
	log.Trace("BlockBlob::ReadBuffer : name %s, offset %v, len %v", name, offset, length)
	var buff []byte
	if length == 0 {
		attr, err := bb.GetAttr(name)
		if err != nil {
			return buff, err
		}
		length = attr.Size - offset
	}

	buff = make([]byte, length)
	blobClient := bb.getBlobClient(name)

	dlOpts := (blob.DownloadBufferOptions)(*bb.downloadOptions)
	dlOpts.Range = blob.HTTPRange{
		Offset: offset,
		Count:  length,
	}

	_, err := blobClient.DownloadBuffer(context.Background(), buff, &dlOpts)

	if err != nil {
		e := storeBlobErrToErr(err)
		switch e {
		case ErrFileNotFound:
			return buff, syscall.ENOENT
		case InvalidRange:
			return buff, syscall.ERANGE
		}

		log.Err("BlockBlob::ReadBuffer : Failed to download blob %s [%s]", name, err.Error())
		return buff, err
	}

	return buff, nil
}

// ReadInBuffer : Download specific range from a file to a user provided buffer
func (bb *BlockBlob) ReadInBuffer(
	name string,
	offset int64,
	length int64,
	data []byte,
	etag *string,
) error {
	// log.Trace("BlockBlob::ReadInBuffer : name %s", name)
	if etag != nil {
		*etag = ""
	}

	blobClient := bb.getBlobClient(name)

	ctx, cancel := context.WithTimeout(context.Background(), max_context_timeout*time.Minute)
	defer cancel()

	opt := &blob.DownloadStreamOptions{
		Range: blob.HTTPRange{
			Offset: offset,
			Count:  length,
		},
		CPKInfo: bb.blobCPKOpt,
	}

	downloadResponse, err := blobClient.DownloadStream(ctx, opt)

	if err != nil {
		e := storeBlobErrToErr(err)
		switch e {
		case ErrFileNotFound:
			return syscall.ENOENT
		case InvalidRange:
			return syscall.ERANGE
		}

		log.Err(
			"BlockBlob::ReadInBufferWithETag : Failed to download blob %s [%s]",
			name,
			err.Error(),
		)
		return err
	}

	var streamBody io.ReadCloser = downloadResponse.NewRetryReader(ctx, nil)
	dataRead, err := io.ReadFull(streamBody, data)

	if err != nil && err != io.EOF && err != io.ErrUnexpectedEOF {
		log.Err(
			"BlockBlob::ReadInBuffer : Failed to copy data from body to buffer for blob %s [%s]",
			name,
			err.Error(),
		)
		return err
	}

	if dataRead < 0 {
		log.Err(
			"BlockBlob::ReadInBuffer : Failed to copy data from body to buffer for blob %s",
			name,
		)
		return errors.New("failed to copy data from body to buffer")
	}

	err = streamBody.Close()
	if err != nil {
		log.Err(
			"BlockBlob::ReadInBuffer : Failed to close body for blob %s [%s]",
			name,
			err.Error(),
		)
	}

	if etag != nil {
		*etag = sanitizeEtag(downloadResponse.ETag)
	}

	return nil
}

func (bb *BlockBlob) calculateBlockSize(name string, fileSize int64) (blockSize int64, err error) {
	// If bufferSize > (BlockBlobMaxStageBlockBytes * BlockBlobMaxBlocks), then error
	if fileSize > MaxBlobSize {
		log.Err(
			"BlockBlob::calculateBlockSize : buffer is too large to upload to a block blob %s",
			name,
		)
		err = errors.New("buffer is too large to upload to a block blob")
		return 0, err
	}

	// If bufferSize <= BlockBlobMaxUploadBlobBytes, then Upload should be used with just 1 I/O request
	if fileSize <= blockblob.MaxUploadBlobBytes {
		// Files up to 256MB can be uploaded as a single block
		blockSize = blockblob.MaxUploadBlobBytes
	} else {
		// buffer / max blocks = block size to use all 50,000 blocks
		blockSize = int64(math.Ceil(float64(fileSize) / blockblob.MaxBlocks))

		if blockSize < blob.DefaultDownloadBlockSize {
			// Block size is smaller then 4MB then consider 4MB as default
			blockSize = blob.DefaultDownloadBlockSize
		} else {
			if (blockSize & (-8)) != 0 {
				// EXTRA : round off the block size to next higher multiple of 8.
				// No reason to do so just the odd numbers in block size will not be good on server end is assumption
				blockSize = (blockSize + 7) & (-8)
			}

			if blockSize > blockblob.MaxStageBlockBytes {
				// After rounding off the blockSize has become bigger then max allowed blocks.
				log.Err("BlockBlob::calculateBlockSize : blockSize exceeds max allowed block size for %s", name)
				err = errors.New("block-size is too large to upload to a block blob")
				return 0, err
			}
		}
	}

	log.Info("BlockBlob::calculateBlockSize : %s size %v, blockSize %v", name, fileSize, blockSize)
	return blockSize, nil
}

// track the progress of upload of blobs where every 100MB of data uploaded is being tracked. It also tracks the completion of upload
func trackUpload(name string, bytesTransferred int64, count int64, uploadPtr *int64) {
	if bytesTransferred >= (*uploadPtr)*100*common.MbToBytes || bytesTransferred == count {
		(*uploadPtr)++
		log.Debug(
			"BlockBlob::trackUpload : Upload: Blob = %v, Bytes transferred = %v, Size = %v",
			name,
			bytesTransferred,
			count,
		)

		// send upload progress as event
<<<<<<< HEAD
		azStatsCollector.PushEvents(
			uploadProgress,
			name,
			map[string]interface{}{bytesTfrd: bytesTransferred, size: count},
		)
=======
		azStatsCollector.PushEvents(uploadProgress, name, map[string]any{bytesTfrd: bytesTransferred, size: count})
>>>>>>> 4e933405
	}
}

// WriteFromFile : Upload local file to blob
func (bb *BlockBlob) WriteFromFile(
	name string,
	metadata map[string]*string,
	fi *os.File,
) (err error) {
	log.Trace("BlockBlob::WriteFromFile : name %s", name)
	//defer exectime.StatTimeCurrentBlock("WriteFromFile::WriteFromFile")()

	blobClient := bb.getBlockBlobClient(name)
	defer log.TimeTrack(time.Now(), "BlockBlob::WriteFromFile", name)

	uploadPtr := to.Ptr(int64(1))

	blockSize := bb.Config.blockSize
	// get the size of the file
	stat, err := fi.Stat()
	if err != nil {
		log.Err("BlockBlob::WriteFromFile : Failed to get file size %s [%s]", name, err.Error())
		return err
	}

	// if the block size is not set then we configure it based on file size
	if blockSize == 0 {
		// based on file-size calculate block size
		blockSize, err = bb.calculateBlockSize(name, stat.Size())
		if err != nil {
			return err
		}
	}

	// Compute md5 of this file is requested by user
	// If file is uploaded in one shot (no blocks created) then server is populating md5 on upload automatically.
	// hence we take cost of calculating md5 only for files which are bigger in size and which will be converted to blocks.
	md5sum := []byte{}
	if bb.Config.updateMD5 && stat.Size() >= blockblob.MaxUploadBlobBytes {
		md5sum, err = common.GetMD5(fi)
		if err != nil {
			// Md5 sum generation failed so set nil while uploading
			log.Warn("BlockBlob::WriteFromFile : Failed to generate md5 of %s", name)
			md5sum = []byte{0}
		}
	}

	uploadOptions := &blockblob.UploadFileOptions{
		BlockSize:   blockSize,
		Concurrency: bb.Config.maxConcurrency,
		Metadata:    metadata,
		AccessTier:  bb.Config.defaultTier,
		HTTPHeaders: &blob.HTTPHeaders{
			BlobContentType: to.Ptr(getContentType(name)),
			BlobContentMD5:  md5sum,
		},
		CPKInfo: bb.blobCPKOpt,
	}
	if common.MonitorCfs() && stat.Size() > 0 {
		uploadOptions.Progress = func(bytesTransferred int64) {
			trackUpload(name, bytesTransferred, stat.Size(), uploadPtr)
		}
	}

	_, err = blobClient.UploadFile(context.Background(), fi, uploadOptions)

	if err != nil {
		serr := storeBlobErrToErr(err)
		switch serr {
		case BlobIsUnderLease:
			log.Err(
				"BlockBlob::WriteFromFile : %s is under a lease, can not update file [%s]",
				name,
				err.Error(),
			)
			return syscall.EIO
		case InvalidPermission:
			log.Err(
				"BlockBlob::WriteFromFile : Insufficient permissions for %s [%s]",
				name,
				err.Error(),
			)
			return syscall.EACCES
		default:
			log.Err("BlockBlob::WriteFromFile : Failed to upload blob %s [%s]", name, err.Error())
		}
		return err
	} else {
		log.Debug("BlockBlob::WriteFromFile : Upload complete of blob %v", name)

		// store total bytes uploaded so far
		if stat.Size() > 0 {
			azStatsCollector.UpdateStats(stats_manager.Increment, bytesUploaded, stat.Size())
		}
	}

	return nil
}

// WriteFromBuffer : Upload from a buffer to a blob
func (bb *BlockBlob) WriteFromBuffer(name string, metadata map[string]*string, data []byte) error {
	log.Trace("BlockBlob::WriteFromBuffer : name %s", name)
	blobClient := bb.getBlockBlobClient(name)

	defer log.TimeTrack(time.Now(), "BlockBlob::WriteFromBuffer", name)

	_, err := blobClient.UploadBuffer(context.Background(), data, &blockblob.UploadBufferOptions{
		BlockSize:   bb.Config.blockSize,
		Concurrency: bb.Config.maxConcurrency,
		Metadata:    metadata,
		AccessTier:  bb.Config.defaultTier,
		HTTPHeaders: &blob.HTTPHeaders{
			BlobContentType: to.Ptr(getContentType(name)),
		},
		CPKInfo: bb.blobCPKOpt,
	})

	if err != nil {
		log.Err("BlockBlob::WriteFromBuffer : Failed to upload blob %s [%s]", name, err.Error())
		return err
	}

	return nil
}

// GetFileBlockOffsets: store blocks ids and corresponding offsets
func (bb *BlockBlob) GetFileBlockOffsets(name string) (*common.BlockOffsetList, error) {
	var blockOffset int64 = 0
	blockList := common.BlockOffsetList{}
	blobClient := bb.getBlockBlobClient(name)

	storageBlockList, err := blobClient.GetBlockList(
		context.Background(),
		blockblob.BlockListTypeCommitted,
		nil,
	)

	if err != nil {
		log.Err("BlockBlob::GetFileBlockOffsets : Failed to get block list %s ", name, err.Error())
		return &common.BlockOffsetList{}, err
	}

	// if block list empty its a small file
	if len(storageBlockList.CommittedBlocks) == 0 {
		blockList.Flags.Set(common.SmallFile)
		return &blockList, nil
	}

	for _, block := range storageBlockList.CommittedBlocks {
		blk := &common.Block{
			Id:         *block.Name,
			StartIndex: int64(blockOffset),
			EndIndex:   int64(blockOffset) + *block.Size,
		}
		blockOffset += *block.Size
		blockList.BlockList = append(blockList.BlockList, blk)
	}
	// blockList.Etag = storageBlockList.ETag()
	blockList.BlockIdLength = common.GetIdLength(blockList.BlockList[0].Id)
	return &blockList, nil
}

func (bb *BlockBlob) createBlock(blockIdLength, startIndex, size int64) *common.Block {
	newBlockId := common.GetBlockID(blockIdLength)
	newBlock := &common.Block{
		Id:         newBlockId,
		StartIndex: startIndex,
		EndIndex:   startIndex + size,
	}
	// mark truncated since it is a new empty block
	newBlock.Flags.Set(common.TruncatedBlock)
	newBlock.Flags.Set(common.DirtyBlock)
	return newBlock
}

// create new blocks based on the offset and total length we're adding to the file
func (bb *BlockBlob) createNewBlocks(
	blockList *common.BlockOffsetList,
	offset, length int64,
) (int64, error) {
	blockSize := bb.Config.blockSize
	prevIndex := blockList.BlockList[len(blockList.BlockList)-1].EndIndex
	numOfBlocks := int64(len(blockList.BlockList))
	if blockSize == 0 {
		blockSize = (16 * 1024 * 1024)
		if math.Ceil(
			(float64)(numOfBlocks)+(float64)(length)/(float64)(blockSize),
		) > blockblob.MaxBlocks {
			blockSize = int64(
				math.Ceil((float64)(length) / (float64)(blockblob.MaxBlocks-numOfBlocks)),
			)
			if blockSize > blockblob.MaxStageBlockBytes {
				return 0, errors.New("cannot accommodate data within the block limit")
			}
		}
	} else if math.Ceil((float64)(numOfBlocks)+(float64)(length)/(float64)(blockSize)) > blockblob.MaxBlocks {
		return 0, errors.New("cannot accommodate data within the block limit with configured block-size")
	}

	// BufferSize is the size of the buffer that will go beyond our current blob (appended)
	var bufferSize int64
	for i := prevIndex; i < offset+length; i += blockSize {
		blkSize := int64(math.Min(float64(blockSize), float64((offset+length)-i)))
		newBlock := bb.createBlock(blockList.BlockIdLength, i, blkSize)
		blockList.BlockList = append(blockList.BlockList, newBlock)
		// reset the counter to determine if there are leftovers at the end
		bufferSize += blkSize
	}
	return bufferSize, nil
}

func (bb *BlockBlob) removeBlocks(
	blockList *common.BlockOffsetList,
	size int64,
	name string,
) *common.BlockOffsetList {
	_, index := blockList.BinarySearch(size)
	// if the start index is equal to new size - block should be removed - move one index back
	if blockList.BlockList[index].StartIndex == size {
		index = index - 1
	}
	// if the file we're shrinking is in the middle of a block then shrink that block
	if blockList.BlockList[index].EndIndex > size {
		blk := blockList.BlockList[index]
		blk.EndIndex = size
		blk.Data = make([]byte, blk.EndIndex-blk.StartIndex)
		blk.Flags.Set(common.DirtyBlock)

		err := bb.ReadInBuffer(name, blk.StartIndex, blk.EndIndex-blk.StartIndex, blk.Data, nil)
		if err != nil {
			log.Err("BlockBlob::removeBlocks : Failed to remove blocks %s [%s]", name, err.Error())
		}

	}
	blk := blockList.BlockList[index]
	blk.Flags.Set(common.RemovedBlocks)
	blockList.BlockList = blockList.BlockList[:index+1]

	return blockList
}

func (bb *BlockBlob) TruncateFile(name string, size int64) error {
	// log.Trace("BlockBlob::TruncateFile : name=%s, size=%d", name, size)
	attr, err := bb.GetAttr(name)
	if err != nil {
		log.Err(
			"BlockBlob::TruncateFile : Failed to get attributes of file %s [%s]",
			name,
			err.Error(),
		)
		if err == syscall.ENOENT {
			return err
		}
	}
	if size == 0 || attr.Size == 0 {
		// If we are resizing to a value > 1GB then we need to upload multiple blocks to resize
		if size > 1*common.GbToBytes {
			blkSize := int64(16 * common.MbToBytes)
			blobName := common.JoinUnixFilepath(bb.Config.prefixPath, name)
			blobClient := bb.Container.NewBlockBlobClient(blobName)

			blkList := make([]string, 0)
			id := common.GetBlockID(common.BlockIDLength)

			for i := 0; size > 0; i++ {
				if i == 0 || size < blkSize {
					// Only first and last block we upload and rest all we replicate with the first block itself
					if size < blkSize {
						blkSize = size
						id = common.GetBlockID(common.BlockIDLength)
					}
					data := make([]byte, blkSize)

					_, err = blobClient.StageBlock(context.Background(),
						id,
						streaming.NopCloser(bytes.NewReader(data)),
						&blockblob.StageBlockOptions{
							CPKInfo: bb.blobCPKOpt,
						})
					if err != nil {
						log.Err(
							"BlockBlob::TruncateFile : Failed to stage block for %s [%s]",
							name,
							err.Error(),
						)
						return err
					}
				}
				blkList = append(blkList, id)
				size -= blkSize
			}

			err = bb.CommitBlocks(blobName, blkList, nil)
			if err != nil {
				log.Err(
					"BlockBlob::TruncateFile : Failed to commit blocks for %s [%s]",
					name,
					err.Error(),
				)
				return err
			}
		} else {
			err := bb.WriteFromBuffer(name, nil, make([]byte, size))
			if err != nil {
				log.Err("BlockBlob::TruncateFile : Failed to set the %s to 0 bytes [%s]", name, err.Error())
			}
		}
		return err
	}

	//If new size is less than 256MB
	if size < blockblob.MaxUploadBlobBytes {
		data, err := bb.HandleSmallFile(name, size, attr.Size)
		if err != nil {
			log.Err("BlockBlob::TruncateFile : Failed to read small file %s", name, err.Error())
			return err
		}
		err = bb.WriteFromBuffer(name, nil, data)
		if err != nil {
			log.Err(
				"BlockBlob::TruncateFile : Failed to write from buffer file %s",
				name,
				err.Error(),
			)
			return err
		}
	} else {
		bol, err := bb.GetFileBlockOffsets(name)
		if err != nil {
			log.Err("BlockBlob::TruncateFile : Failed to get block list of file %s [%s]", name, err.Error())
			return err
		}
		if bol.SmallFile() {
			data, err := bb.HandleSmallFile(name, size, attr.Size)
			if err != nil {
				log.Err("BlockBlob::TruncateFile : Failed to read small file %s", name, err.Error())
				return err
			}
			err = bb.WriteFromBuffer(name, nil, data)
			if err != nil {
				log.Err("BlockBlob::TruncateFile : Failed to write from buffer file %s", name, err.Error())
				return err
			}
		} else {
			if size < attr.Size {
				bol = bb.removeBlocks(bol, size, name)
			} else if size > attr.Size {
				_, err = bb.createNewBlocks(bol, bol.BlockList[len(bol.BlockList)-1].EndIndex, size-attr.Size)
				if err != nil {
					log.Err("BlockBlob::TruncateFile : Failed to create new blocks for file %s", name, err.Error())
					return err
				}
			}
			err = bb.StageAndCommit(name, bol)
			if err != nil {
				log.Err("BlockBlob::TruncateFile : Failed to stage and commit file %s", name, err.Error())
				return err
			}
		}
	}

	return nil
}

func (bb *BlockBlob) HandleSmallFile(name string, size int64, originalSize int64) ([]byte, error) {
	var data = make([]byte, size)
	var err error
	if size > originalSize {
		err = bb.ReadInBuffer(name, 0, 0, data, nil)
		if err != nil {
			log.Err("BlockBlob::TruncateFile : Failed to read small file %s", name, err.Error())
		}
	} else {
		err = bb.ReadInBuffer(name, 0, size, data, nil)
		if err != nil {
			log.Err("BlockBlob::TruncateFile : Failed to read small file %s", name, err.Error())
		}
	}
	return data, err
}

// Write : write data at given offset to a blob
func (bb *BlockBlob) Write(options *internal.WriteFileOptions) error {
	name := options.Handle.Path
	offset := options.Offset
	defer log.TimeTrack(time.Now(), "BlockBlob::Write", options.Handle.Path)
	log.Trace("BlockBlob::Write : name %s offset %v", name, offset)
	// tracks the case where our offset is great than our current file size (appending only - not modifying pre-existing data)
	var dataBuffer *[]byte
	// when the file offset mapping is cached we don't need to make a get block list call
	fileOffsets, err := bb.GetFileBlockOffsets(name)
	if err != nil {
		return err
	}
	length := int64(len(options.Data))
	data := options.Data
	// case 1: file consists of no blocks (small file)
	if fileOffsets.SmallFile() {
		// get all the data
		oldData, _ := bb.ReadBuffer(name, 0, 0)
		// update the data with the new data
		// if we're only overwriting existing data
		if int64(len(oldData)) >= offset+length {
			copy(oldData[offset:], data)
			dataBuffer = &oldData
			// else appending and/or overwriting
		} else {
			// if the file is not empty then we need to combine the data
			if len(oldData) > 0 {
				// new data buffer with the size of old and new data
				newDataBuffer := make([]byte, offset+length)
				// copy the old data into it
				// TODO: better way to do this?
				if offset != 0 {
					copy(newDataBuffer, oldData)
					oldData = nil
				}
				// overwrite with the new data we want to add
				copy(newDataBuffer[offset:], data)
				dataBuffer = &newDataBuffer
			} else {
				dataBuffer = &data
			}
		}
		// WriteFromBuffer should be able to handle the case where now the block is too big and gets split into multiple blocks
		err := bb.WriteFromBuffer(name, options.Metadata, *dataBuffer)
		if err != nil {
			log.Err("BlockBlob::Write : Failed to upload to blob %s ", name, err.Error())
			return err
		}
		// case 2: given offset is within the size of the blob - and the blob consists of multiple blocks
		// case 3: new blocks need to be added
	} else {
		index, oldDataSize, exceedsFileBlocks, appendOnly := fileOffsets.FindBlocksToModify(offset, length)
		// keeps track of how much new data will be appended to the end of the file (applicable only to case 3)
		newBufferSize := int64(0)
		// case 3?
		if exceedsFileBlocks {
			newBufferSize, err = bb.createNewBlocks(fileOffsets, offset, length)
			if err != nil {
				log.Err("BlockBlob::Write : Failed to create new blocks for file %s", name, err.Error())
				return err
			}
		}
		// buffer that holds that pre-existing data in those blocks we're interested in
		oldDataBuffer := make([]byte, oldDataSize+newBufferSize)
		if !appendOnly {
			// fetch the blocks that will be impacted by the new changes so we can overwrite them
			err = bb.ReadInBuffer(name, fileOffsets.BlockList[index].StartIndex, oldDataSize, oldDataBuffer, nil)
			if err != nil {
				log.Err("BlockBlob::Write : Failed to read data in buffer %s [%s]", name, err.Error())
			}
		}
		// this gives us where the offset with respect to the buffer that holds our old data - so we can start writing the new data
		blockOffset := offset - fileOffsets.BlockList[index].StartIndex
		copy(oldDataBuffer[blockOffset:], data)
		err := bb.stageAndCommitModifiedBlocks(name, oldDataBuffer, fileOffsets)
		return err
	}
	return nil
}

// TODO: make a similar method facing stream that would enable us to write to cached blocks then stage and commit
func (bb *BlockBlob) stageAndCommitModifiedBlocks(
	name string,
	data []byte,
	offsetList *common.BlockOffsetList,
) error {
	blobClient := bb.getBlockBlobClient(name)
	blockOffset := int64(0)
	blockIDList := make([]string, 0, len(offsetList.BlockList))
	for _, blk := range offsetList.BlockList {
		blockIDList = append(blockIDList, blk.Id)
		if blk.Dirty() {
			_, err := blobClient.StageBlock(
				context.Background(),
				blk.Id,
				streaming.NopCloser(
					bytes.NewReader(data[blockOffset:(blk.EndIndex-blk.StartIndex)+blockOffset]),
				),
				&blockblob.StageBlockOptions{
					CPKInfo: bb.blobCPKOpt,
				},
			)

			if err != nil {
				log.Err(
					"BlockBlob::stageAndCommitModifiedBlocks : Failed to stage to blob %s at block %v [%s]",
					name,
					blockOffset,
					err.Error(),
				)
				return err
			}
			blockOffset = (blk.EndIndex - blk.StartIndex) + blockOffset
		}
	}
	_, err := blobClient.CommitBlockList(context.Background(),
		blockIDList,
		&blockblob.CommitBlockListOptions{
			HTTPHeaders: &blob.HTTPHeaders{
				BlobContentType: to.Ptr(getContentType(name)),
			},
			Tier:    bb.Config.defaultTier,
			CPKInfo: bb.blobCPKOpt,
		})

	if err != nil {
		log.Err(
			"BlockBlob::stageAndCommitModifiedBlocks : Failed to commit block list to blob %s [%s]",
			name,
			err.Error(),
		)
		return err
	}
	return nil
}

func (bb *BlockBlob) StageAndCommit(name string, bol *common.BlockOffsetList) error {
	// lock on the blob name so that no stage and commit race condition occur causing failure
	blobMtx := bb.blockLocks.GetLock(name)
	blobMtx.Lock()
	defer blobMtx.Unlock()
	blobClient := bb.getBlockBlobClient(name)
	blockIDList := make([]string, 0, len(bol.BlockList))
	var data []byte
	staged := false
	for _, blk := range bol.BlockList {
		blockIDList = append(blockIDList, blk.Id)
		if blk.Truncated() {
			data = make([]byte, blk.EndIndex-blk.StartIndex)
			blk.Flags.Clear(common.TruncatedBlock)
		} else {
			data = blk.Data
		}
		if blk.Dirty() {
			_, err := blobClient.StageBlock(context.Background(),
				blk.Id,
				streaming.NopCloser(bytes.NewReader(data)),
				&blockblob.StageBlockOptions{
					CPKInfo: bb.blobCPKOpt,
				})
			if err != nil {
				log.Err(
					"BlockBlob::StageAndCommit : Failed to stage to blob %s with ID %s at block %v [%s]",
					name,
					blk.Id,
					blk.StartIndex,
					err.Error(),
				)
				return err
			}
			staged = true
			blk.Flags.Clear(common.DirtyBlock)
		} else if blk.Removed() {
			staged = true
		}
	}
	if staged {
		_, err := blobClient.CommitBlockList(context.Background(),
			blockIDList,
			&blockblob.CommitBlockListOptions{
				HTTPHeaders: &blob.HTTPHeaders{
					BlobContentType: to.Ptr(getContentType(name)),
				},
				Tier:    bb.Config.defaultTier,
				CPKInfo: bb.blobCPKOpt,
				// AccessConditions: &blob.AccessConditions{ModifiedAccessConditions: &blob.ModifiedAccessConditions{IfMatch: bol.Etag}},
			})
		if err != nil {
			log.Err(
				"BlockBlob::StageAndCommit : Failed to commit block list to blob %s [%s]",
				name,
				err.Error(),
			)
			return err
		}
		// update the etag
		// bol.Etag = resp.ETag()
	}
	return nil
}

// ChangeMod : Change mode of a blob
func (bb *BlockBlob) ChangeMod(name string, _ os.FileMode) error {
	log.Trace("BlockBlob::ChangeMod : name %s", name)

	if bb.Config.ignoreAccessModifiers {
		// for operations like git clone where transaction fails if chmod is not successful
		// return success instead of ENOSYS
		return nil
	}

	// This is not currently supported for a flat namespace account
	return syscall.ENOTSUP
}

// ChangeOwner : Change owner of a blob
func (bb *BlockBlob) ChangeOwner(name string, _ int, _ int) error {
	log.Trace("BlockBlob::ChangeOwner : name %s", name)

	if bb.Config.ignoreAccessModifiers {
		// for operations like git clone where transaction fails if chown is not successful
		// return success instead of ENOSYS
		return nil
	}

	// This is not currently supported for a flat namespace account
	return syscall.ENOTSUP
}

// GetCommittedBlockList : Get the list of committed blocks
func (bb *BlockBlob) GetCommittedBlockList(name string) (*internal.CommittedBlockList, error) {
	blobClient := bb.Container.NewBlockBlobClient(
		common.JoinUnixFilepath(bb.Config.prefixPath, name),
	)

	storageBlockList, err := blobClient.GetBlockList(
		context.Background(),
		blockblob.BlockListTypeCommitted,
		nil,
	)

	if err != nil {
		log.Err("BlockBlob::GetFileBlockOffsets : Failed to get block list %s ", name, err.Error())
		return nil, err
	}

	// if block list empty its a small file
	if len(storageBlockList.CommittedBlocks) == 0 {
		return nil, nil
	}

	blockList := make(internal.CommittedBlockList, 0)
	startOffset := int64(0)
	for _, block := range storageBlockList.CommittedBlocks {
		blk := internal.CommittedBlock{
			Id:     *block.Name,
			Offset: startOffset,
			Size:   uint64(*block.Size),
		}
		startOffset += *block.Size
		blockList = append(blockList, blk)
	}

	return &blockList, nil
}

// StageBlock : stages a block and returns its blockid
func (bb *BlockBlob) StageBlock(name string, data []byte, id string) error {
	log.Trace("BlockBlob::StageBlock : name %s, ID %v, length %v", name, id, len(data))

	ctx, cancel := context.WithTimeout(context.Background(), max_context_timeout*time.Minute)
	defer cancel()

	blobClient := bb.Container.NewBlockBlobClient(
		common.JoinUnixFilepath(bb.Config.prefixPath, name),
	)
	_, err := blobClient.StageBlock(ctx,
		id,
		streaming.NopCloser(bytes.NewReader(data)),
		&blockblob.StageBlockOptions{
			CPKInfo: bb.blobCPKOpt,
		})

	if err != nil {
		log.Err(
			"BlockBlob::StageBlock : Failed to stage to blob %s with ID %s [%s]",
			name,
			id,
			err.Error(),
		)
		return err
	}

	return nil
}

// CommitBlocks : persists the block list
func (bb *BlockBlob) CommitBlocks(name string, blockList []string, newEtag *string) error {
	log.Trace("BlockBlob::CommitBlocks : name %s", name)

	ctx, cancel := context.WithTimeout(context.Background(), max_context_timeout*time.Minute)
	defer cancel()

	blobClient := bb.Container.NewBlockBlobClient(
		common.JoinUnixFilepath(bb.Config.prefixPath, name),
	)
	resp, err := blobClient.CommitBlockList(ctx,
		blockList,
		&blockblob.CommitBlockListOptions{
			HTTPHeaders: &blob.HTTPHeaders{
				BlobContentType: to.Ptr(getContentType(name)),
			},
			Tier:    bb.Config.defaultTier,
			CPKInfo: bb.blobCPKOpt,
		})

	if err != nil {
		log.Err(
			"BlockBlob::CommitBlocks : Failed to commit block list to blob %s [%s]",
			name,
			err.Error(),
		)
		return err
	}

	if newEtag != nil {
		*newEtag = sanitizeEtag(resp.ETag)
	}

	return nil
}

// getBlobClient returns a new blob url. On Windows this will also convert special characters.
func (bb *BlockBlob) getBlobClient(name string) *blob.Client {
	return bb.Container.NewBlobClient(bb.getFormattedPath(name))
}

// getBlockBlobClient returns a new block blob url. On Windows this will also convert special characters.
func (bb *BlockBlob) getBlockBlobClient(name string) *blockblob.Client {
	return bb.Container.NewBlockBlobClient(bb.getFormattedPath(name))
}

// getFileName takes a blob name and will convert the special characters into similar unicode characters
// on Windows.
func (bb *BlockBlob) getFileName(name string) *string {
	if runtime.GOOS == "windows" && bb.Config.restrictedCharsWin {
		name = convertname.WindowsCloudToFile(name)
	}
	return &name
}

// getFormattedPath takes a file name and converts special characters to the original ASCII
// on Windows and adds the prefixPath.
func (bb *BlockBlob) getFormattedPath(name string) string {
	name = common.JoinUnixFilepath(bb.Config.prefixPath, name)
	if runtime.GOOS == "windows" && bb.Config.restrictedCharsWin {
		name = convertname.WindowsFileToCloud(name)
	}
	return name
}

func (bb *BlockBlob) SetFilter(filter string) error {
	if filter == "" {
		bb.Config.filter = nil
		return nil
	}

	bb.Config.filter = &blobfilter.BlobFilter{}
	return bb.Config.filter.Configure(filter)
}<|MERGE_RESOLUTION|>--- conflicted
+++ resolved
@@ -189,15 +189,6 @@
 		return nil
 	}
 
-<<<<<<< HEAD
-	listBlobPager := bb.Container.NewListBlobsHierarchyPager(
-		"/",
-		&container.ListBlobsHierarchyOptions{
-			MaxResults: to.Ptr((int32)(2)),
-			Prefix:     &bb.Config.prefixPath,
-		},
-	)
-=======
 	includeFields := bb.listDetails
 	if bb.listDetails.Permissions {
 		// This flag is set to true if user has explicitly asked to mount a HNS account
@@ -206,12 +197,14 @@
 		includeFields.Permissions = true
 	}
 
-	listBlobPager := bb.Container.NewListBlobsHierarchyPager("/", &container.ListBlobsHierarchyOptions{
-		MaxResults: to.Ptr((int32)(2)),
-		Prefix:     &bb.Config.prefixPath,
-		Include:    includeFields,
-	})
->>>>>>> 4e933405
+	listBlobPager := bb.Container.NewListBlobsHierarchyPager(
+		"/",
+		&container.ListBlobsHierarchyOptions{
+			MaxResults: to.Ptr((int32)(2)),
+			Prefix:     &bb.Config.prefixPath,
+			Include:    includeFields,
+		},
+	)
 
 	// we are just validating the auth mode used. So, no need to iterate over the pages
 	_, err := listBlobPager.NextPage(context.Background())
@@ -225,7 +218,9 @@
 		if respErr != nil {
 			if respErr.ErrorCode == "InvalidQueryParameterValue" {
 				// User explicitly mounting FNS account as HNS which is not supported
-				return fmt.Errorf("BlockBlob::TestPipeline : Detected FNS account being mounted as HNS")
+				return fmt.Errorf(
+					"BlockBlob::TestPipeline : Detected FNS account being mounted as HNS",
+				)
 			}
 			return fmt.Errorf("BlockBlob::TestPipeline : [%s]", respErr.ErrorCode)
 		}
@@ -937,15 +932,11 @@
 		)
 
 		// send the download progress as an event
-<<<<<<< HEAD
 		azStatsCollector.PushEvents(
 			downloadProgress,
 			name,
-			map[string]interface{}{bytesTfrd: bytesTransferred, size: count},
+			map[string]any{bytesTfrd: bytesTransferred, size: count},
 		)
-=======
-		azStatsCollector.PushEvents(downloadProgress, name, map[string]any{bytesTfrd: bytesTransferred, size: count})
->>>>>>> 4e933405
 	}
 }
 
@@ -1193,15 +1184,11 @@
 		)
 
 		// send upload progress as event
-<<<<<<< HEAD
 		azStatsCollector.PushEvents(
 			uploadProgress,
 			name,
-			map[string]interface{}{bytesTfrd: bytesTransferred, size: count},
+			map[string]any{bytesTfrd: bytesTransferred, size: count},
 		)
-=======
-		azStatsCollector.PushEvents(uploadProgress, name, map[string]any{bytesTfrd: bytesTransferred, size: count})
->>>>>>> 4e933405
 	}
 }
 
