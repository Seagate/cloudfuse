--- conflicted
+++ resolved
@@ -30,28 +30,16 @@
 	"context"
 	"errors"
 	"fmt"
-<<<<<<< HEAD
-	"math/rand/v2"
-=======
->>>>>>> 33008bbc
 	"os"
 	"os/exec"
 	"strings"
 
-<<<<<<< HEAD
 	"github.com/Seagate/cloudfuse/common/log"
 
-	"github.com/Azure/azure-storage-azcopy/v10/azbfs"
-	"github.com/Azure/azure-storage-azcopy/v10/common"
-	"github.com/Azure/azure-storage-blob-go/azblob"
-	"github.com/Azure/go-autorest/autorest/adal"
-=======
 	"github.com/Azure/azure-sdk-for-go/sdk/azcore"
 	"github.com/Azure/azure-sdk-for-go/sdk/azidentity"
 	"github.com/Azure/azure-sdk-for-go/sdk/storage/azblob/service"
 	serviceBfs "github.com/Azure/azure-sdk-for-go/sdk/storage/azdatalake/service"
-	"github.com/Azure/azure-storage-fuse/v2/common/log"
->>>>>>> 33008bbc
 )
 
 // Verify that the Auth implement the correct AzAuth interfaces
@@ -63,15 +51,8 @@
 	azOAuthBase
 }
 
-<<<<<<< HEAD
-func getNextExpiryTimer(token *adal.Token) time.Duration {
-	delay := time.Duration(5+rand.IntN(120)) * time.Second
-	return time.Until(token.Expires()) - delay
-}
-=======
 func (azmsi *azAuthMSI) getTokenCredential() (azcore.TokenCredential, error) {
 	opts := azmsi.getAzIdentityClientOptions(&azmsi.config)
->>>>>>> 33008bbc
 
 	msiOpts := &azidentity.ManagedIdentityCredentialOptions{
 		ClientOptions: opts,
@@ -131,67 +112,9 @@
 		return nil, err
 	}
 
-<<<<<<< HEAD
-	var tc azblob.TokenCredential
-	if norefresh {
-		log.Info("azAuthBlobMSI::getCredential : MSI Token over CLI retrieved")
-		log.Debug("azAuthBlobMSI::getCredential : Token: %s (%s)", token.AccessToken, token.Expires())
-		// We are running in cli mode so token can not be refreshed, on expiry just get the new token
-		tc = azblob.NewTokenCredential(token.AccessToken, func(tc azblob.TokenCredential) time.Duration {
-			for failCount := 0; failCount < 5; failCount++ {
-				newToken, err := azmsi.fetchTokenFromCLI()
-				if err != nil {
-					log.Err("azAuthBlobMSI::getCredential : Failed to refresh token attempt %d [%s]", failCount, err.Error())
-					time.Sleep(time.Duration(rand.IntN(5)) * time.Second)
-					continue
-				}
-
-				// set the new token value
-				tc.SetToken(newToken.AccessToken)
-				log.Info("azAuthBlobMSI::getCredential : New MSI Token over CLI retrieved")
-				log.Debug("azAuthBlobMSI::getCredential : New Token: %s (%s)", newToken.AccessToken, newToken.Expires())
-
-				// Get the next token slightly before the current one expires
-				return getNextExpiryTimer(&newToken.Token)
-
-			}
-			log.Err("azAuthBlobMSI::getCredential : Failed to refresh token bailing out.")
-			return 0
-		})
-	} else {
-		log.Info("azAuthBlobMSI::getCredential : MSI Token retrieved")
-		log.Debug("azAuthBlobMSI::getCredential : Token: %s (%s)", token.AccessToken, token.Expires())
-		// Using token create the credential object, here also register a call back which refreshes the token
-		tc = azblob.NewTokenCredential(token.AccessToken, func(tc azblob.TokenCredential) time.Duration {
-			// token, err := azmsi.fetchToken(msi_endpoint)
-			// if err != nil {
-			// 	log.Err("azAuthBlobMSI::getCredential : Failed to fetch token [%s]", err.Error())
-			// 	return 0
-			// }
-			for failCount := 0; failCount < 5; failCount++ {
-				newToken, err := token.Refresh(context.Background())
-				if err != nil {
-					log.Err("azAuthBlobMSI::getCredential : Failed to refresh token attempt %d [%s]", failCount, err.Error())
-					time.Sleep(time.Duration(rand.IntN(5)) * time.Second)
-					continue
-				}
-
-				// set the new token value
-				tc.SetToken(newToken.AccessToken)
-				log.Info("azAuthBlobMSI::getCredential : New MSI Token retrieved")
-				log.Debug("azAuthBlobMSI::getCredential : New Token: %s (%s)", newToken.AccessToken, newToken.Expires())
-
-				// Get the next token slightly before the current one expires
-				return getNextExpiryTimer(newToken)
-			}
-			log.Err("azAuthBlobMSI::getCredential : Failed to refresh token bailing out.")
-			return 0
-		})
-=======
 	svcClient, err := service.NewClient(azmsi.config.Endpoint, cred, getAzBlobServiceClientOptions(stConfig))
 	if err != nil {
 		log.Err("azAuthBlobMSI::getServiceClient : Failed to create service client [%s]", err.Error())
->>>>>>> 33008bbc
 	}
 
 	return svcClient, err
@@ -209,66 +132,9 @@
 		return nil, err
 	}
 
-<<<<<<< HEAD
-	var tc azbfs.TokenCredential
-	if norefresh {
-		log.Info("azAuthBfsMSI::getCredential : MSI Token over CLI retrieved")
-		log.Debug("azAuthBfsMSI::getCredential : Token: %s (%s)", token.AccessToken, token.Expires())
-		// We are running in cli mode so token can not be refreshed, on expiry just get the new token
-		tc = azbfs.NewTokenCredential(token.AccessToken, func(tc azbfs.TokenCredential) time.Duration {
-			for failCount := 0; failCount < 5; failCount++ {
-				newToken, err := azmsi.fetchTokenFromCLI()
-				if err != nil {
-					log.Err("azAuthBfsMSI::getCredential : Failed to refresh token attempt %d [%s]", failCount, err.Error())
-					time.Sleep(time.Duration(rand.IntN(5)) * time.Second)
-					continue
-				}
-
-				// set the new token value
-				tc.SetToken(newToken.AccessToken)
-				log.Info("azAuthBfsMSI::getCredential : New MSI Token over CLI retrieved")
-				log.Debug("azAuthBfsMSI::getCredential : New Token: %s (%s)", newToken.AccessToken, newToken.Expires())
-
-				// Get the next token slightly before the current one expires
-				return getNextExpiryTimer(&newToken.Token)
-			}
-			log.Err("azAuthBfsMSI::getCredential : Failed to refresh token bailing out.")
-			return 0
-		})
-	} else {
-		log.Info("azAuthBfsMSI::getCredential : MSI Token retrieved")
-		log.Debug("azAuthBfsMSI::getCredential : Token: %s (%s)", token.AccessToken, token.Expires())
-		// Using token create the credential object, here also register a call back which refreshes the token
-		tc = azbfs.NewTokenCredential(token.AccessToken, func(tc azbfs.TokenCredential) time.Duration {
-			// token, err := azmsi.fetchToken(msi_endpoint)
-			// if err != nil {
-			// 	log.Err("azAuthBfsMSI::getCredential : Failed to fetch token [%s]", err.Error())
-			// 	return 0
-			// }
-			for failCount := 0; failCount < 5; failCount++ {
-				newToken, err := token.Refresh(context.Background())
-				if err != nil {
-					log.Err("azAuthBfsMSI::getCredential : Failed to refresh token attempt %d [%s]", failCount, err.Error())
-					time.Sleep(time.Duration(rand.IntN(5)) * time.Second)
-					continue
-				}
-
-				// set the new token value
-				tc.SetToken(newToken.AccessToken)
-				log.Info("azAuthBfsMSI::getCredential : New MSI Token retrieved")
-				log.Debug("azAuthBfsMSI::getCredential : New Token: %s (%s)", newToken.AccessToken, newToken.Expires())
-
-				// Get the next token slightly before the current one expires
-				return getNextExpiryTimer(newToken)
-			}
-			log.Err("azAuthBfsMSI::getCredential : Failed to refresh token bailing out.")
-			return 0
-		})
-=======
 	svcClient, err := serviceBfs.NewClient(azmsi.config.Endpoint, cred, getAzDatalakeServiceClientOptions(stConfig))
 	if err != nil {
 		log.Err("azAuthDatalakeMSI::getServiceClient : Failed to create service client [%s]", err.Error())
->>>>>>> 33008bbc
 	}
 
 	return svcClient, err
