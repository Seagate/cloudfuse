--- conflicted
+++ resolved
@@ -68,17 +68,13 @@
 	virtualDirectory   bool
 	maxResultsForList  int32
 	disableCompression bool
-<<<<<<< HEAD
 	telemetry          string
 	HonourACL          bool
 
 	restrictedCharsWin bool
-=======
-
-	telemetry      string
-	honourACL      bool
-	disableSymlink bool
->>>>>>> 9c10ae08
+	telemetry          string
+	honourACL          bool
+	disableSymlink     bool
 }
 
 type AzStorageConnection struct {
