/*
   Licensed under the MIT License <http://opensource.org/licenses/MIT>.

   Copyright © 2023-2025 Seagate Technology LLC and/or its Affiliates
   Copyright © 2020-2025 Microsoft Corporation. All rights reserved.

   Permission is hereby granted, free of charge, to any person obtaining a copy
   of this software and associated documentation files (the "Software"), to deal
   in the Software without restriction, including without limitation the rights
   to use, copy, modify, merge, publish, distribute, sublicense, and/or sell
   copies of the Software, and to permit persons to whom the Software is
   furnished to do so, subject to the following conditions:

   The above copyright notice and this permission notice shall be included in all
   copies or substantial portions of the Software.

   THE SOFTWARE IS PROVIDED "AS IS", WITHOUT WARRANTY OF ANY KIND, EXPRESS OR
   IMPLIED, INCLUDING BUT NOT LIMITED TO THE WARRANTIES OF MERCHANTABILITY,
   FITNESS FOR A PARTICULAR PURPOSE AND NONINFRINGEMENT. IN NO EVENT SHALL THE
   AUTHORS OR COPYRIGHT HOLDERS BE LIABLE FOR ANY CLAIM, DAMAGES OR OTHER
   LIABILITY, WHETHER IN AN ACTION OF CONTRACT, TORT OR OTHERWISE, ARISING FROM,
   OUT OF OR IN CONNECTION WITH THE SOFTWARE OR THE USE OR OTHER DEALINGS IN THE
   SOFTWARE
*/

package azstorage

import (
	"context"
	"fmt"
	"net/url"
	"os"
	"path/filepath"
	"runtime"
	"strings"
	"syscall"

	"github.com/Seagate/cloudfuse/common"
	"github.com/Seagate/cloudfuse/common/log"
	"github.com/Seagate/cloudfuse/internal"
	"github.com/Seagate/cloudfuse/internal/convertname"

	"github.com/Azure/azure-sdk-for-go/sdk/azcore"
	"github.com/Azure/azure-sdk-for-go/sdk/azcore/to"
	"github.com/Azure/azure-sdk-for-go/sdk/storage/azdatalake/directory"
	"github.com/Azure/azure-sdk-for-go/sdk/storage/azdatalake/file"
	"github.com/Azure/azure-sdk-for-go/sdk/storage/azdatalake/filesystem"
	"github.com/Azure/azure-sdk-for-go/sdk/storage/azdatalake/service"
	"github.com/vibhansa-msft/blobfilter"
)

type Datalake struct {
	AzStorageConnection
	Auth           azAuth
	Service        *service.Client
	Filesystem     *filesystem.Client
	BlockBlob      BlockBlob
	datalakeCPKOpt *file.CPKInfo
}

// Verify that Datalake implements AzConnection interface
var _ AzConnection = &Datalake{}

// transformAccountEndpoint
// Users must set an endpoint to allow cloudfuse to
// 1. support Azure clouds (ex: Public, Zonal DNS, China, Germany, Gov, etc)
// 2. direct REST APIs to a truly custom endpoint (ex: www dot custom-domain dot com)
// We can handle case 1 by simply replacing the .dfs. to .blob. and cloudfuse will work fine.
// However, case 2 will not work since the endpoint likely only redirects to the dfs endpoint and not the blob endpoint, so we don't know what endpoint to use when we call blob endpoints.
// This is also a known problem with the SDKs.
func transformAccountEndpoint(potentialDfsEndpoint string) string {
	if strings.Contains(potentialDfsEndpoint, ".dfs.") {
		return strings.ReplaceAll(potentialDfsEndpoint, ".dfs.", ".blob.")
	} else {
		// Should we just throw here?
		log.Warn("Datalake::transformAccountEndpoint : Detected use of a custom endpoint. Not all operations are guaranteed to work.")
	}
	return potentialDfsEndpoint
}

// transformConfig transforms the adls config to a blob config
func transformConfig(dlConfig AzStorageConfig) AzStorageConfig {
	bbConfig := dlConfig
	bbConfig.authConfig.AccountType = EAccountType.BLOCK()
	bbConfig.authConfig.Endpoint = transformAccountEndpoint(dlConfig.authConfig.Endpoint)
	return bbConfig
}

func (dl *Datalake) Configure(cfg AzStorageConfig) error {
	dl.Config = cfg

	if dl.Config.cpkEnabled {
		dl.datalakeCPKOpt = &file.CPKInfo{
			EncryptionKey:       &dl.Config.cpkEncryptionKey,
			EncryptionKeySHA256: &dl.Config.cpkEncryptionKeySha256,
			EncryptionAlgorithm: to.Ptr(directory.EncryptionAlgorithmTypeAES256),
		}
	}

	err := dl.BlockBlob.Configure(transformConfig(cfg))

	// List call shall always retrieved permissions for HNS accounts
	dl.BlockBlob.listDetails.Permissions = true

	return err
}

// For dynamic config update the config here
func (dl *Datalake) UpdateConfig(cfg AzStorageConfig) error {
	dl.Config.blockSize = cfg.blockSize
	dl.Config.maxConcurrency = cfg.maxConcurrency
	dl.Config.defaultTier = cfg.defaultTier
	dl.Config.ignoreAccessModifiers = cfg.ignoreAccessModifiers
	return dl.BlockBlob.UpdateConfig(cfg)
}

// UpdateServiceClient : Update the SAS specified by the user and create new service client
func (dl *Datalake) UpdateServiceClient(key, value string) (err error) {
	if key == "saskey" {
		dl.Auth.setOption(key, value)
		// get the service client with updated SAS
		svcClient, err := dl.Auth.getServiceClient(&dl.Config)
		if err != nil {
			log.Err("Datalake::UpdateServiceClient : Failed to get service client [%s]", err.Error())
			return err
		}

		// update the service client
		dl.Service = svcClient.(*service.Client)

		// Update the filesystem client
		dl.Filesystem = dl.Service.NewFileSystemClient(dl.Config.container)
	}
	return dl.BlockBlob.UpdateServiceClient(key, value)
}

// createServiceClient : Create the service client
func (dl *Datalake) createServiceClient() (*service.Client, error) {
	log.Trace("Datalake::createServiceClient : Getting service client")

	dl.Auth = getAzAuth(dl.Config.authConfig)
	if dl.Auth == nil {
		log.Err("Datalake::createServiceClient : Failed to retrieve auth object")
		return nil, fmt.Errorf("failed to retrieve auth object")
	}

	svcClient, err := dl.Auth.getServiceClient(&dl.Config)
	if err != nil {
		log.Err("Datalake::createServiceClient : Failed to get service client [%s]", err.Error())
		return nil, err
	}

	return svcClient.(*service.Client), nil
}

// SetupPipeline : Based on the config setup the ***URLs
func (dl *Datalake) SetupPipeline() error {
	log.Trace("Datalake::SetupPipeline : Setting up")
	var err error

	// create the service client
	dl.Service, err = dl.createServiceClient()
	if err != nil {
		log.Err("Datalake::SetupPipeline : Failed to get service client [%s]", err.Error())
		return err
	}

	// create the filesystem client
	dl.Filesystem = dl.Service.NewFileSystemClient(dl.Config.container)

	return dl.BlockBlob.SetupPipeline()
}

// TestPipeline : Validate the credentials specified in the auth config
func (dl *Datalake) TestPipeline() error {
	log.Trace("Datalake::TestPipeline : Validating")

	if dl.Config.mountAllContainers {
		return nil
	}

	if dl.Filesystem == nil || dl.Filesystem.DFSURL() == "" || dl.Filesystem.BlobURL() == "" {
		log.Err("Datalake::TestPipeline : Filesystem Client is not built, check your credentials")
		return nil
	}

	maxResults := int32(2)
	listPathPager := dl.Filesystem.NewListPathsPager(false, &filesystem.ListPathsOptions{
		MaxResults: &maxResults,
		Prefix:     &dl.Config.prefixPath,
	})

	// we are just validating the auth mode used. So, no need to iterate over the pages
	_, err := listPathPager.NextPage(context.Background())
	if err != nil {
		log.Err("Datalake::TestPipeline : Failed to validate account with given auth %s", err.Error)
		return err
	}

	return dl.BlockBlob.TestPipeline()
}

func (dl *Datalake) ListContainers() ([]string, error) {
	log.Trace("Datalake::ListContainers : Listing containers")
	return dl.BlockBlob.ListContainers()
}

func (dl *Datalake) SetPrefixPath(path string) error {
	log.Trace("Datalake::SetPrefixPath : path %s", path)
	dl.Config.prefixPath = path
	return dl.BlockBlob.SetPrefixPath(path)
}

// CreateFile : Create a new file in the filesystem/directory
func (dl *Datalake) CreateFile(name string, mode os.FileMode) error {
	log.Trace("Datalake::CreateFile : name %s", name)
	err := dl.BlockBlob.CreateFile(name, mode)
	if err != nil {
		log.Err("Datalake::CreateFile : Failed to create file %s [%s]", name, err.Error())
		return err
	}
	err = dl.ChangeMod(name, mode)
	if err != nil {
		log.Err("Datalake::CreateFile : Failed to set permissions on file %s [%s]", name, err.Error())
		return err
	}

	return nil
}

// CreateDirectory : Create a new directory in the filesystem/directory
func (dl *Datalake) CreateDirectory(name string) error {
	log.Trace("Datalake::CreateDirectory : name %s", name)

	directoryURL := dl.getDirectoryClient(name)
	_, err := directoryURL.Create(context.Background(), &directory.CreateOptions{
		CPKInfo: dl.datalakeCPKOpt,
		AccessConditions: &directory.AccessConditions{
			ModifiedAccessConditions: &directory.ModifiedAccessConditions{
				IfNoneMatch: to.Ptr(azcore.ETagAny),
			},
		},
	})

	if err != nil {
		serr := storeDatalakeErrToErr(err)
		switch serr {
		case InvalidPermission:
			log.Err("Datalake::CreateDirectory : Insufficient permissions for %s [%s]", name, err.Error())
			return syscall.EACCES
		case ErrFileAlreadyExists:
			log.Err("Datalake::CreateDirectory : Path already exists for %s [%s]", name, err.Error())
			return syscall.EEXIST
		default:
			log.Err("Datalake::CreateDirectory : Failed to create directory %s [%s]", name, err.Error())
			return err
		}
	}

	return nil
}

// CreateLink : Create a symlink in the filesystem/directory
func (dl *Datalake) CreateLink(source string, target string) error {
	log.Trace("Datalake::CreateLink : %s -> %s", source, target)
	return dl.BlockBlob.CreateLink(source, target)
}

// DeleteFile : Delete a file in the filesystem/directory
func (dl *Datalake) DeleteFile(name string) (err error) {
	log.Trace("Datalake::DeleteFile : name %s", name)
	fileClient := dl.getFileClient(name)
	_, err = fileClient.Delete(context.Background(), nil)
	if err != nil {
		serr := storeDatalakeErrToErr(err)
		switch serr {
		case ErrFileNotFound:
			log.Err("Datalake::DeleteFile : %s does not exist", name)
			return syscall.ENOENT
		case BlobIsUnderLease:
			log.Err("Datalake::DeleteFile : %s is under lease [%s]", name, err.Error())
			return syscall.EIO
		case InvalidPermission:
			log.Err("Datalake::DeleteFile : Insufficient permissions for %s [%s]", name, err.Error())
			return syscall.EACCES
		default:
			log.Err("Datalake::DeleteFile : Failed to delete file %s [%s]", name, err.Error())
			return err
		}
	}

	return nil
}

// DeleteDirectory : Delete a directory in the filesystem/directory
func (dl *Datalake) DeleteDirectory(name string) (err error) {
	log.Trace("Datalake::DeleteDirectory : name %s", name)

	directoryClient := dl.getDirectoryClient(name)
	_, err = directoryClient.Delete(context.Background(), nil)
	// TODO : There is an ability to pass a continuation token here for recursive delete, should we implement this logic to follow continuation token? The SDK does not currently do this.
	if err != nil {
		serr := storeDatalakeErrToErr(err)
		if serr == ErrFileNotFound {
			log.Err("Datalake::DeleteDirectory : %s does not exist", name)
			return syscall.ENOENT
		} else {
			log.Err("Datalake::DeleteDirectory : Failed to delete directory %s [%s]", name, err.Error())
			return err
		}
	}

	return nil
}

// RenameFile : Rename the file
// While renaming the file, Creation time is preserved but LMT is changed for the destination blob.
// and also Etag of the destination blob changes
func (dl *Datalake) RenameFile(source string, target string, srcAttr *internal.ObjAttr) error {
	log.Trace("Datalake::RenameFile : %s -> %s", source, target)

	fileClient := dl.getFileClientPathEscape(source)

	renameResponse, err := fileClient.Rename(context.Background(), dl.getFormattedPath(target), &file.RenameOptions{
		CPKInfo: dl.datalakeCPKOpt,
	})
	if err != nil {
		serr := storeDatalakeErrToErr(err)
		if serr == ErrFileNotFound {
			log.Err("Datalake::RenameFile : %s does not exist", source)
			return syscall.ENOENT
		} else {
			log.Err("Datalake::RenameFile : Failed to rename file %s to %s [%s]", source, target, err.Error())
			return err
		}
	}
	modifyLMTandEtag(srcAttr, renameResponse.LastModified, sanitizeEtag(renameResponse.ETag))
	return nil
}

// RenameDirectory : Rename the directory
func (dl *Datalake) RenameDirectory(source string, target string) error {
	log.Trace("Datalake::RenameDirectory : %s -> %s", source, target)

	directoryClient := dl.getDirectoryClientPathEscape(source)
	_, err := directoryClient.Rename(context.Background(), dl.getFormattedPath(target), &directory.RenameOptions{
		CPKInfo: dl.datalakeCPKOpt,
	})
	if err != nil {
		serr := storeDatalakeErrToErr(err)
		if serr == ErrFileNotFound {
			log.Err("Datalake::RenameDirectory : %s does not exist", source)
			return syscall.ENOENT
		} else {
			log.Err("Datalake::RenameDirectory : Failed to rename directory %s to %s [%s]", source, target, err.Error())
			return err
		}
	}

	return nil
}

// GetAttr : Retrieve attributes of the path
func (dl *Datalake) GetAttr(name string) (blobAttr *internal.ObjAttr, err error) {
	log.Trace("Datalake::GetAttr : name %s", name)

	fileClient := dl.getFileClient(name)
	prop, err := fileClient.GetProperties(context.Background(), &file.GetPropertiesOptions{
		CPKInfo: dl.datalakeCPKOpt,
	})
	if err != nil {
		e := storeDatalakeErrToErr(err)
		switch e {
		case ErrFileNotFound:
			return blobAttr, syscall.ENOENT
		case InvalidPermission:
			log.Err("Datalake::GetAttr : Insufficient permissions for %s [%s]", name, err.Error())
			return blobAttr, syscall.EACCES
		default:
			log.Err("Datalake::GetAttr : Failed to get path properties for %s [%s]", name, err.Error())
			return blobAttr, err
		}
	}

	mode, err := getFileMode(*prop.Permissions)
	if err != nil {
		log.Err("Datalake::GetAttr : Failed to get file mode for %s [%s]", name, err.Error())
		return blobAttr, err
	}

	blobAttr = &internal.ObjAttr{
		Path:   name,
		Name:   filepath.Base(name),
		Size:   *prop.ContentLength,
		Mode:   mode,
		Mtime:  *prop.LastModified,
		Atime:  *prop.LastModified,
		Ctime:  *prop.LastModified,
		Crtime: *prop.LastModified,
		Flags:  internal.NewFileBitMap(),
		ETag:   sanitizeEtag(prop.ETag),
	}
	parseMetadata(blobAttr, prop.Metadata)

	if *prop.ResourceType == "directory" {
		blobAttr.Flags = internal.NewDirBitMap()
		blobAttr.Mode = blobAttr.Mode | os.ModeDir
	}

	if dl.Config.honourACL && dl.Config.authConfig.ObjectID != "" {
		acl, err := fileClient.GetAccessControl(context.Background(), nil)
		if err != nil {
			// Just ignore the error here as rest of the attributes have been retrieved
			log.Err("Datalake::GetAttr : Failed to get ACL for %s [%s]", name, err.Error())
		} else {
			mode, err := getFileModeFromACL(dl.Config.authConfig.ObjectID, *acl.ACL, *acl.Owner)
			if err != nil {
				log.Err("Datalake::GetAttr : Failed to get file mode from ACL for %s [%s]", name, err.Error())
			} else {
				blobAttr.Mode = mode
			}
		}
	}

	if dl.Config.filter != nil {
		if !dl.Config.filter.IsAcceptable(&blobfilter.BlobAttr{
			Name:  blobAttr.Name,
			Mtime: blobAttr.Mtime,
			Size:  blobAttr.Size,
		}) {
			log.Debug("Datalake::GetAttr : Filtered out %s", name)
			return nil, syscall.ENOENT
		}
	}

	return blobAttr, nil
}

// List : Get a list of path matching the given prefix
// This fetches the list using a marker so the caller code should handle marker logic
// If count=0 - fetch max entries
func (dl *Datalake) List(prefix string, marker *string, count int32) ([]*internal.ObjAttr, *string, error) {
	return dl.BlockBlob.List(prefix, marker, count)
}

// ReadToFile : Download a file to a local file
func (dl *Datalake) ReadToFile(name string, offset int64, count int64, fi *os.File) (err error) {
	return dl.BlockBlob.ReadToFile(name, offset, count, fi)
}

// ReadBuffer : Download a specific range from a file to a buffer
func (dl *Datalake) ReadBuffer(name string, offset int64, length int64) ([]byte, error) {
	return dl.BlockBlob.ReadBuffer(name, offset, length)
}

// ReadInBuffer : Download specific range from a file to a user provided buffer
func (dl *Datalake) ReadInBuffer(name string, offset int64, length int64, data []byte, etag *string) error {
	return dl.BlockBlob.ReadInBuffer(name, offset, length, data, etag)
}

// WriteFromFile : Upload local file to file
func (dl *Datalake) WriteFromFile(name string, metadata map[string]*string, fi *os.File) (err error) {
	// File in DataLake may have permissions and ACL set. Just uploading the file will override them.
	// So, we need to get the existing permissions and ACL and set them back after uploading the file.

<<<<<<< HEAD
	var acl string = ""
=======
	var acl = ""
>>>>>>> 4e92e649
	var fileClient *file.Client = nil

	if dl.Config.preserveACL {
		fileClient = dl.Filesystem.NewFileClient(filepath.Join(dl.Config.prefixPath, name))
		resp, err := fileClient.GetAccessControl(context.Background(), nil)
		if err != nil {
			log.Err("Datalake::getACL : Failed to get ACLs for file %s [%s]", name, err.Error())
		} else if resp.ACL != nil {
			acl = *resp.ACL
		}
	}

	// Upload the file, which will override the permissions and ACL
	retCode := dl.BlockBlob.WriteFromFile(name, metadata, fi)

	if acl != "" {
		// Cannot set both permissions and ACL in one call. ACL includes permission as well so just setting those back
		// Just setting up the permissions will delete existing ACLs applied on the blob so do not convert this code to
		// just set the permissions.
		_, err := fileClient.SetAccessControl(context.Background(), &file.SetAccessControlOptions{
			ACL: &acl,
		})

		if err != nil {
			// Earlier code was ignoring this so it might break customer cases where they do not have auth to update ACL
			log.Err("Datalake::WriteFromFile : Failed to set ACL for %s [%s]", name, err.Error())
		}
	}

	return retCode
}

// WriteFromBuffer : Upload from a buffer to a file
func (dl *Datalake) WriteFromBuffer(name string, metadata map[string]*string, data []byte) error {
	return dl.BlockBlob.WriteFromBuffer(name, metadata, data)
}

// Write : Write to a file at given offset
func (dl *Datalake) Write(options internal.WriteFileOptions) error {
	return dl.BlockBlob.Write(options)
}

func (dl *Datalake) StageAndCommit(name string, bol *common.BlockOffsetList) error {
	return dl.BlockBlob.StageAndCommit(name, bol)
}

func (dl *Datalake) GetFileBlockOffsets(name string) (*common.BlockOffsetList, error) {
	return dl.BlockBlob.GetFileBlockOffsets(name)
}

func (dl *Datalake) TruncateFile(name string, size int64) error {
	return dl.BlockBlob.TruncateFile(name, size)
}

// ChangeMod : Change mode of a path
func (dl *Datalake) ChangeMod(name string, mode os.FileMode) error {
	log.Trace("Datalake::ChangeMod : Change mode of file %s to %s", name, mode)
	fileClient := dl.getFileClient(name)

	/*
		// If we need to call the ACL set api then we need to get older acl string here
		// and create new string with the username included in the string
		// Keeping this code here so in future if its required we can get the string and manipulate

		currPerm, err := fileURL.getACL(context.Background())
		e := storeDatalakeErrToErr(err)
		if e == ErrFileNotFound {
			return syscall.ENOENT
		} else if err != nil {
			log.Err("Datalake::ChangeMod : Failed to get mode of file %s [%s]", name, err.Error())
			return err
		}
	*/

	newPerm := getACLPermissions(mode)
	_, err := fileClient.SetAccessControl(context.Background(), &file.SetAccessControlOptions{
		Permissions: &newPerm,
	})
	if err != nil {
		log.Err("Datalake::ChangeMod : Failed to change mode of file %s to %s [%s]", name, mode, err.Error())
		e := storeDatalakeErrToErr(err)
		switch e {
		case ErrFileNotFound:
			return syscall.ENOENT
		case InvalidPermission:
			return syscall.EACCES
		default:
			return err
		}
	}

	return nil
}

// ChangeOwner : Change owner of a path
func (dl *Datalake) ChangeOwner(name string, _ int, _ int) error {
	log.Trace("Datalake::ChangeOwner : name %s", name)

	if dl.Config.ignoreAccessModifiers {
		// for operations like git clone where transaction fails if chown is not successful
		// return success instead of ENOSYS
		return nil
	}

	// TODO: This is not supported for now.
	// fileURL := dl.Filesystem.NewRootDirectoryURL().NewFileURL(common.JoinUnixFilepath(dl.Config.prefixPath, name))
	// group := strconv.Itoa(gid)
	// owner := strconv.Itoa(uid)
	// _, err := fileURL.SetAccessControl(context.Background(), azbfs.BlobFSAccessControl{Group: group, Owner: owner})
	// e := storeDatalakeErrToErr(err)
	// if e == ErrFileNotFound {
	// 	return syscall.ENOENT
	// } else if err != nil {
	// 	log.Err("Datalake::ChangeOwner : Failed to change ownership of file %s to %s [%s]", name, mode, err.Error())
	// 	return err
	// }
	return syscall.ENOTSUP
}

// GetCommittedBlockList : Get the list of committed blocks
func (dl *Datalake) GetCommittedBlockList(name string) (*internal.CommittedBlockList, error) {
	return dl.BlockBlob.GetCommittedBlockList(name)
}

// StageBlock : stages a block and returns its blockid
func (dl *Datalake) StageBlock(name string, data []byte, id string) error {
	return dl.BlockBlob.StageBlock(name, data, id)
}

// CommitBlocks : persists the block list
func (dl *Datalake) CommitBlocks(name string, blockList []string, newEtag *string) error {
	return dl.BlockBlob.CommitBlocks(name, blockList, newEtag)
}

func (dl *Datalake) SetFilter(filter string) error {
	if filter == "" {
		dl.Config.filter = nil
	} else {
		dl.Config.filter = &blobfilter.BlobFilter{}
		err := dl.Config.filter.Configure(filter)
		if err != nil {
			return err
		}
	}

	return dl.BlockBlob.SetFilter(filter)
}

// getDirectoryClient returns a new directory url. On Windows this will also convert special characters.
func (dl *Datalake) getDirectoryClient(name string) *directory.Client {
	return dl.Filesystem.NewDirectoryClient(dl.getFormattedPath(name))
}

// getDirectoryClientPathEscape returns a new directory url that is properly escaped. On Windows this will also convert
// special characters.
func (dl *Datalake) getDirectoryClientPathEscape(name string) *directory.Client {
	return dl.Filesystem.NewDirectoryClient(url.PathEscape(dl.getFormattedPath(name)))
}

// getFileClient returns a new file client. On Windows this will also convert special characters.
func (dl *Datalake) getFileClient(name string) *file.Client {
	return dl.Filesystem.NewFileClient(dl.getFormattedPath(name))
}

// getFileClientPathEscape returns a new root directory url that is properly escaped. On Windows this will also convert
// special characters.
func (dl *Datalake) getFileClientPathEscape(name string) *file.Client {
	return dl.Filesystem.NewFileClient(url.PathEscape(dl.getFormattedPath(name)))
}

// getFileName takes a blob name and will convert the special characters into similar unicode characters
// on Windows.
func (dl *Datalake) getFileName(name string) string {
	if runtime.GOOS == "windows" && dl.Config.restrictedCharsWin {
		name = convertname.WindowsCloudToFile(name)
	}
	return name
}

// getFormattedPath takes a file name and converts special characters to the original ASCII
// on Windows and adds the prefixPath.
func (dl *Datalake) getFormattedPath(name string) string {
	name = common.JoinUnixFilepath(dl.Config.prefixPath, name)
	if runtime.GOOS == "windows" && dl.Config.restrictedCharsWin {
		name = convertname.WindowsFileToCloud(name)
	}
	return name
}<|MERGE_RESOLUTION|>--- conflicted
+++ resolved
@@ -463,11 +463,7 @@
 	// File in DataLake may have permissions and ACL set. Just uploading the file will override them.
 	// So, we need to get the existing permissions and ACL and set them back after uploading the file.
 
-<<<<<<< HEAD
-	var acl string = ""
-=======
 	var acl = ""
->>>>>>> 4e92e649
 	var fileClient *file.Client = nil
 
 	if dl.Config.preserveACL {
@@ -638,14 +634,14 @@
 	return dl.Filesystem.NewFileClient(url.PathEscape(dl.getFormattedPath(name)))
 }
 
-// getFileName takes a blob name and will convert the special characters into similar unicode characters
-// on Windows.
-func (dl *Datalake) getFileName(name string) string {
-	if runtime.GOOS == "windows" && dl.Config.restrictedCharsWin {
-		name = convertname.WindowsCloudToFile(name)
-	}
-	return name
-}
+// // getFileName takes a blob name and will convert the special characters into similar unicode characters
+// // on Windows.
+// func (dl *Datalake) getFileName(name string) string {
+// 	if runtime.GOOS == "windows" && dl.Config.restrictedCharsWin {
+// 		name = convertname.WindowsCloudToFile(name)
+// 	}
+// 	return name
+// }
 
 // getFormattedPath takes a file name and converts special characters to the original ASCII
 // on Windows and adds the prefixPath.
