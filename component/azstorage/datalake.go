--- conflicted
+++ resolved
@@ -601,15 +601,11 @@
 }
 
 // WriteFromFile : Upload local file to file
-<<<<<<< HEAD
 func (dl *Datalake) WriteFromFile(
 	name string,
 	metadata map[string]*string,
 	fi *os.File,
 ) (err error) {
-	return dl.BlockBlob.WriteFromFile(name, metadata, fi)
-=======
-func (dl *Datalake) WriteFromFile(name string, metadata map[string]*string, fi *os.File) (err error) {
 	// File in DataLake may have permissions and ACL set. Just uploading the file will override them.
 	// So, we need to get the existing permissions and ACL and set them back after uploading the file.
 
@@ -644,7 +640,6 @@
 	}
 
 	return retCode
->>>>>>> 51d6e4ca
 }
 
 // WriteFromBuffer : Upload from a buffer to a file
