/*
   Licensed under the MIT License <http://opensource.org/licenses/MIT>.

   Copyright © 2023-2024 Seagate Technology LLC and/or its Affiliates
   Copyright © 2020-2024 Microsoft Corporation. All rights reserved.

   Permission is hereby granted, free of charge, to any person obtaining a copy
   of this software and associated documentation files (the "Software"), to deal
   in the Software without restriction, including without limitation the rights
   to use, copy, modify, merge, publish, distribute, sublicense, and/or sell
   copies of the Software, and to permit persons to whom the Software is
   furnished to do so, subject to the following conditions:

   The above copyright notice and this permission notice shall be included in all
   copies or substantial portions of the Software.

   THE SOFTWARE IS PROVIDED "AS IS", WITHOUT WARRANTY OF ANY KIND, EXPRESS OR
   IMPLIED, INCLUDING BUT NOT LIMITED TO THE WARRANTIES OF MERCHANTABILITY,
   FITNESS FOR A PARTICULAR PURPOSE AND NONINFRINGEMENT. IN NO EVENT SHALL THE
   AUTHORS OR COPYRIGHT HOLDERS BE LIABLE FOR ANY CLAIM, DAMAGES OR OTHER
   LIABILITY, WHETHER IN AN ACTION OF CONTRACT, TORT OR OTHERWISE, ARISING FROM,
   OUT OF OR IN CONNECTION WITH THE SOFTWARE OR THE USE OR OTHER DEALINGS IN THE
   SOFTWARE
*/

package azstorage

import (
	"context"
	"fmt"
	"io/fs"
	"net/url"
	"os"
	"path/filepath"
	"runtime"
	"strings"
	"syscall"
	"time"

<<<<<<< HEAD
	"github.com/Seagate/cloudfuse/common"
	"github.com/Seagate/cloudfuse/common/log"
	"github.com/Seagate/cloudfuse/internal"
	"github.com/Seagate/cloudfuse/internal/convertname"

	"github.com/Azure/azure-pipeline-go/pipeline"
=======
	"github.com/Azure/azure-storage-fuse/v2/common"
	"github.com/Azure/azure-storage-fuse/v2/common/log"
	"github.com/Azure/azure-storage-fuse/v2/internal"
>>>>>>> 33008bbc

	"github.com/Azure/azure-sdk-for-go/sdk/azcore"
	"github.com/Azure/azure-sdk-for-go/sdk/azcore/to"
	"github.com/Azure/azure-sdk-for-go/sdk/storage/azdatalake/directory"
	"github.com/Azure/azure-sdk-for-go/sdk/storage/azdatalake/file"
	"github.com/Azure/azure-sdk-for-go/sdk/storage/azdatalake/filesystem"
	"github.com/Azure/azure-sdk-for-go/sdk/storage/azdatalake/service"
)

type Datalake struct {
	AzStorageConnection
	Auth           azAuth
	Service        *service.Client
	Filesystem     *filesystem.Client
	BlockBlob      BlockBlob
	datalakeCPKOpt *file.CPKInfo
}

// Verify that Datalake implements AzConnection interface
var _ AzConnection = &Datalake{}

// transformAccountEndpoint
// Users must set an endpoint to allow cloudfuse to
// 1. support Azure clouds (ex: Public, Zonal DNS, China, Germany, Gov, etc)
// 2. direct REST APIs to a truly custom endpoint (ex: www dot custom-domain dot com)
// We can handle case 1 by simply replacing the .dfs. to .blob. and cloudfuse will work fine.
// However, case 2 will not work since the endpoint likely only redirects to the dfs endpoint and not the blob endpoint, so we don't know what endpoint to use when we call blob endpoints.
// This is also a known problem with the SDKs.
func transformAccountEndpoint(potentialDfsEndpoint string) string {
	if strings.Contains(potentialDfsEndpoint, ".dfs.") {
		return strings.Replace(potentialDfsEndpoint, ".dfs.", ".blob.", -1)
	} else {
		// Should we just throw here?
		log.Warn("Datalake::transformAccountEndpoint : Detected use of a custom endpoint. Not all operations are guaranteed to work.")
	}
	return potentialDfsEndpoint
}

// transformConfig transforms the adls config to a blob config
func transformConfig(dlConfig AzStorageConfig) AzStorageConfig {
	bbConfig := dlConfig
	bbConfig.authConfig.AccountType = EAccountType.BLOCK()
	bbConfig.authConfig.Endpoint = transformAccountEndpoint(dlConfig.authConfig.Endpoint)
	return bbConfig
}

func (dl *Datalake) Configure(cfg AzStorageConfig) error {
	dl.Config = cfg

	if dl.Config.cpkEnabled {
		dl.datalakeCPKOpt = &file.CPKInfo{
			EncryptionKey:       &dl.Config.cpkEncryptionKey,
			EncryptionKeySHA256: &dl.Config.cpkEncryptionKeySha256,
			EncryptionAlgorithm: to.Ptr(directory.EncryptionAlgorithmTypeAES256),
		}
	}
	return dl.BlockBlob.Configure(transformConfig(cfg))
}

// For dynamic config update the config here
func (dl *Datalake) UpdateConfig(cfg AzStorageConfig) error {
	dl.Config.blockSize = cfg.blockSize
	dl.Config.maxConcurrency = cfg.maxConcurrency
	dl.Config.defaultTier = cfg.defaultTier
	dl.Config.ignoreAccessModifiers = cfg.ignoreAccessModifiers
	return dl.BlockBlob.UpdateConfig(cfg)
}

// UpdateServiceClient : Update the SAS specified by the user and create new service client
func (dl *Datalake) UpdateServiceClient(key, value string) (err error) {
	if key == "saskey" {
		dl.Auth.setOption(key, value)
		// get the service client with updated SAS
		svcClient, err := dl.Auth.getServiceClient(&dl.Config)
		if err != nil {
			log.Err("Datalake::UpdateServiceClient : Failed to get service client [%s]", err.Error())
			return err
		}

		// update the service client
		dl.Service = svcClient.(*service.Client)

		// Update the filesystem client
		dl.Filesystem = dl.Service.NewFileSystemClient(dl.Config.container)
	}
	return dl.BlockBlob.UpdateServiceClient(key, value)
}

// createServiceClient : Create the service client
func (dl *Datalake) createServiceClient() (*service.Client, error) {
	log.Trace("Datalake::createServiceClient : Getting service client")

	dl.Auth = getAzAuth(dl.Config.authConfig)
	if dl.Auth == nil {
		log.Err("Datalake::createServiceClient : Failed to retrieve auth object")
		return nil, fmt.Errorf("failed to retrieve auth object")
	}

	svcClient, err := dl.Auth.getServiceClient(&dl.Config)
	if err != nil {
		log.Err("Datalake::createServiceClient : Failed to get service client [%s]", err.Error())
		return nil, err
	}

	return svcClient.(*service.Client), nil
}

// SetupPipeline : Based on the config setup the ***URLs
func (dl *Datalake) SetupPipeline() error {
	log.Trace("Datalake::SetupPipeline : Setting up")
	var err error

	// create the service client
	dl.Service, err = dl.createServiceClient()
	if err != nil {
		log.Err("Datalake::SetupPipeline : Failed to get service client [%s]", err.Error())
		return err
	}

	// create the filesystem client
	dl.Filesystem = dl.Service.NewFileSystemClient(dl.Config.container)

	return dl.BlockBlob.SetupPipeline()
}

// TestPipeline : Validate the credentials specified in the auth config
func (dl *Datalake) TestPipeline() error {
	log.Trace("Datalake::TestPipeline : Validating")

	if dl.Config.mountAllContainers {
		return nil
	}

	if dl.Filesystem == nil || dl.Filesystem.DFSURL() == "" || dl.Filesystem.BlobURL() == "" {
		log.Err("Datalake::TestPipeline : Filesystem Client is not built, check your credentials")
		return nil
	}

	maxResults := int32(2)
	listPathPager := dl.Filesystem.NewListPathsPager(false, &filesystem.ListPathsOptions{
		MaxResults: &maxResults,
		Prefix:     &dl.Config.prefixPath,
	})

	// we are just validating the auth mode used. So, no need to iterate over the pages
	_, err := listPathPager.NextPage(context.Background())
	if err != nil {
		log.Err("Datalake::TestPipeline : Failed to validate account with given auth %s", err.Error)
		return err
	}

	return dl.BlockBlob.TestPipeline()
}

func (dl *Datalake) ListContainers() ([]string, error) {
	log.Trace("Datalake::ListContainers : Listing containers")
	return dl.BlockBlob.ListContainers()
}

func (dl *Datalake) SetPrefixPath(path string) error {
	log.Trace("Datalake::SetPrefixPath : path %s", path)
	dl.Config.prefixPath = path
	return dl.BlockBlob.SetPrefixPath(path)
}

// CreateFile : Create a new file in the filesystem/directory
func (dl *Datalake) CreateFile(name string, mode os.FileMode) error {
	log.Trace("Datalake::CreateFile : name %s", name)
	err := dl.BlockBlob.CreateFile(name, mode)
	if err != nil {
		log.Err("Datalake::CreateFile : Failed to create file %s [%s]", name, err.Error())
		return err
	}
	err = dl.ChangeMod(name, mode)
	if err != nil {
		log.Err("Datalake::CreateFile : Failed to set permissions on file %s [%s]", name, err.Error())
		return err
	}

	return nil
}

// CreateDirectory : Create a new directory in the filesystem/directory
func (dl *Datalake) CreateDirectory(name string) error {
	log.Trace("Datalake::CreateDirectory : name %s", name)

<<<<<<< HEAD
	directoryURL := dl.getDirectoryURL(name)
	_, err := directoryURL.Create(context.Background(), false)
=======
	directoryURL := dl.Filesystem.NewDirectoryClient(filepath.Join(dl.Config.prefixPath, name))
	_, err := directoryURL.Create(context.Background(), &directory.CreateOptions{
		CPKInfo: dl.datalakeCPKOpt,
		AccessConditions: &directory.AccessConditions{
			ModifiedAccessConditions: &directory.ModifiedAccessConditions{
				IfNoneMatch: to.Ptr(azcore.ETagAny),
			},
		},
	})
>>>>>>> 33008bbc

	if err != nil {
		serr := storeDatalakeErrToErr(err)
		if serr == InvalidPermission {
			log.Err("Datalake::CreateDirectory : Insufficient permissions for %s [%s]", name, err.Error())
			return syscall.EACCES
		} else if serr == ErrFileAlreadyExists {
			log.Err("Datalake::CreateDirectory : Path already exists for %s [%s]", name, err.Error())
			return syscall.EEXIST
		} else {
			log.Err("Datalake::CreateDirectory : Failed to create directory %s [%s]", name, err.Error())
			return err
		}
	}

	return nil
}

// CreateLink : Create a symlink in the filesystem/directory
func (dl *Datalake) CreateLink(source string, target string) error {
	log.Trace("Datalake::CreateLink : %s -> %s", source, target)
	return dl.BlockBlob.CreateLink(source, target)
}

// DeleteFile : Delete a file in the filesystem/directory
func (dl *Datalake) DeleteFile(name string) (err error) {
	log.Trace("Datalake::DeleteFile : name %s", name)
<<<<<<< HEAD

	fileURL := dl.getRootDirectoryURL(name)
	_, err = fileURL.Delete(context.Background())
=======
	fileClient := dl.Filesystem.NewFileClient(filepath.Join(dl.Config.prefixPath, name))
	_, err = fileClient.Delete(context.Background(), nil)
>>>>>>> 33008bbc
	if err != nil {
		serr := storeDatalakeErrToErr(err)
		if serr == ErrFileNotFound {
			log.Err("Datalake::DeleteFile : %s does not exist", name)
			return syscall.ENOENT
		} else if serr == BlobIsUnderLease {
			log.Err("Datalake::DeleteFile : %s is under lease [%s]", name, err.Error())
			return syscall.EIO
		} else if serr == InvalidPermission {
			log.Err("Datalake::DeleteFile : Insufficient permissions for %s [%s]", name, err.Error())
			return syscall.EACCES
		} else {
			log.Err("Datalake::DeleteFile : Failed to delete file %s [%s]", name, err.Error())
			return err
		}
	}

	return nil
}

// DeleteDirectory : Delete a directory in the filesystem/directory
func (dl *Datalake) DeleteDirectory(name string) (err error) {
	log.Trace("Datalake::DeleteDirectory : name %s", name)

<<<<<<< HEAD
	directoryURL := dl.getDirectoryURL(name)
	_, err = directoryURL.Delete(context.Background(), nil, true)
=======
	directoryClient := dl.Filesystem.NewDirectoryClient(filepath.Join(dl.Config.prefixPath, name))
	_, err = directoryClient.Delete(context.Background(), nil)
>>>>>>> 33008bbc
	// TODO : There is an ability to pass a continuation token here for recursive delete, should we implement this logic to follow continuation token? The SDK does not currently do this.
	if err != nil {
		serr := storeDatalakeErrToErr(err)
		if serr == ErrFileNotFound {
			log.Err("Datalake::DeleteDirectory : %s does not exist", name)
			return syscall.ENOENT
		} else {
			log.Err("Datalake::DeleteDirectory : Failed to delete directory %s [%s]", name, err.Error())
			return err
		}
	}

	return nil
}

// RenameFile : Rename the file
func (dl *Datalake) RenameFile(source string, target string) error {
	log.Trace("Datalake::RenameFile : %s -> %s", source, target)

<<<<<<< HEAD
	fileURL := dl.getRootDirectoryURLPathEscape(source)

	_, err := fileURL.Rename(context.Background(),
		azbfs.RenameFileOptions{
			DestinationPath: dl.getFormattedPath(target),
		})
=======
	fileClient := dl.Filesystem.NewFileClient(url.PathEscape(filepath.Join(dl.Config.prefixPath, source)))

	_, err := fileClient.Rename(context.Background(), filepath.Join(dl.Config.prefixPath, target), &file.RenameOptions{
		CPKInfo: dl.datalakeCPKOpt,
	})
>>>>>>> 33008bbc
	if err != nil {
		serr := storeDatalakeErrToErr(err)
		if serr == ErrFileNotFound {
			log.Err("Datalake::RenameFile : %s does not exist", source)
			return syscall.ENOENT
		} else {
			log.Err("Datalake::RenameFile : Failed to rename file %s to %s [%s]", source, target, err.Error())
			return err
		}
	}

	return nil
}

// RenameDirectory : Rename the directory
func (dl *Datalake) RenameDirectory(source string, target string) error {
	log.Trace("Datalake::RenameDirectory : %s -> %s", source, target)

<<<<<<< HEAD
	directoryURL := dl.getDirectoryURLPathEscape(source)

	_, err := directoryURL.Rename(context.Background(),
		azbfs.RenameDirectoryOptions{
			DestinationPath: dl.getFormattedPath(target),
		})
=======
	directoryClient := dl.Filesystem.NewDirectoryClient(url.PathEscape(filepath.Join(dl.Config.prefixPath, source)))
	_, err := directoryClient.Rename(context.Background(), filepath.Join(dl.Config.prefixPath, target), &directory.RenameOptions{
		CPKInfo: dl.datalakeCPKOpt,
	})
>>>>>>> 33008bbc
	if err != nil {
		serr := storeDatalakeErrToErr(err)
		if serr == ErrFileNotFound {
			log.Err("Datalake::RenameDirectory : %s does not exist", source)
			return syscall.ENOENT
		} else {
			log.Err("Datalake::RenameDirectory : Failed to rename directory %s to %s [%s]", source, target, err.Error())
			return err
		}
	}

	return nil
}

// GetAttr : Retrieve attributes of the path
func (dl *Datalake) GetAttr(name string) (attr *internal.ObjAttr, err error) {
	log.Trace("Datalake::GetAttr : name %s", name)

<<<<<<< HEAD
	pathURL := dl.getRootDirectoryURL(name)
	prop, err := pathURL.GetProperties(context.Background())
=======
	fileClient := dl.Filesystem.NewFileClient(filepath.Join(dl.Config.prefixPath, name))
	prop, err := fileClient.GetProperties(context.Background(), &file.GetPropertiesOptions{
		CPKInfo: dl.datalakeCPKOpt,
	})
>>>>>>> 33008bbc
	if err != nil {
		e := storeDatalakeErrToErr(err)
		if e == ErrFileNotFound {
			return attr, syscall.ENOENT
		} else if e == InvalidPermission {
			log.Err("Datalake::GetAttr : Insufficient permissions for %s [%s]", name, err.Error())
			return attr, syscall.EACCES
		} else {
			log.Err("Datalake::GetAttr : Failed to get path properties for %s [%s]", name, err.Error())
			return attr, err
		}
	}

	mode, err := getFileMode(*prop.Permissions)
	if err != nil {
		log.Err("Datalake::GetAttr : Failed to get file mode for %s [%s]", name, err.Error())
		return attr, err
	}

	attr = &internal.ObjAttr{
		Path:   name,
		Name:   filepath.Base(name),
		Size:   *prop.ContentLength,
		Mode:   mode,
		Mtime:  *prop.LastModified,
		Atime:  *prop.LastModified,
		Ctime:  *prop.LastModified,
		Crtime: *prop.LastModified,
		Flags:  internal.NewFileBitMap(),
	}
	parseMetadata(attr, prop.Metadata)

	if *prop.ResourceType == "directory" {
		attr.Flags = internal.NewDirBitMap()
		attr.Mode = attr.Mode | os.ModeDir
	}

	attr.Flags.Set(internal.PropFlagMetadataRetrieved)

	if dl.Config.honourACL && dl.Config.authConfig.ObjectID != "" {
		acl, err := fileClient.GetAccessControl(context.Background(), nil)
		if err != nil {
			// Just ignore the error here as rest of the attributes have been retrieved
			log.Err("Datalake::GetAttr : Failed to get ACL for %s [%s]", name, err.Error())
		} else {
			mode, err := getFileModeFromACL(dl.Config.authConfig.ObjectID, *acl.ACL, *acl.Owner)
			if err != nil {
				log.Err("Datalake::GetAttr : Failed to get file mode from ACL for %s [%s]", name, err.Error())
			} else {
				attr.Mode = mode
			}
		}
	}

	return attr, nil
}

// List : Get a list of path matching the given prefix
// This fetches the list using a marker so the caller code should handle marker logic
// If count=0 - fetch max entries
func (dl *Datalake) List(prefix string, marker *string, count int32) ([]*internal.ObjAttr, *string, error) {
	log.Trace("Datalake::List : prefix %s, marker %s", prefix, func(marker *string) string {
		if marker != nil {
			return *marker
		} else {
			return ""
		}
	}(marker))

	pathList := make([]*internal.ObjAttr, 0)

	if count == 0 {
		count = common.MaxDirListCount
	}

	prefixPath := dl.getFormattedPath(prefix)
	if prefix != "" && prefix[len(prefix)-1] == '/' {
		prefixPath += "/"
	}

	// Get a result segment starting with the path indicated by the current Marker.
	pager := dl.Filesystem.NewListPathsPager(false, &filesystem.ListPathsOptions{
		Marker:     marker,
		MaxResults: &count,
		Prefix:     &prefixPath,
	})

	// Process the paths returned in this result segment (if the segment is empty, the loop body won't execute)
	listPath, err := pager.NextPage(context.Background())
	if err != nil {
		log.Err("Datalake::List : Failed to validate account with given auth %s", err.Error())
		m := ""
		e := storeDatalakeErrToErr(err)
		if e == ErrFileNotFound { // TODO: should this be checked for list calls
			return pathList, &m, syscall.ENOENT
		} else if e == InvalidPermission {
			return pathList, &m, syscall.EACCES
		} else {
			return pathList, &m, err
		}
	}

	// Process the paths returned in this result segment (if the segment is empty, the loop body won't execute)
	for _, pathInfo := range listPath.Paths {
		// convert path name
		conv_name := dl.getFileName(*pathInfo.Name)
		pathInfo.Name = &conv_name

		var attr *internal.ObjAttr
		var lastModifiedTime time.Time
		if dl.Config.disableSymlink {
			var mode fs.FileMode
			if pathInfo.Permissions != nil {
				mode, err = getFileMode(*pathInfo.Permissions)
				if err != nil {
					log.Err("Datalake::List : Failed to get file mode for %s [%s]", *pathInfo.Name, err.Error())
					m := ""
					return pathList, &m, err
				}
			} else {
				// This happens when a blob account is mounted with type:adls
				log.Err("Datalake::List : Failed to get file permissions for %s", *pathInfo.Name)
			}

			var contentLength int64 = 0
			if pathInfo.ContentLength != nil {
				contentLength = *pathInfo.ContentLength
			} else {
				// This happens when a blob account is mounted with type:adls
				log.Err("Datalake::List : Failed to get file length for %s", *pathInfo.Name)
			}

			if pathInfo.LastModified != nil {
				lastModifiedTime, err = time.Parse(time.RFC1123, *pathInfo.LastModified)
				if err != nil {
					log.Err("Datalake::List : Failed to get last modified time for %s [%s]", *pathInfo.Name, err.Error())
				}
			}
			attr = &internal.ObjAttr{
				Path:   *pathInfo.Name,
				Name:   filepath.Base(*pathInfo.Name),
				Size:   contentLength,
				Mode:   mode,
				Mtime:  lastModifiedTime,
				Atime:  lastModifiedTime,
				Ctime:  lastModifiedTime,
				Crtime: lastModifiedTime,
				Flags:  internal.NewFileBitMap(),
			}
			if pathInfo.IsDirectory != nil && *pathInfo.IsDirectory {
				attr.Flags = internal.NewDirBitMap()
				attr.Mode = attr.Mode | os.ModeDir
			}
		} else {
			attr, err = dl.GetAttr(*pathInfo.Name)
			if err != nil {
				log.Err("Datalake::List : Failed to get properties for %s [%s]", *pathInfo.Name, err.Error())
				m := ""
				return pathList, &m, err
			}
		}

		// Note: Datalake list paths does not return metadata/properties.
		// To account for this and accurately return attributes when needed,
		// we have a flag for whether or not metadata has been retrieved.
		// If this flag is not set the attribute cache will call get attributes
		// to fetch metadata properties.
		// Any method that populates the metadata should set the attribute flag.
		// Alternatively, if you want Datalake list paths to return metadata/properties as well.
		// pass CLI parameter --enable-symlinks=true in the mount command.
		pathList = append(pathList, attr)

	}

	return pathList, listPath.Continuation, nil
}

// ReadToFile : Download a file to a local file
func (dl *Datalake) ReadToFile(name string, offset int64, count int64, fi *os.File) (err error) {
	return dl.BlockBlob.ReadToFile(name, offset, count, fi)
}

// ReadBuffer : Download a specific range from a file to a buffer
func (dl *Datalake) ReadBuffer(name string, offset int64, length int64) ([]byte, error) {
	return dl.BlockBlob.ReadBuffer(name, offset, length)
}

// ReadInBuffer : Download specific range from a file to a user provided buffer
func (dl *Datalake) ReadInBuffer(name string, offset int64, length int64, data []byte) error {
	return dl.BlockBlob.ReadInBuffer(name, offset, length, data)
}

// WriteFromFile : Upload local file to file
func (dl *Datalake) WriteFromFile(name string, metadata map[string]*string, fi *os.File) (err error) {
	return dl.BlockBlob.WriteFromFile(name, metadata, fi)
}

// WriteFromBuffer : Upload from a buffer to a file
func (dl *Datalake) WriteFromBuffer(name string, metadata map[string]*string, data []byte) error {
	return dl.BlockBlob.WriteFromBuffer(name, metadata, data)
}

// Write : Write to a file at given offset
func (dl *Datalake) Write(options internal.WriteFileOptions) error {
	return dl.BlockBlob.Write(options)
}

func (dl *Datalake) StageAndCommit(name string, bol *common.BlockOffsetList) error {
	return dl.BlockBlob.StageAndCommit(name, bol)
}

func (dl *Datalake) GetFileBlockOffsets(name string) (*common.BlockOffsetList, error) {
	return dl.BlockBlob.GetFileBlockOffsets(name)
}

func (dl *Datalake) TruncateFile(name string, size int64) error {
	return dl.BlockBlob.TruncateFile(name, size)
}

// ChangeMod : Change mode of a path
func (dl *Datalake) ChangeMod(name string, mode os.FileMode) error {
	log.Trace("Datalake::ChangeMod : Change mode of file %s to %s", name, mode)
<<<<<<< HEAD
	fileURL := dl.getRootDirectoryURL(name)
=======
	fileClient := dl.Filesystem.NewFileClient(filepath.Join(dl.Config.prefixPath, name))
>>>>>>> 33008bbc

	/*
		// If we need to call the ACL set api then we need to get older acl string here
		// and create new string with the username included in the string
		// Keeping this code here so in future if its required we can get the string and manipulate

		currPerm, err := fileURL.GetAccessControl(context.Background())
		e := storeDatalakeErrToErr(err)
		if e == ErrFileNotFound {
			return syscall.ENOENT
		} else if err != nil {
			log.Err("Datalake::ChangeMod : Failed to get mode of file %s [%s]", name, err.Error())
			return err
		}
	*/

	newPerm := getACLPermissions(mode)
	_, err := fileClient.SetAccessControl(context.Background(), &file.SetAccessControlOptions{
		Permissions: &newPerm,
	})
	if err != nil {
		log.Err("Datalake::ChangeMod : Failed to change mode of file %s to %s [%s]", name, mode, err.Error())
		e := storeDatalakeErrToErr(err)
		if e == ErrFileNotFound {
			return syscall.ENOENT
		} else if e == InvalidPermission {
			return syscall.EACCES
		} else {
			return err
		}
	}

	return nil
}

// ChangeOwner : Change owner of a path
func (dl *Datalake) ChangeOwner(name string, _ int, _ int) error {
	log.Trace("Datalake::ChangeOwner : name %s", name)

	if dl.Config.ignoreAccessModifiers {
		// for operations like git clone where transaction fails if chown is not successful
		// return success instead of ENOSYS
		return nil
	}

	// TODO: This is not supported for now.
	// fileURL := dl.Filesystem.NewRootDirectoryURL().NewFileURL(common.JoinUnixFilepath(dl.Config.prefixPath, name))
	// group := strconv.Itoa(gid)
	// owner := strconv.Itoa(uid)
	// _, err := fileURL.SetAccessControl(context.Background(), azbfs.BlobFSAccessControl{Group: group, Owner: owner})
	// e := storeDatalakeErrToErr(err)
	// if e == ErrFileNotFound {
	// 	return syscall.ENOENT
	// } else if err != nil {
	// 	log.Err("Datalake::ChangeOwner : Failed to change ownership of file %s to %s [%s]", name, mode, err.Error())
	// 	return err
	// }
	return syscall.ENOTSUP
}

// GetCommittedBlockList : Get the list of committed blocks
func (dl *Datalake) GetCommittedBlockList(name string) (*internal.CommittedBlockList, error) {
	return dl.BlockBlob.GetCommittedBlockList(name)
}

// StageBlock : stages a block and returns its blockid
func (dl *Datalake) StageBlock(name string, data []byte, id string) error {
	return dl.BlockBlob.StageBlock(name, data, id)
}

// CommitBlocks : persists the block list
func (dl *Datalake) CommitBlocks(name string, blockList []string) error {
	return dl.BlockBlob.CommitBlocks(name, blockList)
}

// getDirectoryURL returns a new directory url. On Windows this will also convert special characters.
func (dl *Datalake) getDirectoryURL(name string) azbfs.DirectoryURL {
	return dl.Filesystem.NewDirectoryURL(dl.getFormattedPath(name))
}

// getDirectoryURL returns a new directory url that is properly escaped. On Windows this will also convert
// special characters.
func (dl *Datalake) getDirectoryURLPathEscape(name string) azbfs.DirectoryURL {
	return dl.Filesystem.NewDirectoryURL(url.PathEscape(dl.getFormattedPath(name)))
}

// getDirectoryURL returns a new root directory url. On Windows this will also convert special characters.
func (dl *Datalake) getRootDirectoryURL(name string) azbfs.FileURL {
	return dl.Filesystem.NewRootDirectoryURL().NewFileURL(dl.getFormattedPath(name))
}

// getDirectoryURL returns a new root directory url that is properly escaped. On Windows this will also convert
// special characters.
func (dl *Datalake) getRootDirectoryURLPathEscape(name string) azbfs.FileURL {
	return dl.Filesystem.NewRootDirectoryURL().NewFileURL(url.PathEscape(dl.getFormattedPath(name)))
}

// getFileName takes a blob name and will convert the special characters into similar unicode characters
// on Windows.
func (dl *Datalake) getFileName(name string) string {
	if runtime.GOOS == "windows" && dl.Config.restrictedCharsWin {
		name = convertname.WindowsCloudToFile(name)
	}
	return name
}

// getFormattedPath takes a file name and converts special characters to the original ASCII
// on Windows and adds the prefixPath.
func (dl *Datalake) getFormattedPath(name string) string {
	name = common.JoinUnixFilepath(dl.Config.prefixPath, name)
	if runtime.GOOS == "windows" && dl.Config.restrictedCharsWin {
		name = convertname.WindowsFileToCloud(name)
	}
	return name
}<|MERGE_RESOLUTION|>--- conflicted
+++ resolved
@@ -37,18 +37,10 @@
 	"syscall"
 	"time"
 
-<<<<<<< HEAD
 	"github.com/Seagate/cloudfuse/common"
 	"github.com/Seagate/cloudfuse/common/log"
 	"github.com/Seagate/cloudfuse/internal"
 	"github.com/Seagate/cloudfuse/internal/convertname"
-
-	"github.com/Azure/azure-pipeline-go/pipeline"
-=======
-	"github.com/Azure/azure-storage-fuse/v2/common"
-	"github.com/Azure/azure-storage-fuse/v2/common/log"
-	"github.com/Azure/azure-storage-fuse/v2/internal"
->>>>>>> 33008bbc
 
 	"github.com/Azure/azure-sdk-for-go/sdk/azcore"
 	"github.com/Azure/azure-sdk-for-go/sdk/azcore/to"
@@ -235,11 +227,7 @@
 func (dl *Datalake) CreateDirectory(name string) error {
 	log.Trace("Datalake::CreateDirectory : name %s", name)
 
-<<<<<<< HEAD
-	directoryURL := dl.getDirectoryURL(name)
-	_, err := directoryURL.Create(context.Background(), false)
-=======
-	directoryURL := dl.Filesystem.NewDirectoryClient(filepath.Join(dl.Config.prefixPath, name))
+	directoryURL := dl.getDirectoryClient(name)
 	_, err := directoryURL.Create(context.Background(), &directory.CreateOptions{
 		CPKInfo: dl.datalakeCPKOpt,
 		AccessConditions: &directory.AccessConditions{
@@ -248,7 +236,6 @@
 			},
 		},
 	})
->>>>>>> 33008bbc
 
 	if err != nil {
 		serr := storeDatalakeErrToErr(err)
@@ -276,14 +263,8 @@
 // DeleteFile : Delete a file in the filesystem/directory
 func (dl *Datalake) DeleteFile(name string) (err error) {
 	log.Trace("Datalake::DeleteFile : name %s", name)
-<<<<<<< HEAD
-
-	fileURL := dl.getRootDirectoryURL(name)
-	_, err = fileURL.Delete(context.Background())
-=======
-	fileClient := dl.Filesystem.NewFileClient(filepath.Join(dl.Config.prefixPath, name))
+	fileClient := dl.getFileClient(name)
 	_, err = fileClient.Delete(context.Background(), nil)
->>>>>>> 33008bbc
 	if err != nil {
 		serr := storeDatalakeErrToErr(err)
 		if serr == ErrFileNotFound {
@@ -308,13 +289,8 @@
 func (dl *Datalake) DeleteDirectory(name string) (err error) {
 	log.Trace("Datalake::DeleteDirectory : name %s", name)
 
-<<<<<<< HEAD
-	directoryURL := dl.getDirectoryURL(name)
-	_, err = directoryURL.Delete(context.Background(), nil, true)
-=======
-	directoryClient := dl.Filesystem.NewDirectoryClient(filepath.Join(dl.Config.prefixPath, name))
+	directoryClient := dl.getDirectoryClient(name)
 	_, err = directoryClient.Delete(context.Background(), nil)
->>>>>>> 33008bbc
 	// TODO : There is an ability to pass a continuation token here for recursive delete, should we implement this logic to follow continuation token? The SDK does not currently do this.
 	if err != nil {
 		serr := storeDatalakeErrToErr(err)
@@ -334,20 +310,11 @@
 func (dl *Datalake) RenameFile(source string, target string) error {
 	log.Trace("Datalake::RenameFile : %s -> %s", source, target)
 
-<<<<<<< HEAD
-	fileURL := dl.getRootDirectoryURLPathEscape(source)
-
-	_, err := fileURL.Rename(context.Background(),
-		azbfs.RenameFileOptions{
-			DestinationPath: dl.getFormattedPath(target),
-		})
-=======
-	fileClient := dl.Filesystem.NewFileClient(url.PathEscape(filepath.Join(dl.Config.prefixPath, source)))
-
-	_, err := fileClient.Rename(context.Background(), filepath.Join(dl.Config.prefixPath, target), &file.RenameOptions{
+	fileClient := dl.getFileClientPathEscape(source)
+
+	_, err := fileClient.Rename(context.Background(), dl.getFormattedPath(target), &file.RenameOptions{
 		CPKInfo: dl.datalakeCPKOpt,
 	})
->>>>>>> 33008bbc
 	if err != nil {
 		serr := storeDatalakeErrToErr(err)
 		if serr == ErrFileNotFound {
@@ -366,19 +333,10 @@
 func (dl *Datalake) RenameDirectory(source string, target string) error {
 	log.Trace("Datalake::RenameDirectory : %s -> %s", source, target)
 
-<<<<<<< HEAD
-	directoryURL := dl.getDirectoryURLPathEscape(source)
-
-	_, err := directoryURL.Rename(context.Background(),
-		azbfs.RenameDirectoryOptions{
-			DestinationPath: dl.getFormattedPath(target),
-		})
-=======
-	directoryClient := dl.Filesystem.NewDirectoryClient(url.PathEscape(filepath.Join(dl.Config.prefixPath, source)))
-	_, err := directoryClient.Rename(context.Background(), filepath.Join(dl.Config.prefixPath, target), &directory.RenameOptions{
+	directoryClient := dl.getDirectoryClientPathEscape(source)
+	_, err := directoryClient.Rename(context.Background(), dl.getFormattedPath(target), &directory.RenameOptions{
 		CPKInfo: dl.datalakeCPKOpt,
 	})
->>>>>>> 33008bbc
 	if err != nil {
 		serr := storeDatalakeErrToErr(err)
 		if serr == ErrFileNotFound {
@@ -397,15 +355,10 @@
 func (dl *Datalake) GetAttr(name string) (attr *internal.ObjAttr, err error) {
 	log.Trace("Datalake::GetAttr : name %s", name)
 
-<<<<<<< HEAD
-	pathURL := dl.getRootDirectoryURL(name)
-	prop, err := pathURL.GetProperties(context.Background())
-=======
-	fileClient := dl.Filesystem.NewFileClient(filepath.Join(dl.Config.prefixPath, name))
+	fileClient := dl.getFileClient(name)
 	prop, err := fileClient.GetProperties(context.Background(), &file.GetPropertiesOptions{
 		CPKInfo: dl.datalakeCPKOpt,
 	})
->>>>>>> 33008bbc
 	if err != nil {
 		e := storeDatalakeErrToErr(err)
 		if e == ErrFileNotFound {
@@ -628,11 +581,7 @@
 // ChangeMod : Change mode of a path
 func (dl *Datalake) ChangeMod(name string, mode os.FileMode) error {
 	log.Trace("Datalake::ChangeMod : Change mode of file %s to %s", name, mode)
-<<<<<<< HEAD
-	fileURL := dl.getRootDirectoryURL(name)
-=======
-	fileClient := dl.Filesystem.NewFileClient(filepath.Join(dl.Config.prefixPath, name))
->>>>>>> 33008bbc
+	fileClient := dl.getFileClient(name)
 
 	/*
 		// If we need to call the ACL set api then we need to get older acl string here
@@ -708,26 +657,26 @@
 	return dl.BlockBlob.CommitBlocks(name, blockList)
 }
 
-// getDirectoryURL returns a new directory url. On Windows this will also convert special characters.
-func (dl *Datalake) getDirectoryURL(name string) azbfs.DirectoryURL {
-	return dl.Filesystem.NewDirectoryURL(dl.getFormattedPath(name))
-}
-
-// getDirectoryURL returns a new directory url that is properly escaped. On Windows this will also convert
+// getDirectoryClient returns a new directory url. On Windows this will also convert special characters.
+func (dl *Datalake) getDirectoryClient(name string) *directory.Client {
+	return dl.Filesystem.NewDirectoryClient(dl.getFormattedPath(name))
+}
+
+// getDirectoryClientPathEscape returns a new directory url that is properly escaped. On Windows this will also convert
 // special characters.
-func (dl *Datalake) getDirectoryURLPathEscape(name string) azbfs.DirectoryURL {
-	return dl.Filesystem.NewDirectoryURL(url.PathEscape(dl.getFormattedPath(name)))
-}
-
-// getDirectoryURL returns a new root directory url. On Windows this will also convert special characters.
-func (dl *Datalake) getRootDirectoryURL(name string) azbfs.FileURL {
-	return dl.Filesystem.NewRootDirectoryURL().NewFileURL(dl.getFormattedPath(name))
-}
-
-// getDirectoryURL returns a new root directory url that is properly escaped. On Windows this will also convert
+func (dl *Datalake) getDirectoryClientPathEscape(name string) *directory.Client {
+	return dl.Filesystem.NewDirectoryClient(url.PathEscape(dl.getFormattedPath(name)))
+}
+
+// getFileClient returns a new file client. On Windows this will also convert special characters.
+func (dl *Datalake) getFileClient(name string) *file.Client {
+	return dl.Filesystem.NewFileClient(dl.getFormattedPath(name))
+}
+
+// getFileClientPathEscape  ryURL returns a new root directory url that is properly escaped. On Windows this will also convert
 // special characters.
-func (dl *Datalake) getRootDirectoryURLPathEscape(name string) azbfs.FileURL {
-	return dl.Filesystem.NewRootDirectoryURL().NewFileURL(url.PathEscape(dl.getFormattedPath(name)))
+func (dl *Datalake) getFileClientPathEscape(name string) *file.Client {
+	return dl.Filesystem.NewFileClient(url.PathEscape(dl.getFormattedPath(name)))
 }
 
 // getFileName takes a blob name and will convert the special characters into similar unicode characters
