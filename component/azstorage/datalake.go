--- conflicted
+++ resolved
@@ -212,7 +212,11 @@
 	return dl.BlockBlob.TestPipeline()
 }
 
-<<<<<<< HEAD
+// IsAccountADLS : Check account is ADLS or not
+func (dl *Datalake) IsAccountADLS() bool {
+	return dl.BlockBlob.IsAccountADLS()
+}
+
 // check the connection to the service by calling GetProperties on the container
 func (dl *Datalake) ConnectionOkay(ctx context.Context) error {
 	log.Trace("BlockBlob::ConnectionOkay : checking connection to cloud service")
@@ -220,14 +224,6 @@
 }
 
 func (dl *Datalake) ListContainers(ctx context.Context) ([]string, error) {
-=======
-// IsAccountADLS : Check account is ADLS or not
-func (dl *Datalake) IsAccountADLS() bool {
-	return dl.BlockBlob.IsAccountADLS()
-}
-
-func (dl *Datalake) ListContainers() ([]string, error) {
->>>>>>> 9994dec6
 	log.Trace("Datalake::ListContainers : Listing containers")
 	return dl.BlockBlob.ListContainers(ctx)
 }
@@ -363,7 +359,12 @@
 // RenameFile : Rename the file
 // While renaming the file, Creation time is preserved but LMT is changed for the destination blob.
 // and also Etag of the destination blob changes
-func (dl *Datalake) RenameFile(ctx context.Context, source string, target string, srcAttr *internal.ObjAttr) error {
+func (dl *Datalake) RenameFile(
+	ctx context.Context,
+	source string,
+	target string,
+	srcAttr *internal.ObjAttr,
+) error {
 	log.Trace("Datalake::RenameFile : %s -> %s", source, target)
 
 	fileClient := dl.getFileClientPathEscape(source)
@@ -416,7 +417,10 @@
 }
 
 // GetAttr : Retrieve attributes of the path
-func (dl *Datalake) GetAttr(ctx context.Context, name string) (blobAttr *internal.ObjAttr, err error) {
+func (dl *Datalake) GetAttr(
+	ctx context.Context,
+	name string,
+) (blobAttr *internal.ObjAttr, err error) {
 	log.Trace("Datalake::GetAttr : name %s", name)
 
 	fileClient := dl.getFileClient(name)
@@ -701,7 +705,12 @@
 }
 
 // CommitBlocks : persists the block list
-func (dl *Datalake) CommitBlocks(ctx context.Context, name string, blockList []string, newEtag *string) error {
+func (dl *Datalake) CommitBlocks(
+	ctx context.Context,
+	name string,
+	blockList []string,
+	newEtag *string,
+) error {
 	return dl.BlockBlob.CommitBlocks(ctx, name, blockList, newEtag)
 }
 
