/*
   Licensed under the MIT License <http://opensource.org/licenses/MIT>.

   Copyright © 2023-2025 Seagate Technology LLC and/or its Affiliates
   Copyright © 2020-2025 Microsoft Corporation. All rights reserved.

   Permission is hereby granted, free of charge, to any person obtaining a copy
   of this software and associated documentation files (the "Software"), to deal
   in the Software without restriction, including without limitation the rights
   to use, copy, modify, merge, publish, distribute, sublicense, and/or sell
   copies of the Software, and to permit persons to whom the Software is
   furnished to do so, subject to the following conditions:

   The above copyright notice and this permission notice shall be included in all
   copies or substantial portions of the Software.

   THE SOFTWARE IS PROVIDED "AS IS", WITHOUT WARRANTY OF ANY KIND, EXPRESS OR
   IMPLIED, INCLUDING BUT NOT LIMITED TO THE WARRANTIES OF MERCHANTABILITY,
   FITNESS FOR A PARTICULAR PURPOSE AND NONINFRINGEMENT. IN NO EVENT SHALL THE
   AUTHORS OR COPYRIGHT HOLDERS BE LIABLE FOR ANY CLAIM, DAMAGES OR OTHER
   LIABILITY, WHETHER IN AN ACTION OF CONTRACT, TORT OR OTHERWISE, ARISING FROM,
   OUT OF OR IN CONNECTION WITH THE SOFTWARE OR THE USE OR OTHER DEALINGS IN THE
   SOFTWARE
*/

package azstorage

import (
	"context"
	"fmt"
	"net/url"
	"os"
	"path/filepath"
	"runtime"
	"strings"
	"syscall"

	"github.com/Seagate/cloudfuse/common"
	"github.com/Seagate/cloudfuse/common/log"
	"github.com/Seagate/cloudfuse/internal"
	"github.com/Seagate/cloudfuse/internal/convertname"

	"github.com/Azure/azure-sdk-for-go/sdk/azcore"
	"github.com/Azure/azure-sdk-for-go/sdk/azcore/to"
	"github.com/Azure/azure-sdk-for-go/sdk/storage/azdatalake/directory"
	"github.com/Azure/azure-sdk-for-go/sdk/storage/azdatalake/file"
	"github.com/Azure/azure-sdk-for-go/sdk/storage/azdatalake/filesystem"
	"github.com/Azure/azure-sdk-for-go/sdk/storage/azdatalake/service"
	"github.com/vibhansa-msft/blobfilter"
)

type Datalake struct {
	AzStorageConnection
	Auth           azAuth
	Service        *service.Client
	Filesystem     *filesystem.Client
	BlockBlob      BlockBlob
	datalakeCPKOpt *file.CPKInfo
}

// Verify that Datalake implements AzConnection interface
var _ AzConnection = &Datalake{}

// transformAccountEndpoint
// Users must set an endpoint to allow cloudfuse to
// 1. support Azure clouds (ex: Public, Zonal DNS, China, Germany, Gov, etc)
// 2. direct REST APIs to a truly custom endpoint (ex: www dot custom-domain dot com)
// We can handle case 1 by simply replacing the .dfs. to .blob. and cloudfuse will work fine.
// However, case 2 will not work since the endpoint likely only redirects to the dfs endpoint and not the blob endpoint, so we don't know what endpoint to use when we call blob endpoints.
// This is also a known problem with the SDKs.
func transformAccountEndpoint(potentialDfsEndpoint string) string {
	if strings.Contains(potentialDfsEndpoint, ".dfs.") {
		return strings.ReplaceAll(potentialDfsEndpoint, ".dfs.", ".blob.")
	} else {
		// Should we just throw here?
		log.Warn("Datalake::transformAccountEndpoint : Detected use of a custom endpoint. Not all operations are guaranteed to work.")
	}
	return potentialDfsEndpoint
}

// transformConfig transforms the adls config to a blob config
func transformConfig(dlConfig AzStorageConfig) AzStorageConfig {
	bbConfig := dlConfig
	bbConfig.authConfig.AccountType = EAccountType.BLOCK()
	bbConfig.authConfig.Endpoint = transformAccountEndpoint(dlConfig.authConfig.Endpoint)
	return bbConfig
}

func (dl *Datalake) Configure(cfg AzStorageConfig) error {
	dl.Config = cfg

	if dl.Config.cpkEnabled {
		dl.datalakeCPKOpt = &file.CPKInfo{
			EncryptionKey:       &dl.Config.cpkEncryptionKey,
			EncryptionKeySHA256: &dl.Config.cpkEncryptionKeySha256,
			EncryptionAlgorithm: to.Ptr(directory.EncryptionAlgorithmTypeAES256),
		}
	}

	err := dl.BlockBlob.Configure(transformConfig(cfg))

	// List call shall always retrieved permissions for HNS accounts
	dl.BlockBlob.listDetails.Permissions = true

	return err
}

// For dynamic config update the config here
func (dl *Datalake) UpdateConfig(cfg AzStorageConfig) error {
	dl.Config.blockSize = cfg.blockSize
	dl.Config.maxConcurrency = cfg.maxConcurrency
	dl.Config.defaultTier = cfg.defaultTier
	dl.Config.ignoreAccessModifiers = cfg.ignoreAccessModifiers
	return dl.BlockBlob.UpdateConfig(cfg)
}

// UpdateServiceClient : Update the SAS specified by the user and create new service client
func (dl *Datalake) UpdateServiceClient(key, value string) (err error) {
	if key == "saskey" {
		dl.Auth.setOption(key, value)
		// get the service client with updated SAS
		svcClient, err := dl.Auth.getServiceClient(&dl.Config)
		if err != nil {
			log.Err(
				"Datalake::UpdateServiceClient : Failed to get service client [%s]",
				err.Error(),
			)
			return err
		}

		// update the service client
		dl.Service = svcClient.(*service.Client)

		// Update the filesystem client
		dl.Filesystem = dl.Service.NewFileSystemClient(dl.Config.container)
	}
	return dl.BlockBlob.UpdateServiceClient(key, value)
}

// createServiceClient : Create the service client
func (dl *Datalake) createServiceClient() (*service.Client, error) {
	log.Trace("Datalake::createServiceClient : Getting service client")

	dl.Auth = getAzAuth(dl.Config.authConfig)
	if dl.Auth == nil {
		log.Err("Datalake::createServiceClient : Failed to retrieve auth object")
		return nil, fmt.Errorf("failed to retrieve auth object")
	}

	svcClient, err := dl.Auth.getServiceClient(&dl.Config)
	if err != nil {
		log.Err("Datalake::createServiceClient : Failed to get service client [%s]", err.Error())
		return nil, err
	}

	return svcClient.(*service.Client), nil
}

// SetupPipeline : Based on the config setup the ***URLs
func (dl *Datalake) SetupPipeline() error {
	log.Trace("Datalake::SetupPipeline : Setting up")
	var err error

	// create the service client
	dl.Service, err = dl.createServiceClient()
	if err != nil {
		log.Err("Datalake::SetupPipeline : Failed to get service client [%s]", err.Error())
		return err
	}

	// create the filesystem client
	dl.Filesystem = dl.Service.NewFileSystemClient(dl.Config.container)

	return dl.BlockBlob.SetupPipeline()
}

// TestPipeline : Validate the credentials specified in the auth config
func (dl *Datalake) TestPipeline() error {
	log.Trace("Datalake::TestPipeline : Validating")

	if dl.Config.mountAllContainers {
		return nil
	}

	if dl.Filesystem == nil || dl.Filesystem.DFSURL() == "" || dl.Filesystem.BlobURL() == "" {
		log.Err("Datalake::TestPipeline : Filesystem Client is not built, check your credentials")
		return nil
	}

	maxResults := int32(2)
	listPathPager := dl.Filesystem.NewListPathsPager(false, &filesystem.ListPathsOptions{
		MaxResults: &maxResults,
		Prefix:     &dl.Config.prefixPath,
	})

	// we are just validating the auth mode used. So, no need to iterate over the pages
	_, err := listPathPager.NextPage(context.Background())
	if err != nil {
		log.Err("Datalake::TestPipeline : Failed to validate account with given auth %s", err.Error)
		return err
	}

	return dl.BlockBlob.TestPipeline()
}

// check the connection to the service by calling GetProperties on the container
func (dl *Datalake) ConnectionOkay(ctx context.Context) error {
	log.Trace("BlockBlob::ConnectionOkay : checking connection to cloud service")
	return dl.BlockBlob.ConnectionOkay(ctx)
}

func (dl *Datalake) ListContainers(ctx context.Context) ([]string, error) {
	log.Trace("Datalake::ListContainers : Listing containers")
	return dl.BlockBlob.ListContainers(ctx)
}

func (dl *Datalake) SetPrefixPath(path string) error {
	log.Trace("Datalake::SetPrefixPath : path %s", path)
	dl.Config.prefixPath = path
	return dl.BlockBlob.SetPrefixPath(path)
}

// CreateFile : Create a new file in the filesystem/directory
func (dl *Datalake) CreateFile(ctx context.Context, name string, mode os.FileMode) error {
	log.Trace("Datalake::CreateFile : name %s", name)
	err := dl.BlockBlob.CreateFile(ctx, name, mode)
	if err != nil {
		log.Err("Datalake::CreateFile : Failed to create file %s [%s]", name, err.Error())
		return err
	}
	err = dl.ChangeMod(ctx, name, mode)
	if err != nil {
		log.Err(
			"Datalake::CreateFile : Failed to set permissions on file %s [%s]",
			name,
			err.Error(),
		)
		return err
	}

	return nil
}

// CreateDirectory : Create a new directory in the filesystem/directory
func (dl *Datalake) CreateDirectory(ctx context.Context, name string) error {
	log.Trace("Datalake::CreateDirectory : name %s", name)

	directoryURL := dl.getDirectoryClient(name)
	_, err := directoryURL.Create(ctx, &directory.CreateOptions{
		CPKInfo: dl.datalakeCPKOpt,
		AccessConditions: &directory.AccessConditions{
			ModifiedAccessConditions: &directory.ModifiedAccessConditions{
				IfNoneMatch: to.Ptr(azcore.ETagAny),
			},
		},
	})

	if err != nil {
		serr := storeDatalakeErrToErr(err)
		switch serr {
		case InvalidPermission:
			log.Err(
				"Datalake::CreateDirectory : Insufficient permissions for %s [%s]",
				name,
				err.Error(),
			)
			return syscall.EACCES
		case ErrFileAlreadyExists:
			log.Err(
				"Datalake::CreateDirectory : Path already exists for %s [%s]",
				name,
				err.Error(),
			)
			return syscall.EEXIST
		default:
			log.Err(
				"Datalake::CreateDirectory : Failed to create directory %s [%s]",
				name,
				err.Error(),
			)
			return err
		}
	}

	return nil
}

// CreateLink : Create a symlink in the filesystem/directory
func (dl *Datalake) CreateLink(ctx context.Context, source string, target string) error {
	log.Trace("Datalake::CreateLink : %s -> %s", source, target)
	return dl.BlockBlob.CreateLink(ctx, source, target)
}

// DeleteFile : Delete a file in the filesystem/directory
func (dl *Datalake) DeleteFile(ctx context.Context, name string) (err error) {
	log.Trace("Datalake::DeleteFile : name %s", name)
	fileClient := dl.getFileClient(name)
	_, err = fileClient.Delete(ctx, nil)
	if err != nil {
		serr := storeDatalakeErrToErr(err)
		switch serr {
		case ErrFileNotFound:
			log.Err("Datalake::DeleteFile : %s does not exist", name)
			return syscall.ENOENT
		case BlobIsUnderLease:
			log.Err("Datalake::DeleteFile : %s is under lease [%s]", name, err.Error())
			return syscall.EIO
		case InvalidPermission:
			log.Err(
				"Datalake::DeleteFile : Insufficient permissions for %s [%s]",
				name,
				err.Error(),
			)
			return syscall.EACCES
		default:
			log.Err("Datalake::DeleteFile : Failed to delete file %s [%s]", name, err.Error())
			return err
		}
	}

	return nil
}

// DeleteDirectory : Delete a directory in the filesystem/directory
func (dl *Datalake) DeleteDirectory(ctx context.Context, name string) (err error) {
	log.Trace("Datalake::DeleteDirectory : name %s", name)

	directoryClient := dl.getDirectoryClient(name)
	_, err = directoryClient.Delete(ctx, nil)
	// TODO : There is an ability to pass a continuation token here for recursive delete, should we implement this logic to follow continuation token? The SDK does not currently do this.
	if err != nil {
		serr := storeDatalakeErrToErr(err)
		if serr == ErrFileNotFound {
			log.Err("Datalake::DeleteDirectory : %s does not exist", name)
			return syscall.ENOENT
		} else {
			log.Err("Datalake::DeleteDirectory : Failed to delete directory %s [%s]", name, err.Error())
			return err
		}
	}

	return nil
}

// RenameFile : Rename the file
<<<<<<< HEAD
func (dl *Datalake) RenameFile(ctx context.Context, source string, target string) error {
=======
// While renaming the file, Creation time is preserved but LMT is changed for the destination blob.
// and also Etag of the destination blob changes
func (dl *Datalake) RenameFile(source string, target string, srcAttr *internal.ObjAttr) error {
>>>>>>> 5a79750a
	log.Trace("Datalake::RenameFile : %s -> %s", source, target)

	fileClient := dl.getFileClientPathEscape(source)

<<<<<<< HEAD
	_, err := fileClient.Rename(
		ctx,
=======
	renameResponse, err := fileClient.Rename(
		context.Background(),
>>>>>>> 5a79750a
		dl.getFormattedPath(target),
		&file.RenameOptions{
			CPKInfo: dl.datalakeCPKOpt,
		},
	)
	if err != nil {
		serr := storeDatalakeErrToErr(err)
		if serr == ErrFileNotFound {
			log.Err("Datalake::RenameFile : %s does not exist", source)
			return syscall.ENOENT
		} else {
			log.Err("Datalake::RenameFile : Failed to rename file %s to %s [%s]", source, target, err.Error())
			return err
		}
	}
	modifyLMTandEtag(srcAttr, renameResponse.LastModified, sanitizeEtag(renameResponse.ETag))
	return nil
}

// RenameDirectory : Rename the directory
func (dl *Datalake) RenameDirectory(ctx context.Context, source string, target string) error {
	log.Trace("Datalake::RenameDirectory : %s -> %s", source, target)

	directoryClient := dl.getDirectoryClientPathEscape(source)
	_, err := directoryClient.Rename(
		ctx,
		dl.getFormattedPath(target),
		&directory.RenameOptions{
			CPKInfo: dl.datalakeCPKOpt,
		},
	)
	if err != nil {
		serr := storeDatalakeErrToErr(err)
		if serr == ErrFileNotFound {
			log.Err("Datalake::RenameDirectory : %s does not exist", source)
			return syscall.ENOENT
		} else {
			log.Err("Datalake::RenameDirectory : Failed to rename directory %s to %s [%s]", source, target, err.Error())
			return err
		}
	}

	return nil
}

// GetAttr : Retrieve attributes of the path
<<<<<<< HEAD
func (dl *Datalake) GetAttr(ctx context.Context, name string) (attr *internal.ObjAttr, err error) {
=======
func (dl *Datalake) GetAttr(name string) (blobAttr *internal.ObjAttr, err error) {
>>>>>>> 5a79750a
	log.Trace("Datalake::GetAttr : name %s", name)

	fileClient := dl.getFileClient(name)
	prop, err := fileClient.GetProperties(ctx, &file.GetPropertiesOptions{
		CPKInfo: dl.datalakeCPKOpt,
	})
	if err != nil {
		e := storeDatalakeErrToErr(err)
		switch e {
		case ErrFileNotFound:
			return blobAttr, syscall.ENOENT
		case InvalidPermission:
			log.Err("Datalake::GetAttr : Insufficient permissions for %s [%s]", name, err.Error())
			return blobAttr, syscall.EACCES
		default:
			log.Err(
				"Datalake::GetAttr : Failed to get path properties for %s [%s]",
				name,
				err.Error(),
			)
			return blobAttr, err
		}
	}

	mode, err := getFileMode(*prop.Permissions)
	if err != nil {
		log.Err("Datalake::GetAttr : Failed to get file mode for %s [%s]", name, err.Error())
		return blobAttr, err
	}

	blobAttr = &internal.ObjAttr{
		Path:   name,
		Name:   filepath.Base(name),
		Size:   *prop.ContentLength,
		Mode:   mode,
		Mtime:  *prop.LastModified,
		Atime:  *prop.LastModified,
		Ctime:  *prop.LastModified,
		Crtime: *prop.LastModified,
		Flags:  internal.NewFileBitMap(),
		ETag:   sanitizeEtag(prop.ETag),
	}
	parseMetadata(blobAttr, prop.Metadata)

	if *prop.ResourceType == "directory" {
		blobAttr.Flags = internal.NewDirBitMap()
		blobAttr.Mode = blobAttr.Mode | os.ModeDir
	}

	if dl.Config.honourACL && dl.Config.authConfig.ObjectID != "" {
		acl, err := fileClient.GetAccessControl(ctx, nil)
		if err != nil {
			// Just ignore the error here as rest of the attributes have been retrieved
			log.Err("Datalake::GetAttr : Failed to get ACL for %s [%s]", name, err.Error())
		} else {
			mode, err := getFileModeFromACL(dl.Config.authConfig.ObjectID, *acl.ACL, *acl.Owner)
			if err != nil {
				log.Err("Datalake::GetAttr : Failed to get file mode from ACL for %s [%s]", name, err.Error())
			} else {
				blobAttr.Mode = mode
			}
		}
	}

	if dl.Config.filter != nil {
		if !dl.Config.filter.IsAcceptable(&blobfilter.BlobAttr{
			Name:  blobAttr.Name,
			Mtime: blobAttr.Mtime,
			Size:  blobAttr.Size,
		}) {
			log.Debug("Datalake::GetAttr : Filtered out %s", name)
			return nil, syscall.ENOENT
		}
	}

	return blobAttr, nil
}

// List : Get a list of path matching the given prefix
// This fetches the list using a marker so the caller code should handle marker logic
// If count=0 - fetch max entries
func (dl *Datalake) List(
	ctx context.Context,
	prefix string,
	marker *string,
	count int32,
) ([]*internal.ObjAttr, *string, error) {
<<<<<<< HEAD
	log.Trace("Datalake::List : prefix %s, marker %s", prefix, func(marker *string) string {
		if marker != nil {
			return *marker
		} else {
			return ""
		}
	}(marker))

	pathList := make([]*internal.ObjAttr, 0)

	if count == 0 {
		count = common.MaxDirListCount
	}

	prefixPath := dl.getFormattedPath(prefix)
	if prefix != "" && prefix[len(prefix)-1] == '/' {
		prefixPath += "/"
	}

	// Get a result segment starting with the path indicated by the current Marker.
	pager := dl.Filesystem.NewListPathsPager(false, &filesystem.ListPathsOptions{
		Marker:     marker,
		MaxResults: &count,
		Prefix:     &prefixPath,
	})

	// Process the paths returned in this result segment (if the segment is empty, the loop body won't execute)
	listPath, err := pager.NextPage(ctx)
	if err != nil {
		log.Err("Datalake::List : Failed to validate account with given auth %s", err.Error())
		m := ""
		e := storeDatalakeErrToErr(err)
		switch e {
		case ErrFileNotFound: // TODO: should this be checked for list calls
			return pathList, &m, syscall.ENOENT
		case InvalidPermission:
			return pathList, &m, syscall.EACCES
		default:
			return pathList, &m, err
		}
	}

	// Process the paths returned in this result segment (if the segment is empty, the loop body won't execute)
	for _, pathInfo := range listPath.Paths {
		// convert path name
		conv_name := dl.getFileName(*pathInfo.Name)
		pathInfo.Name = &conv_name

		var attr *internal.ObjAttr
		var lastModifiedTime time.Time
		if dl.Config.disableSymlink {
			var mode fs.FileMode
			if pathInfo.Permissions != nil {
				mode, err = getFileMode(*pathInfo.Permissions)
				if err != nil {
					log.Err(
						"Datalake::List : Failed to get file mode for %s [%s]",
						*pathInfo.Name,
						err.Error(),
					)
					m := ""
					return pathList, &m, err
				}
			} else {
				// This happens when a blob account is mounted with type:adls
				log.Err("Datalake::List : Failed to get file permissions for %s", *pathInfo.Name)
			}

			var contentLength int64 = 0
			if pathInfo.ContentLength != nil {
				contentLength = *pathInfo.ContentLength
			} else {
				// This happens when a blob account is mounted with type:adls
				log.Err("Datalake::List : Failed to get file length for %s", *pathInfo.Name)
			}

			if pathInfo.LastModified != nil {
				lastModifiedTime, err = time.Parse(time.RFC1123, *pathInfo.LastModified)
				if err != nil {
					log.Err(
						"Datalake::List : Failed to get last modified time for %s [%s]",
						*pathInfo.Name,
						err.Error(),
					)
				}
			}
			attr = &internal.ObjAttr{
				Path:   *pathInfo.Name,
				Name:   filepath.Base(*pathInfo.Name),
				Size:   contentLength,
				Mode:   mode,
				Mtime:  lastModifiedTime,
				Atime:  lastModifiedTime,
				Ctime:  lastModifiedTime,
				Crtime: lastModifiedTime,
				Flags:  internal.NewFileBitMap(),
			}
			if pathInfo.IsDirectory != nil && *pathInfo.IsDirectory {
				attr.Flags = internal.NewDirBitMap()
				attr.Mode = attr.Mode | os.ModeDir
			}
		} else {
			attr, err = dl.GetAttr(ctx, *pathInfo.Name)
			if err != nil {
				log.Err("Datalake::List : Failed to get properties for %s [%s]", *pathInfo.Name, err.Error())
				m := ""
				return pathList, &m, err
			}
		}

		// Note: Datalake list paths does not return metadata/properties.
		// To account for this and accurately return attributes when needed,
		// we have a flag for whether or not metadata has been retrieved.
		// If this flag is not set the attribute cache will call get attributes
		// to fetch metadata properties.
		// Any method that populates the metadata should set the attribute flag.
		// Alternatively, if you want Datalake list paths to return metadata/properties as well.
		// pass CLI parameter --enable-symlinks=true in the mount command.
		pathList = append(pathList, attr)

	}

	return pathList, listPath.Continuation, nil
=======
	return dl.BlockBlob.List(prefix, marker, count)
>>>>>>> 5a79750a
}

// ReadToFile : Download a file to a local file
func (dl *Datalake) ReadToFile(
	ctx context.Context,
	name string,
	offset int64,
	count int64,
	fi *os.File,
) (err error) {
	return dl.BlockBlob.ReadToFile(ctx, name, offset, count, fi)
}

// ReadBuffer : Download a specific range from a file to a buffer
func (dl *Datalake) ReadBuffer(
	ctx context.Context,
	name string,
	offset int64,
	length int64,
) ([]byte, error) {
	return dl.BlockBlob.ReadBuffer(ctx, name, offset, length)
}

// ReadInBuffer : Download specific range from a file to a user provided buffer
func (dl *Datalake) ReadInBuffer(
<<<<<<< HEAD
	ctx context.Context,
=======
>>>>>>> 5a79750a
	name string,
	offset int64,
	length int64,
	data []byte,
<<<<<<< HEAD
) error {
	return dl.BlockBlob.ReadInBuffer(ctx, name, offset, length, data)
=======
	etag *string,
) error {
	return dl.BlockBlob.ReadInBuffer(name, offset, length, data, etag)
>>>>>>> 5a79750a
}

// WriteFromFile : Upload local file to file
func (dl *Datalake) WriteFromFile(
	ctx context.Context,
	name string,
	metadata map[string]*string,
	fi *os.File,
) (err error) {
	// File in DataLake may have permissions and ACL set. Just uploading the file will override them.
	// So, we need to get the existing permissions and ACL and set them back after uploading the file.

	var acl = ""
	var fileClient *file.Client = nil

	if dl.Config.preserveACL {
		fileClient = dl.Filesystem.NewFileClient(filepath.Join(dl.Config.prefixPath, name))
		resp, err := fileClient.GetAccessControl(ctx, nil)
		if err != nil {
			log.Err("Datalake::getACL : Failed to get ACLs for file %s [%s]", name, err.Error())
		} else if resp.ACL != nil {
			acl = *resp.ACL
		}
	}

	// Upload the file, which will override the permissions and ACL
	retCode := dl.BlockBlob.WriteFromFile(ctx, name, metadata, fi)

	if acl != "" {
		// Cannot set both permissions and ACL in one call. ACL includes permission as well so just setting those back
		// Just setting up the permissions will delete existing ACLs applied on the blob so do not convert this code to
		// just set the permissions.
		_, err := fileClient.SetAccessControl(ctx, &file.SetAccessControlOptions{
			ACL: &acl,
		})

		if err != nil {
			// Earlier code was ignoring this so it might break customer cases where they do not have auth to update ACL
			log.Err("Datalake::WriteFromFile : Failed to set ACL for %s [%s]", name, err.Error())
		}
	}

	return retCode
}

// WriteFromBuffer : Upload from a buffer to a file
func (dl *Datalake) WriteFromBuffer(
	ctx context.Context,
	name string,
	metadata map[string]*string,
	data []byte,
) error {
	return dl.BlockBlob.WriteFromBuffer(ctx, name, metadata, data)
}

// Write : Write to a file at given offset
func (dl *Datalake) Write(ctx context.Context, options internal.WriteFileOptions) error {
	return dl.BlockBlob.Write(ctx, options)
}

func (dl *Datalake) StageAndCommit(
	ctx context.Context,
	name string,
	bol *common.BlockOffsetList,
) error {
	return dl.BlockBlob.StageAndCommit(ctx, name, bol)
}

func (dl *Datalake) GetFileBlockOffsets(
	ctx context.Context,
	name string,
) (*common.BlockOffsetList, error) {
	return dl.BlockBlob.GetFileBlockOffsets(ctx, name)
}

func (dl *Datalake) TruncateFile(ctx context.Context, name string, size int64) error {
	return dl.BlockBlob.TruncateFile(ctx, name, size)
}

// ChangeMod : Change mode of a path
func (dl *Datalake) ChangeMod(ctx context.Context, name string, mode os.FileMode) error {
	log.Trace("Datalake::ChangeMod : Change mode of file %s to %s", name, mode)
	fileClient := dl.getFileClient(name)

	/*
		// If we need to call the ACL set api then we need to get older acl string here
		// and create new string with the username included in the string
		// Keeping this code here so in future if its required we can get the string and manipulate

		currPerm, err := fileURL.getACL(ctx)
		e := storeDatalakeErrToErr(err)
		if e == ErrFileNotFound {
			return syscall.ENOENT
		} else if err != nil {
			log.Err("Datalake::ChangeMod : Failed to get mode of file %s [%s]", name, err.Error())
			return err
		}
	*/

	newPerm := getACLPermissions(mode)
	_, err := fileClient.SetAccessControl(ctx, &file.SetAccessControlOptions{
		Permissions: &newPerm,
	})
	if err != nil {
		log.Err(
			"Datalake::ChangeMod : Failed to change mode of file %s to %s [%s]",
			name,
			mode,
			err.Error(),
		)
		e := storeDatalakeErrToErr(err)
		switch e {
		case ErrFileNotFound:
			return syscall.ENOENT
		case InvalidPermission:
			return syscall.EACCES
		default:
			return err
		}
	}

	return nil
}

// ChangeOwner : Change owner of a path
func (dl *Datalake) ChangeOwner(ctx context.Context, name string, _ int, _ int) error {
	log.Trace("Datalake::ChangeOwner : name %s", name)

	if dl.Config.ignoreAccessModifiers {
		// for operations like git clone where transaction fails if chown is not successful
		// return success instead of ENOSYS
		return nil
	}

	// TODO: This is not supported for now.
	// fileURL := dl.Filesystem.NewRootDirectoryURL().NewFileURL(common.JoinUnixFilepath(dl.Config.prefixPath, name))
	// group := strconv.Itoa(gid)
	// owner := strconv.Itoa(uid)
	// _, err := fileURL.SetAccessControl(ctx, azbfs.BlobFSAccessControl{Group: group, Owner: owner})
	// e := storeDatalakeErrToErr(err)
	// if e == ErrFileNotFound {
	// 	return syscall.ENOENT
	// } else if err != nil {
	// 	log.Err("Datalake::ChangeOwner : Failed to change ownership of file %s to %s [%s]", name, mode, err.Error())
	// 	return err
	// }
	return syscall.ENOTSUP
}

// GetCommittedBlockList : Get the list of committed blocks
func (dl *Datalake) GetCommittedBlockList(
	ctx context.Context,
	name string,
) (*internal.CommittedBlockList, error) {
	return dl.BlockBlob.GetCommittedBlockList(ctx, name)
}

// StageBlock : stages a block and returns its blockid
func (dl *Datalake) StageBlock(ctx context.Context, name string, data []byte, id string) error {
	return dl.BlockBlob.StageBlock(ctx, name, data, id)
}

// CommitBlocks : persists the block list
<<<<<<< HEAD
func (dl *Datalake) CommitBlocks(ctx context.Context, name string, blockList []string) error {
	return dl.BlockBlob.CommitBlocks(ctx, name, blockList)
=======
func (dl *Datalake) CommitBlocks(name string, blockList []string, newEtag *string) error {
	return dl.BlockBlob.CommitBlocks(name, blockList, newEtag)
}

func (dl *Datalake) SetFilter(filter string) error {
	if filter == "" {
		dl.Config.filter = nil
	} else {
		dl.Config.filter = &blobfilter.BlobFilter{}
		err := dl.Config.filter.Configure(filter)
		if err != nil {
			return err
		}
	}

	return dl.BlockBlob.SetFilter(filter)
>>>>>>> 5a79750a
}

// getDirectoryClient returns a new directory url. On Windows this will also convert special characters.
func (dl *Datalake) getDirectoryClient(name string) *directory.Client {
	return dl.Filesystem.NewDirectoryClient(dl.getFormattedPath(name))
}

// getDirectoryClientPathEscape returns a new directory url that is properly escaped. On Windows this will also convert
// special characters.
func (dl *Datalake) getDirectoryClientPathEscape(name string) *directory.Client {
	return dl.Filesystem.NewDirectoryClient(url.PathEscape(dl.getFormattedPath(name)))
}

// getFileClient returns a new file client. On Windows this will also convert special characters.
func (dl *Datalake) getFileClient(name string) *file.Client {
	return dl.Filesystem.NewFileClient(dl.getFormattedPath(name))
}

// getFileClientPathEscape returns a new root directory url that is properly escaped. On Windows this will also convert
// special characters.
func (dl *Datalake) getFileClientPathEscape(name string) *file.Client {
	return dl.Filesystem.NewFileClient(url.PathEscape(dl.getFormattedPath(name)))
}

// getFormattedPath takes a file name and converts special characters to the original ASCII
// on Windows and adds the prefixPath.
func (dl *Datalake) getFormattedPath(name string) string {
	name = common.JoinUnixFilepath(dl.Config.prefixPath, name)
	if runtime.GOOS == "windows" && dl.Config.restrictedCharsWin {
		name = convertname.WindowsFileToCloud(name)
	}
	return name
}<|MERGE_RESOLUTION|>--- conflicted
+++ resolved
@@ -343,24 +343,15 @@
 }
 
 // RenameFile : Rename the file
-<<<<<<< HEAD
-func (dl *Datalake) RenameFile(ctx context.Context, source string, target string) error {
-=======
 // While renaming the file, Creation time is preserved but LMT is changed for the destination blob.
 // and also Etag of the destination blob changes
-func (dl *Datalake) RenameFile(source string, target string, srcAttr *internal.ObjAttr) error {
->>>>>>> 5a79750a
+func (dl *Datalake) RenameFile(ctx context.Context, source string, target string, srcAttr *internal.ObjAttr) error {
 	log.Trace("Datalake::RenameFile : %s -> %s", source, target)
 
 	fileClient := dl.getFileClientPathEscape(source)
 
-<<<<<<< HEAD
-	_, err := fileClient.Rename(
+	renameResponse, err := fileClient.Rename(
 		ctx,
-=======
-	renameResponse, err := fileClient.Rename(
-		context.Background(),
->>>>>>> 5a79750a
 		dl.getFormattedPath(target),
 		&file.RenameOptions{
 			CPKInfo: dl.datalakeCPKOpt,
@@ -407,11 +398,7 @@
 }
 
 // GetAttr : Retrieve attributes of the path
-<<<<<<< HEAD
-func (dl *Datalake) GetAttr(ctx context.Context, name string) (attr *internal.ObjAttr, err error) {
-=======
-func (dl *Datalake) GetAttr(name string) (blobAttr *internal.ObjAttr, err error) {
->>>>>>> 5a79750a
+func (dl *Datalake) GetAttr(ctx context.Context, name string) (blobAttr *internal.ObjAttr, err error) {
 	log.Trace("Datalake::GetAttr : name %s", name)
 
 	fileClient := dl.getFileClient(name)
@@ -499,133 +486,7 @@
 	marker *string,
 	count int32,
 ) ([]*internal.ObjAttr, *string, error) {
-<<<<<<< HEAD
-	log.Trace("Datalake::List : prefix %s, marker %s", prefix, func(marker *string) string {
-		if marker != nil {
-			return *marker
-		} else {
-			return ""
-		}
-	}(marker))
-
-	pathList := make([]*internal.ObjAttr, 0)
-
-	if count == 0 {
-		count = common.MaxDirListCount
-	}
-
-	prefixPath := dl.getFormattedPath(prefix)
-	if prefix != "" && prefix[len(prefix)-1] == '/' {
-		prefixPath += "/"
-	}
-
-	// Get a result segment starting with the path indicated by the current Marker.
-	pager := dl.Filesystem.NewListPathsPager(false, &filesystem.ListPathsOptions{
-		Marker:     marker,
-		MaxResults: &count,
-		Prefix:     &prefixPath,
-	})
-
-	// Process the paths returned in this result segment (if the segment is empty, the loop body won't execute)
-	listPath, err := pager.NextPage(ctx)
-	if err != nil {
-		log.Err("Datalake::List : Failed to validate account with given auth %s", err.Error())
-		m := ""
-		e := storeDatalakeErrToErr(err)
-		switch e {
-		case ErrFileNotFound: // TODO: should this be checked for list calls
-			return pathList, &m, syscall.ENOENT
-		case InvalidPermission:
-			return pathList, &m, syscall.EACCES
-		default:
-			return pathList, &m, err
-		}
-	}
-
-	// Process the paths returned in this result segment (if the segment is empty, the loop body won't execute)
-	for _, pathInfo := range listPath.Paths {
-		// convert path name
-		conv_name := dl.getFileName(*pathInfo.Name)
-		pathInfo.Name = &conv_name
-
-		var attr *internal.ObjAttr
-		var lastModifiedTime time.Time
-		if dl.Config.disableSymlink {
-			var mode fs.FileMode
-			if pathInfo.Permissions != nil {
-				mode, err = getFileMode(*pathInfo.Permissions)
-				if err != nil {
-					log.Err(
-						"Datalake::List : Failed to get file mode for %s [%s]",
-						*pathInfo.Name,
-						err.Error(),
-					)
-					m := ""
-					return pathList, &m, err
-				}
-			} else {
-				// This happens when a blob account is mounted with type:adls
-				log.Err("Datalake::List : Failed to get file permissions for %s", *pathInfo.Name)
-			}
-
-			var contentLength int64 = 0
-			if pathInfo.ContentLength != nil {
-				contentLength = *pathInfo.ContentLength
-			} else {
-				// This happens when a blob account is mounted with type:adls
-				log.Err("Datalake::List : Failed to get file length for %s", *pathInfo.Name)
-			}
-
-			if pathInfo.LastModified != nil {
-				lastModifiedTime, err = time.Parse(time.RFC1123, *pathInfo.LastModified)
-				if err != nil {
-					log.Err(
-						"Datalake::List : Failed to get last modified time for %s [%s]",
-						*pathInfo.Name,
-						err.Error(),
-					)
-				}
-			}
-			attr = &internal.ObjAttr{
-				Path:   *pathInfo.Name,
-				Name:   filepath.Base(*pathInfo.Name),
-				Size:   contentLength,
-				Mode:   mode,
-				Mtime:  lastModifiedTime,
-				Atime:  lastModifiedTime,
-				Ctime:  lastModifiedTime,
-				Crtime: lastModifiedTime,
-				Flags:  internal.NewFileBitMap(),
-			}
-			if pathInfo.IsDirectory != nil && *pathInfo.IsDirectory {
-				attr.Flags = internal.NewDirBitMap()
-				attr.Mode = attr.Mode | os.ModeDir
-			}
-		} else {
-			attr, err = dl.GetAttr(ctx, *pathInfo.Name)
-			if err != nil {
-				log.Err("Datalake::List : Failed to get properties for %s [%s]", *pathInfo.Name, err.Error())
-				m := ""
-				return pathList, &m, err
-			}
-		}
-
-		// Note: Datalake list paths does not return metadata/properties.
-		// To account for this and accurately return attributes when needed,
-		// we have a flag for whether or not metadata has been retrieved.
-		// If this flag is not set the attribute cache will call get attributes
-		// to fetch metadata properties.
-		// Any method that populates the metadata should set the attribute flag.
-		// Alternatively, if you want Datalake list paths to return metadata/properties as well.
-		// pass CLI parameter --enable-symlinks=true in the mount command.
-		pathList = append(pathList, attr)
-
-	}
-
-	return pathList, listPath.Continuation, nil
-=======
-	return dl.BlockBlob.List(prefix, marker, count)
->>>>>>> 5a79750a
+	return dl.BlockBlob.List(ctx, prefix, marker, count)
 }
 
 // ReadToFile : Download a file to a local file
@@ -651,22 +512,14 @@
 
 // ReadInBuffer : Download specific range from a file to a user provided buffer
 func (dl *Datalake) ReadInBuffer(
-<<<<<<< HEAD
-	ctx context.Context,
-=======
->>>>>>> 5a79750a
+	ctx context.Context,
 	name string,
 	offset int64,
 	length int64,
 	data []byte,
-<<<<<<< HEAD
-) error {
-	return dl.BlockBlob.ReadInBuffer(ctx, name, offset, length, data)
-=======
 	etag *string,
 ) error {
-	return dl.BlockBlob.ReadInBuffer(name, offset, length, data, etag)
->>>>>>> 5a79750a
+	return dl.BlockBlob.ReadInBuffer(ctx, name, offset, length, data, etag)
 }
 
 // WriteFromFile : Upload local file to file
@@ -830,12 +683,8 @@
 }
 
 // CommitBlocks : persists the block list
-<<<<<<< HEAD
-func (dl *Datalake) CommitBlocks(ctx context.Context, name string, blockList []string) error {
-	return dl.BlockBlob.CommitBlocks(ctx, name, blockList)
-=======
-func (dl *Datalake) CommitBlocks(name string, blockList []string, newEtag *string) error {
-	return dl.BlockBlob.CommitBlocks(name, blockList, newEtag)
+func (dl *Datalake) CommitBlocks(ctx context.Context, name string, blockList []string, newEtag *string) error {
+	return dl.BlockBlob.CommitBlocks(ctx, name, blockList, newEtag)
 }
 
 func (dl *Datalake) SetFilter(filter string) error {
@@ -850,7 +699,6 @@
 	}
 
 	return dl.BlockBlob.SetFilter(filter)
->>>>>>> 5a79750a
 }
 
 // getDirectoryClient returns a new directory url. On Windows this will also convert special characters.
