//go:build !authtest
// +build !authtest

/*
   Licensed under the MIT License <http://opensource.org/licenses/MIT>.

   Copyright © 2023-2025 Seagate Technology LLC and/or its Affiliates
   Copyright © 2020-2025 Microsoft Corporation. All rights reserved.

   Permission is hereby granted, free of charge, to any person obtaining a copy
   of this software and associated documentation files (the "Software"), to deal
   in the Software without restriction, including without limitation the rights
   to use, copy, modify, merge, publish, distribute, sublicense, and/or sell
   copies of the Software, and to permit persons to whom the Software is
   furnished to do so, subject to the following conditions:

   The above copyright notice and this permission notice shall be included in all
   copies or substantial portions of the Software.

   THE SOFTWARE IS PROVIDED "AS IS", WITHOUT WARRANTY OF ANY KIND, EXPRESS OR
   IMPLIED, INCLUDING BUT NOT LIMITED TO THE WARRANTIES OF MERCHANTABILITY,
   FITNESS FOR A PARTICULAR PURPOSE AND NONINFRINGEMENT. IN NO EVENT SHALL THE
   AUTHORS OR COPYRIGHT HOLDERS BE LIABLE FOR ANY CLAIM, DAMAGES OR OTHER
   LIABILITY, WHETHER IN AN ACTION OF CONTRACT, TORT OR OTHERWISE, ARISING FROM,
   OUT OF OR IN CONNECTION WITH THE SOFTWARE OR THE USE OR OTHER DEALINGS IN THE
   SOFTWARE
*/

package azstorage

import (
	"bytes"
	"container/list"
	"context"
	"crypto/rand"
	"crypto/sha256"
	"encoding/base64"
	"encoding/json"
	"errors"
	"fmt"
	"io"
	"math"
	"os"
	"runtime"
	"strings"
	"syscall"
	"testing"
	"time"

	"github.com/Seagate/cloudfuse/common"
	"github.com/Seagate/cloudfuse/common/config"
	"github.com/Seagate/cloudfuse/common/log"
	"github.com/Seagate/cloudfuse/internal"
	"github.com/Seagate/cloudfuse/internal/handlemap"

	"github.com/Azure/azure-sdk-for-go/sdk/azcore/streaming"
	"github.com/Azure/azure-sdk-for-go/sdk/azcore/to"
	"github.com/Azure/azure-sdk-for-go/sdk/storage/azblob/blob"
	"github.com/Azure/azure-sdk-for-go/sdk/storage/azblob/blockblob"
	"github.com/Azure/azure-sdk-for-go/sdk/storage/azblob/container"
	"github.com/Azure/azure-sdk-for-go/sdk/storage/azblob/service"

	"github.com/stretchr/testify/assert"
	"github.com/stretchr/testify/suite"
)

type storageTestConfiguration struct {
	// Get the mount path from command line argument
	BlockAccount   string `json:"block-acct"`
	AdlsAccount    string `json:"adls-acct"`
	BlockContainer string `json:"block-cont"`
	AdlsContainer  string `json:"adls-cont"`
	// AdlsDirectory      string `json:"adls-dir"`
	BlockContainerHuge string `json:"block-cont-huge"`
	AdlsContainerHuge  string `json:"adls-cont-huge"`
	BlockKey           string `json:"block-key"`
	AdlsKey            string `json:"adls-key"`
	BlockSas           string `json:"block-sas"`
	BlockContSasUbn18  string `json:"block-cont-sas-ubn-18"`
	BlockContSasUbn20  string `json:"block-cont-sas-ubn-20"`
	AdlsSas            string `json:"adls-sas"`
	// AdlsDirSasUbn18    string `json:"adls-dir-sas-ubn-18"`
	// AdlsDirSasUbn20    string `json:"adls-dir-sas-ubn-20"`
	MsiAppId        string `json:"msi-appid"`
	MsiResId        string `json:"msi-resid"`
	MsiObjId        string `json:"msi-objid"`
	SpnClientId     string `json:"spn-client"`
	SpnTenantId     string `json:"spn-tenant"`
	SpnClientSecret string `json:"spn-secret"`
	SkipMsi         bool   `json:"skip-msi"`
	SkipAzCLI       bool   `json:"skip-azcli"`
	ProxyAddress    string `json:"proxy-address"`
	Endpoint        string `json:"endpoint"`
}

var storageTestConfigurationParameters storageTestConfiguration

var ctx = context.Background()

const MB = 1024 * 1024

// A UUID representation compliant with specification in RFC 4122 document.
type uuid [16]byte

const reservedRFC4122 byte = 0x40

func (u uuid) bytes() []byte {
	return u[:]
}

// NewUUID returns a new uuid using RFC 4122 algorithm.
func newUUID() (u uuid) {
	u = uuid{}
	// Set all bits to randomly (or pseudo-randomly) chosen values.
	rand.Read(u[:])
	u[8] = (u[8] | reservedRFC4122) & 0x7F // u.setVariant(ReservedRFC4122)

	var version byte = 4
	u[6] = (u[6] & 0xF) | (version << 4) // u.setVersion(4)
	return
}

// uploadReaderAtToBlockBlob uploads a buffer in blocks to a block blob.
func uploadReaderAtToBlockBlob(
	ctx context.Context,
	reader io.ReaderAt,
	readerSize, singleUploadSize int64,
	blockBlobClient *blockblob.Client,
	o *blockblob.UploadBufferOptions,
) error {
	if o == nil {
		o = &blockblob.UploadBufferOptions{}
	}

	if readerSize <= singleUploadSize {
		// If the size can fit in 1 Upload call, do it this way
		var body io.ReadSeeker = io.NewSectionReader(reader, 0, readerSize)
		_, err := blockBlobClient.Upload(ctx, streaming.NopCloser(body), &blockblob.UploadOptions{
			CPKInfo: o.CPKInfo,
		})
		return err
	}

	// calculate block size if not given
	if o.BlockSize == 0 {
		// If bufferSize > (BlockBlobMaxStageBlockBytes * BlockBlobMaxBlocks), then error
		if readerSize > blockblob.MaxStageBlockBytes*blockblob.MaxBlocks {
			return errors.New("buffer is too large to upload to a block blob")
		}
		// If bufferSize <= singleUploadSize, then Upload should be used with just 1 I/O request
		if readerSize <= singleUploadSize {
			o.BlockSize = singleUploadSize // Default if unspecified
		} else {
			o.BlockSize = max(
				// buffer / max blocks = block size to use all 50,000 blocks
				int64(math.Ceil(float64(readerSize)/blockblob.MaxBlocks)),
				// If the block size is smaller than 4MB, round up to 4MB
				blob.DefaultDownloadBlockSize)
		}
	}

	var numBlocks = uint16(((readerSize - 1) / o.BlockSize) + 1)
	if numBlocks > blockblob.MaxBlocks {
		return errors.New("block limit exceeded")
	}

	blockIDList := make([]string, numBlocks) // Base-64 encoded block IDs

	for i := range numBlocks {
		offset := int64(i) * o.BlockSize
		chunkSize := o.BlockSize

		// for last block, chunk size might be less than block size
		if i == numBlocks-1 {
			chunkSize = readerSize - offset
		}

		var body io.ReadSeeker = io.NewSectionReader(reader, offset, chunkSize)
		blockIDList[i] = base64.StdEncoding.EncodeToString(newUUID().bytes())
		_, err := blockBlobClient.StageBlock(
			ctx,
			blockIDList[i],
			streaming.NopCloser(body),
			&blockblob.StageBlockOptions{
				CPKInfo: o.CPKInfo,
			},
		)
		if err != nil {
			return err
		}
	}

	_, err := blockBlobClient.CommitBlockList(ctx, blockIDList, &blockblob.CommitBlockListOptions{
		CPKInfo: o.CPKInfo,
	})
	return err
}

type blockBlobTestSuite struct {
	suite.Suite
	assert          *assert.Assertions
	az              *AzStorage
	serviceClient   *service.Client
	containerClient *container.Client
	config          string
	container       string
}

func newTestAzStorage(configuration string) (*AzStorage, error) {
	err := config.ReadConfigFromReader(strings.NewReader(configuration))
	if err != nil {
		return nil, err
	}
	az := NewazstorageComponent()
<<<<<<< HEAD

	// Set to false to allow testing with Azurite
	err := az.Configure(false)

=======
	err = az.Configure(true)
>>>>>>> d77bc8c2
	return az.(*AzStorage), err
}

func (s *blockBlobTestSuite) SetupTest() {
	// Logging config
	cfg := common.LogConfig{
		FilePath:    "./logfile.txt",
		MaxFileSize: 10,
		FileCount:   10,
		Level:       common.ELogLevel.LOG_DEBUG(),
	}
	_ = log.SetDefaultLogger("base", cfg)

	homeDir, err := os.UserHomeDir()
	if err != nil {
		fmt.Println("Unable to get home directory")
		os.Exit(1)
	}
	cfgFile, err := os.Open(homeDir + "/azuretest.json")
	if err != nil {
		fmt.Println("Unable to open config file")
		os.Exit(1)
	}

	cfgData, _ := io.ReadAll(cfgFile)
	err = json.Unmarshal(cfgData, &storageTestConfigurationParameters)
	if err != nil {
		fmt.Println("Failed to parse the config file")
		os.Exit(1)
	}

	cfgFile.Close()
	s.setupTestHelper("", "", true)
}

func (s *blockBlobTestSuite) setupTestHelper(configuration string, container string, create bool) {
	if container == "" {
		container = generateContainerName()
	}
	s.container = container
	if configuration == "" {
		configuration = fmt.Sprintf(
			"azstorage:\n  account-name: %s\n  endpoint: %s\n  type: block\n  account-key: %s\n  mode: key\n  container: %s\n  fail-unsupported-op: true",
			storageTestConfigurationParameters.BlockAccount,
			storageTestConfigurationParameters.Endpoint,
			storageTestConfigurationParameters.BlockKey,
			s.container,
		)
	}
	s.config = configuration

	s.assert = assert.New(s.T())

	s.az, _ = newTestAzStorage(configuration)
	_ = s.az.Start(
		ctx,
	) // Note: Start->TestValidation will fail but it doesn't matter. We are creating the container a few lines below anyway.
	// We could create the container before but that requires rewriting the code to new up a service client.

	s.serviceClient = s.az.storage.(*BlockBlob).Service // Grab the service client to do some validation
	s.containerClient = s.serviceClient.NewContainerClient(s.container)
	if create {
		_, _ = s.containerClient.Create(ctx, nil)
	}
}

func (s *blockBlobTestSuite) tearDownTestHelper(delete bool) {
	_ = s.az.Stop()
	if delete {
		_, _ = s.containerClient.Delete(ctx, nil)
	}
}

func (s *blockBlobTestSuite) cleanupTest() {
	s.tearDownTestHelper(true)
	_ = log.Destroy()
}

// func (s *blockBlobTestSuite) TestInvalidBlockSize() {
// 	defer s.cleanupTest()
// 	configuration := fmt.Sprintf("azstorage:\n  account-name: %s\n  endpoint: %s\n  type: block\n  block-size-mb: 5000\n account-key: %s\n  mode: key\n  container: %s\n  fail-unsupported-op: true",
// 		storageTestConfigurationParameters.BlockAccount, storageTestConfigurationParameters.Endpoint, storageTestConfigurationParameters.BlockKey, s.container)
// 	_, err := newTestAzStorage(configuration)
// 	s.assert.Error(err)
// }

func (s *blockBlobTestSuite) TestDefault() {
	defer s.cleanupTest()
	s.assert.Equal(
		storageTestConfigurationParameters.BlockAccount,
		s.az.stConfig.authConfig.AccountName,
	)
	s.assert.Equal(EAccountType.BLOCK(), s.az.stConfig.authConfig.AccountType)
	s.assert.False(s.az.stConfig.authConfig.UseHTTP)
	accountKey, _ := s.az.stConfig.authConfig.AccountKey.Open()
	defer accountKey.Destroy()
	s.assert.Equal(storageTestConfigurationParameters.BlockKey, accountKey.String())
	s.assert.Empty(s.az.stConfig.authConfig.SASKey)
	s.assert.Empty(s.az.stConfig.authConfig.ApplicationID)
	s.assert.Empty(s.az.stConfig.authConfig.ResourceID)
	s.assert.Empty(s.az.stConfig.authConfig.ActiveDirectoryEndpoint)
	s.assert.Empty(s.az.stConfig.authConfig.ClientSecret)
	s.assert.Empty(s.az.stConfig.authConfig.TenantID)
	s.assert.Empty(s.az.stConfig.authConfig.ClientID)
	//s.assert.EqualValues("https://"+s.az.stConfig.authConfig.AccountName+".blob.core.windows.net/", s.az.stConfig.authConfig.Endpoint)
	s.assert.Equal(EAuthType.KEY(), s.az.stConfig.authConfig.AuthMode)
	s.assert.Equal(s.container, s.az.stConfig.container)
	s.assert.Empty(s.az.stConfig.prefixPath)
	s.assert.EqualValues(0, s.az.stConfig.blockSize)
	s.assert.EqualValues(32, s.az.stConfig.maxConcurrency)
	s.assert.Equal((*blob.AccessTier)(nil), s.az.stConfig.defaultTier)
	s.assert.EqualValues(0, s.az.stConfig.cancelListForSeconds)

	s.assert.EqualValues(5, s.az.stConfig.maxRetries)
	s.assert.EqualValues(900, s.az.stConfig.maxTimeout)
	s.assert.EqualValues(4, s.az.stConfig.backoffTime)
	s.assert.EqualValues(60, s.az.stConfig.maxRetryDelay)

	s.assert.Empty(s.az.stConfig.proxyAddress)
	s.assert.False(s.az.stConfig.restrictedCharsWin)
}

func randomString(length int) string {
	b := make([]byte, length)
	rand.Read(b)
	return fmt.Sprintf("%x", b)[:length]
}

func generateContainerName() string {
	return "fuseutc" + randomString(8)
}

func generateCPKInfo() (CPKEncryptionKey string, CPKEncryptionKeySHA256 string) {
	key := make([]byte, 32)
	rand.Read(key)
	CPKEncryptionKey = base64.StdEncoding.EncodeToString(key)
	hash := sha256.New()
	hash.Write(key)
	CPKEncryptionKeySHA256 = base64.StdEncoding.EncodeToString(hash.Sum(nil))
	return CPKEncryptionKey, CPKEncryptionKeySHA256
}

func generateDirectoryName() string {
	return "dir" + randomString(8)
}

func generateFileName() string {
	return "file" + randomString(8)
}

func (s *blockBlobTestSuite) TestModifyEndpoint() {
	defer s.cleanupTest()
	// Setup
	s.tearDownTestHelper(false) // Don't delete the generated container.
	config := fmt.Sprintf(
		"azstorage:\n  account-name: %s\n  endpoint: %s\n  type: block\n  account-key: %s\n  mode: key\n  container: %s\n  fail-unsupported-op: true",
		storageTestConfigurationParameters.BlockAccount,
		storageTestConfigurationParameters.Endpoint,
		storageTestConfigurationParameters.BlockKey,
		s.container,
	)
	s.setupTestHelper(config, s.container, true)

	err := s.az.storage.TestPipeline()
	s.assert.NoError(err)
}

// func (s *blockBlobTestSuite) TestNoEndpoint() {
// 	defer s.cleanupTest()
// 	// Setup
// 	s.tearDownTestHelper(false) // Don't delete the generated container.
// 	config := fmt.Sprintf("azstorage:\n  account-name: %s\n  type: block\n  account-key: %s\n  mode: key\n  container: %s\n  fail-unsupported-op: true",
// 		storageTestConfigurationParameters.BlockAccount, storageTestConfigurationParameters.BlockKey, s.container)
// 	s.setupTestHelper(config, s.container, true)

// 	err := s.az.storage.TestPipeline()
// 	s.assert.Nil(err)
// }

func (s *blockBlobTestSuite) TestAccountType() {
	defer s.cleanupTest()
	// Setup
	s.tearDownTestHelper(false) // Don't delete the generated container.
	config := fmt.Sprintf(
		"azstorage:\n  account-name: %s\n  type: block\n  account-key: %s\n  mode: key\n  container: %s\n  fail-unsupported-op: true",
		storageTestConfigurationParameters.BlockAccount,
		storageTestConfigurationParameters.BlockKey,
		s.container,
	)
	s.setupTestHelper(config, s.container, true)

	val := s.az.storage.IsAccountADLS()
	s.assert.False(val)
}

func (s *blockBlobTestSuite) TestContainerNotFound() {
	// Skip test on Azurite
	if storageTestConfigurationParameters.BlockAccount == "devstoreaccount1" {
		return
	}
	defer s.cleanupTest()
	// Setup
	s.tearDownTestHelper(false) // Don't delete the generated container.
	config := fmt.Sprintf(
		"azstorage:\n  account-name: %s\n  type: block\n  account-key: %s\n  mode: key\n  container: %s\n  fail-unsupported-op: true",
		storageTestConfigurationParameters.BlockAccount,
		storageTestConfigurationParameters.BlockKey,
		"foo",
	)
	s.setupTestHelper(config, "foo", false)

	err := s.az.storage.TestPipeline()
	s.assert.Error(err)
	s.assert.Contains(err.Error(), "ContainerNotFound")
}

func (s *blockBlobTestSuite) TestListContainers() {
	defer s.cleanupTest()
	// Setup
	num := 10
	prefix := generateContainerName()
	for i := range num {
		c := s.serviceClient.NewContainerClient(prefix + fmt.Sprint(i))
		c.Create(ctx, nil)
		defer c.Delete(ctx, nil)
	}

	containers, err := s.az.ListContainers()

	s.assert.NoError(err)
	s.assert.NotNil(containers)
	s.assert.GreaterOrEqual(len(containers), num)
	count := 0
	for _, c := range containers {
		if strings.HasPrefix(c, prefix) {
			count++
		}
	}
	s.assert.Equal(num, count)
}

// TODO : ListContainersHuge: Maybe this is overkill?

func checkMetadata(metadata map[string]*string, key string, val string) bool {
	for k, v := range metadata {
		if v != nil && strings.ToLower(k) == key && val == *v {
			return true
		}
	}
	return false
}

func (s *blockBlobTestSuite) TestCreateDir() {
	defer s.cleanupTest()
	// Testing dir and dir/
	var paths = []string{generateDirectoryName(), generateDirectoryName() + "/"}
	for _, path := range paths {
		log.Debug(path)
		s.Run(path, func() {
			err := s.az.CreateDir(internal.CreateDirOptions{Name: path})

			s.assert.NoError(err)
			// Directory should be in the account
			dir := s.containerClient.NewBlobClient(internal.TruncateDirName(path))
			props, err := dir.GetProperties(ctx, nil)
			s.assert.NoError(err)
			s.assert.NotNil(props)
			s.assert.NotEmpty(props.Metadata)
			s.assert.True(checkMetadata(props.Metadata, folderKey, "true"))
		})
	}
}

func (s *blockBlobTestSuite) TestDeleteDir() {
	defer s.cleanupTest()
	// Testing dir and dir/
	var paths = []string{generateDirectoryName(), generateDirectoryName() + "/"}
	for _, path := range paths {
		log.Debug(path)
		s.Run(path, func() {
			s.az.CreateDir(internal.CreateDirOptions{Name: path})

			err := s.az.DeleteDir(internal.DeleteDirOptions{Name: path})

			s.assert.NoError(err)
			// Directory should not be in the account
			dir := s.containerClient.NewBlobClient(internal.TruncateDirName(path))
			_, err = dir.GetProperties(ctx, nil)
			s.assert.Error(err)
		})
	}
}

// Directory structure
// a/
//
//	 a/c1/
//	  a/c1/gc1
//		a/c2
//
// ab/
//
//	ab/c1
//
// ac
func generateNestedDirectory(path string) (*list.List, *list.List, *list.List) {
	path = internal.TruncateDirName(path)

	aPaths := list.New()
	aPaths.PushBack(path)

	aPaths.PushBack(path + "/c1")
	aPaths.PushBack(path + "/c2")
	aPaths.PushBack(path + "/c1" + "/gc1")

	abPaths := list.New()
	abPaths.PushBack(path + "b")
	abPaths.PushBack(path + "b" + "/c1")

	acPaths := list.New()
	acPaths.PushBack(path + "c")

	return aPaths, abPaths, acPaths
}

func (s *blockBlobTestSuite) setupHierarchy(base string) (*list.List, *list.List, *list.List) {
	// Hierarchy looks as follows
	// a/
	//  a/c1/
	//   a/c1/gc1
	//	a/c2
	// ab/
	//  ab/c1
	// ac
	s.az.CreateDir(internal.CreateDirOptions{Name: base})
	c1 := base + "/c1"
	s.az.CreateDir(internal.CreateDirOptions{Name: c1})
	gc1 := c1 + "/gc1"
	s.az.CreateFile(internal.CreateFileOptions{Name: gc1})
	c2 := base + "/c2"
	s.az.CreateFile(internal.CreateFileOptions{Name: c2})
	abPath := base + "b"
	s.az.CreateDir(internal.CreateDirOptions{Name: abPath})
	abc1 := abPath + "/c1"
	s.az.CreateFile(internal.CreateFileOptions{Name: abc1})
	acPath := base + "c"
	s.az.CreateFile(internal.CreateFileOptions{Name: acPath})

	a, ab, ac := generateNestedDirectory(base)

	// Validate the paths were setup correctly and all paths exist
	for p := a.Front(); p != nil; p = p.Next() {
		_, err := s.containerClient.NewBlobClient(p.Value.(string)).GetProperties(ctx, nil)
		s.assert.NoError(err)
	}
	for p := ab.Front(); p != nil; p = p.Next() {
		_, err := s.containerClient.NewBlobClient(p.Value.(string)).GetProperties(ctx, nil)
		s.assert.NoError(err)
	}
	for p := ac.Front(); p != nil; p = p.Next() {
		_, err := s.containerClient.NewBlobClient(p.Value.(string)).GetProperties(ctx, nil)
		s.assert.NoError(err)
	}
	return a, ab, ac
}

func (s *blockBlobTestSuite) TestDeleteDirError() {
	defer s.cleanupTest()
	// Setup
	name := generateDirectoryName()

	err := s.az.DeleteDir(internal.DeleteDirOptions{Name: name})

	// ENOENT error is ignored in blob accounts because when a directory which is not present is deleted,
	// libfuse first makes a GetAttr call and fails the operation stating that the directory is not present.
	// This change is added for cases when a directory is deleted for which we don't have marker blob.
	s.assert.NoError(err)
	// Directory should not be in the account
	dir := s.containerClient.NewBlobClient(name)
	_, err = dir.GetProperties(ctx, nil)
	s.assert.Error(err)
}

func (s *blockBlobTestSuite) TestIsDirEmpty() {
	defer s.cleanupTest()
	// Setup
	name := generateDirectoryName()
	s.az.CreateDir(internal.CreateDirOptions{Name: name})

	// Testing dir and dir/
	var paths = []string{name, name + "/"}
	for _, path := range paths {
		log.Debug(path)
		s.Run(path, func() {
			empty := s.az.IsDirEmpty(internal.IsDirEmptyOptions{Name: name})

			s.assert.True(empty)
		})
	}
}

func (s *blockBlobTestSuite) TestIsDirEmptyFalse() {
	defer s.cleanupTest()
	// Setup
	name := generateDirectoryName()
	s.az.CreateDir(internal.CreateDirOptions{Name: name})
	file := name + "/" + generateFileName()
	s.az.CreateFile(internal.CreateFileOptions{Name: file})

	empty := s.az.IsDirEmpty(internal.IsDirEmptyOptions{Name: name})

	s.assert.False(empty)
}

func (s *blockBlobTestSuite) TestIsDirEmptyError() {
	defer s.cleanupTest()
	// Setup
	name := generateDirectoryName()

	empty := s.az.IsDirEmpty(internal.IsDirEmptyOptions{Name: name})

	s.assert.True(
		empty,
	) // Note: See comment in BlockBlob.List. BlockBlob behaves differently from Datalake

	// Directory should not be in the account
	dir := s.containerClient.NewBlobClient(name)
	_, err := dir.GetProperties(ctx, nil)
	s.assert.Error(err)
}

func (s *blockBlobTestSuite) TestStreamDirNoVirtualDirectory() {
	defer s.cleanupTest()
	// This tests the default listBlocked = 0. It should return the expected paths.
	// Setup
	name := generateDirectoryName()
	childName := name + "/" + generateFileName()
	s.az.CreateFile(internal.CreateFileOptions{Name: childName})

	// Testing dir and dir/
	var paths = []string{"", "/"}
	for _, path := range paths {
		log.Debug(path)
		s.Run(path, func() {
			entries, _, err := s.az.StreamDir(internal.StreamDirOptions{Name: path})
			s.assert.NoError(err)
			s.assert.Len(entries, 1)
			s.assert.Equal(name, entries[0].Path)
			s.assert.Equal(name, entries[0].Name)
			s.assert.True(entries[0].IsDir())
			s.assert.True(entries[0].IsModeDefault())
		})
	}
}

func (s *blockBlobTestSuite) TestStreamDirHierarchy() {
	defer s.cleanupTest()
	// Setup
	base := generateDirectoryName()
	s.setupHierarchy(base)

	// ReadDir only reads the first level of the hierarchy
	entries, _, err := s.az.StreamDir(internal.StreamDirOptions{Name: base})
	s.assert.NoError(err)
	s.assert.Len(entries, 2)
	// Check the dir
	s.assert.Equal(base+"/c1", entries[0].Path)
	s.assert.Equal("c1", entries[0].Name)
	s.assert.True(entries[0].IsDir())
	s.assert.True(entries[0].IsModeDefault())
	// Check the file
	s.assert.Equal(base+"/c2", entries[1].Path)
	s.assert.Equal("c2", entries[1].Name)
	s.assert.False(entries[1].IsDir())
	s.assert.True(entries[1].IsModeDefault())
}

func (s *blockBlobTestSuite) TestStreamDirRoot() {
	defer s.cleanupTest()
	// Setup
	base := generateDirectoryName()
	s.setupHierarchy(base)

	// Testing dir and dir/
	var paths = []string{"", "/"}
	for _, path := range paths {
		log.Debug(path)
		s.Run(path, func() {
			// ReadDir only reads the first level of the hierarchy
			entries, _, err := s.az.StreamDir(internal.StreamDirOptions{Name: path})
			s.assert.NoError(err)
			s.assert.Len(entries, 3)
			// Check the base dir
			s.assert.Equal(base, entries[0].Path)
			s.assert.Equal(base, entries[0].Name)
			s.assert.True(entries[0].IsDir())
			s.assert.True(entries[0].IsModeDefault())
			// Check the baseb dir
			s.assert.Equal(base+"b", entries[1].Path)
			s.assert.Equal(base+"b", entries[1].Name)
			s.assert.True(entries[1].IsDir())
			s.assert.True(entries[1].IsModeDefault())
			// Check the basec file
			s.assert.Equal(base+"c", entries[2].Path)
			s.assert.Equal(base+"c", entries[2].Name)
			s.assert.False(entries[2].IsDir())
			s.assert.True(entries[2].IsModeDefault())
		})
	}
}

func (s *blockBlobTestSuite) TestStreamDirSubDir() {
	defer s.cleanupTest()
	// Setup
	base := generateDirectoryName()
	s.setupHierarchy(base)

	// ReadDir only reads the first level of the hierarchy
	entries, _, err := s.az.StreamDir(internal.StreamDirOptions{Name: base + "/c1"})
	s.assert.NoError(err)
	s.assert.Len(entries, 1)
	// Check the dir
	s.assert.Equal(base+"/c1"+"/gc1", entries[0].Path)
	s.assert.Equal("gc1", entries[0].Name)
	s.assert.False(entries[0].IsDir())
	s.assert.True(entries[0].IsModeDefault())
}

func (s *blockBlobTestSuite) TestStreamDirSubDirPrefixPath() {
	defer s.cleanupTest()
	// Setup
	base := generateDirectoryName()
	s.setupHierarchy(base)

	s.az.storage.SetPrefixPath(base)

	// ReadDir only reads the first level of the hierarchy
	entries, _, err := s.az.StreamDir(internal.StreamDirOptions{Name: "/c1"})
	s.assert.NoError(err)
	s.assert.Len(entries, 1)
	// Check the dir
	s.assert.Equal("c1"+"/gc1", entries[0].Path)
	s.assert.Equal("gc1", entries[0].Name)
	s.assert.False(entries[0].IsDir())
	s.assert.True(entries[0].IsModeDefault())
}

func (s *blockBlobTestSuite) TestStreamDirWindowsNameConvert() {
	// Skip test if not running on Windows
	if runtime.GOOS != "windows" {
		return
	}
	config := fmt.Sprintf(
		"restricted-characters-windows: true\nazstorage:\n  account-name: %s\n  endpoint: %s\n  type: block\n  account-key: %s\n  mode: key\n  container: %s\n  fail-unsupported-op: true",
		storageTestConfigurationParameters.BlockAccount,
		storageTestConfigurationParameters.Endpoint,
		storageTestConfigurationParameters.BlockKey,
		s.container,
	)
	s.setupTestHelper(config, s.container, true)
	defer s.cleanupTest()
	// Setup
	name := generateDirectoryName()
	windowsDirName := "＂＊：＜＞？｜" + name
	s.az.CreateDir(internal.CreateDirOptions{Name: windowsDirName})
	childName := generateFileName()
	windowsChildName := windowsDirName + "/" + childName + "＂＊：＜＞？｜"
	s.az.CreateFile(internal.CreateFileOptions{Name: windowsChildName})

	// Testing dir and dir/
	var paths = []string{windowsDirName, windowsDirName + "/"}
	for _, path := range paths {
		log.Debug(path)
		s.Run(path, func() {
			entries, _, err := s.az.StreamDir(internal.StreamDirOptions{Name: path})
			s.assert.NoError(err)
			s.assert.Len(entries, 1)
			s.assert.Equal(windowsChildName, entries[0].Path)
		})
	}
}

func (s *blockBlobTestSuite) TestStreamDirError() {
	defer s.cleanupTest()
	// Setup
	name := generateDirectoryName()

	entries, _, err := s.az.StreamDir(internal.StreamDirOptions{Name: name})

	s.assert.NoError(
		err,
	)
	s.assert.Empty(entries)
	// Directory should not be in the account
	dir := s.containerClient.NewBlobClient(name)
	_, err = dir.GetProperties(ctx, nil)
	s.assert.Error(err)
}

func (s *blockBlobTestSuite) TestStreamDirListBlocked() {
	defer s.cleanupTest()
	// Setup
	s.tearDownTestHelper(false) // Don't delete the generated container.

	listBlockedTime := 10
	config := fmt.Sprintf(
		"azstorage:\n  account-name: %s\n  endpoint: %s\n  type: block\n  account-key: %s\n  mode: key\n  container: %s\n  block-list-on-mount-sec: %d\n  fail-unsupported-op: true\n",
		storageTestConfigurationParameters.BlockAccount,
		storageTestConfigurationParameters.Endpoint,
		storageTestConfigurationParameters.BlockKey,
		s.container,
		listBlockedTime,
	)
	s.setupTestHelper(config, s.container, true)

	name := generateDirectoryName()
	s.az.CreateDir(internal.CreateDirOptions{Name: name})
	childName := name + "/" + generateFileName()
	s.az.CreateFile(internal.CreateFileOptions{Name: childName})

	entries, _, err := s.az.StreamDir(internal.StreamDirOptions{Name: name})
	s.assert.NoError(err)
	s.assert.Empty(entries) // Since we block the list, it will return an empty list.
}

func (s *blockBlobTestSuite) TestStreamDirSmallCountNoDuplicates() {
	defer s.cleanupTest()
	// Setup
	s.az.CreateFile(internal.CreateFileOptions{Name: "blob1.txt"})
	s.az.CreateFile(internal.CreateFileOptions{Name: "blob2.txt"})
	s.az.CreateFile(internal.CreateFileOptions{Name: "newblob1.txt"})
	s.az.CreateFile(internal.CreateFileOptions{Name: "newblob2.txt"})
	s.az.CreateDir(internal.CreateDirOptions{Name: "myfolder"})
	s.az.CreateFile(internal.CreateFileOptions{Name: "myfolder/newblobA.txt"})
	s.az.CreateFile(internal.CreateFileOptions{Name: "myfolder/newblobB.txt"})

	var iteration = 0
	var marker = ""
	blobList := make([]*internal.ObjAttr, 0)

	for {
		new_list, new_marker, err := s.az.StreamDir(
			internal.StreamDirOptions{Name: "/", Token: marker, Count: 1},
		)
		s.assert.NoError(err)
		blobList = append(blobList, new_list...)
		marker = new_marker
		iteration++

		log.Debug(
			"AzStorage::ReadDir : So far retrieved %d objects in %d iterations",
			len(blobList),
			iteration,
		)
		if new_marker == "" {
			break
		}
	}

	s.assert.Len(blobList, 5)
}

func (s *blockBlobTestSuite) TestRenameDir() {
	defer s.cleanupTest()
	// Test handling "dir" and "dir/"
	var inputs = []struct {
		src string
		dst string
	}{
		{src: generateDirectoryName(), dst: generateDirectoryName()},
		{src: generateDirectoryName() + "/", dst: generateDirectoryName()},
		{src: generateDirectoryName(), dst: generateDirectoryName() + "/"},
		{src: generateDirectoryName() + "/", dst: generateDirectoryName() + "/"},
	}

	for _, input := range inputs {
		s.Run(input.src+"->"+input.dst, func() {
			// Setup
			s.az.CreateDir(internal.CreateDirOptions{Name: input.src})

			err := s.az.RenameDir(internal.RenameDirOptions{Src: input.src, Dst: input.dst})
			s.assert.NoError(err)
			// Src should not be in the account
			dir := s.containerClient.NewBlobClient(internal.TruncateDirName(input.src))
			_, err = dir.GetProperties(ctx, nil)
			s.assert.Error(err)

			// Dst should be in the account
			dir = s.containerClient.NewBlobClient(internal.TruncateDirName(input.dst))
			_, err = dir.GetProperties(ctx, nil)
			s.assert.NoError(err)
		})
	}

}

func (s *blockBlobTestSuite) TestRenameDirHierarchy() {
	defer s.cleanupTest()
	// Setup
	baseSrc := generateDirectoryName()
	aSrc, abSrc, acSrc := s.setupHierarchy(baseSrc)
	baseDst := generateDirectoryName()
	aDst, abDst, acDst := generateNestedDirectory(baseDst)

	err := s.az.RenameDir(internal.RenameDirOptions{Src: baseSrc, Dst: baseDst})
	s.assert.NoError(err)

	// Source
	// aSrc paths should be deleted
	for p := aSrc.Front(); p != nil; p = p.Next() {
		_, err = s.containerClient.NewBlobClient(p.Value.(string)).GetProperties(ctx, nil)
		s.assert.Error(err)
	}
	abSrc.PushBackList(acSrc) // abSrc and acSrc paths should exist
	for p := abSrc.Front(); p != nil; p = p.Next() {
		_, err = s.containerClient.NewBlobClient(p.Value.(string)).GetProperties(ctx, nil)
		s.assert.NoError(err)
	}
	// Destination
	// aDst paths should exist
	for p := aDst.Front(); p != nil; p = p.Next() {
		_, err = s.containerClient.NewBlobClient(p.Value.(string)).GetProperties(ctx, nil)
		s.assert.NoError(err)
	}
	abDst.PushBackList(acDst) // abDst and acDst paths should not exist
	for p := abDst.Front(); p != nil; p = p.Next() {
		_, err = s.containerClient.NewBlobClient(p.Value.(string)).GetProperties(ctx, nil)
		s.assert.Error(err)
	}
}

func (s *blockBlobTestSuite) TestRenameDirSubDirPrefixPath() {
	defer s.cleanupTest()
	// Setup
	baseSrc := generateDirectoryName()
	aSrc, abSrc, acSrc := s.setupHierarchy(baseSrc)
	baseDst := generateDirectoryName()

	s.az.storage.SetPrefixPath(baseSrc)

	err := s.az.RenameDir(internal.RenameDirOptions{Src: "c1", Dst: baseDst})
	s.assert.NoError(err)

	// Source
	// aSrc paths under c1 should be deleted
	for p := aSrc.Front(); p != nil; p = p.Next() {
		path := p.Value.(string)
		_, err = s.containerClient.NewBlobClient(path).GetProperties(ctx, nil)
		if strings.HasPrefix(path, baseSrc+"/c1") {
			s.assert.Error(err)
		} else {
			s.assert.NoError(err)
		}
	}
	abSrc.PushBackList(acSrc) // abSrc and acSrc paths should exist
	for p := abSrc.Front(); p != nil; p = p.Next() {
		_, err = s.containerClient.NewBlobClient(p.Value.(string)).GetProperties(ctx, nil)
		s.assert.NoError(err)
	}
	// Destination
	// aDst paths should exist -> aDst and aDst/gc1
	_, err = s.containerClient.NewBlobClient(baseSrc+"/"+baseDst).GetProperties(ctx, nil)
	s.assert.NoError(err)
	_, err = s.containerClient.NewBlobClient(baseSrc+"/"+baseDst+"/gc1").GetProperties(ctx, nil)
	s.assert.NoError(err)
}

func (s *blockBlobTestSuite) TestRenameDirError() {
	defer s.cleanupTest()
	// Setup
	src := generateDirectoryName()
	dst := generateDirectoryName()

	err := s.az.RenameDir(internal.RenameDirOptions{Src: src, Dst: dst})

	s.assert.Error(err)
	s.assert.EqualValues(syscall.ENOENT, err)
	// Neither directory should be in the account
	dir := s.containerClient.NewBlobClient(src)
	_, err = dir.GetProperties(ctx, nil)
	s.assert.Error(err)
	dir = s.containerClient.NewBlobClient(dst)
	_, err = dir.GetProperties(ctx, nil)
	s.assert.Error(err)
}

func (s *blockBlobTestSuite) TestRenameDirWithoutMarker() {
	defer s.cleanupTest()
	src := generateDirectoryName()
	dst := generateDirectoryName()

	for i := range 5 {
		blockBlobClient := s.containerClient.NewBlockBlobClient(fmt.Sprintf("%s/blob%v", src, i))
		testData := "test data"
		data := []byte(testData)
		// upload blob
		err := uploadReaderAtToBlockBlob(
			ctx,
			bytes.NewReader(data),
			int64(len(data)),
			int64(len(data)),
			blockBlobClient,
			nil,
		)
		s.assert.NoError(err)

		_, err = blockBlobClient.GetProperties(ctx, nil)
		s.assert.NoError(err)
	}

	err := s.az.RenameDir(internal.RenameDirOptions{Src: src, Dst: dst})
	s.assert.NoError(err)

	for i := range 5 {
		srcBlobClient := s.containerClient.NewBlockBlobClient(fmt.Sprintf("%s/blob%v", src, i))
		dstBlobClient := s.containerClient.NewBlockBlobClient(fmt.Sprintf("%s/blob%v", dst, i))

		_, err = srcBlobClient.GetProperties(ctx, nil)
		s.assert.Error(err)

		_, err = dstBlobClient.GetProperties(ctx, nil)
		s.assert.NoError(err)
	}

	// verify that the marker blob does not exist for both source and destination directory
	srcDirClient := s.containerClient.NewBlockBlobClient(src)
	dstDirClient := s.containerClient.NewBlockBlobClient(dst)

	_, err = srcDirClient.GetProperties(ctx, nil)
	s.assert.Error(err)

	_, err = dstDirClient.GetProperties(ctx, nil)
	s.assert.Error(err)
}

func (s *blockBlobTestSuite) TestCreateFile() {
	defer s.cleanupTest()
	// Setup
	name := generateFileName()

	h, err := s.az.CreateFile(internal.CreateFileOptions{Name: name})

	s.assert.NoError(err)
	s.assert.NotNil(h)
	s.assert.Equal(name, h.Path)
	s.assert.EqualValues(0, h.Size)

	// File should be in the account
	file := s.containerClient.NewBlobClient(name)
	props, err := file.GetProperties(ctx, nil)
	s.assert.NoError(err)
	s.assert.NotNil(props)
	s.assert.Empty(props.Metadata)
}

func (s *blockBlobTestSuite) TestCreateFileWindowsNameConvert() {
	// Skip test if not running on Windows
	if runtime.GOOS != "windows" {
		return
	}
	config := fmt.Sprintf(
		"restricted-characters-windows: true\nazstorage:\n  account-name: %s\n  endpoint: %s\n  type: block\n  account-key: %s\n  mode: key\n  container: %s\n  fail-unsupported-op: true",
		storageTestConfigurationParameters.BlockAccount,
		storageTestConfigurationParameters.Endpoint,
		storageTestConfigurationParameters.BlockKey,
		s.container,
	)
	s.setupTestHelper(config, s.container, true)
	defer s.cleanupTest()
	// Setup
	name := generateFileName()
	windowsName := "＂＊：＜＞？｜" + "/" + name + "＂＊：＜＞？｜"
	blobName := "\"*:<>?|" + "/" + name + "\"*:<>?|"

	h, err := s.az.CreateFile(internal.CreateFileOptions{Name: windowsName})

	s.assert.NoError(err)
	s.assert.NotNil(h)
	s.assert.Equal(windowsName, h.Path)
	s.assert.EqualValues(0, h.Size)
	// File should be in the account
	file := s.containerClient.NewBlobClient(blobName)
	props, err := file.GetProperties(ctx, nil)
	s.assert.NoError(err)
	s.assert.NotNil(props)
	s.assert.Empty(props.Metadata)
}

func (s *blockBlobTestSuite) TestOpenFile() {
	defer s.cleanupTest()
	// Setup
	name := generateFileName()
	s.az.CreateFile(internal.CreateFileOptions{Name: name})

	h, err := s.az.OpenFile(internal.OpenFileOptions{Name: name})
	s.assert.NoError(err)
	s.assert.NotNil(h)
	s.assert.Equal(name, h.Path)
	s.assert.EqualValues(0, h.Size)
}

func (s *blockBlobTestSuite) TestOpenFileError() {
	defer s.cleanupTest()
	// Setup
	name := generateFileName()

	h, err := s.az.OpenFile(internal.OpenFileOptions{Name: name})
	s.assert.Error(err)
	s.assert.EqualValues(syscall.ENOENT, err)
	s.assert.Nil(h)
}

func (s *blockBlobTestSuite) TestOpenFileSize() {
	defer s.cleanupTest()
	// Setup
	name := generateFileName()
	size := 10
	s.az.CreateFile(internal.CreateFileOptions{Name: name})
	s.az.TruncateFile(internal.TruncateFileOptions{Name: name, Size: int64(size)})

	h, err := s.az.OpenFile(internal.OpenFileOptions{Name: name})
	s.assert.NoError(err)
	s.assert.NotNil(h)
	s.assert.Equal(name, h.Path)
	s.assert.EqualValues(size, h.Size)
}

func (s *blockBlobTestSuite) TestCloseFile() {
	defer s.cleanupTest()
	// Setup
	name := generateFileName()
	h, _ := s.az.CreateFile(internal.CreateFileOptions{Name: name})

	// This method does nothing.
	err := s.az.CloseFile(internal.CloseFileOptions{Handle: h})
	s.assert.NoError(err)
}

func (s *blockBlobTestSuite) TestCloseFileFakeHandle() {
	defer s.cleanupTest()
	// Setup
	name := generateFileName()
	h := handlemap.NewHandle(name)

	// This method does nothing.
	err := s.az.CloseFile(internal.CloseFileOptions{Handle: h})
	s.assert.NoError(err)
}

func (s *blockBlobTestSuite) TestDeleteFile() {
	defer s.cleanupTest()
	// Setup
	name := generateFileName()
	s.az.CreateFile(internal.CreateFileOptions{Name: name})

	err := s.az.DeleteFile(internal.DeleteFileOptions{Name: name})
	s.assert.NoError(err)

	// File should not be in the account
	file := s.containerClient.NewBlobClient(name)
	_, err = file.GetProperties(ctx, nil)
	s.assert.Error(err)
}

func (s *blockBlobTestSuite) TestDeleteFileWindowsNameConvert() {
	// Skip test if not running on Windows
	if runtime.GOOS != "windows" {
		return
	}
	config := fmt.Sprintf(
		"restricted-characters-windows: true\nazstorage:\n  account-name: %s\n  endpoint: %s\n  type: block\n  account-key: %s\n  mode: key\n  container: %s\n  fail-unsupported-op: true",
		storageTestConfigurationParameters.BlockAccount,
		storageTestConfigurationParameters.Endpoint,
		storageTestConfigurationParameters.BlockKey,
		s.container,
	)
	s.setupTestHelper(config, s.container, true)
	defer s.cleanupTest()
	// Setup
	name := generateFileName()
	windowsName := "＂＊：＜＞？｜" + "/" + name + "＂＊：＜＞？｜"
	blobName := "\"*:<>?|" + "/" + name + "\"*:<>?|"
	s.az.CreateFile(internal.CreateFileOptions{Name: windowsName})

	err := s.az.DeleteFile(internal.DeleteFileOptions{Name: windowsName})
	s.assert.NoError(err)

	// File should not be in the account
	file := s.containerClient.NewBlobClient(blobName)
	_, err = file.GetProperties(ctx, nil)
	s.assert.Error(err)
}

func (s *blockBlobTestSuite) TestDeleteFileError() {
	defer s.cleanupTest()
	// Setup
	name := generateFileName()

	err := s.az.DeleteFile(internal.DeleteFileOptions{Name: name})
	s.assert.Error(err)
	s.assert.EqualValues(syscall.ENOENT, err)

	// File should not be in the account
	file := s.containerClient.NewBlobClient(name)
	_, err = file.GetProperties(ctx, nil)
	s.assert.Error(err)
}

func (s *blockBlobTestSuite) TestRenameFile() {
	defer s.cleanupTest()
	// Setup
	src := generateFileName()
	s.az.CreateFile(internal.CreateFileOptions{Name: src})
	dst := generateFileName()

	err := s.az.RenameFile(internal.RenameFileOptions{Src: src, Dst: dst})
	s.assert.NoError(err)

	// Src should not be in the account
	source := s.containerClient.NewBlobClient(src)
	_, err = source.GetProperties(ctx, nil)
	s.assert.Error(err)
	// Dst should be in the account
	destination := s.containerClient.NewBlobClient(dst)
	_, err = destination.GetProperties(ctx, nil)
	s.assert.NoError(err)
}

func (s *blockBlobTestSuite) TestRenameFileWindowsNameConvert() {
	// Skip test if not running on Windows
	if runtime.GOOS != "windows" {
		return
	}
	config := fmt.Sprintf(
		"restricted-characters-windows: true\nazstorage:\n  account-name: %s\n  endpoint: %s\n  type: block\n  account-key: %s\n  mode: key\n  container: %s\n  fail-unsupported-op: true",
		storageTestConfigurationParameters.BlockAccount,
		storageTestConfigurationParameters.Endpoint,
		storageTestConfigurationParameters.BlockKey,
		s.container,
	)
	s.setupTestHelper(config, s.container, true)
	defer s.cleanupTest()
	// Setup
	src := generateFileName()
	srcWindowsName := "＂＊：＜＞？｜" + "/" + src + "＂＊：＜＞？｜"
	srcBlobName := "\"*:<>?|" + "/" + src + "\"*:<>?|"
	_, err := s.az.CreateFile(internal.CreateFileOptions{Name: srcWindowsName})
	s.assert.NoError(err)
	dst := generateFileName()
	dstWindowsName := "＂＊：＜＞？｜" + "/" + dst + "＂＊：＜＞？｜"
	dstBlobName := "\"*:<>?|" + "/" + dst + "\"*:<>?|"

	err = s.az.RenameFile(internal.RenameFileOptions{Src: srcWindowsName, Dst: dstWindowsName})
	s.assert.NoError(err)

	// Src should not be in the account
	source := s.containerClient.NewBlobClient(srcBlobName)
	_, err = source.GetProperties(ctx, nil)
	s.assert.Error(err)
	// Dst should be in the account
	destination := s.containerClient.NewBlobClient(dstBlobName)
	_, err = destination.GetProperties(ctx, nil)
	s.assert.NoError(err)
}

func (s *blockBlobTestSuite) TestRenameFileMetadataConservation() {
	defer s.cleanupTest()
	// Setup
	src := generateFileName()
	source := s.containerClient.NewBlobClient(src)
	s.az.CreateFile(internal.CreateFileOptions{Name: src})
	// Add srcMeta to source
	srcMeta := make(map[string]*string)
	srcMeta["foo"] = to.Ptr("bar")
	source.SetMetadata(ctx, srcMeta, nil)
	dst := generateFileName()

	err := s.az.RenameFile(internal.RenameFileOptions{Src: src, Dst: dst})
	s.assert.NoError(err)

	// Src should not be in the account
	_, err = source.GetProperties(ctx, nil)
	s.assert.Error(err)
	// Dst should be in the account
	destination := s.containerClient.NewBlobClient(dst)
	props, err := destination.GetProperties(ctx, nil)
	s.assert.NoError(err)
	// Dst should have metadata
	s.assert.True(checkMetadata(props.Metadata, "foo", "bar"))
}

func (s *blockBlobTestSuite) TestRenameFileError() {
	defer s.cleanupTest()
	// Setup
	src := generateFileName()
	dst := generateFileName()

	err := s.az.RenameFile(internal.RenameFileOptions{Src: src, Dst: dst})
	s.assert.Error(err)
	s.assert.EqualValues(syscall.ENOENT, err)

	// Src and destination should not be in the account
	source := s.containerClient.NewBlobClient(src)
	_, err = source.GetProperties(ctx, nil)
	s.assert.Error(err)
	destination := s.containerClient.NewBlobClient(dst)
	_, err = destination.GetProperties(ctx, nil)
	s.assert.Error(err)
}

func (s *blockBlobTestSuite) TestReadInBuffer() {
	defer s.cleanupTest()
	// Setup
	name := generateFileName()
	h, _ := s.az.CreateFile(internal.CreateFileOptions{Name: name})
	testData := "test data"
	data := []byte(testData)
	s.az.WriteFile(internal.WriteFileOptions{Handle: h, Offset: 0, Data: data})
	h, _ = s.az.OpenFile(internal.OpenFileOptions{Name: name})

	output := make([]byte, 5)
	len, err := s.az.ReadInBuffer(internal.ReadInBufferOptions{Handle: h, Offset: 0, Data: output})
	s.assert.NoError(err)
	s.assert.Equal(5, len)
	s.assert.EqualValues(testData[:5], output)
}

func (s *blockBlobTestSuite) TestReadInBufferWithoutHandle() {
	defer s.cleanupTest()
	// Setup
	name := generateFileName()
	h, err := s.az.CreateFile(internal.CreateFileOptions{Name: name})
	s.assert.NoError(err)
	s.assert.NotNil(h)

	testData := "test data"
	data := []byte(testData)
	n, err := s.az.WriteFile(internal.WriteFileOptions{Handle: h, Offset: 0, Data: data})
	s.assert.NoError(err)
	s.assert.Len(data, n)

	output := make([]byte, 5)
	len, err := s.az.ReadInBuffer(
		internal.ReadInBufferOptions{Offset: 0, Data: output, Path: name, Size: (int64)(len(data))},
	)
	s.assert.NoError(err)
	s.assert.Equal(5, len)
	s.assert.EqualValues(testData[:5], output)
}

func (s *blockBlobTestSuite) TestReadInBufferEmptyPath() {
	defer s.cleanupTest()

	output := make([]byte, 5)
	len, err := s.az.ReadInBuffer(internal.ReadInBufferOptions{Offset: 0, Data: output, Size: 5})
	s.assert.Error(err)
	s.assert.Equal(0, len)
	s.assert.Equal("path not given for download", err.Error())
}

func (bbTestSuite *blockBlobTestSuite) TestReadInBufferWithETAG() {
	defer bbTestSuite.cleanupTest()
	// Setup
	name := generateFileName()
	handle, _ := bbTestSuite.az.CreateFile(internal.CreateFileOptions{Name: name})
	testData := "test data"
	data := []byte(testData)
	bbTestSuite.az.WriteFile(internal.WriteFileOptions{Handle: handle, Offset: 0, Data: data})
	handle, _ = bbTestSuite.az.OpenFile(internal.OpenFileOptions{Name: name})

	output := make([]byte, 5)
	var etag string
	len, err := bbTestSuite.az.ReadInBuffer(
		internal.ReadInBufferOptions{Handle: handle, Offset: 0, Data: output, Etag: &etag},
	)
	bbTestSuite.assert.NoError(err)
	bbTestSuite.assert.NotEmpty(etag)
	bbTestSuite.assert.Equal(5, len)
	bbTestSuite.assert.EqualValues(testData[:5], output)
	_ = bbTestSuite.az.CloseFile(internal.CloseFileOptions{Handle: handle})
}

func (bbTestSuite *blockBlobTestSuite) TestReadInBufferWithETAGMismatch() {
	defer bbTestSuite.cleanupTest()
	// Setup
	name := generateFileName()
	handle, _ := bbTestSuite.az.CreateFile(internal.CreateFileOptions{Name: name})
	testData := "test data 12345678910"
	data := []byte(testData)
	bbTestSuite.az.WriteFile(internal.WriteFileOptions{Handle: handle, Offset: 0, Data: data})
	_ = bbTestSuite.az.CloseFile(internal.CloseFileOptions{Handle: handle})

	attr, err := bbTestSuite.az.GetAttr(internal.GetAttrOptions{Name: name})
	bbTestSuite.assert.NoError(err)
	bbTestSuite.assert.NotNil(attr)
	bbTestSuite.assert.NotEmpty(attr.ETag)
	bbTestSuite.assert.Equal(int64(len(data)), attr.Size)

	output := make([]byte, 5)
	var etag string

	handle, _ = bbTestSuite.az.OpenFile(internal.OpenFileOptions{Name: name})
	_, err = bbTestSuite.az.ReadInBuffer(
		internal.ReadInBufferOptions{Handle: handle, Offset: 0, Data: output, Etag: &etag},
	)
	bbTestSuite.assert.NoError(err)
	bbTestSuite.assert.NotEmpty(etag)
	etag = strings.Trim(etag, `"`)
	bbTestSuite.assert.Equal(etag, attr.ETag)

	// Update the file in parallel using another handle
	handle1, err := bbTestSuite.az.OpenFile(internal.OpenFileOptions{Name: name})
	bbTestSuite.assert.NoError(err)
	testData = "test data 12345678910 123123123123123123123"
	data = []byte(testData)
	bbTestSuite.az.WriteFile(internal.WriteFileOptions{Handle: handle1, Offset: 0, Data: data})
	_ = bbTestSuite.az.CloseFile(internal.CloseFileOptions{Handle: handle1})

	// Read data back using older handle
	_, err = bbTestSuite.az.ReadInBuffer(
		internal.ReadInBufferOptions{Handle: handle, Offset: 5, Data: output, Etag: &etag},
	)
	bbTestSuite.assert.NoError(err)
	bbTestSuite.assert.NotEmpty(etag)
	etag = strings.Trim(etag, `"`)
	bbTestSuite.assert.NotEqual(etag, attr.ETag)

	_ = bbTestSuite.az.CloseFile(internal.CloseFileOptions{Handle: handle})
}

func (s *blockBlobTestSuite) TestReadInBufferLargeBuffer() {
	defer s.cleanupTest()
	// Setup
	name := generateFileName()
	h, _ := s.az.CreateFile(internal.CreateFileOptions{Name: name})
	testData := "test data"
	data := []byte(testData)
	s.az.WriteFile(internal.WriteFileOptions{Handle: h, Offset: 0, Data: data})
	h, _ = s.az.OpenFile(internal.OpenFileOptions{Name: name})

	output := make([]byte, 1000) // Testing that passing in a super large buffer will still work
	len, err := s.az.ReadInBuffer(internal.ReadInBufferOptions{Handle: h, Offset: 0, Data: output})
	s.assert.NoError(err)
	s.assert.EqualValues(h.Size, len)
	s.assert.EqualValues(testData, output[:h.Size])
}

func (s *blockBlobTestSuite) TestReadInBufferEmpty() {
	defer s.cleanupTest()
	// Setup
	name := generateFileName()
	h, _ := s.az.CreateFile(internal.CreateFileOptions{Name: name})

	output := make([]byte, 10)
	len, err := s.az.ReadInBuffer(internal.ReadInBufferOptions{Handle: h, Offset: 0, Data: output})
	s.assert.NoError(err)
	s.assert.Equal(0, len)
}

func (s *blockBlobTestSuite) TestReadInBufferBadRange() {
	defer s.cleanupTest()
	// Setup
	name := generateFileName()
	h := handlemap.NewHandle(name)
	h.Size = 10

	_, err := s.az.ReadInBuffer(
		internal.ReadInBufferOptions{Handle: h, Offset: 20, Data: make([]byte, 2)},
	)
	s.assert.Error(err)
	s.assert.EqualValues(syscall.ERANGE, err)
}

func (s *blockBlobTestSuite) TestReadInBufferError() {
	defer s.cleanupTest()
	// Setup
	name := generateFileName()
	h := handlemap.NewHandle(name)
	h.Size = 10

	_, err := s.az.ReadInBuffer(
		internal.ReadInBufferOptions{Handle: h, Offset: 0, Data: make([]byte, 2)},
	)
	s.assert.Error(err)
	s.assert.EqualValues(syscall.ENOENT, err)
}

func (s *blockBlobTestSuite) TestWriteFile() {
	defer s.cleanupTest()
	// Setup
	name := generateFileName()
	h, _ := s.az.CreateFile(internal.CreateFileOptions{Name: name})

	testData := "test data"
	data := []byte(testData)
	count, err := s.az.WriteFile(internal.WriteFileOptions{Handle: h, Offset: 0, Data: data})
	s.assert.NoError(err)
	s.assert.Equal(len(data), count)

	// Blob should have updated data
	file := s.containerClient.NewBlobClient(name)
	resp, err := file.DownloadStream(ctx, &blob.DownloadStreamOptions{
		Range: blob.HTTPRange{Offset: 0, Count: int64(len(data))},
	})
	s.assert.NoError(err)
	output, _ := io.ReadAll(resp.Body)
	s.assert.EqualValues(testData, output)
}

func (s *blockBlobTestSuite) TestWriteFileWindowsNameConvert() {
	// Skip test if not running on Windows
	if runtime.GOOS != "windows" {
		return
	}
	config := fmt.Sprintf(
		"restricted-characters-windows: true\nazstorage:\n  account-name: %s\n  endpoint: %s\n  type: block\n  account-key: %s\n  mode: key\n  container: %s\n  fail-unsupported-op: true",
		storageTestConfigurationParameters.BlockAccount,
		storageTestConfigurationParameters.Endpoint,
		storageTestConfigurationParameters.BlockKey,
		s.container,
	)
	s.setupTestHelper(config, s.container, true)
	defer s.cleanupTest()
	// Setup
	name := generateFileName()
	windowsName := "＂＊：＜＞？｜" + "/" + name + "＂＊：＜＞？｜"
	blobName := "\"*:<>?|" + "/" + name + "\"*:<>?|"
	h, _ := s.az.CreateFile(internal.CreateFileOptions{Name: windowsName})

	testData := "test data"
	data := []byte(testData)
	count, err := s.az.WriteFile(internal.WriteFileOptions{Handle: h, Offset: 0, Data: data})
	s.assert.NoError(err)
	s.assert.Equal(len(data), count)

	// Blob should have updated data
	file := s.containerClient.NewBlobClient(blobName)
	resp, err := file.DownloadStream(ctx, &blob.DownloadStreamOptions{
		Range: blob.HTTPRange{Offset: 0, Count: int64(len(data))},
	})
	s.assert.NoError(err)
	output, _ := io.ReadAll(resp.Body)
	s.assert.EqualValues(testData, output)
}

func (s *blockBlobTestSuite) TestTruncateSmallFileSmaller() {
	defer s.cleanupTest()
	// Setup
	name := generateFileName()
	h, _ := s.az.CreateFile(internal.CreateFileOptions{Name: name})
	testData := "test data"
	data := []byte(testData)
	truncatedLength := 5
	s.az.WriteFile(internal.WriteFileOptions{Handle: h, Offset: 0, Data: data})

	err := s.az.TruncateFile(internal.TruncateFileOptions{Name: name, Size: int64(truncatedLength)})
	s.assert.NoError(err)

	// Blob should have updated data
	file := s.containerClient.NewBlobClient(name)
	resp, err := file.DownloadStream(ctx, &blob.DownloadStreamOptions{
		Range: blob.HTTPRange{Offset: 0, Count: int64(truncatedLength)},
	})
	s.assert.NoError(err)
	s.assert.NotNil(resp.ContentLength)
	s.assert.EqualValues(truncatedLength, *resp.ContentLength)
	output, _ := io.ReadAll(resp.Body)
	s.assert.EqualValues(testData[:truncatedLength], output[:])
}

func (s *blockBlobTestSuite) TestTruncateSmallFileSmallerWindowsNameConvert() {
	// Skip test if not running on Windows
	if runtime.GOOS != "windows" {
		return
	}
	config := fmt.Sprintf(
		"restricted-characters-windows: true\nazstorage:\n  account-name: %s\n  endpoint: %s\n  type: block\n  account-key: %s\n  mode: key\n  container: %s\n  fail-unsupported-op: true",
		storageTestConfigurationParameters.BlockAccount,
		storageTestConfigurationParameters.Endpoint,
		storageTestConfigurationParameters.BlockKey,
		s.container,
	)
	s.setupTestHelper(config, s.container, true)
	defer s.cleanupTest()
	// Setup
	name := generateFileName()
	windowsName := "＂＊：＜＞？｜" + "/" + name + "＂＊：＜＞？｜"
	blobName := "\"*:<>?|" + "/" + name + "\"*:<>?|"
	h, _ := s.az.CreateFile(internal.CreateFileOptions{Name: windowsName})
	testData := "test data"
	data := []byte(testData)
	truncatedLength := 5
	s.az.WriteFile(internal.WriteFileOptions{Handle: h, Offset: 0, Data: data})

	err := s.az.TruncateFile(
		internal.TruncateFileOptions{Name: windowsName, Size: int64(truncatedLength)},
	)
	s.assert.NoError(err)

	// Blob should have updated data
	file := s.containerClient.NewBlobClient(blobName)
	resp, err := file.DownloadStream(ctx, &blob.DownloadStreamOptions{
		Range: blob.HTTPRange{Offset: 0, Count: int64(len(data))},
	})
	s.assert.NoError(err)
	output, _ := io.ReadAll(resp.Body)
	s.assert.EqualValues(testData[:truncatedLength], output)
}

func (s *blockBlobTestSuite) TestTruncateEmptyFileToLargeSize() {
	defer s.cleanupTest()
	// Setup
	name := generateFileName()
	h, _ := s.az.CreateFile(internal.CreateFileOptions{Name: name})
	s.assert.NotNil(h)

	blobSize := int64((1 * common.GbToBytes) + 13)
	err := s.az.TruncateFile(internal.TruncateFileOptions{Name: name, Size: blobSize})
	s.assert.NoError(err)

	props, err := s.az.GetAttr(internal.GetAttrOptions{Name: name})
	s.assert.NoError(err)
	s.assert.NotNil(props)
	s.assert.Equal(blobSize, props.Size)

	err = s.az.DeleteFile(internal.DeleteFileOptions{Name: name})
	s.assert.NoError(err)
}

func (s *blockBlobTestSuite) TestTruncateChunkedFileSmaller() {
	defer s.cleanupTest()
	// Setup
	name := generateFileName()
	s.az.CreateFile(internal.CreateFileOptions{Name: name})
	testData := "test data"
	data := []byte(testData)
	truncatedLength := 5
	// use our method to make the max upload size (size before a blob is broken down to blocks) to 4 Bytes
	err := uploadReaderAtToBlockBlob(
		ctx,
		bytes.NewReader(data),
		int64(len(data)),
		4,
		s.containerClient.NewBlockBlobClient(name),
		&blockblob.UploadBufferOptions{
			BlockSize: 4,
		},
	)
	s.assert.NoError(err)

	err = s.az.TruncateFile(internal.TruncateFileOptions{Name: name, Size: int64(truncatedLength)})
	s.assert.NoError(err)

	// Blob should have updated data
	file := s.containerClient.NewBlobClient(name)
	resp, err := file.DownloadStream(ctx, &blob.DownloadStreamOptions{
		Range: blob.HTTPRange{Offset: 0, Count: int64(truncatedLength)},
	})
	s.assert.NoError(err)
	s.assert.NotNil(resp.ContentLength)
	s.assert.EqualValues(truncatedLength, *resp.ContentLength)
	output, _ := io.ReadAll(resp.Body)
	s.assert.EqualValues(testData[:truncatedLength], output)
}

func (s *blockBlobTestSuite) TestTruncateSmallFileEqual() {
	defer s.cleanupTest()
	// Setup
	name := generateFileName()
	h, _ := s.az.CreateFile(internal.CreateFileOptions{Name: name})
	testData := "test data"
	data := []byte(testData)
	truncatedLength := 9
	s.az.WriteFile(internal.WriteFileOptions{Handle: h, Offset: 0, Data: data})

	err := s.az.TruncateFile(internal.TruncateFileOptions{Name: name, Size: int64(truncatedLength)})
	s.assert.NoError(err)

	// Blob should have updated data
	file := s.containerClient.NewBlobClient(name)
	resp, err := file.DownloadStream(ctx, &blob.DownloadStreamOptions{
		Range: blob.HTTPRange{Offset: 0, Count: int64(truncatedLength)},
	})
	s.assert.NoError(err)
	s.assert.NotNil(resp.ContentLength)
	s.assert.EqualValues(truncatedLength, *resp.ContentLength)
	output, _ := io.ReadAll(resp.Body)
	s.assert.EqualValues(testData, output)
}

func (s *blockBlobTestSuite) TestTruncateChunkedFileEqual() {
	defer s.cleanupTest()
	// Setup
	name := generateFileName()
	s.az.CreateFile(internal.CreateFileOptions{Name: name})
	testData := "test data"
	data := []byte(testData)
	truncatedLength := 9
	// use our method to make the max upload size (size before a blob is broken down to blocks) to 4 Bytes
	err := uploadReaderAtToBlockBlob(
		ctx,
		bytes.NewReader(data),
		int64(len(data)),
		4,
		s.containerClient.NewBlockBlobClient(name),
		&blockblob.UploadBufferOptions{
			BlockSize: 4,
		},
	)
	s.assert.NoError(err)

	err = s.az.TruncateFile(internal.TruncateFileOptions{Name: name, Size: int64(truncatedLength)})
	s.assert.NoError(err)

	// Blob should have updated data
	file := s.containerClient.NewBlobClient(name)
	resp, err := file.DownloadStream(ctx, &blob.DownloadStreamOptions{
		Range: blob.HTTPRange{Offset: 0, Count: int64(truncatedLength)},
	})
	s.assert.NoError(err)
	s.assert.NotNil(resp.ContentLength)
	s.assert.EqualValues(truncatedLength, *resp.ContentLength)
	output, _ := io.ReadAll(resp.Body)
	s.assert.EqualValues(testData, output)
}

func (s *blockBlobTestSuite) TestTruncateSmallFileBigger() {
	defer s.cleanupTest()
	// Setup
	name := generateFileName()
	h, _ := s.az.CreateFile(internal.CreateFileOptions{Name: name})
	testData := "test data"
	data := []byte(testData)
	truncatedLength := 15
	s.az.WriteFile(internal.WriteFileOptions{Handle: h, Offset: 0, Data: data})

	err := s.az.TruncateFile(internal.TruncateFileOptions{Name: name, Size: int64(truncatedLength)})
	s.assert.NoError(err)

	// Blob should have updated data
	file := s.containerClient.NewBlobClient(name)
	resp, err := file.DownloadStream(ctx, &blob.DownloadStreamOptions{
		Range: blob.HTTPRange{Offset: 0, Count: int64(truncatedLength)},
	})
	s.assert.NoError(err)
	s.assert.NotNil(resp.ContentLength)
	s.assert.EqualValues(truncatedLength, *resp.ContentLength)
	output, _ := io.ReadAll(resp.Body)
	s.assert.EqualValues(testData, output[:len(data)])
}

func (s *blockBlobTestSuite) TestTruncateChunkedFileBigger() {
	defer s.cleanupTest()
	// Setup
	name := generateFileName()
	s.az.CreateFile(internal.CreateFileOptions{Name: name})
	testData := "test data"
	data := []byte(testData)
	truncatedLength := 15
	// use our method to make the max upload size (size before a blob is broken down to blocks) to 4 Bytes
	err := uploadReaderAtToBlockBlob(
		ctx,
		bytes.NewReader(data),
		int64(len(data)),
		4,
		s.containerClient.NewBlockBlobClient(name),
		&blockblob.UploadBufferOptions{
			BlockSize: 4,
		},
	)
	s.assert.NoError(err)

	err = s.az.TruncateFile(internal.TruncateFileOptions{Name: name, Size: int64(truncatedLength)})
	s.assert.NoError(err)

	// Blob should have updated data
	file := s.containerClient.NewBlobClient(name)
	resp, err := file.DownloadStream(ctx, &blob.DownloadStreamOptions{
		Range: blob.HTTPRange{Offset: 0, Count: int64(truncatedLength)},
	})
	s.assert.NoError(err)
	s.assert.NotNil(resp.ContentLength)
	s.assert.EqualValues(truncatedLength, *resp.ContentLength)
	output, _ := io.ReadAll(resp.Body)
	s.assert.EqualValues(testData, output[:len(data)])
}

func (s *blockBlobTestSuite) TestTruncateFileError() {
	defer s.cleanupTest()
	// Setup
	name := generateFileName()

	err := s.az.TruncateFile(internal.TruncateFileOptions{Name: name})
	s.assert.Error(err)
	s.assert.EqualValues(syscall.ENOENT, err)
}

func (s *blockBlobTestSuite) TestWriteSmallFile() {
	defer s.cleanupTest()
	// Setup
	name := generateFileName()
	h, _ := s.az.CreateFile(internal.CreateFileOptions{Name: name})
	testData := "test data"
	data := []byte(testData)
	dataLen := len(data)
	_, err := s.az.WriteFile(internal.WriteFileOptions{Handle: h, Offset: 0, Data: data})
	s.assert.NoError(err)
	f, _ := os.CreateTemp("", name+".tmp")
	defer os.Remove(f.Name())

	err = s.az.CopyToFile(internal.CopyToFileOptions{Name: name, File: f})
	s.assert.NoError(err)

	output := make([]byte, len(data))
	f, _ = os.Open(f.Name())
	len, err := f.Read(output)
	s.assert.NoError(err)
	s.assert.Equal(dataLen, len)
	s.assert.EqualValues(testData, output)
	f.Close()
}

func (s *blockBlobTestSuite) TestOverwriteSmallFile() {
	defer s.cleanupTest()
	// Setup
	name := generateFileName()
	h, _ := s.az.CreateFile(internal.CreateFileOptions{Name: name})
	testData := "test-replace-data"
	data := []byte(testData)
	dataLen := len(data)
	_, err := s.az.WriteFile(internal.WriteFileOptions{Handle: h, Offset: 0, Data: data})
	s.assert.NoError(err)
	f, _ := os.CreateTemp("", name+".tmp")
	defer os.Remove(f.Name())
	newTestData := []byte("newdata")
	_, err = s.az.WriteFile(internal.WriteFileOptions{Handle: h, Offset: 5, Data: newTestData})
	s.assert.NoError(err)

	currentData := []byte("test-newdata-data")
	output := make([]byte, len(currentData))

	err = s.az.CopyToFile(internal.CopyToFileOptions{Name: name, File: f})
	s.assert.NoError(err)

	f, _ = os.Open(f.Name())
	len, err := f.Read(output)
	s.assert.NoError(err)
	s.assert.Equal(dataLen, len)
	s.assert.Equal(currentData, output)
	f.Close()
}

func (s *blockBlobTestSuite) TestOverwriteAndAppendToSmallFile() {
	defer s.cleanupTest()
	// Setup
	name := generateFileName()
	h, _ := s.az.CreateFile(internal.CreateFileOptions{Name: name})
	testData := "test-data"
	data := []byte(testData)

	_, err := s.az.WriteFile(internal.WriteFileOptions{Handle: h, Offset: 0, Data: data})
	s.assert.NoError(err)
	f, _ := os.CreateTemp("", name+".tmp")
	defer os.Remove(f.Name())
	newTestData := []byte("newdata")
	_, err = s.az.WriteFile(internal.WriteFileOptions{Handle: h, Offset: 5, Data: newTestData})
	s.assert.NoError(err)

	currentData := []byte("test-newdata")
	dataLen := len(currentData)
	output := make([]byte, dataLen)

	err = s.az.CopyToFile(internal.CopyToFileOptions{Name: name, File: f})
	s.assert.NoError(err)

	f, _ = os.Open(f.Name())
	len, err := f.Read(output)
	s.assert.NoError(err)
	s.assert.Equal(dataLen, len)
	s.assert.Equal(currentData, output)
	f.Close()
}

func (s *blockBlobTestSuite) TestAppendToSmallFile() {
	defer s.cleanupTest()
	// Setup
	name := generateFileName()
	h, _ := s.az.CreateFile(internal.CreateFileOptions{Name: name})
	testData := "test-data"
	data := []byte(testData)

	_, err := s.az.WriteFile(internal.WriteFileOptions{Handle: h, Offset: 0, Data: data})
	s.assert.NoError(err)
	f, _ := os.CreateTemp("", name+".tmp")
	defer os.Remove(f.Name())
	newTestData := []byte("-newdata")
	_, err = s.az.WriteFile(internal.WriteFileOptions{Handle: h, Offset: 9, Data: newTestData})
	s.assert.NoError(err)

	currentData := []byte("test-data-newdata")
	dataLen := len(currentData)
	output := make([]byte, dataLen)

	err = s.az.CopyToFile(internal.CopyToFileOptions{Name: name, File: f})
	s.assert.NoError(err)

	f, _ = os.Open(f.Name())
	len, err := f.Read(output)
	s.assert.NoError(err)
	s.assert.Equal(dataLen, len)
	s.assert.Equal(currentData, output)
	f.Close()
}

func (s *blockBlobTestSuite) TestAppendOffsetLargerThanSmallFile() {
	defer s.cleanupTest()
	// Setup
	name := generateFileName()
	h, _ := s.az.CreateFile(internal.CreateFileOptions{Name: name})
	testData := "test-data"
	data := []byte(testData)

	_, err := s.az.WriteFile(internal.WriteFileOptions{Handle: h, Offset: 0, Data: data})
	s.assert.NoError(err)
	f, _ := os.CreateTemp("", name+".tmp")
	defer os.Remove(f.Name())
	newTestData := []byte("newdata")
	_, err = s.az.WriteFile(internal.WriteFileOptions{Handle: h, Offset: 12, Data: newTestData})
	s.assert.NoError(err)

	currentData := []byte("test-data\x00\x00\x00newdata")
	dataLen := len(currentData)
	output := make([]byte, dataLen)

	err = s.az.CopyToFile(internal.CopyToFileOptions{Name: name, File: f})
	s.assert.NoError(err)

	f, _ = os.Open(f.Name())
	len, err := f.Read(output)
	s.assert.NoError(err)
	s.assert.Equal(dataLen, len)
	s.assert.Equal(currentData, output)
	f.Close()
}

// This test is a regular blob (without blocks) and we're adding data that will cause it to create blocks
func (s *blockBlobTestSuite) TestAppendBlocksToSmallFile() {
	defer s.cleanupTest()
	// Setup
	name := generateFileName()
	h, _ := s.az.CreateFile(internal.CreateFileOptions{Name: name})
	testData := "test-data"
	data := []byte(testData)

	// use our method to make the max upload size (size before a blob is broken down to blocks) to 9 Bytes
	err := uploadReaderAtToBlockBlob(
		ctx,
		bytes.NewReader(data),
		int64(len(data)),
		9,
		s.containerClient.NewBlockBlobClient(name),
		&blockblob.UploadBufferOptions{
			BlockSize: 8,
		},
	)
	s.assert.NoError(err)
	f, _ := os.CreateTemp("", name+".tmp")
	defer os.Remove(f.Name())
	newTestData := []byte("-newdata-newdata-newdata")
	_, err = s.az.WriteFile(internal.WriteFileOptions{Handle: h, Offset: 9, Data: newTestData})
	s.assert.NoError(err)

	currentData := []byte("test-data-newdata-newdata-newdata")
	dataLen := len(currentData)
	output := make([]byte, dataLen)

	err = s.az.CopyToFile(internal.CopyToFileOptions{Name: name, File: f})
	s.assert.NoError(err)

	f, _ = os.Open(f.Name())
	len, err := f.Read(output)
	s.assert.NoError(err)
	s.assert.Equal(dataLen, len)
	s.assert.Equal(currentData, output)
	f.Close()
}

func (s *blockBlobTestSuite) TestOverwriteBlocks() {
	defer s.cleanupTest()
	// Setup
	name := generateFileName()
	h, _ := s.az.CreateFile(internal.CreateFileOptions{Name: name})
	testData := "testdatates1dat1tes2dat2tes3dat3tes4dat4"
	data := []byte(testData)

	// use our method to make the max upload size (size before a blob is broken down to blocks) to 4 Bytes
	err := uploadReaderAtToBlockBlob(
		ctx,
		bytes.NewReader(data),
		int64(len(data)),
		4,
		s.containerClient.NewBlockBlobClient(name),
		&blockblob.UploadBufferOptions{
			BlockSize: 4,
		},
	)
	s.assert.NoError(err)
	f, _ := os.CreateTemp("", name+".tmp")
	defer os.Remove(f.Name())
	newTestData := []byte("cake")
	_, err = s.az.WriteFile(internal.WriteFileOptions{Handle: h, Offset: 16, Data: newTestData})
	s.assert.NoError(err)

	currentData := []byte("testdatates1dat1cakedat2tes3dat3tes4dat4")
	dataLen := len(currentData)
	output := make([]byte, dataLen)

	err = s.az.CopyToFile(internal.CopyToFileOptions{Name: name, File: f})
	s.assert.NoError(err)

	f, _ = os.Open(f.Name())
	len, err := f.Read(output)
	s.assert.NoError(err)
	s.assert.Equal(dataLen, len)
	s.assert.Equal(currentData, output)
	f.Close()
}

func (s *blockBlobTestSuite) TestOverwriteAndAppendBlocks() {
	defer s.cleanupTest()
	// Setup
	name := generateFileName()
	h, _ := s.az.CreateFile(internal.CreateFileOptions{Name: name})
	testData := "testdatates1dat1tes2dat2tes3dat3tes4dat4"
	data := []byte(testData)

	// use our method to make the max upload size (size before a blob is broken down to blocks) to 4 Bytes
	err := uploadReaderAtToBlockBlob(
		ctx,
		bytes.NewReader(data),
		int64(len(data)),
		4,
		s.containerClient.NewBlockBlobClient(name),
		&blockblob.UploadBufferOptions{
			BlockSize: 4,
		},
	)
	s.assert.NoError(err)
	f, _ := os.CreateTemp("", name+".tmp")
	defer os.Remove(f.Name())
	newTestData := []byte("43211234cake")
	_, err = s.az.WriteFile(internal.WriteFileOptions{Handle: h, Offset: 32, Data: newTestData})
	s.assert.NoError(err)

	currentData := []byte("testdatates1dat1tes2dat2tes3dat343211234cake")
	dataLen := len(currentData)
	output := make([]byte, dataLen)

	err = s.az.CopyToFile(internal.CopyToFileOptions{Name: name, File: f})
	s.assert.NoError(err)

	f, _ = os.Open(f.Name())
	len, _ := f.Read(output)
	s.assert.Equal(dataLen, len)
	s.assert.Equal(currentData, output)
	f.Close()
}

func (s *blockBlobTestSuite) TestAppendBlocks() {
	defer s.cleanupTest()
	// Setup
	name := generateFileName()
	h, _ := s.az.CreateFile(internal.CreateFileOptions{Name: name})
	testData := "testdatates1dat1tes2dat2tes3dat3tes4dat4"
	data := []byte(testData)

	// use our method to make the max upload size (size before a blob is broken down to blocks) to 4 Bytes
	err := uploadReaderAtToBlockBlob(
		ctx,
		bytes.NewReader(data),
		int64(len(data)),
		4,
		s.containerClient.NewBlockBlobClient(name),
		&blockblob.UploadBufferOptions{
			BlockSize: 4,
		},
	)
	s.assert.NoError(err)
	f, _ := os.CreateTemp("", name+".tmp")
	defer os.Remove(f.Name())
	newTestData := []byte("43211234cake")
	_, err = s.az.WriteFile(internal.WriteFileOptions{Handle: h, Offset: 0, Data: newTestData})
	s.assert.NoError(err)

	currentData := []byte("43211234cakedat1tes2dat2tes3dat3tes4dat4")
	dataLen := len(currentData)
	output := make([]byte, dataLen)

	err = s.az.CopyToFile(internal.CopyToFileOptions{Name: name, File: f})
	s.assert.NoError(err)

	f, _ = os.Open(f.Name())
	len, _ := f.Read(output)
	s.assert.Equal(dataLen, len)
	s.assert.Equal(currentData, output)
	f.Close()
}

func (s *blockBlobTestSuite) TestAppendOffsetLargerThanSize() {
	defer s.cleanupTest()
	// Setup
	name := generateFileName()
	h, _ := s.az.CreateFile(internal.CreateFileOptions{Name: name})
	testData := "testdatates1dat1tes2dat2tes3dat3tes4dat4"
	data := []byte(testData)

	// use our method to make the max upload size (size before a blob is broken down to blocks) to 4 Bytes
	err := uploadReaderAtToBlockBlob(
		ctx,
		bytes.NewReader(data),
		int64(len(data)),
		4,
		s.containerClient.NewBlockBlobClient(name),
		&blockblob.UploadBufferOptions{
			BlockSize: 4,
		},
	)
	s.assert.NoError(err)
	f, _ := os.CreateTemp("", name+".tmp")
	defer os.Remove(f.Name())
	newTestData := []byte("43211234cake")
	_, err = s.az.WriteFile(internal.WriteFileOptions{Handle: h, Offset: 45, Data: newTestData})
	s.assert.NoError(err)

	currentData := []byte(
		"testdatates1dat1tes2dat2tes3dat3tes4dat4\x00\x00\x00\x00\x0043211234cake",
	)
	dataLen := len(currentData)
	output := make([]byte, dataLen)

	err = s.az.CopyToFile(internal.CopyToFileOptions{Name: name, File: f})
	s.assert.NoError(err)

	f, _ = os.Open(f.Name())
	len, _ := f.Read(output)
	s.assert.Equal(dataLen, len)
	s.assert.Equal(currentData, output)
	f.Close()
}

func (s *blockBlobTestSuite) TestCopyToFileError() {
	defer s.cleanupTest()
	// Setup
	name := generateFileName()
	f, _ := os.CreateTemp("", name+".tmp")
	defer os.Remove(f.Name())

	err := s.az.CopyToFile(internal.CopyToFileOptions{Name: name, File: f})
	s.assert.Error(err)
}

func (s *blockBlobTestSuite) TestCopyFromFile() {
	defer s.cleanupTest()
	// Setup
	name := generateFileName()
	s.az.CreateFile(internal.CreateFileOptions{Name: name})
	testData := "test data"
	data := []byte(testData)
	homeDir, _ := os.UserHomeDir()
	f, _ := os.CreateTemp(homeDir, name+".tmp")
	defer os.Remove(f.Name())
	f.Write(data)

	err := s.az.CopyFromFile(internal.CopyFromFileOptions{Name: name, File: f})

	s.assert.NoError(err)

	// Blob should have updated data
	file := s.containerClient.NewBlobClient(name)
	resp, err := file.DownloadStream(ctx, &blob.DownloadStreamOptions{
		Range: blob.HTTPRange{Offset: 0, Count: int64(len(data))},
	})
	s.assert.NoError(err)
	output, _ := io.ReadAll(resp.Body)
	s.assert.EqualValues(testData, output)
}

func (s *blockBlobTestSuite) TestCopyFromFileWindowsNameConvert() {
	// Skip test if not running on Windows
	if runtime.GOOS != "windows" {
		return
	}
	config := fmt.Sprintf(
		"restricted-characters-windows: true\nazstorage:\n  account-name: %s\n  endpoint: %s\n  type: block\n  account-key: %s\n  mode: key\n  container: %s\n  fail-unsupported-op: true",
		storageTestConfigurationParameters.BlockAccount,
		storageTestConfigurationParameters.Endpoint,
		storageTestConfigurationParameters.BlockKey,
		s.container,
	)
	s.setupTestHelper(config, s.container, true)
	defer s.cleanupTest()
	// Setup
	name := generateFileName()
	windowsName := name + "＂＊：＜＞？｜"
	blobName := name + "\"*:<>?|"
	s.az.CreateFile(internal.CreateFileOptions{Name: windowsName})
	testData := "test data"
	data := []byte(testData)
	homeDir, _ := os.UserHomeDir()
	f, _ := os.CreateTemp(homeDir, windowsName+".tmp")
	defer os.Remove(f.Name())
	f.Write(data)

	err := s.az.CopyFromFile(internal.CopyFromFileOptions{Name: windowsName, File: f})

	s.assert.NoError(err)

	// Blob should have updated data
	file := s.containerClient.NewBlobClient(blobName)
	resp, err := file.DownloadStream(ctx, &blob.DownloadStreamOptions{
		Range: blob.HTTPRange{Offset: 0, Count: int64(len(data))},
	})
	s.assert.NoError(err)
	output, _ := io.ReadAll(resp.Body)
	s.assert.EqualValues(testData, output)
}

func (s *blockBlobTestSuite) TestCreateLink() {
	defer s.cleanupTest()
	// enable symlinks in config
	config := s.config + "\nattr_cache:\n  enable-symlinks: true\n"
	s.setupTestHelper(config, s.container, true)
	s.assert.False(s.az.stConfig.disableSymlink)
	// Setup
	target := generateFileName()
	s.az.CreateFile(internal.CreateFileOptions{Name: target})
	name := generateFileName()

	err := s.az.CreateLink(internal.CreateLinkOptions{Name: name, Target: target})
	s.assert.NoError(err)

	// Link should be in the account
	link := s.containerClient.NewBlobClient(name)
	props, err := link.GetProperties(ctx, nil)
	s.assert.NoError(err)
	s.assert.NotNil(props)
	s.assert.NotEmpty(props.Metadata)
	s.assert.True(checkMetadata(props.Metadata, symlinkKey, "true"))
	s.assert.NotNil(props.ContentLength)
	resp, err := link.DownloadStream(ctx, &blob.DownloadStreamOptions{
		Range: blob.HTTPRange{Offset: 0, Count: *props.ContentLength},
	})
	s.assert.NoError(err)
	data, _ := io.ReadAll(resp.Body)
	s.assert.EqualValues(target, data)
}

func (s *blockBlobTestSuite) TestCreateLinkDisabled() {
	defer s.cleanupTest()
	// Setup
	target := generateFileName()
	s.az.CreateFile(internal.CreateFileOptions{Name: target})
	name := generateFileName()

	err := s.az.CreateLink(internal.CreateLinkOptions{Name: name, Target: target})
	s.assert.Error(err)
	s.assert.EqualError(err, syscall.ENOTSUP.Error())

	// Link should not be in the account
	link := s.containerClient.NewBlobClient(name)
	_, err = link.GetProperties(ctx, nil)
	s.assert.Error(err)
}

func (s *blockBlobTestSuite) TestReadLink() {
	defer s.cleanupTest()
	// enable symlinks in config
	config := s.config + "\nattr_cache:\n  enable-symlinks: true\n"
	s.setupTestHelper(config, s.container, true)
	s.assert.False(s.az.stConfig.disableSymlink)
	// Setup
	target := generateFileName()
	s.az.CreateFile(internal.CreateFileOptions{Name: target})
	name := generateFileName()
	s.az.CreateLink(internal.CreateLinkOptions{Name: name, Target: target})

	read, err := s.az.ReadLink(internal.ReadLinkOptions{Name: name})
	s.assert.NoError(err)
	s.assert.Equal(target, read)
}

func (s *blockBlobTestSuite) TestReadLinkError() {
	defer s.cleanupTest()
	// enable symlinks in config
	config := s.config + "\nattr_cache:\n  enable-symlinks: true\n"
	s.setupTestHelper(config, s.container, true)
	s.assert.False(s.az.stConfig.disableSymlink)
	// Setup
	name := generateFileName()

	_, err := s.az.ReadLink(internal.ReadLinkOptions{Name: name})
	s.assert.Error(err)
	s.assert.EqualValues(syscall.ENOENT, err)
}

func (s *blockBlobTestSuite) TestReadLinkDisabled() {
	defer s.cleanupTest()
	// Setup
	name := generateFileName()

	_, err := s.az.ReadLink(internal.ReadLinkOptions{Name: name})
	s.assert.Error(err)
	s.assert.EqualValues(syscall.ENOENT, err)
}

func (s *blockBlobTestSuite) TestGetAttrDir() {
	defer s.cleanupTest()
	vdConfig := fmt.Sprintf(
		"azstorage:\n  account-name: %s\n  endpoint: %s\n  type: block\n  account-key: %s\n  mode: key\n  container: %s\n  fail-unsupported-op: true\n  virtual-directory: true",
		storageTestConfigurationParameters.BlockAccount,
		storageTestConfigurationParameters.Endpoint,
		storageTestConfigurationParameters.BlockKey,
		s.container,
	)
	configs := []string{"", vdConfig}
	for _, c := range configs {
		// This is a little janky but required since testify suite does not support running setup or clean up for subtests.
		s.tearDownTestHelper(false)
		s.setupTestHelper(c, s.container, true)
		testName := ""
		if c != "" {
			testName = "virtual-directory"
		}
		s.Run(testName, func() {
			// Setup
			name := generateDirectoryName()
			s.az.CreateDir(internal.CreateDirOptions{Name: name})

			props, err := s.az.GetAttr(internal.GetAttrOptions{Name: name})
			s.assert.NoError(err)
			s.assert.NotNil(props)
			s.assert.True(props.IsDir())
			s.assert.NotEmpty(props.Metadata)
			s.assert.True(checkMetadata(props.Metadata, folderKey, "true"))
		})
	}
}

func (s *blockBlobTestSuite) TestGetAttrVirtualDir() {
	defer s.cleanupTest()
	vdConfig := fmt.Sprintf(
		"azstorage:\n  account-name: %s\n  endpoint: %s\n  type: block\n  account-key: %s\n  mode: key\n  container: %s\n  fail-unsupported-op: true\n  virtual-directory: true",
		storageTestConfigurationParameters.BlockAccount,
		storageTestConfigurationParameters.Endpoint,
		storageTestConfigurationParameters.BlockKey,
		s.container,
	)
	// This is a little janky but required since testify suite does not support running setup or clean up for subtests.
	s.tearDownTestHelper(false)
	s.setupTestHelper(vdConfig, s.container, true)
	// Setup
	dirName := generateFileName()
	name := dirName + "/" + generateFileName()
	s.az.CreateFile(internal.CreateFileOptions{Name: name})

	props, err := s.az.GetAttr(internal.GetAttrOptions{Name: dirName})
	s.assert.NoError(err)
	s.assert.NotNil(props)
	s.assert.True(props.IsDir())
	s.assert.False(props.IsSymlink())

	// Check file in dir too
	props, err = s.az.GetAttr(internal.GetAttrOptions{Name: name})
	s.assert.NoError(err)
	s.assert.NotNil(props)
	s.assert.False(props.IsDir())
	s.assert.False(props.IsSymlink())
}

func (s *blockBlobTestSuite) TestGetAttrVirtualDirSubDir() {
	defer s.cleanupTest()
	vdConfig := fmt.Sprintf(
		"azstorage:\n  account-name: %s\n  endpoint: %s\n  type: block\n  account-key: %s\n  mode: key\n  container: %s\n  fail-unsupported-op: true\n  virtual-directory: true",
		storageTestConfigurationParameters.BlockAccount,
		storageTestConfigurationParameters.Endpoint,
		storageTestConfigurationParameters.BlockKey,
		s.container,
	)
	// This is a little janky but required since testify suite does not support running setup or clean up for subtests.
	s.tearDownTestHelper(false)
	s.setupTestHelper(vdConfig, s.container, true)
	// Setup
	dirName := generateFileName()
	subDirName := dirName + "/" + generateFileName()
	name := subDirName + "/" + generateFileName()
	s.az.CreateFile(internal.CreateFileOptions{Name: name})

	props, err := s.az.GetAttr(internal.GetAttrOptions{Name: dirName})
	s.assert.NoError(err)
	s.assert.NotNil(props)
	s.assert.True(props.IsDir())
	s.assert.False(props.IsSymlink())

	// Check subdir in dir too
	props, err = s.az.GetAttr(internal.GetAttrOptions{Name: subDirName})
	s.assert.NoError(err)
	s.assert.NotNil(props)
	s.assert.True(props.IsDir())
	s.assert.False(props.IsSymlink())

	// Check file in subdir too
	props, err = s.az.GetAttr(internal.GetAttrOptions{Name: name})
	s.assert.NoError(err)
	s.assert.NotNil(props)
	s.assert.False(props.IsDir())
	s.assert.False(props.IsSymlink())
}

func (s *blockBlobTestSuite) TestGetAttrDirWithCPKEnabled() {
	// Skip test on Azurite
	if storageTestConfigurationParameters.BlockAccount == "devstoreaccount1" {
		return
	}
	defer s.cleanupTest()
	CPKEncryptionKey, CPKEncryptionKeySHA256 := generateCPKInfo()
	config := fmt.Sprintf(
		"azstorage:\n  account-name: %s\n  endpoint: %s\n  type: block\n  cpk-enabled: true\n  cpk-encryption-key: %s\n  cpk-encryption-key-sha256: %s\n  account-key: %s\n  mode: key\n  container: %s\n",
		storageTestConfigurationParameters.BlockAccount,
		storageTestConfigurationParameters.Endpoint,
		CPKEncryptionKey,
		CPKEncryptionKeySHA256,
		storageTestConfigurationParameters.BlockKey,
		s.container,
	)

	s.tearDownTestHelper(false)
	s.setupTestHelper(config, s.container, false)

	name := generateDirectoryName()
	s.az.CreateDir(internal.CreateDirOptions{Name: name})

	props, err := s.az.GetAttr(internal.GetAttrOptions{Name: name})
	s.assert.NoError(err)
	s.assert.NotNil(props)
	s.assert.True(props.IsDir())
	s.assert.NotEmpty(props.Metadata)
	s.assert.True(checkMetadata(props.Metadata, folderKey, "true"))
}

func (s *blockBlobTestSuite) TestGetAttrFile() {
	defer s.cleanupTest()
	vdConfig := fmt.Sprintf(
		"azstorage:\n  account-name: %s\n  endpoint: %s\n  type: block\n  account-key: %s\n  mode: key\n  container: %s\n  fail-unsupported-op: true\n  virtual-directory: true",
		storageTestConfigurationParameters.BlockAccount,
		storageTestConfigurationParameters.Endpoint,
		storageTestConfigurationParameters.BlockKey,
		s.container,
	)
	configs := []string{"", vdConfig}
	for _, c := range configs {
		// This is a little janky but required since testify suite does not support running setup or clean up for subtests.
		s.tearDownTestHelper(false)
		s.setupTestHelper(c, s.container, true)
		testName := ""
		if c != "" {
			testName = "virtual-directory"
		}
		s.Run(testName, func() {
			// Setup
			name := generateFileName()
			s.az.CreateFile(internal.CreateFileOptions{Name: name})

			props, err := s.az.GetAttr(internal.GetAttrOptions{Name: name})
			s.assert.NoError(err)
			s.assert.NotNil(props)
			s.assert.False(props.IsDir())
			s.assert.False(props.IsSymlink())
		})
	}
}

func (s *blockBlobTestSuite) TestGetAttrLink() {
	defer s.cleanupTest()
	// enable symlinks in config
	config := s.config + "\nattr_cache:\n  enable-symlinks: true"
	vdConfig := fmt.Sprintf(
		"azstorage:\n  account-name: %s\n  endpoint: %s\n  type: block\n  account-key: %s\n  mode: key\n  container: %s\n  fail-unsupported-op: true\n  virtual-directory: true\nattr_cache:\n  enable-symlinks: true",
		storageTestConfigurationParameters.BlockAccount,
		storageTestConfigurationParameters.Endpoint,
		storageTestConfigurationParameters.BlockKey,
		s.container,
	)
	configs := []string{config, vdConfig}
	for _, c := range configs {
		// This is a little janky but required since testify suite does not support running setup or clean up for subtests.
		s.tearDownTestHelper(false)
		s.setupTestHelper(c, s.container, true)
		testName := ""
		if c != "" {
			testName = "virtual-directory"
		}
		s.Run(testName, func() {
			// Setup
			target := generateFileName()
			s.az.CreateFile(internal.CreateFileOptions{Name: target})
			name := generateFileName()
			s.az.CreateLink(internal.CreateLinkOptions{Name: name, Target: target})

			props, err := s.az.GetAttr(internal.GetAttrOptions{Name: name})
			s.assert.NoError(err)
			s.assert.NotNil(props)
			s.assert.True(props.IsSymlink())
			s.assert.NotEmpty(props.Metadata)
			s.assert.True(checkMetadata(props.Metadata, symlinkKey, "true"))
		})
	}
}

func (s *blockBlobTestSuite) TestGetAttrFileSize() {
	defer s.cleanupTest()
	vdConfig := fmt.Sprintf(
		"azstorage:\n  account-name: %s\n  endpoint: %s\n  type: block\n  account-key: %s\n  mode: key\n  container: %s\n  fail-unsupported-op: true\n  virtual-directory: true",
		storageTestConfigurationParameters.BlockAccount,
		storageTestConfigurationParameters.Endpoint,
		storageTestConfigurationParameters.BlockKey,
		s.container,
	)
	configs := []string{"", vdConfig}
	for _, c := range configs {
		// This is a little janky but required since testify suite does not support running setup or clean up for subtests.
		s.tearDownTestHelper(false)
		s.setupTestHelper(c, s.container, true)
		testName := ""
		if c != "" {
			testName = "virtual-directory"
		}
		s.Run(testName, func() {
			// Setup
			name := generateFileName()
			h, _ := s.az.CreateFile(internal.CreateFileOptions{Name: name})
			testData := "test data"
			data := []byte(testData)
			s.az.WriteFile(internal.WriteFileOptions{Handle: h, Offset: 0, Data: data})

			props, err := s.az.GetAttr(internal.GetAttrOptions{Name: name})
			s.assert.NoError(err)
			s.assert.NotNil(props)
			s.assert.False(props.IsDir())
			s.assert.False(props.IsSymlink())
			s.assert.EqualValues(len(testData), props.Size)
		})
	}
}

func (s *blockBlobTestSuite) TestGetAttrFileTime() {
	defer s.cleanupTest()
	vdConfig := fmt.Sprintf(
		"azstorage:\n  account-name: %s\n  endpoint: %s\n  type: block\n  account-key: %s\n  mode: key\n  container: %s\n  fail-unsupported-op: true\n  virtual-directory: true",
		storageTestConfigurationParameters.BlockAccount,
		storageTestConfigurationParameters.Endpoint,
		storageTestConfigurationParameters.BlockKey,
		s.container,
	)
	configs := []string{"", vdConfig}
	for _, c := range configs {
		// This is a little janky but required since testify suite does not support running setup or clean up for subtests.
		s.tearDownTestHelper(false)
		s.setupTestHelper(c, s.container, true)
		testName := ""
		if c != "" {
			testName = "virtual-directory"
		}
		s.Run(testName, func() {
			// Setup
			name := generateFileName()
			h, _ := s.az.CreateFile(internal.CreateFileOptions{Name: name})
			testData := "test data"
			data := []byte(testData)
			s.az.WriteFile(internal.WriteFileOptions{Handle: h, Offset: 0, Data: data})

			before, err := s.az.GetAttr(internal.GetAttrOptions{Name: name})
			s.assert.NoError(err)
			s.assert.NotNil(before.Mtime)

			time.Sleep(1 * time.Second) // Ensure that the modification time will change

			s.az.WriteFile(internal.WriteFileOptions{Handle: h, Offset: 0, Data: data})

			after, err := s.az.GetAttr(internal.GetAttrOptions{Name: name})
			s.assert.NoError(err)
			s.assert.NotNil(after.Mtime)

			s.assert.True(after.Mtime.After(before.Mtime))
		})
	}
}

func (s *blockBlobTestSuite) TestGetAttrError() {
	defer s.cleanupTest()
	vdConfig := fmt.Sprintf(
		"azstorage:\n  account-name: %s\n  endpoint: %s\n  type: block\n  account-key: %s\n  mode: key\n  container: %s\n  fail-unsupported-op: true\n  virtual-directory: true",
		storageTestConfigurationParameters.BlockAccount,
		storageTestConfigurationParameters.Endpoint,
		storageTestConfigurationParameters.BlockKey,
		s.container,
	)
	configs := []string{"", vdConfig}
	for _, c := range configs {
		// This is a little janky but required since testify suite does not support running setup or clean up for subtests.
		s.tearDownTestHelper(false)
		s.setupTestHelper(c, s.container, true)
		testName := ""
		if c != "" {
			testName = "virtual-directory"
		}
		s.Run(testName, func() {
			// Setup
			name := generateFileName()

			_, err := s.az.GetAttr(internal.GetAttrOptions{Name: name})
			s.assert.Error(err)
			s.assert.EqualValues(syscall.ENOENT, err)
		})
	}
}

// If support for chown or chmod are ever added to blob, add tests for error cases and modify the following tests.
func (s *blockBlobTestSuite) TestChmod() {
	defer s.cleanupTest()
	// Setup
	name := generateFileName()
	s.az.CreateFile(internal.CreateFileOptions{Name: name})

	err := s.az.Chmod(internal.ChmodOptions{Name: name, Mode: 0666})
	s.assert.Error(err)
	s.assert.EqualValues(syscall.ENOTSUP, err)
}

func (s *blockBlobTestSuite) TestChmodIgnore() {
	defer s.cleanupTest()
	// Setup
	s.tearDownTestHelper(false) // Don't delete the generated container.

	config := fmt.Sprintf(
		"azstorage:\n  account-name: %s\n  endpoint: %s\n  type: block\n  account-key: %s\n  mode: key\n  container: %s\n  fail-unsupported-op: false\n",
		storageTestConfigurationParameters.BlockAccount,
		storageTestConfigurationParameters.Endpoint,
		storageTestConfigurationParameters.BlockKey,
		s.container,
	)
	s.setupTestHelper(config, s.container, true)
	name := generateFileName()
	s.az.CreateFile(internal.CreateFileOptions{Name: name})

	err := s.az.Chmod(internal.ChmodOptions{Name: name, Mode: 0666})
	s.assert.NoError(err)
}

func (s *blockBlobTestSuite) TestChown() {
	defer s.cleanupTest()
	// Setup
	name := generateFileName()
	s.az.CreateFile(internal.CreateFileOptions{Name: name})

	err := s.az.Chown(internal.ChownOptions{Name: name, Owner: 6, Group: 5})
	s.assert.Error(err)
	s.assert.EqualValues(syscall.ENOTSUP, err)
}

func (s *blockBlobTestSuite) TestChownIgnore() {
	defer s.cleanupTest()
	// Setup
	s.tearDownTestHelper(false) // Don't delete the generated container.

	config := fmt.Sprintf(
		"azstorage:\n  account-name: %s\n  endpoint: %s\n  type: block\n  account-key: %s\n  mode: key\n  container: %s\n  fail-unsupported-op: false\n",
		storageTestConfigurationParameters.BlockAccount,
		storageTestConfigurationParameters.Endpoint,
		storageTestConfigurationParameters.BlockKey,
		s.container,
	)
	s.setupTestHelper(config, s.container, true)
	name := generateFileName()
	s.az.CreateFile(internal.CreateFileOptions{Name: name})

	err := s.az.Chown(internal.ChownOptions{Name: name, Owner: 6, Group: 5})
	s.assert.NoError(err)
}

func (s *blockBlobTestSuite) TestBlockSize() {
	defer s.cleanupTest()
	// Setup
	name := generateFileName()

	bb := BlockBlob{}

	// For filesize 0 expected blocksize is 256MB
	block, err := bb.calculateBlockSize(name, 0)
	s.assert.NoError(err)
	s.assert.EqualValues(blockblob.MaxUploadBlobBytes, block)

	// For filesize 100MB expected blocksize is 256MB
	block, err = bb.calculateBlockSize(name, (100 * 1024 * 1024))
	s.assert.NoError(err)
	s.assert.EqualValues(blockblob.MaxUploadBlobBytes, block)

	// For filesize 500MB expected blocksize is 4MB
	block, err = bb.calculateBlockSize(name, (500 * 1024 * 1024))
	s.assert.NoError(err)
	s.assert.Equal(blob.DefaultDownloadBlockSize, block)

	// For filesize 1GB expected blocksize is 4MB
	block, err = bb.calculateBlockSize(name, (1 * 1024 * 1024 * 1024))
	s.assert.NoError(err)
	s.assert.Equal(blob.DefaultDownloadBlockSize, block)

	// For filesize 500GB expected blocksize is 10737424
	block, err = bb.calculateBlockSize(name, (500 * 1024 * 1024 * 1024))
	s.assert.NoError(err)
	s.assert.Equal(int64(10737424), block)

	// For filesize 1TB expected blocksize is 21990240  (1TB/50000 ~= rounded off to next multiple of 8)
	block, err = bb.calculateBlockSize(name, (1 * 1024 * 1024 * 1024 * 1024))
	s.assert.NoError(err)
	s.assert.Equal(int64(21990240), block)

	// For filesize 100TB expected blocksize is 2199023256  (100TB/50000 ~= rounded off to next multiple of 8)
	block, err = bb.calculateBlockSize(name, (100 * 1024 * 1024 * 1024 * 1024))
	s.assert.NoError(err)
	s.assert.Equal(int64(2199023256), block)

	// For filesize 190TB expected blocksize is 4178144192  (190TB/50000 ~= rounded off to next multiple of 8)
	block, err = bb.calculateBlockSize(name, (190 * 1024 * 1024 * 1024 * 1024))
	s.assert.NoError(err)
	s.assert.Equal(int64(4178144192), block)

	// Boundary condition which is exactly max size supported by sdk
	block, err = bb.calculateBlockSize(name, (blockblob.MaxStageBlockBytes * blockblob.MaxBlocks))
	s.assert.NoError(err)
	s.assert.Equal(block, int64(blockblob.MaxStageBlockBytes)) // 4194304000

	// For Filesize created using dd for 1TB size
	block, err = bb.calculateBlockSize(name, int64(1099511627776))
	s.assert.NoError(err)
	s.assert.Equal(int64(21990240), block)

	// Boundary condition 5 bytes less then max expected file size
	block, err = bb.calculateBlockSize(name, (blockblob.MaxStageBlockBytes*blockblob.MaxBlocks)-5)
	s.assert.NoError(err)
	s.assert.Equal(block, int64(blockblob.MaxStageBlockBytes))

	// Boundary condition 1 bytes more then max expected file size
	block, err = bb.calculateBlockSize(name, (blockblob.MaxStageBlockBytes*blockblob.MaxBlocks)+1)
	s.assert.Error(err)
	s.assert.EqualValues(0, block)

	// Boundary condition 5 bytes more then max expected file size
	block, err = bb.calculateBlockSize(name, (blockblob.MaxStageBlockBytes*blockblob.MaxBlocks)+5)
	s.assert.Error(err)
	s.assert.EqualValues(0, block)

	// Boundary condition file size one block short of file blocks
	block, err = bb.calculateBlockSize(
		name,
		(blockblob.MaxStageBlockBytes*blockblob.MaxBlocks)-blockblob.MaxStageBlockBytes,
	)
	s.assert.NoError(err)
	s.assert.EqualValues(4194220120, block)

	// Boundary condition one byte more then max block size
	block, err = bb.calculateBlockSize(name, (4194304001 * blockblob.MaxBlocks))
	s.assert.Error(err)
	s.assert.EqualValues(0, block)

	// For filesize 200TB, error is expected as max 190TB only supported
	block, err = bb.calculateBlockSize(name, (200 * 1024 * 1024 * 1024 * 1024))
	s.assert.Error(err)
	s.assert.EqualValues(0, block)
}

func (s *blockBlobTestSuite) TestGetFileBlockOffsetsSmallFile() {
	defer s.cleanupTest()
	// Setup
	name := generateFileName()
	h, _ := s.az.CreateFile(internal.CreateFileOptions{Name: name})
	testData := "testdatates1dat1tes2dat2tes3dat3tes4dat4"
	data := []byte(testData)

	s.az.WriteFile(internal.WriteFileOptions{Handle: h, Offset: 0, Data: data})

	// GetFileBlockOffsets
	offsetList, err := s.az.GetFileBlockOffsets(internal.GetFileBlockOffsetsOptions{Name: name})
	s.assert.NoError(err)
	s.assert.Empty(offsetList.BlockList)
	s.assert.True(offsetList.SmallFile())
	s.assert.EqualValues(0, offsetList.BlockIdLength)
}

func (s *blockBlobTestSuite) TestGetFileBlockOffsetsChunkedFile() {
	defer s.cleanupTest()
	// Setup
	name := generateFileName()
	s.az.CreateFile(internal.CreateFileOptions{Name: name})
	testData := "testdatates1dat1tes2dat2tes3dat3tes4dat4"
	data := []byte(testData)

	// use our method to make the max upload size (size before a blob is broken down to blocks) to 4 Bytes
	err := uploadReaderAtToBlockBlob(
		ctx,
		bytes.NewReader(data),
		int64(len(data)),
		4,
		s.containerClient.NewBlockBlobClient(name),
		&blockblob.UploadBufferOptions{
			BlockSize: 4,
		},
	)
	s.assert.NoError(err)

	// GetFileBlockOffsets
	offsetList, err := s.az.GetFileBlockOffsets(internal.GetFileBlockOffsetsOptions{Name: name})
	s.assert.NoError(err)
	s.assert.Len(offsetList.BlockList, 10)
	s.assert.Zero(offsetList.Flags)
	s.assert.EqualValues(16, offsetList.BlockIdLength)
}

func (s *blockBlobTestSuite) TestGetFileBlockOffsetsError() {
	defer s.cleanupTest()
	// Setup
	name := generateFileName()

	// GetFileBlockOffsets
	_, err := s.az.GetFileBlockOffsets(internal.GetFileBlockOffsetsOptions{Name: name})
	s.assert.Error(err)
}

func (s *blockBlobTestSuite) TestFlushFileEmptyFile() {
	defer s.cleanupTest()

	// Setup
	name := generateFileName()
	h, _ := s.az.CreateFile(internal.CreateFileOptions{Name: name})

	bol, _ := s.az.GetFileBlockOffsets(internal.GetFileBlockOffsetsOptions{Name: name})
	handlemap.CreateCacheObject(int64(16*MB), h)
	h.CacheObj.BlockOffsetList = bol

	err := s.az.FlushFile(internal.FlushFileOptions{Handle: h})
	s.assert.NoError(err)

	output := make([]byte, 1)
	length, err := s.az.ReadInBuffer(
		internal.ReadInBufferOptions{Handle: h, Offset: 0, Data: output},
	)
	s.assert.NoError(err)
	s.assert.Equal(0, length)
	s.assert.Empty(output[:length])
}

func (s *blockBlobTestSuite) TestFlushFileChunkedFile() {
	defer s.cleanupTest()

	// Setup
	name := generateFileName()
	h, _ := s.az.CreateFile(internal.CreateFileOptions{Name: name})
	data := make([]byte, 16*MB)
	rand.Read(data)

	// use our method to make the max upload size (size before a blob is broken down to blocks) to 4 Bytes
	err := uploadReaderAtToBlockBlob(
		ctx,
		bytes.NewReader(data),
		int64(len(data)),
		4,
		s.containerClient.NewBlockBlobClient(name),
		&blockblob.UploadBufferOptions{
			BlockSize: 4 * MB,
		},
	)
	s.assert.NoError(err)
	bol, _ := s.az.GetFileBlockOffsets(internal.GetFileBlockOffsetsOptions{Name: name})
	handlemap.CreateCacheObject(int64(16*MB), h)
	h.CacheObj.BlockOffsetList = bol
	h.Size = 16 * MB

	err = s.az.FlushFile(internal.FlushFileOptions{Handle: h})
	s.assert.NoError(err)

	output := make([]byte, 16*MB)
	length, err := s.az.ReadInBuffer(
		internal.ReadInBufferOptions{Handle: h, Offset: 0, Data: output},
	)
	s.assert.NoError(err)
	s.assert.Equal(16*MB, length)
	s.assert.Equal(data, output)
}

func (s *blockBlobTestSuite) TestFlushFileUpdateChunkedFile() {
	defer s.cleanupTest()

	// Setup
	name := generateFileName()
	blockSize := 4 * MB
	h, _ := s.az.CreateFile(internal.CreateFileOptions{Name: name})
	data := make([]byte, 16*MB)
	rand.Read(data)

	// use our method to make the max upload size (size before a blob is broken down to blocks) to 4 Bytes
	err := uploadReaderAtToBlockBlob(
		ctx,
		bytes.NewReader(data),
		int64(len(data)),
		4,
		s.containerClient.NewBlockBlobClient(name),
		&blockblob.UploadBufferOptions{
			BlockSize: int64(blockSize),
		},
	)
	s.assert.NoError(err)
	bol, _ := s.az.GetFileBlockOffsets(internal.GetFileBlockOffsetsOptions{Name: name})
	handlemap.CreateCacheObject(int64(16*MB), h)
	h.CacheObj.BlockOffsetList = bol
	h.Size = 16 * MB

	updatedBlock := make([]byte, 2*MB)
	rand.Read(updatedBlock)
	h.CacheObj.BlockOffsetList.BlockList[1].Data = make([]byte, blockSize)
	s.az.storage.ReadInBuffer(
		name,
		int64(blockSize),
		int64(blockSize),
		h.CacheObj.BlockOffsetList.BlockList[1].Data,
		nil,
	)
	copy(h.CacheObj.BlockOffsetList.BlockList[1].Data[MB:2*MB+MB], updatedBlock)
	h.CacheObj.BlockList[1].Flags.Set(common.DirtyBlock)

	err = s.az.FlushFile(internal.FlushFileOptions{Handle: h})
	s.assert.NoError(err)

	output := make([]byte, 16*MB)
	len, err := s.az.ReadInBuffer(internal.ReadInBufferOptions{Handle: h, Offset: 0, Data: output})
	s.assert.NoError(err)
	s.assert.Equal(16*MB, len)
	s.assert.NotEqual(data, output)
	s.assert.Equal(data[:5*MB], output[:5*MB])
	s.assert.Equal(updatedBlock, output[5*MB:5*MB+2*MB])
	s.assert.Equal(data[7*MB:], output[7*MB:])
}

func (s *blockBlobTestSuite) TestFlushFileTruncateUpdateChunkedFile() {
	defer s.cleanupTest()

	// Setup
	name := generateFileName()
	blockSize := 4 * MB
	h, _ := s.az.CreateFile(internal.CreateFileOptions{Name: name})
	data := make([]byte, 16*MB)
	rand.Read(data)

	// use our method to make the max upload size (size before a blob is broken down to blocks) to 4 Bytes
	err := uploadReaderAtToBlockBlob(
		ctx,
		bytes.NewReader(data),
		int64(len(data)),
		4,
		s.containerClient.NewBlockBlobClient(name),
		&blockblob.UploadBufferOptions{
			BlockSize: int64(blockSize),
		},
	)
	s.assert.NoError(err)
	bol, _ := s.az.GetFileBlockOffsets(internal.GetFileBlockOffsetsOptions{Name: name})
	handlemap.CreateCacheObject(int64(16*MB), h)
	h.CacheObj.BlockOffsetList = bol
	h.Size = 16 * MB

	// truncate block
	h.CacheObj.BlockOffsetList.BlockList[1].Data = make([]byte, blockSize/2)
	h.CacheObj.BlockOffsetList.BlockList[1].EndIndex = int64(blockSize + blockSize/2)
	s.az.storage.ReadInBuffer(
		name,
		int64(blockSize),
		int64(blockSize)/2,
		h.CacheObj.BlockOffsetList.BlockList[1].Data,
		nil,
	)
	h.CacheObj.BlockList[1].Flags.Set(common.DirtyBlock)

	// remove 2 blocks
	h.CacheObj.BlockList = h.CacheObj.BlockList[:2]

	err = s.az.FlushFile(internal.FlushFileOptions{Handle: h})
	s.assert.NoError(err)

	output := make([]byte, 16*MB)
	len, err := s.az.ReadInBuffer(internal.ReadInBufferOptions{Handle: h, Offset: 0, Data: output})
	s.assert.NoError(err)
	s.assert.Equal(16*MB, len)
	s.assert.NotEqual(data, output)
	s.assert.Equal(data[:6*MB], output[:6*MB])
}

func (s *blockBlobTestSuite) TestFlushFileAppendBlocksEmptyFile() {
	defer s.cleanupTest()

	// Setup
	name := generateFileName()
	blockSize := 2 * MB
	h, _ := s.az.CreateFile(internal.CreateFileOptions{Name: name})

	bol, _ := s.az.GetFileBlockOffsets(internal.GetFileBlockOffsetsOptions{Name: name})
	handlemap.CreateCacheObject(int64(12*MB), h)
	h.CacheObj.BlockOffsetList = bol
	h.CacheObj.BlockIdLength = 16
	h.Size = 12 * MB

	data1 := make([]byte, blockSize)
	rand.Read(data1)
	blk1 := &common.Block{
		StartIndex: 0,
		EndIndex:   int64(blockSize),
		Id: base64.StdEncoding.EncodeToString(
			common.NewUUIDWithLength(h.CacheObj.BlockIdLength),
		),
		Data: data1,
	}
	blk1.Flags.Set(common.DirtyBlock)

	data2 := make([]byte, blockSize)
	rand.Read(data2)
	blk2 := &common.Block{
		StartIndex: int64(blockSize),
		EndIndex:   2 * int64(blockSize),
		Id: base64.StdEncoding.EncodeToString(
			common.NewUUIDWithLength(h.CacheObj.BlockIdLength),
		),
		Data: data2,
	}
	blk2.Flags.Set(common.DirtyBlock)

	data3 := make([]byte, blockSize)
	rand.Read(data3)
	blk3 := &common.Block{
		StartIndex: 2 * int64(blockSize),
		EndIndex:   3 * int64(blockSize),
		Id: base64.StdEncoding.EncodeToString(
			common.NewUUIDWithLength(h.CacheObj.BlockIdLength),
		),
		Data: data3,
	}
	blk3.Flags.Set(common.DirtyBlock)
	h.CacheObj.BlockList = append(h.CacheObj.BlockList, blk1, blk2, blk3)
	bol.Flags.Clear(common.SmallFile)

	err := s.az.FlushFile(internal.FlushFileOptions{Handle: h})
	s.assert.NoError(err)

	output := make([]byte, 6*MB)
	len, err := s.az.ReadInBuffer(internal.ReadInBufferOptions{Handle: h, Offset: 0, Data: output})
	s.assert.NoError(err)
	s.assert.Equal(6*MB, len)
	s.assert.Equal(blk1.Data, output[0:blockSize])
	s.assert.Equal(blk2.Data, output[blockSize:2*blockSize])
	s.assert.Equal(blk3.Data, output[2*blockSize:3*blockSize])
}

func (s *blockBlobTestSuite) TestFlushFileAppendBlocksChunkedFile() {
	defer s.cleanupTest()

	// Setup
	name := generateFileName()
	blockSize := 2 * MB
	fileSize := 16 * MB
	h, _ := s.az.CreateFile(internal.CreateFileOptions{Name: name})
	data := make([]byte, fileSize)
	rand.Read(data)

	// use our method to make the max upload size (size before a blob is broken down to blocks) to 4 Bytes
	err := uploadReaderAtToBlockBlob(
		ctx,
		bytes.NewReader(data),
		int64(len(data)),
		4,
		s.containerClient.NewBlockBlobClient(name),
		&blockblob.UploadBufferOptions{
			BlockSize: int64(blockSize),
		},
	)
	s.assert.NoError(err)
	bol, _ := s.az.GetFileBlockOffsets(internal.GetFileBlockOffsetsOptions{Name: name})
	handlemap.CreateCacheObject(int64(16*MB), h)
	h.CacheObj.BlockOffsetList = bol
	h.CacheObj.BlockIdLength = 16
	h.Size = int64(fileSize + 3*blockSize)

	data1 := make([]byte, blockSize)
	rand.Read(data1)
	blk1 := &common.Block{
		StartIndex: int64(fileSize),
		EndIndex:   int64(fileSize + blockSize),
		Id: base64.StdEncoding.EncodeToString(
			common.NewUUIDWithLength(h.CacheObj.BlockIdLength),
		),
		Data: data1,
	}
	blk1.Flags.Set(common.DirtyBlock)

	data2 := make([]byte, blockSize)
	rand.Read(data2)
	blk2 := &common.Block{
		StartIndex: int64(fileSize + blockSize),
		EndIndex:   int64(fileSize + 2*blockSize),
		Id: base64.StdEncoding.EncodeToString(
			common.NewUUIDWithLength(h.CacheObj.BlockIdLength),
		),
		Data: data2,
	}
	blk2.Flags.Set(common.DirtyBlock)

	data3 := make([]byte, blockSize)
	rand.Read(data3)
	blk3 := &common.Block{
		StartIndex: int64(fileSize + 2*blockSize),
		EndIndex:   int64(fileSize + 3*blockSize),
		Id: base64.StdEncoding.EncodeToString(
			common.NewUUIDWithLength(h.CacheObj.BlockIdLength),
		),
		Data: data3,
	}
	blk3.Flags.Set(common.DirtyBlock)
	h.CacheObj.BlockList = append(h.CacheObj.BlockList, blk1, blk2, blk3)
	bol.Flags.Clear(common.SmallFile)

	err = s.az.FlushFile(internal.FlushFileOptions{Handle: h})
	s.assert.NoError(err)

	output := make([]byte, fileSize+3*blockSize)
	len, err := s.az.ReadInBuffer(internal.ReadInBufferOptions{Handle: h, Offset: 0, Data: output})
	s.assert.NoError(err)
	s.assert.Equal(fileSize+3*blockSize, len)
	s.assert.Equal(data, output[0:fileSize])
	s.assert.Equal(blk1.Data, output[fileSize:fileSize+blockSize])
	s.assert.Equal(blk2.Data, output[fileSize+blockSize:fileSize+2*blockSize])
	s.assert.Equal(blk3.Data, output[fileSize+2*blockSize:fileSize+3*blockSize])
}

func (s *blockBlobTestSuite) TestFlushFileTruncateBlocksEmptyFile() {
	defer s.cleanupTest()

	// Setup
	name := generateFileName()
	blockSize := 4 * MB
	h, _ := s.az.CreateFile(internal.CreateFileOptions{Name: name})

	bol, _ := s.az.GetFileBlockOffsets(internal.GetFileBlockOffsetsOptions{Name: name})
	handlemap.CreateCacheObject(int64(12*MB), h)
	h.CacheObj.BlockOffsetList = bol
	h.CacheObj.BlockIdLength = 16
	h.Size = int64(3 * int64(blockSize))

	blk1 := &common.Block{
		StartIndex: 0,
		EndIndex:   int64(blockSize),
		Id: base64.StdEncoding.EncodeToString(
			common.NewUUIDWithLength(h.CacheObj.BlockIdLength),
		),
	}
	blk1.Flags.Set(common.TruncatedBlock)
	blk1.Flags.Set(common.DirtyBlock)

	blk2 := &common.Block{
		StartIndex: int64(blockSize),
		EndIndex:   2 * int64(blockSize),
		Id: base64.StdEncoding.EncodeToString(
			common.NewUUIDWithLength(h.CacheObj.BlockIdLength),
		),
	}
	blk2.Flags.Set(common.TruncatedBlock)
	blk2.Flags.Set(common.DirtyBlock)

	blk3 := &common.Block{
		StartIndex: 2 * int64(blockSize),
		EndIndex:   3 * int64(blockSize),
		Id: base64.StdEncoding.EncodeToString(
			common.NewUUIDWithLength(h.CacheObj.BlockIdLength),
		),
	}
	blk3.Flags.Set(common.TruncatedBlock)
	blk3.Flags.Set(common.DirtyBlock)
	h.CacheObj.BlockList = append(h.CacheObj.BlockList, blk1, blk2, blk3)
	bol.Flags.Clear(common.SmallFile)

	err := s.az.FlushFile(internal.FlushFileOptions{Handle: h})
	s.assert.NoError(err)

	output := make([]byte, 3*int64(blockSize))
	len, err := s.az.ReadInBuffer(internal.ReadInBufferOptions{Handle: h, Offset: 0, Data: output})
	s.assert.NoError(err)
	s.assert.EqualValues(3*int64(blockSize), len)
	data := make([]byte, 3*blockSize)
	s.assert.Equal(data, output)
}

func (s *blockBlobTestSuite) TestFlushFileTruncateBlocksChunkedFile() {
	defer s.cleanupTest()

	// Setup
	name := generateFileName()
	blockSize := 4 * MB
	fileSize := 16 * MB
	h, _ := s.az.CreateFile(internal.CreateFileOptions{Name: name})
	data := make([]byte, fileSize)
	rand.Read(data)

	// use our method to make the max upload size (size before a blob is broken down to blocks) to 4 Bytes
	err := uploadReaderAtToBlockBlob(
		ctx,
		bytes.NewReader(data),
		int64(len(data)),
		4,
		s.containerClient.NewBlockBlobClient(name),
		&blockblob.UploadBufferOptions{
			BlockSize: int64(blockSize),
		},
	)
	s.assert.NoError(err)
	bol, _ := s.az.GetFileBlockOffsets(internal.GetFileBlockOffsetsOptions{Name: name})
	handlemap.CreateCacheObject(int64(16*MB), h)
	h.CacheObj.BlockOffsetList = bol
	h.CacheObj.BlockIdLength = 16
	h.Size = int64(fileSize + 3*blockSize)

	blk1 := &common.Block{
		StartIndex: int64(fileSize),
		EndIndex:   int64(fileSize + blockSize),
		Id: base64.StdEncoding.EncodeToString(
			common.NewUUIDWithLength(h.CacheObj.BlockIdLength),
		),
	}
	blk1.Flags.Set(common.TruncatedBlock)
	blk1.Flags.Set(common.DirtyBlock)

	blk2 := &common.Block{
		StartIndex: int64(fileSize + blockSize),
		EndIndex:   int64(fileSize + 2*blockSize),
		Id: base64.StdEncoding.EncodeToString(
			common.NewUUIDWithLength(h.CacheObj.BlockIdLength),
		),
	}
	blk2.Flags.Set(common.TruncatedBlock)
	blk2.Flags.Set(common.DirtyBlock)

	blk3 := &common.Block{
		StartIndex: int64(fileSize + 2*blockSize),
		EndIndex:   int64(fileSize + 3*blockSize),
		Id: base64.StdEncoding.EncodeToString(
			common.NewUUIDWithLength(h.CacheObj.BlockIdLength),
		),
	}
	blk3.Flags.Set(common.TruncatedBlock)
	blk3.Flags.Set(common.DirtyBlock)
	h.CacheObj.BlockList = append(h.CacheObj.BlockList, blk1, blk2, blk3)
	bol.Flags.Clear(common.SmallFile)

	err = s.az.FlushFile(internal.FlushFileOptions{Handle: h})
	s.assert.NoError(err)

	output := make([]byte, fileSize+3*blockSize)
	len, err := s.az.ReadInBuffer(internal.ReadInBufferOptions{Handle: h, Offset: 0, Data: output})
	s.assert.NoError(err)
	s.assert.Equal(fileSize+3*blockSize, len)
	s.assert.Equal(data, output[:fileSize])
	emptyData := make([]byte, 3*blockSize)
	s.assert.Equal(emptyData, output[fileSize:])
}

func (s *blockBlobTestSuite) TestFlushFileAppendAndTruncateBlocksEmptyFile() {
	defer s.cleanupTest()

	// Setup
	name := generateFileName()
	blockSize := 7 * MB
	h, _ := s.az.CreateFile(internal.CreateFileOptions{Name: name})

	bol, _ := s.az.GetFileBlockOffsets(internal.GetFileBlockOffsetsOptions{Name: name})
	handlemap.CreateCacheObject(int64(12*MB), h)
	h.CacheObj.BlockOffsetList = bol
	h.CacheObj.BlockIdLength = 16
	h.Size = int64(3 * blockSize)

	data1 := make([]byte, blockSize)
	rand.Read(data1)
	blk1 := &common.Block{
		StartIndex: 0,
		EndIndex:   int64(blockSize),
		Id: base64.StdEncoding.EncodeToString(
			common.NewUUIDWithLength(h.CacheObj.BlockIdLength),
		),
		Data: data1,
	}
	blk1.Flags.Set(common.DirtyBlock)

	blk2 := &common.Block{
		StartIndex: int64(blockSize),
		EndIndex:   2 * int64(blockSize),
		Id: base64.StdEncoding.EncodeToString(
			common.NewUUIDWithLength(h.CacheObj.BlockIdLength),
		),
	}
	blk2.Flags.Set(common.DirtyBlock)
	blk2.Flags.Set(common.TruncatedBlock)

	blk3 := &common.Block{
		StartIndex: 2 * int64(blockSize),
		EndIndex:   3 * int64(blockSize),
		Id: base64.StdEncoding.EncodeToString(
			common.NewUUIDWithLength(h.CacheObj.BlockIdLength),
		),
	}
	blk3.Flags.Set(common.DirtyBlock)
	blk3.Flags.Set(common.TruncatedBlock)
	h.CacheObj.BlockList = append(h.CacheObj.BlockList, blk1, blk2, blk3)
	bol.Flags.Clear(common.SmallFile)

	err := s.az.FlushFile(internal.FlushFileOptions{Handle: h})
	s.assert.NoError(err)

	output := make([]byte, 3*blockSize)
	len, err := s.az.ReadInBuffer(internal.ReadInBufferOptions{Handle: h, Offset: 0, Data: output})
	s.assert.NoError(err)
	s.assert.Equal(3*blockSize, len)
	data := make([]byte, blockSize)
	s.assert.Equal(blk1.Data, output[0:blockSize])
	s.assert.Equal(data, output[blockSize:2*blockSize])
	s.assert.Equal(data, output[2*blockSize:3*blockSize])
}

func (s *blockBlobTestSuite) TestFlushFileAppendAndTruncateBlocksChunkedFile() {
	defer s.cleanupTest()

	// Setup
	name := generateFileName()
	blockSize := 7 * MB
	fileSize := 16 * MB
	h, _ := s.az.CreateFile(internal.CreateFileOptions{Name: name})
	data := make([]byte, fileSize)
	rand.Read(data)

	// use our method to make the max upload size (size before a blob is broken down to blocks) to 4 Bytes
	err := uploadReaderAtToBlockBlob(
		ctx,
		bytes.NewReader(data),
		int64(len(data)),
		4,
		s.containerClient.NewBlockBlobClient(name),
		&blockblob.UploadBufferOptions{
			BlockSize: int64(blockSize),
		},
	)
	s.assert.NoError(err)
	bol, _ := s.az.GetFileBlockOffsets(internal.GetFileBlockOffsetsOptions{Name: name})
	handlemap.CreateCacheObject(int64(16*MB), h)
	h.CacheObj.BlockOffsetList = bol
	h.CacheObj.BlockIdLength = 16
	h.Size = int64(fileSize + 3*blockSize)

	data1 := make([]byte, blockSize)
	rand.Read(data1)
	blk1 := &common.Block{
		StartIndex: int64(fileSize),
		EndIndex:   int64(fileSize + blockSize),
		Id: base64.StdEncoding.EncodeToString(
			common.NewUUIDWithLength(h.CacheObj.BlockIdLength),
		),
		Data: data1,
	}
	blk1.Flags.Set(common.DirtyBlock)

	blk2 := &common.Block{
		StartIndex: int64(fileSize + blockSize),
		EndIndex:   int64(fileSize + 2*blockSize),
		Id: base64.StdEncoding.EncodeToString(
			common.NewUUIDWithLength(h.CacheObj.BlockIdLength),
		),
	}
	blk2.Flags.Set(common.DirtyBlock)
	blk2.Flags.Set(common.TruncatedBlock)

	blk3 := &common.Block{
		StartIndex: int64(fileSize + 2*blockSize),
		EndIndex:   int64(fileSize + 3*blockSize),
		Id: base64.StdEncoding.EncodeToString(
			common.NewUUIDWithLength(h.CacheObj.BlockIdLength),
		),
	}
	blk3.Flags.Set(common.DirtyBlock)
	blk3.Flags.Set(common.TruncatedBlock)
	h.CacheObj.BlockList = append(h.CacheObj.BlockList, blk1, blk2, blk3)
	bol.Flags.Clear(common.SmallFile)

	err = s.az.FlushFile(internal.FlushFileOptions{Handle: h})
	s.assert.NoError(err)

	// file should be empty
	output := make([]byte, fileSize+3*blockSize)
	len, err := s.az.ReadInBuffer(internal.ReadInBufferOptions{Handle: h, Offset: 0, Data: output})
	s.assert.NoError(err)
	s.assert.Equal(fileSize+3*blockSize, len)
	s.assert.Equal(data, output[:fileSize])
	emptyData := make([]byte, blockSize)
	s.assert.Equal(blk1.Data, output[fileSize:fileSize+blockSize])
	s.assert.Equal(emptyData, output[fileSize+blockSize:fileSize+2*blockSize])
	s.assert.Equal(emptyData, output[fileSize+2*blockSize:fileSize+3*blockSize])
}

func (s *blockBlobTestSuite) TestUpdateConfig() {
	defer s.cleanupTest()

	s.az.storage.UpdateConfig(AzStorageConfig{
		blockSize:             7 * MB,
		maxConcurrency:        4,
		defaultTier:           to.Ptr(blob.AccessTierArchive),
		ignoreAccessModifiers: true,
	})

	s.assert.EqualValues(7*MB, s.az.storage.(*BlockBlob).Config.blockSize)
	s.assert.EqualValues(4, s.az.storage.(*BlockBlob).Config.maxConcurrency)
	s.assert.Equal(blob.AccessTierArchive, *s.az.storage.(*BlockBlob).Config.defaultTier)
	s.assert.True(s.az.storage.(*BlockBlob).Config.ignoreAccessModifiers)
}

func (s *blockBlobTestSuite) TestMD5SetOnUpload() {
	defer s.cleanupTest()
	vdConfig := fmt.Sprintf(
		"azstorage:\n  account-name: %s\n  endpoint: %s\n  type: block\n  account-key: %s\n  mode: key\n  container: %s\n  fail-unsupported-op: true\n  virtual-directory: true",
		storageTestConfigurationParameters.BlockAccount,
		storageTestConfigurationParameters.Endpoint,
		storageTestConfigurationParameters.BlockKey,
		s.container,
	)
	configs := []string{"", vdConfig}
	for _, c := range configs {
		// This is a little janky but required since testify suite does not support running setup or clean up for subtests.
		s.tearDownTestHelper(false)
		s.setupTestHelper(c, s.container, true)
		testName := ""
		if c != "" {
			testName = "virtual-directory"
		}
		s.Run(testName, func() {
			// Setup
			s.tearDownTestHelper(false) // Don't delete the generated container.

			config := fmt.Sprintf(
				"azstorage:\n  account-name: %s\n  endpoint: %s\n  type: block\n  account-key: %s\n  mode: key\n  container: %s\n  update-md5: true\n",
				storageTestConfigurationParameters.BlockAccount,
				storageTestConfigurationParameters.Endpoint,
				storageTestConfigurationParameters.BlockKey,
				s.container,
			)
			s.setupTestHelper(config, s.container, true)

			name := generateFileName()
			f, err := os.Create(name)
			s.assert.NoError(err)
			s.assert.NotNil(f)

			data := make([]byte, blockblob.MaxUploadBlobBytes+1)
			_, _ = rand.Read(data)

			n, err := f.Write(data)
			s.assert.NoError(err)
			s.assert.Equal(blockblob.MaxUploadBlobBytes+1, n)
			_, _ = f.Seek(0, 0)

			err = s.az.storage.WriteFromFile(name, nil, f)
			s.assert.NoError(err)

			prop, err := s.az.storage.GetAttr(name)
			s.assert.NoError(err)
			s.assert.NotEmpty(prop.MD5)

			_, _ = f.Seek(0, 0)
			localMD5, err := common.GetMD5(f)
			s.assert.NoError(err)
			s.assert.Equal(localMD5, prop.MD5)

			_ = s.az.storage.DeleteFile(name)
			_ = f.Close()
			_ = os.Remove(name)
		})
	}
}

func (s *blockBlobTestSuite) TestMD5NotSetOnUpload() {
	defer s.cleanupTest()
	vdConfig := fmt.Sprintf(
		"azstorage:\n  account-name: %s\n  endpoint: %s\n  type: block\n  account-key: %s\n  mode: key\n  container: %s\n  fail-unsupported-op: true\n  virtual-directory: true",
		storageTestConfigurationParameters.BlockAccount,
		storageTestConfigurationParameters.Endpoint,
		storageTestConfigurationParameters.BlockKey,
		s.container,
	)
	configs := []string{"", vdConfig}
	for _, c := range configs {
		// This is a little janky but required since testify suite does not support running setup or clean up for subtests.
		s.tearDownTestHelper(false)
		s.setupTestHelper(c, s.container, true)
		testName := ""
		if c != "" {
			testName = "virtual-directory"
		}
		s.Run(testName, func() {
			// Setup
			s.tearDownTestHelper(false) // Don't delete the generated container.

			config := fmt.Sprintf(
				"azstorage:\n  account-name: %s\n  endpoint: %s\n  type: block\n  account-key: %s\n  mode: key\n  container: %s\n  update-md5: false\n",
				storageTestConfigurationParameters.BlockAccount,
				storageTestConfigurationParameters.Endpoint,
				storageTestConfigurationParameters.BlockKey,
				s.container,
			)
			s.setupTestHelper(config, s.container, true)

			name := generateFileName()
			f, err := os.Create(name)
			s.assert.NoError(err)
			s.assert.NotNil(f)

			data := make([]byte, blockblob.MaxUploadBlobBytes+1)
			_, _ = rand.Read(data)

			n, err := f.Write(data)
			s.assert.NoError(err)
			s.assert.Equal(blockblob.MaxUploadBlobBytes+1, n)
			_, _ = f.Seek(0, 0)

			err = s.az.storage.WriteFromFile(name, nil, f)
			s.assert.NoError(err)

			prop, err := s.az.storage.GetAttr(name)
			s.assert.NoError(err)
			s.assert.Empty(prop.MD5)

			_ = s.az.storage.DeleteFile(name)
			_ = f.Close()
			_ = os.Remove(name)
		})
	}
}

func (s *blockBlobTestSuite) TestMD5AutoSetOnUpload() {
	defer s.cleanupTest()
	vdConfig := fmt.Sprintf(
		"azstorage:\n  account-name: %s\n  endpoint: %s\n  type: block\n  account-key: %s\n  mode: key\n  container: %s\n  fail-unsupported-op: true\n  virtual-directory: true",
		storageTestConfigurationParameters.BlockAccount,
		storageTestConfigurationParameters.Endpoint,
		storageTestConfigurationParameters.BlockKey,
		s.container,
	)
	configs := []string{"", vdConfig}
	for _, c := range configs {
		// This is a little janky but required since testify suite does not support running setup or clean up for subtests.
		s.tearDownTestHelper(false)
		s.setupTestHelper(c, s.container, true)
		testName := ""
		if c != "" {
			testName = "virtual-directory"
		}
		s.Run(testName, func() {
			// Setup
			s.tearDownTestHelper(false) // Don't delete the generated container.

			config := fmt.Sprintf(
				"azstorage:\n  account-name: %s\n  endpoint: %s\n  type: block\n  account-key: %s\n  mode: key\n  container: %s\n  update-md5: false\n",
				storageTestConfigurationParameters.BlockAccount,
				storageTestConfigurationParameters.Endpoint,
				storageTestConfigurationParameters.BlockKey,
				s.container,
			)
			s.setupTestHelper(config, s.container, true)

			name := generateFileName()
			f, err := os.Create(name)
			s.assert.NoError(err)
			s.assert.NotNil(f)

			data := make([]byte, 100)
			_, _ = rand.Read(data)

			n, err := f.Write(data)
			s.assert.NoError(err)
			s.assert.Equal(100, n)
			_, _ = f.Seek(0, 0)

			err = s.az.storage.WriteFromFile(name, nil, f)
			s.assert.NoError(err)

			prop, err := s.az.storage.GetAttr(name)
			s.assert.NoError(err)
			s.assert.NotEmpty(prop.MD5)

			_, _ = f.Seek(0, 0)
			localMD5, err := common.GetMD5(f)
			s.assert.NoError(err)
			s.assert.Equal(localMD5, prop.MD5)

			_ = s.az.storage.DeleteFile(name)
			_ = f.Close()
			_ = os.Remove(name)
		})
	}
}

func (s *blockBlobTestSuite) TestInvalidateMD5PostUpload() {
	defer s.cleanupTest()
	vdConfig := fmt.Sprintf(
		"azstorage:\n  account-name: %s\n  endpoint: %s\n  type: block\n  account-key: %s\n  mode: key\n  container: %s\n  fail-unsupported-op: true\n  virtual-directory: true",
		storageTestConfigurationParameters.BlockAccount,
		storageTestConfigurationParameters.Endpoint,
		storageTestConfigurationParameters.BlockKey,
		s.container,
	)
	configs := []string{"", vdConfig}
	for _, c := range configs {
		// This is a little janky but required since testify suite does not support running setup or clean up for subtests.
		s.tearDownTestHelper(false)
		s.setupTestHelper(c, s.container, true)
		testName := ""
		if c != "" {
			testName = "virtual-directory"
		}
		s.Run(testName, func() {
			// Setup
			s.tearDownTestHelper(false) // Don't delete the generated container.

			config := fmt.Sprintf(
				"azstorage:\n  account-name: %s\n  endpoint: %s\n  type: block\n  account-key: %s\n  mode: key\n  container: %s\n  update-md5: true\n  validate-md5: true\n",
				storageTestConfigurationParameters.BlockAccount,
				storageTestConfigurationParameters.Endpoint,
				storageTestConfigurationParameters.BlockKey,
				s.container,
			)
			s.setupTestHelper(config, s.container, true)

			name := generateFileName()
			f, err := os.Create(name)
			s.assert.NoError(err)
			s.assert.NotNil(f)

			data := make([]byte, 100)
			_, _ = rand.Read(data)

			n, err := f.Write(data)
			s.assert.NoError(err)
			s.assert.Equal(100, n)
			_, _ = f.Seek(0, 0)

			err = s.az.storage.WriteFromFile(name, nil, f)
			s.assert.NoError(err)

			blobClient := s.containerClient.NewBlobClient(name)
			_, _ = blobClient.SetHTTPHeaders(
				context.Background(),
				blob.HTTPHeaders{BlobContentMD5: []byte("cloudfuse")},
				nil,
			)

			prop, err := s.az.storage.GetAttr(name)
			s.assert.NoError(err)
			s.assert.NotEmpty(prop.MD5)

			_, _ = f.Seek(0, 0)
			localMD5, err := common.GetMD5(f)
			s.assert.NoError(err)
			s.assert.NotEqual(localMD5, prop.MD5)

			_ = s.az.storage.DeleteFile(name)
			_ = f.Close()
			_ = os.Remove(name)
		})
	}
}

func (s *blockBlobTestSuite) TestValidateAutoMD5OnRead() {
	defer s.cleanupTest()
	vdConfig := fmt.Sprintf(
		"azstorage:\n  account-name: %s\n  endpoint: %s\n  type: block\n  account-key: %s\n  mode: key\n  container: %s\n  fail-unsupported-op: true\n  virtual-directory: true",
		storageTestConfigurationParameters.BlockAccount,
		storageTestConfigurationParameters.Endpoint,
		storageTestConfigurationParameters.BlockKey,
		s.container,
	)
	configs := []string{"", vdConfig}
	for _, c := range configs {
		// This is a little janky but required since testify suite does not support running setup or clean up for subtests.
		s.tearDownTestHelper(false)
		s.setupTestHelper(c, s.container, true)
		testName := ""
		if c != "" {
			testName = "virtual-directory"
		}
		s.Run(testName, func() {
			// Setup
			s.tearDownTestHelper(false) // Don't delete the generated container.

			config := fmt.Sprintf(
				"azstorage:\n  account-name: %s\n  endpoint: %s\n  type: block\n  account-key: %s\n  mode: key\n  container: %s\n  update-md5: false\n  validate-md5: true\n",
				storageTestConfigurationParameters.BlockAccount,
				storageTestConfigurationParameters.Endpoint,
				storageTestConfigurationParameters.BlockKey,
				s.container,
			)
			s.setupTestHelper(config, s.container, true)

			name := generateFileName()
			f, err := os.Create(name)
			s.assert.NoError(err)
			s.assert.NotNil(f)

			data := make([]byte, 100)
			_, _ = rand.Read(data)

			n, err := f.Write(data)
			s.assert.NoError(err)
			s.assert.Equal(100, n)
			_, _ = f.Seek(0, 0)

			err = s.az.storage.WriteFromFile(name, nil, f)
			s.assert.NoError(err)
			_ = f.Close()
			_ = os.Remove(name)

			prop, err := s.az.storage.GetAttr(name)
			s.assert.NoError(err)
			s.assert.NotEmpty(prop.MD5)

			f, err = os.Create(name)
			s.assert.NoError(err)
			s.assert.NotNil(f)

			err = s.az.storage.ReadToFile(name, 0, 100, f)
			s.assert.NoError(err)

			_ = s.az.storage.DeleteFile(name)
			_ = os.Remove(name)
		})
	}
}

func (s *blockBlobTestSuite) TestValidateManualMD5OnRead() {
	defer s.cleanupTest()
	vdConfig := fmt.Sprintf(
		"azstorage:\n  account-name: %s\n  endpoint: %s\n  type: block\n  account-key: %s\n  mode: key\n  container: %s\n  fail-unsupported-op: true\n  virtual-directory: true",
		storageTestConfigurationParameters.BlockAccount,
		storageTestConfigurationParameters.Endpoint,
		storageTestConfigurationParameters.BlockKey,
		s.container,
	)
	configs := []string{"", vdConfig}
	for _, c := range configs {
		// This is a little janky but required since testify suite does not support running setup or clean up for subtests.
		s.tearDownTestHelper(false)
		s.setupTestHelper(c, s.container, true)
		testName := ""
		if c != "" {
			testName = "virtual-directory"
		}
		s.Run(testName, func() {
			// Setup
			s.tearDownTestHelper(false) // Don't delete the generated container.

			config := fmt.Sprintf(
				"azstorage:\n  account-name: %s\n  endpoint: %s\n  type: block\n  account-key: %s\n  mode: key\n  container: %s\n  update-md5: true\n  validate-md5: true\n",
				storageTestConfigurationParameters.BlockAccount,
				storageTestConfigurationParameters.Endpoint,
				storageTestConfigurationParameters.BlockKey,
				s.container,
			)
			s.setupTestHelper(config, s.container, true)

			name := generateFileName()
			f, err := os.Create(name)
			s.assert.NoError(err)
			s.assert.NotNil(f)

			data := make([]byte, blockblob.MaxUploadBlobBytes+1)
			_, _ = rand.Read(data)

			n, err := f.Write(data)
			s.assert.NoError(err)
			s.assert.Equal(blockblob.MaxUploadBlobBytes+1, n)
			_, _ = f.Seek(0, 0)

			err = s.az.storage.WriteFromFile(name, nil, f)
			s.assert.NoError(err)
			_ = f.Close()
			_ = os.Remove(name)

			prop, err := s.az.storage.GetAttr(name)
			s.assert.NoError(err)
			s.assert.NotEmpty(prop.MD5)

			f, err = os.Create(name)
			s.assert.NoError(err)
			s.assert.NotNil(f)

			err = s.az.storage.ReadToFile(name, 0, blockblob.MaxUploadBlobBytes+1, f)
			s.assert.NoError(err)

			_ = s.az.storage.DeleteFile(name)
			_ = os.Remove(name)
		})
	}
}

func (s *blockBlobTestSuite) TestInvalidMD5OnRead() {
	defer s.cleanupTest()
	vdConfig := fmt.Sprintf(
		"azstorage:\n  account-name: %s\n  endpoint: %s\n  type: block\n  account-key: %s\n  mode: key\n  container: %s\n  fail-unsupported-op: true\n  virtual-directory: true",
		storageTestConfigurationParameters.BlockAccount,
		storageTestConfigurationParameters.Endpoint,
		storageTestConfigurationParameters.BlockKey,
		s.container,
	)
	configs := []string{"", vdConfig}
	for _, c := range configs {
		// This is a little janky but required since testify suite does not support running setup or clean up for subtests.
		s.tearDownTestHelper(false)
		s.setupTestHelper(c, s.container, true)
		testName := ""
		if c != "" {
			testName = "virtual-directory"
		}
		s.Run(testName, func() {
			// Setup
			s.tearDownTestHelper(false) // Don't delete the generated container.

			config := fmt.Sprintf(
				"azstorage:\n  account-name: %s\n  endpoint: %s\n  type: block\n  account-key: %s\n  mode: key\n  container: %s\n  update-md5: true\n  validate-md5: true\n",
				storageTestConfigurationParameters.BlockAccount,
				storageTestConfigurationParameters.Endpoint,
				storageTestConfigurationParameters.BlockKey,
				s.container,
			)
			s.setupTestHelper(config, s.container, true)

			name := generateFileName()
			f, err := os.Create(name)
			s.assert.NoError(err)
			s.assert.NotNil(f)

			data := make([]byte, 100)
			_, _ = rand.Read(data)

			n, err := f.Write(data)
			s.assert.NoError(err)
			s.assert.Equal(100, n)
			_, _ = f.Seek(0, 0)

			err = s.az.storage.WriteFromFile(name, nil, f)
			s.assert.NoError(err)
			_ = f.Close()
			_ = os.Remove(name)

			blobClient := s.containerClient.NewBlobClient(name)
			_, _ = blobClient.SetHTTPHeaders(
				context.Background(),
				blob.HTTPHeaders{BlobContentMD5: []byte("cloudfuse")},
				nil,
			)

			prop, err := s.az.storage.GetAttr(name)
			s.assert.NoError(err)
			s.assert.NotEmpty(prop.MD5)

			f, err = os.Create(name)
			s.assert.NoError(err)
			s.assert.NotNil(f)

			err = s.az.storage.ReadToFile(name, 0, 100, f)
			s.assert.Error(err)
			s.assert.Contains(err.Error(), "md5 sum mismatch on download")

			_ = s.az.storage.DeleteFile(name)
			_ = os.Remove(name)
		})
	}
}

func (s *blockBlobTestSuite) TestInvalidMD5OnReadNoVaildate() {
	defer s.cleanupTest()
	vdConfig := fmt.Sprintf(
		"azstorage:\n  account-name: %s\n  endpoint: %s\n  type: block\n  account-key: %s\n  mode: key\n  container: %s\n  fail-unsupported-op: true\n  virtual-directory: true",
		storageTestConfigurationParameters.BlockAccount,
		storageTestConfigurationParameters.Endpoint,
		storageTestConfigurationParameters.BlockKey,
		s.container,
	)
	configs := []string{"", vdConfig}
	for _, c := range configs {
		// This is a little janky but required since testify suite does not support running setup or clean up for subtests.
		s.tearDownTestHelper(false)
		s.setupTestHelper(c, s.container, true)
		testName := ""
		if c != "" {
			testName = "virtual-directory"
		}
		s.Run(testName, func() {
			// Setup
			s.tearDownTestHelper(false) // Don't delete the generated container.

			config := fmt.Sprintf(
				"azstorage:\n  account-name: %s\n  endpoint: %s\n  type: block\n  account-key: %s\n  mode: key\n  container: %s\n  update-md5: true\n  validate-md5: false\n",
				storageTestConfigurationParameters.BlockAccount,
				storageTestConfigurationParameters.Endpoint,
				storageTestConfigurationParameters.BlockKey,
				s.container,
			)
			s.setupTestHelper(config, s.container, true)

			name := generateFileName()
			f, err := os.Create(name)
			s.assert.NoError(err)
			s.assert.NotNil(f)

			data := make([]byte, 100)
			_, _ = rand.Read(data)

			n, err := f.Write(data)
			s.assert.NoError(err)
			s.assert.Equal(100, n)
			_, _ = f.Seek(0, 0)

			err = s.az.storage.WriteFromFile(name, nil, f)
			s.assert.NoError(err)
			_ = f.Close()
			_ = os.Remove(name)

			blobClient := s.containerClient.NewBlobClient(name)
			_, _ = blobClient.SetHTTPHeaders(
				context.Background(),
				blob.HTTPHeaders{BlobContentMD5: []byte("cloudfuse")},
				nil,
			)

			prop, err := s.az.storage.GetAttr(name)
			s.assert.NoError(err)
			s.assert.NotEmpty(prop.MD5)

			f, err = os.Create(name)
			s.assert.NoError(err)
			s.assert.NotNil(f)

			err = s.az.storage.ReadToFile(name, 0, 100, f)
			s.assert.NoError(err)

			_ = s.az.storage.DeleteFile(name)
			_ = os.Remove(name)
		})
	}
}

// TODO: Uncomment these tests. CPK is not currently enabled on our test bucket
//
// func (s *blockBlobTestSuite) TestDownloadBlobWithCPKEnabled() {
// 	defer s.cleanupTest()
// 	s.tearDownTestHelper(false)
// 	CPKEncryptionKey, CPKEncryptionKeySHA256 := generateCPKInfo()

// 	config := fmt.Sprintf("azstorage:\n  account-name: %s\n  endpoint: https://%s.blob.core.windows.net/\n  type: block\n  account-key: %s\n  mode: key\n  container: %s\n  cpk-enabled: true\n  cpk-encryption-key: %s\n  cpk-encryption-key-sha256: %s\n",
// 		storageTestConfigurationParameters.BlockAccount, storageTestConfigurationParameters.BlockAccount, storageTestConfigurationParameters.BlockKey, s.container, CPKEncryptionKey, CPKEncryptionKeySHA256)
// 	s.setupTestHelper(config, s.container, false)

// 	blobCPKOpt := &blob.CPKInfo{
// 		EncryptionKey:       &CPKEncryptionKey,
// 		EncryptionKeySHA256: &CPKEncryptionKeySHA256,
// 		EncryptionAlgorithm: to.Ptr(blob.EncryptionAlgorithmTypeAES256),
// 	}
// 	name := generateFileName()
// 	s.az.CreateFile(internal.CreateFileOptions{Name: name})
// 	testData := "test data"
// 	data := []byte(testData)

// 	err := uploadReaderAtToBlockBlob(ctx, bytes.NewReader(data), int64(len(data)), 100, s.containerClient.NewBlockBlobClient(name), &blockblob.UploadBufferOptions{
// 		CPKInfo: blobCPKOpt,
// 	})
// 	s.assert.Nil(err)

// 	f, err := os.Create(name)
// 	s.assert.Nil(err)
// 	s.assert.NotNil(f)

// 	err = s.az.storage.ReadToFile(name, 0, int64(len(data)), f)
// 	s.assert.Nil(err)
// 	fileData, err := os.ReadFile(name)
// 	s.assert.Nil(err)
// 	s.assert.EqualValues(data, fileData)

// 	buf := make([]byte, len(data))
// 	err = s.az.storage.ReadInBuffer(name, 0, int64(len(data)), buf, nil)
// 	s.assert.Nil(err)
// 	s.assert.EqualValues(data, buf)

// 	rbuf, err := s.az.storage.ReadBuffer(name, 0, int64(len(data)))
// 	s.assert.Nil(err)
// 	s.assert.EqualValues(data, rbuf)
// 	_ = s.az.storage.DeleteFile(name)
// 	_ = os.Remove(name)
// }

// func (s *blockBlobTestSuite) TestUploadBlobWithCPKEnabled() {
// 	defer s.cleanupTest()
// 	s.tearDownTestHelper(false)

// 	CPKEncryptionKey, CPKEncryptionKeySHA256 := generateCPKInfo()

// 	config := fmt.Sprintf("azstorage:\n  account-name: %s\n  endpoint: https://%s.blob.core.windows.net/\n  type: block\n  cpk-enabled: true\n  cpk-encryption-key: %s\n  cpk-encryption-key-sha256: %s\n  account-key: %s\n  mode: key\n  container: %s\n",
// 		storageTestConfigurationParameters.BlockAccount, storageTestConfigurationParameters.BlockAccount, CPKEncryptionKey, CPKEncryptionKeySHA256, storageTestConfigurationParameters.BlockKey, s.container)
// 	s.setupTestHelper(config, s.container, false)

// 	blobCPKOpt := &blob.CPKInfo{
// 		EncryptionKey:       &CPKEncryptionKey,
// 		EncryptionKeySHA256: &CPKEncryptionKeySHA256,
// 		EncryptionAlgorithm: to.Ptr(blob.EncryptionAlgorithmTypeAES256),
// 	}
// 	name1 := generateFileName()
// 	f, err := os.Create(name1)
// 	s.assert.Nil(err)
// 	s.assert.NotNil(f)

// 	testData := "test data"
// 	data := []byte(testData)
// 	_, err = f.Write(data)
// 	s.assert.Nil(err)
// 	_, _ = f.Seek(0, 0)

// 	err = s.az.storage.WriteFromFile(name1, nil, f)
//  s.assert.Nil(err)

// 	file := s.containerClient.NewBlobClient(name1)

// 	attr, err := s.az.storage.(*BlockBlob).GetAttr(name1)
// 	s.assert.Nil(err)
// 	s.assert.NotNil(attr)
// 	resp, err := file.DownloadStream(ctx, &blob.DownloadStreamOptions{
// 		Range: blob.HTTPRange{Offset: 0, Count: int64(len(data))},
// 	})
// 	s.assert.NotNil(err)
// 	s.assert.Nil(resp.RequestID)

// 	resp, err = file.DownloadStream(ctx, &blob.DownloadStreamOptions{
// 		Range:   blob.HTTPRange{Offset: 0, Count: int64(len(data))},
// 		CPKInfo: blobCPKOpt,
// 	})
// 	s.assert.Nil(err)
// 	s.assert.NotNil(resp.RequestID)

// 	name2 := generateFileName()
// 	err = s.az.storage.WriteFromBuffer(name2, nil, data)
//  s.assert.Nil(err)

// 	file = s.containerClient.NewBlobClient(name2)
// 	resp, err = file.DownloadStream(ctx, &blob.DownloadStreamOptions{
// 		Range: blob.HTTPRange{Offset: 0, Count: int64(len(data))},
// 	})
// 	s.assert.NotNil(err)
// 	s.assert.Nil(resp.RequestID)

// 	resp, err = file.DownloadStream(ctx, &blob.DownloadStreamOptions{
// 		Range:   blob.HTTPRange{Offset: 0, Count: int64(len(data))},
// 		CPKInfo: blobCPKOpt,
// 	})
// 	s.assert.Nil(err)
// 	s.assert.NotNil(resp.RequestID)

// 	_ = s.az.storage.DeleteFile(name1)
// 	_ = s.az.storage.DeleteFile(name2)
// 	_ = os.Remove(name1)
// }

// func (s *blockBlobTestSuite) TestRAGRS() {
// 	defer s.cleanupTest()
// 	// Setup
// 	name := generateFileName()
// 	h, _ := s.az.CreateFile(internal.CreateFileOptions{Name: name})
// 	testData := "test data"
// 	data := []byte(testData)
// 	s.az.WriteFile(internal.WriteFileOptions{Handle: h, Offset: 0, Data: data})
// 	h, _ = s.az.OpenFile(internal.OpenFileOptions{Name: name})
// 	s.az.CloseFile(internal.CloseFileOptions{Handle: h})

// 	// This can be flaky since it may take time to replicate the data. We could hardcode a container and file for this test
// 	time.Sleep(time.Second * time.Duration(10))

// 	s.tearDownTestHelper(false) // Don't delete the generated container.

// 	config := fmt.Sprintf("azstorage:\n  account-name: %s\n  type: block\n  account-key: %s\n  mode: key\n  container: %s\n  endpoint: https://%s-secondary.blob.core.windows.net\n",
// 		storageTestConfigurationParameters.BlockAccount, storageTestConfigurationParameters.BlockKey, s.container, storageTestConfigurationParameters.BlockAccount)
// 	s.setupTestHelper(config, s.container, false) // Don't create a new container

// 	h, _ = s.az.OpenFile(internal.OpenFileOptions{Name: name})
// 	output, err := s.az.ReadFile(internal.ReadFileOptions{Handle: h})
// 	s.assert.Nil(err)
// 	s.assert.EqualValues(testData, output)
// 	s.az.CloseFile(internal.CloseFileOptions{Handle: h})
// }

func (s *blockBlobTestSuite) TestTruncateSmallFileToSmaller() {
	s.UtilityFunctionTestTruncateFileToSmaller(2*MB, 1*MB)
}

func (s *blockBlobTestSuite) TestTruncateSmallFileToLarger() {
	s.UtilityFunctionTruncateFileToLarger(1*MB, 2*MB)
}

func (s *blockBlobTestSuite) TestTruncateBlockFileToSmaller() {
	s.UtilityFunctionTestTruncateFileToSmaller(10*MB, 8*MB)
}

func (s *blockBlobTestSuite) TestTruncateBlockFileToLarger() {
	s.UtilityFunctionTruncateFileToLarger(8*MB, 10*MB)
}

func (s *blockBlobTestSuite) TestTruncateNoBlockFileToLarger() {
	s.UtilityFunctionTruncateFileToLarger(10*MB, 20*MB)
}

func (s *blockBlobTestSuite) TestBlobFilters() {
	defer s.cleanupTest()
	// Setup
	var err error
	name := generateDirectoryName()
	err = s.az.CreateDir(internal.CreateDirOptions{Name: name})
	s.assert.NoError(err)
	_, err = s.az.CreateFile(internal.CreateFileOptions{Name: name + "/abcd1.txt"})
	s.assert.NoError(err)
	_, err = s.az.CreateFile(internal.CreateFileOptions{Name: name + "/abcd2.txt"})
	s.assert.NoError(err)
	_, err = s.az.CreateFile(internal.CreateFileOptions{Name: name + "/abcd3.txt"})
	s.assert.NoError(err)
	_, err = s.az.CreateFile(internal.CreateFileOptions{Name: name + "/abcd4.txt"})
	s.assert.NoError(err)
	_, err = s.az.CreateFile(internal.CreateFileOptions{Name: name + "/bcd1.txt"})
	s.assert.NoError(err)
	_, err = s.az.CreateFile(internal.CreateFileOptions{Name: name + "/cd1.txt"})
	s.assert.NoError(err)
	_, err = s.az.CreateFile(internal.CreateFileOptions{Name: name + "/d1.txt"})
	s.assert.NoError(err)
	err = s.az.CreateDir(internal.CreateDirOptions{Name: name + "/subdir"})
	s.assert.NoError(err)

	var iteration = 0
	var marker = ""
	blobList := make([]*internal.ObjAttr, 0)

	for {
		new_list, new_marker, err := s.az.StreamDir(
			internal.StreamDirOptions{Name: name + "/", Token: marker, Count: 50},
		)
		s.assert.NoError(err)
		blobList = append(blobList, new_list...)
		marker = new_marker
		iteration++

		log.Debug(
			"AzStorage::ReadDir : So far retrieved %d objects in %d iterations",
			len(blobList),
			iteration,
		)
		if new_marker == "" {
			break
		}
	}
	s.assert.Len(blobList, 8)
	err = s.az.storage.(*BlockBlob).SetFilter("name=^abcd.*")
	s.assert.NoError(err)

	blobList = make([]*internal.ObjAttr, 0)
	for {
		new_list, new_marker, err := s.az.StreamDir(
			internal.StreamDirOptions{Name: name + "/", Token: marker, Count: 50},
		)
		s.assert.NoError(err)
		blobList = append(blobList, new_list...)
		marker = new_marker
		iteration++

		log.Debug(
			"AzStorage::ReadDir : So far retrieved %d objects in %d iterations",
			len(blobList),
			iteration,
		)
		if new_marker == "" {
			break
		}
	}
	// Only 4 files matches the pattern but there is a directory as well and directories are not filtered by blobfilter
	s.assert.Len(blobList, 5)
	err = s.az.storage.(*BlockBlob).SetFilter("name=^bla.*")
	s.assert.NoError(err)

	blobList = make([]*internal.ObjAttr, 0)
	for {
		new_list, new_marker, err := s.az.StreamDir(
			internal.StreamDirOptions{Name: name + "/", Token: marker, Count: 50},
		)
		s.assert.NoError(err)
		blobList = append(blobList, new_list...)
		marker = new_marker
		iteration++

		log.Debug(
			"AzStorage::ReadDir : So far retrieved %d objects in %d iterations",
			len(blobList),
			iteration,
		)
		if new_marker == "" {
			break
		}
	}

	s.assert.Len(blobList, 1)
	err = s.az.storage.(*BlockBlob).SetFilter("")
	s.assert.NoError(err)
}

func (s *blockBlobTestSuite) UtilityFunctionTestTruncateFileToSmaller(
	size int,
	truncatedLength int,
) {
	s.T().Helper()

	defer s.cleanupTest()
	// Setup
	vdConfig := fmt.Sprintf(
		"azstorage:\n  account-name: %s\n  endpoint: %s\n  type: block\n  account-key: %s\n  mode: key\n  container: %s\n  fail-unsupported-op: true\n  virtual-directory: true",
		storageTestConfigurationParameters.BlockAccount,
		storageTestConfigurationParameters.Endpoint,
		storageTestConfigurationParameters.BlockKey,
		s.container,
	)
	// // This is a little janky but required since testify suite does not support running setup or clean up for subtests.

	s.tearDownTestHelper(false)
	s.setupTestHelper(vdConfig, s.container, true)

	name := generateFileName()
	h, err := s.az.CreateFile(internal.CreateFileOptions{Name: name})
	s.assert.NoError(err)

	data := make([]byte, size)
	s.az.WriteFile(internal.WriteFileOptions{Handle: h, Offset: 0, Data: data})

	err = s.az.TruncateFile(
		internal.TruncateFileOptions{Name: name, Size: int64(truncatedLength)},
	)
	s.assert.NoError(err)

	// Blob should have updated data
	file := s.containerClient.NewBlobClient(name)
	resp, err := file.DownloadStream(ctx, &blob.DownloadStreamOptions{
		Range: blob.HTTPRange{Offset: 0, Count: int64(truncatedLength)},
	})
	s.assert.NoError(err)
	s.assert.NotNil(resp.ContentLength)
	s.assert.EqualValues(truncatedLength, *resp.ContentLength)
	output, _ := io.ReadAll(resp.Body)
	s.assert.Equal(data[:truncatedLength], output[:])
}

func (s *blockBlobTestSuite) UtilityFunctionTruncateFileToLarger(
	size int,
	truncatedLength int,
) {
	s.T().Helper()

	defer s.cleanupTest()
	// Setup
	vdConfig := fmt.Sprintf(
		"azstorage:\n  account-name: %s\n  endpoint: %s\n  type: block\n  account-key: %s\n  mode: key\n  container: %s\n  fail-unsupported-op: true\n  virtual-directory: true",
		storageTestConfigurationParameters.BlockAccount,
		storageTestConfigurationParameters.Endpoint,
		storageTestConfigurationParameters.BlockKey,
		s.container,
	)
	// // This is a little janky but required since testify suite does not support running setup or clean up for subtests.

	s.tearDownTestHelper(false)
	s.setupTestHelper(vdConfig, s.container, true)

	name := generateFileName()
	h, err := s.az.CreateFile(internal.CreateFileOptions{Name: name})
	s.assert.NoError(err)

	data := make([]byte, size)
	s.az.WriteFile(internal.WriteFileOptions{Handle: h, Offset: 0, Data: data})

	err = s.az.TruncateFile(
		internal.TruncateFileOptions{Name: name, Size: int64(truncatedLength)},
	)
	s.assert.NoError(err)

	// Blob should have updated data
	file := s.containerClient.NewBlobClient(name)
	resp, err := file.DownloadStream(ctx, &blob.DownloadStreamOptions{
		Range: blob.HTTPRange{Offset: 0, Count: int64(truncatedLength)},
	})
	s.assert.NoError(err)
	s.assert.NotNil(resp.ContentLength)
	s.assert.EqualValues(truncatedLength, *resp.ContentLength)
	output, _ := io.ReadAll(resp.Body)
	s.assert.Equal(data, output[:size])

}

func (s *blockBlobTestSuite) TestList() {
	defer s.cleanupTest()
	// Setup
	s.tearDownTestHelper(false) // Don't delete the generated container.
	config := fmt.Sprintf(
		"azstorage:\n  account-name: %s\n  endpoint: %s\n  type: block\n  account-key: %s\n  mode: key\n  container: %s\n  fail-unsupported-op: true",
		storageTestConfigurationParameters.BlockAccount,
		storageTestConfigurationParameters.Endpoint,
		storageTestConfigurationParameters.BlockKey,
		s.container,
	)
	s.setupTestHelper(config, s.container, true)

	base := generateDirectoryName()
	s.setupHierarchy(base)

	blobList, marker, err := s.az.storage.List("", nil, 0)
	s.assert.NoError(err)
	emptyString := ""
	s.assert.Equal(&emptyString, marker)
	s.assert.NotNil(blobList)
	s.assert.Len(blobList, 3)

	// Test listing with prefix
	blobList, marker, err = s.az.storage.List(base+"b/", nil, 0)
	s.assert.NoError(err)
	s.assert.Equal(&emptyString, marker)
	s.assert.NotNil(blobList)
	s.assert.Len(blobList, 1)
	s.assert.Equal("c1", blobList[0].Name)

	// Test listing with marker
	// TODO: Test is failing on Azurite.
	// blobList, marker, err = s.az.storage.List(base, to.Ptr("invalid-marker"), 0)
	// s.assert.Error(err)
	// s.assert.Empty(blobList)
	// s.assert.Nil(marker)

	// Test listing with count
	blobList, marker, err = s.az.storage.List("", nil, 1)
	s.assert.NoError(err)
	s.assert.NotNil(blobList)
	s.assert.NotEmpty(marker)
	s.assert.Len(blobList, 1)
	s.assert.Equal(base, blobList[0].Path)
}

// In order for 'go test' to run this suite, we need to create
// a normal test function and pass our suite to suite.Run
func TestBlockBlob(t *testing.T) {
	suite.Run(t, new(blockBlobTestSuite))
}<|MERGE_RESOLUTION|>--- conflicted
+++ resolved
@@ -212,14 +212,10 @@
 		return nil, err
 	}
 	az := NewazstorageComponent()
-<<<<<<< HEAD
 
 	// Set to false to allow testing with Azurite
-	err := az.Configure(false)
-
-=======
-	err = az.Configure(true)
->>>>>>> d77bc8c2
+	err = az.Configure(false)
+
 	return az.(*AzStorage), err
 }
 
