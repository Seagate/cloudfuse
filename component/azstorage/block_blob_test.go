--- conflicted
+++ resolved
@@ -395,8 +395,12 @@
 	defer s.cleanupTest()
 	// Setup
 	s.tearDownTestHelper(false) // Don't delete the generated container.
-	config := fmt.Sprintf("azstorage:\n  account-name: %s\n  type: block\n  account-key: %s\n  mode: key\n  container: %s\n  fail-unsupported-op: true",
-		storageTestConfigurationParameters.BlockAccount, storageTestConfigurationParameters.BlockKey, s.container)
+	config := fmt.Sprintf(
+		"azstorage:\n  account-name: %s\n  type: block\n  account-key: %s\n  mode: key\n  container: %s\n  fail-unsupported-op: true",
+		storageTestConfigurationParameters.BlockAccount,
+		storageTestConfigurationParameters.BlockKey,
+		s.container,
+	)
 	s.setupTestHelper(config, s.container, true)
 
 	val := s.az.storage.IsAccountADLS()
@@ -407,8 +411,12 @@
 	defer s.cleanupTest()
 	// Setup
 	s.tearDownTestHelper(false) // Don't delete the generated container.
-	config := fmt.Sprintf("azstorage:\n  account-name: %s\n  type: block\n  account-key: %s\n  mode: key\n  container: %s\n  fail-unsupported-op: true",
-		storageTestConfigurationParameters.BlockAccount, storageTestConfigurationParameters.BlockKey, "foo")
+	config := fmt.Sprintf(
+		"azstorage:\n  account-name: %s\n  type: block\n  account-key: %s\n  mode: key\n  container: %s\n  fail-unsupported-op: true",
+		storageTestConfigurationParameters.BlockAccount,
+		storageTestConfigurationParameters.BlockKey,
+		"foo",
+	)
 	s.setupTestHelper(config, "foo", false)
 
 	err := s.az.storage.TestPipeline()
@@ -1342,7 +1350,9 @@
 	s.assert.Equal(n, len(data))
 
 	output := make([]byte, 5)
-	len, err := s.az.ReadInBuffer(internal.ReadInBufferOptions{Offset: 0, Data: output, Path: name, Size: (int64)(len(data))})
+	len, err := s.az.ReadInBuffer(
+		internal.ReadInBufferOptions{Offset: 0, Data: output, Path: name, Size: (int64)(len(data))},
+	)
 	s.assert.Nil(err)
 	s.assert.EqualValues(5, len)
 	s.assert.EqualValues(testData[:5], output)
@@ -3483,15 +3493,9 @@
 			s.assert.NotEmpty(prop.MD5)
 
 			_, _ = f.Seek(0, 0)
-<<<<<<< HEAD
-			localMD5, err := getMD5(f)
-			s.assert.NoError(err)
-			s.assert.Equal(localMD5, prop.MD5)
-=======
 			localMD5, err := common.GetMD5(f)
 			s.assert.Nil(err)
 			s.assert.EqualValues(localMD5, prop.MD5)
->>>>>>> 4ef97799
 
 			_ = s.az.storage.DeleteFile(name)
 			_ = f.Close()
@@ -3610,15 +3614,9 @@
 			s.assert.NotEmpty(prop.MD5)
 
 			_, _ = f.Seek(0, 0)
-<<<<<<< HEAD
-			localMD5, err := getMD5(f)
-			s.assert.NoError(err)
-			s.assert.Equal(localMD5, prop.MD5)
-=======
 			localMD5, err := common.GetMD5(f)
 			s.assert.Nil(err)
 			s.assert.EqualValues(localMD5, prop.MD5)
->>>>>>> 4ef97799
 
 			_ = s.az.storage.DeleteFile(name)
 			_ = f.Close()
@@ -3686,15 +3684,9 @@
 			s.assert.NotEmpty(prop.MD5)
 
 			_, _ = f.Seek(0, 0)
-<<<<<<< HEAD
-			localMD5, err := getMD5(f)
-			s.assert.NoError(err)
-			s.assert.NotEqual(localMD5, prop.MD5)
-=======
 			localMD5, err := common.GetMD5(f)
 			s.assert.Nil(err)
 			s.assert.NotEqualValues(localMD5, prop.MD5)
->>>>>>> 4ef97799
 
 			_ = s.az.storage.DeleteFile(name)
 			_ = f.Close()
