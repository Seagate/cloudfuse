--- conflicted
+++ resolved
@@ -3986,11 +3986,7 @@
 // 	s.assert.EqualValues(data, fileData)
 
 // 	buf := make([]byte, len(data))
-<<<<<<< HEAD
-// 	err = s.az.storage.ReadInBuffer(ctx, name, 0, int64(len(data)), buf)
-=======
-// 	err = s.az.storage.ReadInBuffer(name, 0, int64(len(data)), buf, nil)
->>>>>>> 5a79750a
+// 	err = s.az.storage.ReadInBuffer(ctx, name, 0, int64(len(data)), buf, nil)
 // 	s.assert.Nil(err)
 // 	s.assert.EqualValues(data, buf)
 
@@ -4322,7 +4318,7 @@
 	base := generateDirectoryName()
 	s.setupHierarchy(base)
 
-	blobList, marker, err := s.az.storage.List("", nil, 0)
+	blobList, marker, err := s.az.storage.List(ctx, "", nil, 0)
 	s.assert.NoError(err)
 	emptyString := ""
 	s.assert.Equal(&emptyString, marker)
@@ -4330,7 +4326,7 @@
 	s.assert.Len(blobList, 3)
 
 	// Test listing with prefix
-	blobList, marker, err = s.az.storage.List(base+"b/", nil, 0)
+	blobList, marker, err = s.az.storage.List(ctx, base+"b/", nil, 0)
 	s.assert.NoError(err)
 	s.assert.Equal(&emptyString, marker)
 	s.assert.NotNil(blobList)
@@ -4345,7 +4341,7 @@
 	// s.assert.Nil(marker)
 
 	// Test listing with count
-	blobList, marker, err = s.az.storage.List("", nil, 1)
+	blobList, marker, err = s.az.storage.List(ctx, "", nil, 1)
 	s.assert.NoError(err)
 	s.assert.NotNil(blobList)
 	s.assert.NotEmpty(marker)
