//go:build !authtest && !azurite
// +build !authtest,!azurite

/*
   Licensed under the MIT License <http://opensource.org/licenses/MIT>.

   Copyright © 2023-2025 Seagate Technology LLC and/or its Affiliates
   Copyright © 2020-2025 Microsoft Corporation. All rights reserved.

   Permission is hereby granted, free of charge, to any person obtaining a copy
   of this software and associated documentation files (the "Software"), to deal
   in the Software without restriction, including without limitation the rights
   to use, copy, modify, merge, publish, distribute, sublicense, and/or sell
   copies of the Software, and to permit persons to whom the Software is
   furnished to do so, subject to the following conditions:

   The above copyright notice and this permission notice shall be included in all
   copies or substantial portions of the Software.

   THE SOFTWARE IS PROVIDED "AS IS", WITHOUT WARRANTY OF ANY KIND, EXPRESS OR
   IMPLIED, INCLUDING BUT NOT LIMITED TO THE WARRANTIES OF MERCHANTABILITY,
   FITNESS FOR A PARTICULAR PURPOSE AND NONINFRINGEMENT. IN NO EVENT SHALL THE
   AUTHORS OR COPYRIGHT HOLDERS BE LIABLE FOR ANY CLAIM, DAMAGES OR OTHER
   LIABILITY, WHETHER IN AN ACTION OF CONTRACT, TORT OR OTHERWISE, ARISING FROM,
   OUT OF OR IN CONNECTION WITH THE SOFTWARE OR THE USE OR OTHER DEALINGS IN THE
   SOFTWARE
*/

package azstorage

import (
	"bytes"
	"container/list"
	"context"
	"crypto/rand"
	"encoding/base64"
	"encoding/json"
	"fmt"
	"io"
	"io/fs"
	"os"
	"path/filepath"
	"runtime"
	"strings"
	"syscall"
	"testing"

	"github.com/Seagate/cloudfuse/common"
	"github.com/Seagate/cloudfuse/common/log"
	"github.com/Seagate/cloudfuse/internal"
	"github.com/Seagate/cloudfuse/internal/handlemap"

	"github.com/Azure/azure-sdk-for-go/sdk/azcore/to"
	"github.com/Azure/azure-sdk-for-go/sdk/storage/azblob/blob"
	"github.com/Azure/azure-sdk-for-go/sdk/storage/azblob/blockblob"

	"github.com/Azure/azure-sdk-for-go/sdk/storage/azdatalake/directory"
	"github.com/Azure/azure-sdk-for-go/sdk/storage/azdatalake/file"
	"github.com/Azure/azure-sdk-for-go/sdk/storage/azdatalake/filesystem"
	"github.com/Azure/azure-sdk-for-go/sdk/storage/azdatalake/service"

	"github.com/stretchr/testify/assert"
	"github.com/stretchr/testify/suite"
)

type datalakeTestSuite struct {
	suite.Suite
	assert          *assert.Assertions
	az              *AzStorage
	serviceClient   *service.Client
	containerClient *filesystem.Client
	config          string
	container       string
}

func (s *datalakeTestSuite) SetupTest() {
	// Logging config
	cfg := common.LogConfig{
		FilePath:    "./logfile.txt",
		MaxFileSize: 10,
		FileCount:   10,
		Level:       common.ELogLevel.LOG_DEBUG(),
	}
	log.SetDefaultLogger("base", cfg)

	homeDir, err := os.UserHomeDir()
	if err != nil {
		fmt.Println("Unable to get home directory")
		os.Exit(1)
	}
	cfgFile, err := os.Open(homeDir + "/azuretest.json")
	if err != nil {
		fmt.Println("Unable to open config file")
		os.Exit(1)
	}

	cfgData, _ := io.ReadAll(cfgFile)
	err = json.Unmarshal(cfgData, &storageTestConfigurationParameters)
	if err != nil {
		fmt.Println("Failed to parse the config file")
		os.Exit(1)
	}

	cfgFile.Close()
	s.setupTestHelper("", "", true)
}

func (s *datalakeTestSuite) setupTestHelper(configuration string, container string, create bool) {
	if container == "" {
		container = generateContainerName()
	}
	s.container = container
	if configuration == "" {
		configuration = fmt.Sprintf(
			"azstorage:\n  account-name: %s\n  endpoint: https://%s.dfs.core.windows.net/\n  type: adls\n  account-key: %s\n  mode: key\n  container: %s\n  fail-unsupported-op: true",
			storageTestConfigurationParameters.AdlsAccount,
			storageTestConfigurationParameters.AdlsAccount,
			storageTestConfigurationParameters.AdlsKey,
			s.container,
		)
	}
	s.config = configuration
	s.assert = assert.New(s.T())

	s.az, _ = newTestAzStorage(configuration)
	s.az.Start(
		ctx,
	) // Note: Start->TestValidation will fail but it doesn't matter. We are creating the container a few lines below anyway.
	// We could create the container before but that requires rewriting the code to new up a service client.

	s.serviceClient = s.az.storage.(*Datalake).Service // Grab the service client to do some validation
	s.containerClient = s.serviceClient.NewFileSystemClient(s.container)
	if create {
		s.containerClient.Create(ctx, nil)
	}
}

func (s *datalakeTestSuite) tearDownTestHelper(delete bool) {
	s.az.Stop()
	if delete {
		s.containerClient.Delete(ctx, nil)
	}
}

func (s *datalakeTestSuite) cleanupTest() {
	s.tearDownTestHelper(true)
	log.Destroy()
}

func (s *datalakeTestSuite) TestDefault() {
	defer s.cleanupTest()
	s.assert.Equal(
		storageTestConfigurationParameters.AdlsAccount,
		s.az.stConfig.authConfig.AccountName,
	)
	s.assert.Equal(EAccountType.ADLS(), s.az.stConfig.authConfig.AccountType)
	s.assert.False(s.az.stConfig.authConfig.UseHTTP)
	accountKey, _ := s.az.stConfig.authConfig.AccountKey.Open()
	defer accountKey.Destroy()
	s.assert.Equal(accountKey.String(), storageTestConfigurationParameters.AdlsKey)
	s.assert.Empty(s.az.stConfig.authConfig.SASKey)
	s.assert.Empty(s.az.stConfig.authConfig.ApplicationID)
	s.assert.Empty(s.az.stConfig.authConfig.ResourceID)
	s.assert.Empty(s.az.stConfig.authConfig.ActiveDirectoryEndpoint)
	s.assert.Empty(s.az.stConfig.authConfig.ClientSecret)
	s.assert.Empty(s.az.stConfig.authConfig.TenantID)
	s.assert.Empty(s.az.stConfig.authConfig.ClientID)
	s.assert.Equal(
		"https://"+s.az.stConfig.authConfig.AccountName+".dfs.core.windows.net/",
		s.az.stConfig.authConfig.Endpoint,
	)
	s.assert.Equal(EAuthType.KEY(), s.az.stConfig.authConfig.AuthMode)
	s.assert.Equal(s.container, s.az.stConfig.container)
	s.assert.Empty(s.az.stConfig.prefixPath)
	s.assert.EqualValues(0, s.az.stConfig.blockSize)
	s.assert.EqualValues(32, s.az.stConfig.maxConcurrency)
	s.assert.Equal((*blob.AccessTier)(nil), s.az.stConfig.defaultTier)
	s.assert.EqualValues(0, s.az.stConfig.cancelListForSeconds)

	s.assert.EqualValues(5, s.az.stConfig.maxRetries)
	s.assert.EqualValues(900, s.az.stConfig.maxTimeout)
	s.assert.EqualValues(4, s.az.stConfig.backoffTime)
	s.assert.EqualValues(60, s.az.stConfig.maxRetryDelay)

	s.assert.Empty(s.az.stConfig.proxyAddress)
	s.assert.False(s.az.stConfig.restrictedCharsWin)
}

func (s *datalakeTestSuite) TestModifyEndpoint() {
	defer s.cleanupTest()
	// Setup
	s.tearDownTestHelper(false) // Don't delete the generated container.
	config := fmt.Sprintf(
		"azstorage:\n  account-name: %s\n  endpoint: https://%s.blob.core.windows.net/\n  type: adls\n  account-key: %s\n  mode: key\n  container: %s\n  fail-unsupported-op: true",
		storageTestConfigurationParameters.AdlsAccount,
		storageTestConfigurationParameters.AdlsAccount,
		storageTestConfigurationParameters.AdlsKey,
		s.container,
	)
	s.setupTestHelper(config, s.container, true)

	err := s.az.storage.TestPipeline()
	s.assert.NoError(err)
}

func (s *datalakeTestSuite) TestNoEndpoint() {
	defer s.cleanupTest()
	// Setup
	s.tearDownTestHelper(false) // Don't delete the generated container.
	config := fmt.Sprintf(
		"azstorage:\n  account-name: %s\n  type: adls\n  account-key: %s\n  mode: key\n  container: %s\n  fail-unsupported-op: true",
		storageTestConfigurationParameters.AdlsAccount,
		storageTestConfigurationParameters.AdlsKey,
		s.container,
	)
	s.setupTestHelper(config, s.container, true)

	err := s.az.storage.TestPipeline()
	s.assert.NoError(err)
}

func (s *datalakeTestSuite) TestAccountType() {
	defer s.cleanupTest()
	// Setup
	s.tearDownTestHelper(false) // Don't delete the generated container.
	config := fmt.Sprintf(
		"azstorage:\n  account-name: %s\n  type: adls\n  account-key: %s\n  mode: key\n  container: %s\n  fail-unsupported-op: true",
		storageTestConfigurationParameters.AdlsAccount,
		storageTestConfigurationParameters.AdlsKey,
		s.container,
	)
	s.setupTestHelper(config, s.container, true)

	val := s.az.storage.IsAccountADLS()
	s.assert.True(val)
}

func (s *datalakeTestSuite) TestFileSystemNotFound() {
	defer s.cleanupTest()
	// Setup
	s.tearDownTestHelper(false) // Don't delete the generated container.
	config := fmt.Sprintf(
		"azstorage:\n  account-name: %s\n  type: adls\n  account-key: %s\n  mode: key\n  container: %s\n  fail-unsupported-op: true",
		storageTestConfigurationParameters.AdlsAccount,
		storageTestConfigurationParameters.AdlsKey,
		"foo",
	)
	s.setupTestHelper(config, "foo", false)

	err := s.az.storage.TestPipeline()
	s.assert.Error(err)
	s.assert.Contains(err.Error(), "FilesystemNotFound")
}

func (s *datalakeTestSuite) TestListContainers() {
	defer s.cleanupTest()
	// Setup
	num := 10
	prefix := generateContainerName()
	for i := range num {
		f := s.serviceClient.NewFileSystemClient(prefix + fmt.Sprint(i))
		f.Create(ctx, nil)
		defer f.Delete(ctx, nil)
	}

	containers, err := s.az.ListContainers()

	s.assert.NoError(err)
	s.assert.NotNil(containers)
	s.assert.GreaterOrEqual(len(containers), num)
	count := 0
	for _, c := range containers {
		if strings.HasPrefix(c, prefix) {
			count++
		}
	}
	s.assert.Equal(num, count)
}

// TODO : ListContainersHuge: Maybe this is overkill?

func (s *datalakeTestSuite) TestFNSOverHNS() {
	defer s.cleanupTest()
	// Testing dir and dir/
	s.tearDownTestHelper(false) // Don't delete the generated container.
	config := fmt.Sprintf("azstorage:\n  account-name: %s\n  type: adls\n  account-key: %s\n  mode: key\n  container: %s\n ",
		storageTestConfigurationParameters.BlockAccount, storageTestConfigurationParameters.BlockKey, "fnsoverhns")
	s.setupTestHelper(config, "fnsoverhns", true)

	var paths = []string{generateDirectoryName(), generateDirectoryName() + "/"}
	for _, path := range paths {
		log.Debug(path)
		s.Run(path, func() {
			err := s.az.CreateDir(internal.CreateDirOptions{Name: path})

			s.assert.Nil(err)
			// Directory should be in the account
			dir := s.containerClient.NewDirectoryClient(internal.TruncateDirName(path))
			_, err = dir.GetProperties(ctx, nil)
			s.assert.Nil(err)
		})
	}

	err := s.az.storage.TestPipeline()
	s.assert.NotNil(err)
	s.assert.Contains(err.Error(), "Account is not HNS")
}

func (s *datalakeTestSuite) TestCreateDir() {
	defer s.cleanupTest()
	// Testing dir and dir/
	var paths = []string{generateDirectoryName(), generateDirectoryName() + "/"}
	for _, path := range paths {
		log.Debug(path)
		s.Run(path, func() {
			err := s.az.CreateDir(internal.CreateDirOptions{Name: path})

			s.assert.NoError(err)
			// Directory should be in the account
			dir := s.containerClient.NewDirectoryClient(internal.TruncateDirName(path))
			_, err = dir.GetProperties(ctx, nil)
			s.assert.NoError(err)
		})
	}
}

func (s *datalakeTestSuite) TestCreateDirWithCPKEnabled() {
	defer s.cleanupTest()
	CPKEncryptionKey, CPKEncryptionKeySHA256 := generateCPKInfo()

	config := fmt.Sprintf(
		"azstorage:\n  account-name: %s\n  endpoint: https://%s.dfs.core.windows.net/\n  type: adls\n  account-key: %s\n  mode: key\n  container: %s\n  cpk-enabled: true\n  cpk-encryption-key: %s\n  cpk-encryption-key-sha256: %s\n",
		storageTestConfigurationParameters.AdlsAccount,
		storageTestConfigurationParameters.AdlsAccount,
		storageTestConfigurationParameters.AdlsKey,
		s.container,
		CPKEncryptionKey,
		CPKEncryptionKeySHA256,
	)
	s.setupTestHelper(config, s.container, false)

	datalakeCPKOpt := &file.CPKInfo{
		EncryptionKey:       &CPKEncryptionKey,
		EncryptionKeySHA256: &CPKEncryptionKeySHA256,
		EncryptionAlgorithm: to.Ptr(file.EncryptionAlgorithmTypeAES256),
	}

	// Testing dir and dir/
	var paths = []string{generateDirectoryName()}
	for _, path := range paths {
		log.Debug(path)
		s.Run(path, func() {
			err := s.az.CreateDir(internal.CreateDirOptions{Name: path})

			s.assert.NoError(err)
			// Directory should not be accessible without CPK
			dir := s.containerClient.NewDirectoryClient(internal.TruncateDirName(path))
			_, err = dir.GetProperties(ctx, nil)
			s.assert.Error(err)

			//Directory should exist
			dir = s.containerClient.NewDirectoryClient(internal.TruncateDirName(path))
			_, err = dir.GetProperties(ctx, &directory.GetPropertiesOptions{
				CPKInfo: datalakeCPKOpt,
			})
			s.assert.NoError(err)
		})
	}
}

func (s *datalakeTestSuite) TestDeleteDir() {
	defer s.cleanupTest()
	// Testing dir and dir/
	var paths = []string{generateDirectoryName(), generateDirectoryName() + "/"}
	for _, path := range paths {
		log.Debug(path)
		s.Run(path, func() {
			s.az.CreateDir(internal.CreateDirOptions{Name: path})

			err := s.az.DeleteDir(internal.DeleteDirOptions{Name: path})

			s.assert.NoError(err)
			// Directory should not be in the account
			dir := s.containerClient.NewDirectoryClient(internal.TruncateDirName(path))
			_, err = dir.GetProperties(ctx, nil)
			s.assert.Error(err)
		})
	}
}

// Directory structure
// a/
//  a/c1/
//   a/c1/gc1
//	a/c2
// ab/
//  ab/c1
// ac

func (s *datalakeTestSuite) setupHierarchy(base string) (*list.List, *list.List, *list.List) {
	// Hierarchy looks as follows
	// a/
	//  a/c1/
	//   a/c1/gc1
	//	a/c2
	// ab/
	//  ab/c1
	// ac
	s.az.CreateDir(internal.CreateDirOptions{Name: base})
	c1 := base + "/c1"
	s.az.CreateDir(internal.CreateDirOptions{Name: c1})
	gc1 := c1 + "/gc1"
	s.az.CreateFile(internal.CreateFileOptions{Name: gc1})
	c2 := base + "/c2"
	s.az.CreateFile(internal.CreateFileOptions{Name: c2})
	abPath := base + "b"
	s.az.CreateDir(internal.CreateDirOptions{Name: abPath})
	abc1 := abPath + "/c1"
	s.az.CreateFile(internal.CreateFileOptions{Name: abc1})
	acPath := base + "c"
	s.az.CreateFile(internal.CreateFileOptions{Name: acPath})

	a, ab, ac := generateNestedDirectory(base)

	// Validate the paths were setup correctly and all paths exist
	for p := a.Front(); p != nil; p = p.Next() {
		_, err := s.containerClient.NewDirectoryClient(p.Value.(string)).GetProperties(ctx, nil)
		s.assert.NoError(err)
	}
	for p := ab.Front(); p != nil; p = p.Next() {
		_, err := s.containerClient.NewDirectoryClient(p.Value.(string)).GetProperties(ctx, nil)
		s.assert.NoError(err)
	}
	for p := ac.Front(); p != nil; p = p.Next() {
		_, err := s.containerClient.NewDirectoryClient(p.Value.(string)).GetProperties(ctx, nil)
		s.assert.NoError(err)
	}
	return a, ab, ac
}

func (s *datalakeTestSuite) TestDeleteDirHierarchy() {
	defer s.cleanupTest()
	// Setup
	base := generateDirectoryName()
	a, ab, ac := s.setupHierarchy(base)

	err := s.az.DeleteDir(internal.DeleteDirOptions{Name: base})

	s.assert.NoError(err)

	// a paths should be deleted
	for p := a.Front(); p != nil; p = p.Next() {
		_, err = s.containerClient.NewDirectoryClient(p.Value.(string)).GetProperties(ctx, nil)
		s.assert.Error(err)
	}
	ab.PushBackList(ac) // ab and ac paths should exist
	for p := ab.Front(); p != nil; p = p.Next() {
		_, err = s.containerClient.NewDirectoryClient(p.Value.(string)).GetProperties(ctx, nil)
		s.assert.NoError(err)
	}
}

func (s *datalakeTestSuite) TestDeleteSubDirPrefixPath() {
	defer s.cleanupTest()
	// Setup
	base := generateDirectoryName()
	a, ab, ac := s.setupHierarchy(base)

	s.az.storage.SetPrefixPath(base)

	err := s.az.DeleteDir(internal.DeleteDirOptions{Name: "c1"})
	s.assert.NoError(err)

	// a paths under c1 should be deleted
	for p := a.Front(); p != nil; p = p.Next() {
		path := p.Value.(string)
		_, err = s.containerClient.NewDirectoryClient(path).GetProperties(ctx, nil)
		if strings.HasPrefix(path, base+"/c1") {
			s.assert.Error(err)
		} else {
			s.assert.NoError(err)
		}
	}
	ab.PushBackList(ac) // ab and ac paths should exist
	for p := ab.Front(); p != nil; p = p.Next() {
		_, err = s.containerClient.NewDirectoryClient(p.Value.(string)).GetProperties(ctx, nil)
		s.assert.NoError(err)
	}
}

func (s *datalakeTestSuite) TestDeleteDirError() {
	defer s.cleanupTest()
	// Setup
	name := generateDirectoryName()

	err := s.az.DeleteDir(internal.DeleteDirOptions{Name: name})

	s.assert.Error(err)
	s.assert.EqualValues(syscall.ENOENT, err)
	// Directory should not be in the account
	dir := s.containerClient.NewDirectoryClient(name)
	_, err = dir.GetProperties(ctx, nil)
	s.assert.Error(err)
}

func (s *datalakeTestSuite) TestIsDirEmpty() {
	defer s.cleanupTest()
	// Setup
	name := generateDirectoryName()
	s.az.CreateDir(internal.CreateDirOptions{Name: name})

	// Testing dir and dir/
	var paths = []string{name, name + "/"}
	for _, path := range paths {
		log.Debug(path)
		s.Run(path, func() {
			empty := s.az.IsDirEmpty(internal.IsDirEmptyOptions{Name: name})

			s.assert.True(empty)
		})
	}
}

func (s *datalakeTestSuite) TestIsDirEmptyFalse() {
	defer s.cleanupTest()
	// Setup
	name := generateDirectoryName()
	s.az.CreateDir(internal.CreateDirOptions{Name: name})
	file := name + "/" + generateFileName()
	s.az.CreateFile(internal.CreateFileOptions{Name: file})

	empty := s.az.IsDirEmpty(internal.IsDirEmptyOptions{Name: name})

	s.assert.False(empty)
}

func (s *datalakeTestSuite) TestIsDirEmptyError() {
	defer s.cleanupTest()
	// Setup
	name := generateDirectoryName()

	empty := s.az.IsDirEmpty(internal.IsDirEmptyOptions{Name: name})

	s.assert.True(
		empty,
	) // Note: See comment in BlockBlob.List. BlockBlob behaves differently from Datalake

	// Directory should not be in the account
	dir := s.containerClient.NewDirectoryClient(name)
	_, err := dir.GetProperties(ctx, nil)
	s.assert.Error(err)
}

func (s *datalakeTestSuite) TestStreamDir() {
	defer s.cleanupTest()
	// This tests the default listBlocked = 0. It should return the expected paths.
	// Setup
	name := generateDirectoryName()
	s.az.CreateDir(internal.CreateDirOptions{Name: name})
	childName := name + "/" + generateFileName()
	s.az.CreateFile(internal.CreateFileOptions{Name: childName})

	// Testing dir and dir/
	var paths = []string{name, name + "/"}
	for _, path := range paths {
		log.Debug(path)
		s.Run(path, func() {
			entries, _, err := s.az.StreamDir(internal.StreamDirOptions{Name: path})
			s.assert.NoError(err)
			s.assert.Len(entries, 1)
		})
	}
}

func (s *datalakeTestSuite) TestStreamDirHierarchy() {
	defer s.cleanupTest()
	// Setup
	base := generateDirectoryName()
	s.setupHierarchy(base)

	// ReadDir only reads the first level of the hierarchy
	entries, _, err := s.az.StreamDir(internal.StreamDirOptions{Name: base})
	s.assert.NoError(err)
	s.assert.Len(entries, 2)
	// Check the dir
	s.assert.Equal(base+"/c1", entries[1].Path)
	s.assert.Equal("c1", entries[1].Name)
	s.assert.True(entries[1].IsDir())
	s.assert.False(entries[1].IsModeDefault())
	// Check the file
	s.assert.Equal(base+"/c2", entries[0].Path)
	s.assert.Equal("c2", entries[0].Name)
	s.assert.False(entries[0].IsDir())
	s.assert.False(entries[0].IsModeDefault())
}

func (s *datalakeTestSuite) TestStreamDirRoot() {
	defer s.cleanupTest()
	// Setup
	base := generateDirectoryName()
	s.setupHierarchy(base)

	// Testing dir and dir/
	var paths = []string{"", "/"}
	for _, path := range paths {
		log.Debug(path)
		s.Run(path, func() {
			// ReadDir only reads the first level of the hierarchy
			entries, _, err := s.az.StreamDir(internal.StreamDirOptions{Name: path})
			s.assert.NoError(err)
			s.assert.Len(entries, 3)
			// Check the base dir
			s.assert.Equal(base, entries[1].Path)
			s.assert.Equal(base, entries[1].Name)
			s.assert.True(entries[1].IsDir())
			s.assert.False(entries[1].IsModeDefault())
			// Check the baseb dir
			s.assert.Equal(base+"b", entries[2].Path)
			s.assert.Equal(base+"b", entries[2].Name)
			s.assert.True(entries[2].IsDir())
			s.assert.False(entries[2].IsModeDefault())
			// Check the basec file
			s.assert.Equal(base+"c", entries[0].Path)
			s.assert.Equal(base+"c", entries[0].Name)
			s.assert.False(entries[0].IsDir())
			s.assert.False(entries[0].IsModeDefault())
		})
	}
}

func (s *datalakeTestSuite) TestStreamDirSubDir() {
	defer s.cleanupTest()
	// Setup
	base := generateDirectoryName()
	s.setupHierarchy(base)

	// ReadDir only reads the first level of the hierarchy
	entries, _, err := s.az.StreamDir(internal.StreamDirOptions{Name: base + "/c1"})
	s.assert.NoError(err)
	s.assert.Len(entries, 1)
	// Check the dir
	s.assert.Equal(base+"/c1"+"/gc1", entries[0].Path)
	s.assert.Equal("gc1", entries[0].Name)
	s.assert.False(entries[0].IsDir())
	s.assert.False(entries[0].IsModeDefault())
}

func (s *datalakeTestSuite) TestStreamDirSubDirPrefixPath() {
	defer s.cleanupTest()
	// Setup
	base := generateDirectoryName()
	s.setupHierarchy(base)

	s.az.storage.SetPrefixPath(base)

	// ReadDir only reads the first level of the hierarchy
	entries, _, err := s.az.StreamDir(internal.StreamDirOptions{Name: "/c1"})
	s.assert.NoError(err)
	s.assert.Len(entries, 1)
	// Check the dir
	s.assert.Equal("c1"+"/gc1", entries[0].Path)
	s.assert.Equal("gc1", entries[0].Name)
	s.assert.False(entries[0].IsDir())
	s.assert.False(entries[0].IsModeDefault())
}

func (s *datalakeTestSuite) TestStreamDirWindowsNameConvert() {
	// Skip test if not running on Windows
	if runtime.GOOS != "windows" {
		return
	}
	config := fmt.Sprintf(
		"restricted-characters-windows: true\nazstorage:\n  account-name: %s\n  endpoint: https://%s.blob.core.windows.net/\n  type: adls\n  account-key: %s\n  mode: key\n  container: %s\n  fail-unsupported-op: true",
		storageTestConfigurationParameters.AdlsAccount,
		storageTestConfigurationParameters.AdlsAccount,
		storageTestConfigurationParameters.AdlsKey,
		s.container,
	)
	s.setupTestHelper(config, s.container, true)
	defer s.cleanupTest()
	// Setup
	name := generateDirectoryName()
	windowsDirName := "＂＊：＜＞？｜" + name
	s.az.CreateDir(internal.CreateDirOptions{Name: windowsDirName})
	childName := generateFileName()
	windowsChildName := windowsDirName + "/" + childName + "＂＊：＜＞？｜"
	s.az.CreateFile(internal.CreateFileOptions{Name: windowsChildName})

	// Testing dir and dir/
	var paths = []string{windowsDirName, windowsDirName + "/"}
	for _, path := range paths {
		log.Debug(path)
		s.Run(path, func() {
			entries, _, err := s.az.StreamDir(internal.StreamDirOptions{Name: path})
			s.assert.NoError(err)
			s.assert.Len(entries, 1)
			s.assert.Equal(windowsChildName, entries[0].Path)
		})
	}
}

func (s *datalakeTestSuite) TestStreamDirError() {
	defer s.cleanupTest()
	// Setup
	name := generateDirectoryName()

	entries, _, err := s.az.StreamDir(internal.StreamDirOptions{Name: name})

	s.assert.NoError(
		err,
	)
	s.assert.Empty(entries)
	// Directory should not be in the account
	dir := s.containerClient.NewDirectoryClient(name)
	_, err = dir.GetProperties(ctx, nil)
	s.assert.Error(err)
}

func (s *datalakeTestSuite) TestStreamDirListBlocked() {
	defer s.cleanupTest()
	// Setup
	s.tearDownTestHelper(false) // Don't delete the generated container.

	listBlockedTime := 10
	config := fmt.Sprintf(
		"azstorage:\n  account-name: %s\n  endpoint: https://%s.dfs.core.windows.net/\n  type: adls\n  account-key: %s\n  mode: key\n  container: %s\n  block-list-on-mount-sec: %d\n  fail-unsupported-op: true\n",
		storageTestConfigurationParameters.AdlsAccount,
		storageTestConfigurationParameters.AdlsAccount,
		storageTestConfigurationParameters.AdlsKey,
		s.container,
		listBlockedTime,
	)
	s.setupTestHelper(config, s.container, true)

	name := generateDirectoryName()
	s.az.CreateDir(internal.CreateDirOptions{Name: name})
	childName := name + "/" + generateFileName()
	s.az.CreateFile(internal.CreateFileOptions{Name: childName})

	entries, _, err := s.az.StreamDir(internal.StreamDirOptions{Name: name})
	s.assert.NoError(err)
	s.assert.Empty(entries) // Since we block the list, it will return an empty list.
}

func (s *datalakeTestSuite) TestRenameDir() {
	defer s.cleanupTest()
	// Test handling "dir" and "dir/"
	var inputs = []struct {
		src string
		dst string
	}{
		{src: generateDirectoryName(), dst: generateDirectoryName()},
		{src: generateDirectoryName() + "/", dst: generateDirectoryName()},
		{src: generateDirectoryName(), dst: generateDirectoryName() + "/"},
		{src: generateDirectoryName() + "/", dst: generateDirectoryName() + "/"},
	}

	for _, input := range inputs {
		s.Run(input.src+"->"+input.dst, func() {
			// Setup
			s.az.CreateDir(internal.CreateDirOptions{Name: input.src})

			err := s.az.RenameDir(internal.RenameDirOptions{Src: input.src, Dst: input.dst})
			s.assert.NoError(err)
			// Src should not be in the account
			dir := s.containerClient.NewDirectoryClient(internal.TruncateDirName(input.src))
			_, err = dir.GetProperties(ctx, nil)
			s.assert.Error(err)

			// Dst should be in the account
			dir = s.containerClient.NewDirectoryClient(internal.TruncateDirName(input.dst))
			_, err = dir.GetProperties(ctx, nil)
			s.assert.NoError(err)
		})
	}

}

func (s *datalakeTestSuite) TestRenameDirWithCPKEnabled() {
	defer s.cleanupTest()
	CPKEncryptionKey, CPKEncryptionKeySHA256 := generateCPKInfo()

	config := fmt.Sprintf(
		"azstorage:\n  account-name: %s\n  endpoint: https://%s.dfs.core.windows.net/\n  type: adls\n  account-key: %s\n  mode: key\n  container: %s\n  cpk-enabled: true\n  cpk-encryption-key: %s\n  cpk-encryption-key-sha256: %s\n",
		storageTestConfigurationParameters.AdlsAccount,
		storageTestConfigurationParameters.AdlsAccount,
		storageTestConfigurationParameters.AdlsKey,
		s.container,
		CPKEncryptionKey,
		CPKEncryptionKeySHA256,
	)
	s.setupTestHelper(config, s.container, false)

	datalakeCPKOpt := &file.CPKInfo{
		EncryptionKey:       &CPKEncryptionKey,
		EncryptionKeySHA256: &CPKEncryptionKeySHA256,
		EncryptionAlgorithm: to.Ptr(file.EncryptionAlgorithmTypeAES256),
	}

	// Test handling "dir" and "dir/"
	var inputs = []struct {
		src string
		dst string
	}{
		{src: generateDirectoryName(), dst: generateDirectoryName()},
		{src: generateDirectoryName() + "/", dst: generateDirectoryName()},
		{src: generateDirectoryName(), dst: generateDirectoryName() + "/"},
		{src: generateDirectoryName() + "/", dst: generateDirectoryName() + "/"},
	}

	for _, input := range inputs {
		s.Run(input.src+"->"+input.dst, func() {
			// Setup
			s.az.CreateDir(internal.CreateDirOptions{Name: input.src})

			err := s.az.RenameDir(internal.RenameDirOptions{Src: input.src, Dst: input.dst})
			s.assert.NoError(err)
			// Src should not be in the account
			dir := s.containerClient.NewDirectoryClient(internal.TruncateDirName(input.src))
			_, err = dir.GetProperties(ctx, &directory.GetPropertiesOptions{
				CPKInfo: datalakeCPKOpt,
			})
			s.assert.Error(err)

			// Dst should be in the account
			dir = s.containerClient.NewDirectoryClient(internal.TruncateDirName(input.dst))
			_, err = dir.GetProperties(ctx, &directory.GetPropertiesOptions{
				CPKInfo: datalakeCPKOpt,
			})
			s.assert.NoError(err)
		})
	}

}

func (s *datalakeTestSuite) TestRenameDirHierarchy() {
	defer s.cleanupTest()
	// Setup
	baseSrc := generateDirectoryName()
	aSrc, abSrc, acSrc := s.setupHierarchy(baseSrc)
	baseDst := generateDirectoryName()
	aDst, abDst, acDst := generateNestedDirectory(baseDst)

	err := s.az.RenameDir(internal.RenameDirOptions{Src: baseSrc, Dst: baseDst})
	s.assert.NoError(err)

	// Source
	// aSrc paths should be deleted
	for p := aSrc.Front(); p != nil; p = p.Next() {
		_, err = s.containerClient.NewDirectoryClient(p.Value.(string)).GetProperties(ctx, nil)
		s.assert.Error(err)
	}
	abSrc.PushBackList(acSrc) // abSrc and acSrc paths should exist
	for p := abSrc.Front(); p != nil; p = p.Next() {
		_, err = s.containerClient.NewDirectoryClient(p.Value.(string)).GetProperties(ctx, nil)
		s.assert.NoError(err)
	}
	// Destination
	// aDst paths should exist
	for p := aDst.Front(); p != nil; p = p.Next() {
		_, err = s.containerClient.NewDirectoryClient(p.Value.(string)).GetProperties(ctx, nil)
		s.assert.NoError(err)
	}
	abDst.PushBackList(acDst) // abDst and acDst paths should not exist
	for p := abDst.Front(); p != nil; p = p.Next() {
		_, err = s.containerClient.NewDirectoryClient(p.Value.(string)).GetProperties(ctx, nil)
		s.assert.Error(err)
	}
}

func (s *datalakeTestSuite) TestRenameDirSubDirPrefixPath() {
	defer s.cleanupTest()
	// Setup
	baseSrc := generateDirectoryName()
	aSrc, abSrc, acSrc := s.setupHierarchy(baseSrc)
	baseDst := generateDirectoryName()

	s.az.storage.SetPrefixPath(baseSrc)

	err := s.az.RenameDir(internal.RenameDirOptions{Src: "c1", Dst: baseDst})
	s.assert.NoError(err)

	// Source
	// aSrc paths under c1 should be deleted
	for p := aSrc.Front(); p != nil; p = p.Next() {
		path := p.Value.(string)
		_, err = s.containerClient.NewDirectoryClient(path).GetProperties(ctx, nil)
		if strings.HasPrefix(path, baseSrc+"/c1") {
			s.assert.Error(err)
		} else {
			s.assert.NoError(err)
		}
	}
	abSrc.PushBackList(acSrc) // abSrc and acSrc paths should exist
	for p := abSrc.Front(); p != nil; p = p.Next() {
		_, err = s.containerClient.NewDirectoryClient(p.Value.(string)).GetProperties(ctx, nil)
		s.assert.NoError(err)
	}
	// Destination
	// aDst paths should exist -> aDst and aDst/gc1
	_, err = s.containerClient.NewDirectoryClient(baseSrc+"/"+baseDst).GetProperties(ctx, nil)
	s.assert.NoError(err)
	_, err = s.containerClient.NewDirectoryClient(baseSrc+"/"+baseDst+"/gc1").
		GetProperties(ctx, nil)
	s.assert.NoError(err)
}

func (s *datalakeTestSuite) TestRenameDirError() {
	defer s.cleanupTest()
	// Setup
	src := generateDirectoryName()
	dst := generateDirectoryName()

	err := s.az.RenameDir(internal.RenameDirOptions{Src: src, Dst: dst})

	s.assert.Error(err)
	s.assert.EqualValues(syscall.ENOENT, err)
	// Neither directory should be in the account
	dir := s.containerClient.NewDirectoryClient(src)
	_, err = dir.GetProperties(ctx, nil)
	s.assert.Error(err)
	dir = s.containerClient.NewDirectoryClient(dst)
	_, err = dir.GetProperties(ctx, nil)
	s.assert.Error(err)
}

func (s *datalakeTestSuite) TestCreateFile() {
	defer s.cleanupTest()
	// Setup
	name := generateFileName()

	h, err := s.az.CreateFile(internal.CreateFileOptions{Name: name})

	s.assert.NoError(err)
	s.assert.NotNil(h)
	s.assert.Equal(name, h.Path)
	s.assert.EqualValues(0, h.Size)
	// File should be in the account
	file := s.containerClient.NewDirectoryClient(name)
	props, err := file.GetProperties(ctx, nil)
	s.assert.NoError(err)
	s.assert.NotNil(props)
	s.assert.Empty(props.Metadata)
}

func (s *datalakeTestSuite) TestCreateFileWindowsNameConvert() {
	// Skip test if not running on Windows
	if runtime.GOOS != "windows" {
		return
	}
	config := fmt.Sprintf(
		"restricted-characters-windows: true\nazstorage:\n  account-name: %s\n  endpoint: https://%s.blob.core.windows.net/\n  type: adls\n  account-key: %s\n  mode: key\n  container: %s\n  fail-unsupported-op: true",
		storageTestConfigurationParameters.AdlsAccount,
		storageTestConfigurationParameters.AdlsAccount,
		storageTestConfigurationParameters.AdlsKey,
		s.container,
	)
	s.setupTestHelper(config, s.container, true)
	defer s.cleanupTest()
	// Setup
	name := generateFileName()
	windowsName := "＂＊：＜＞？｜" + "/" + name + "＂＊：＜＞？｜"
	blobName := "\"*:<>?|" + "/" + name + "\"*:<>?|"

	h, err := s.az.CreateFile(internal.CreateFileOptions{Name: windowsName})

	s.assert.NoError(err)
	s.assert.NotNil(h)
	s.assert.Equal(windowsName, h.Path)
	s.assert.EqualValues(0, h.Size)
	// File should be in the account
	file := s.containerClient.NewDirectoryClient(blobName)
	props, err := file.GetProperties(ctx, nil)
	s.assert.NoError(err)
	s.assert.NotNil(props)
	s.assert.Empty(props.Metadata)
}

func (s *datalakeTestSuite) TestWriteSmallFile() {
	defer s.cleanupTest()
	// Setup
	name := generateFileName()
	h, _ := s.az.CreateFile(internal.CreateFileOptions{Name: name})
	testData := "test data"
	data := []byte(testData)
	dataLen := len(data)
<<<<<<< HEAD
	_, err := s.az.WriteFile(internal.WriteFileOptions{Handle: h, Offset: 0, Data: data})
	s.assert.NoError(err)
=======
	_, err := s.az.WriteFile(&internal.WriteFileOptions{Handle: h, Offset: 0, Data: data})
	s.assert.Nil(err)
>>>>>>> 4e933405
	f, _ := os.CreateTemp("", name+".tmp")
	defer os.Remove(f.Name())

	err = s.az.CopyToFile(internal.CopyToFileOptions{Name: name, File: f})
	s.assert.NoError(err)

	output := make([]byte, len(data))
	f, _ = os.Open(f.Name())
	len, err := f.Read(output)
	s.assert.NoError(err)
	s.assert.Equal(dataLen, len)
	s.assert.EqualValues(testData, output)
	f.Close()
}

func (s *datalakeTestSuite) TestOverwriteSmallFile() {
	defer s.cleanupTest()
	// Setup
	name := generateFileName()
	h, _ := s.az.CreateFile(internal.CreateFileOptions{Name: name})
	testData := "test-replace-data"
	data := []byte(testData)
	dataLen := len(data)
<<<<<<< HEAD
	_, err := s.az.WriteFile(internal.WriteFileOptions{Handle: h, Offset: 0, Data: data})
	s.assert.NoError(err)
	f, _ := os.CreateTemp("", name+".tmp")
	defer os.Remove(f.Name())
	newTestData := []byte("newdata")
	_, err = s.az.WriteFile(internal.WriteFileOptions{Handle: h, Offset: 5, Data: newTestData})
	s.assert.NoError(err)
=======
	_, err := s.az.WriteFile(&internal.WriteFileOptions{Handle: h, Offset: 0, Data: data})
	s.assert.Nil(err)
	f, _ := os.CreateTemp("", name+".tmp")
	defer os.Remove(f.Name())
	newTestData := []byte("newdata")
	_, err = s.az.WriteFile(&internal.WriteFileOptions{Handle: h, Offset: 5, Data: newTestData})
	s.assert.Nil(err)
>>>>>>> 4e933405

	currentData := []byte("test-newdata-data")
	output := make([]byte, len(currentData))

	err = s.az.CopyToFile(internal.CopyToFileOptions{Name: name, File: f})
	s.assert.NoError(err)

	f, _ = os.Open(f.Name())
	len, err := f.Read(output)
	s.assert.NoError(err)
	s.assert.Equal(dataLen, len)
	s.assert.Equal(currentData, output)
	f.Close()
}

func (s *datalakeTestSuite) TestOverwriteAndAppendToSmallFile() {
	defer s.cleanupTest()
	// Setup
	name := generateFileName()
	h, _ := s.az.CreateFile(internal.CreateFileOptions{Name: name})
	testData := "test-data"
	data := []byte(testData)

<<<<<<< HEAD
	_, err := s.az.WriteFile(internal.WriteFileOptions{Handle: h, Offset: 0, Data: data})
	s.assert.NoError(err)
	f, _ := os.CreateTemp("", name+".tmp")
	defer os.Remove(f.Name())
	newTestData := []byte("newdata")
	_, err = s.az.WriteFile(internal.WriteFileOptions{Handle: h, Offset: 5, Data: newTestData})
	s.assert.NoError(err)
=======
	_, err := s.az.WriteFile(&internal.WriteFileOptions{Handle: h, Offset: 0, Data: data})
	s.assert.Nil(err)
	f, _ := os.CreateTemp("", name+".tmp")
	defer os.Remove(f.Name())
	newTestData := []byte("newdata")
	_, err = s.az.WriteFile(&internal.WriteFileOptions{Handle: h, Offset: 5, Data: newTestData})
	s.assert.Nil(err)
>>>>>>> 4e933405

	currentData := []byte("test-newdata")
	dataLen := len(currentData)
	output := make([]byte, dataLen)

	err = s.az.CopyToFile(internal.CopyToFileOptions{Name: name, File: f})
	s.assert.NoError(err)

	f, _ = os.Open(f.Name())
	len, err := f.Read(output)
	s.assert.NoError(err)
	s.assert.Equal(dataLen, len)
	s.assert.Equal(currentData, output)
	f.Close()
}

func (s *datalakeTestSuite) TestAppendOffsetLargerThanSmallFile() {
	defer s.cleanupTest()
	// Setup
	name := generateFileName()
	h, _ := s.az.CreateFile(internal.CreateFileOptions{Name: name})
	testData := "test-data"
	data := []byte(testData)

<<<<<<< HEAD
	_, err := s.az.WriteFile(internal.WriteFileOptions{Handle: h, Offset: 0, Data: data})
	s.assert.NoError(err)
	f, _ := os.CreateTemp("", name+".tmp")
	defer os.Remove(f.Name())
	newTestData := []byte("newdata")
	_, err = s.az.WriteFile(internal.WriteFileOptions{Handle: h, Offset: 12, Data: newTestData})
	s.assert.NoError(err)
=======
	_, err := s.az.WriteFile(&internal.WriteFileOptions{Handle: h, Offset: 0, Data: data})
	s.assert.Nil(err)
	f, _ := os.CreateTemp("", name+".tmp")
	defer os.Remove(f.Name())
	newTestData := []byte("newdata")
	_, err = s.az.WriteFile(&internal.WriteFileOptions{Handle: h, Offset: 12, Data: newTestData})
	s.assert.Nil(err)
>>>>>>> 4e933405

	currentData := []byte("test-data\x00\x00\x00newdata")
	dataLen := len(currentData)
	output := make([]byte, dataLen)

	err = s.az.CopyToFile(internal.CopyToFileOptions{Name: name, File: f})
	s.assert.NoError(err)

	f, _ = os.Open(f.Name())
	len, err := f.Read(output)
	s.assert.NoError(err)
	s.assert.Equal(dataLen, len)
	s.assert.Equal(currentData, output)
	f.Close()
}

func (s *datalakeTestSuite) TestAppendToSmallFile() {
	defer s.cleanupTest()
	// Setup
	name := generateFileName()
	h, _ := s.az.CreateFile(internal.CreateFileOptions{Name: name})
	testData := "test-data"
	data := []byte(testData)

<<<<<<< HEAD
	_, err := s.az.WriteFile(internal.WriteFileOptions{Handle: h, Offset: 0, Data: data})
	s.assert.NoError(err)
	f, _ := os.CreateTemp("", name+".tmp")
	defer os.Remove(f.Name())
	newTestData := []byte("-newdata")
	_, err = s.az.WriteFile(internal.WriteFileOptions{Handle: h, Offset: 9, Data: newTestData})
	s.assert.NoError(err)
=======
	_, err := s.az.WriteFile(&internal.WriteFileOptions{Handle: h, Offset: 0, Data: data})
	s.assert.Nil(err)
	f, _ := os.CreateTemp("", name+".tmp")
	defer os.Remove(f.Name())
	newTestData := []byte("-newdata")
	_, err = s.az.WriteFile(&internal.WriteFileOptions{Handle: h, Offset: 9, Data: newTestData})
	s.assert.Nil(err)
>>>>>>> 4e933405

	currentData := []byte("test-data-newdata")
	dataLen := len(currentData)
	output := make([]byte, dataLen)

	err = s.az.CopyToFile(internal.CopyToFileOptions{Name: name, File: f})
	s.assert.NoError(err)

	f, _ = os.Open(f.Name())
	len, err := f.Read(output)
	s.assert.NoError(err)
	s.assert.Equal(dataLen, len)
	s.assert.Equal(currentData, output)
	f.Close()
}

// This test is a regular blob (without blocks) and we're adding data that will cause it to create blocks
func (s *datalakeTestSuite) TestAppendBlocksToSmallFile() {
	defer s.cleanupTest()
	// Setup
	name := generateFileName()
	h, _ := s.az.CreateFile(internal.CreateFileOptions{Name: name})
	testData := "test-data"
	data := []byte(testData)

	// use our method to make the max upload size (size before a blob is broken down to blocks) to 9 Bytes
	err := uploadReaderAtToBlockBlob(
		ctx, bytes.NewReader(data),
		int64(len(data)),
		9,
		s.az.storage.(*Datalake).BlockBlob.Container.NewBlockBlobClient(name),
		&blockblob.UploadBufferOptions{
			BlockSize: 8,
		})
	s.assert.NoError(err)
	f, _ := os.CreateTemp("", name+".tmp")
	defer os.Remove(f.Name())
	newTestData := []byte("-newdata-newdata-newdata")
<<<<<<< HEAD
	_, err = s.az.WriteFile(internal.WriteFileOptions{Handle: h, Offset: 9, Data: newTestData})
	s.assert.NoError(err)
=======
	_, err = s.az.WriteFile(&internal.WriteFileOptions{Handle: h, Offset: 9, Data: newTestData})
	s.assert.Nil(err)
>>>>>>> 4e933405

	currentData := []byte("test-data-newdata-newdata-newdata")
	dataLen := len(currentData)
	output := make([]byte, dataLen)

	err = s.az.CopyToFile(internal.CopyToFileOptions{Name: name, File: f})
	s.assert.NoError(err)

	f, _ = os.Open(f.Name())
	len, err := f.Read(output)
	s.assert.NoError(err)
	s.assert.Equal(dataLen, len)
	s.assert.Equal(currentData, output)
	f.Close()
}

func (s *datalakeTestSuite) TestOverwriteBlocks() {
	defer s.cleanupTest()
	// Setup
	name := generateFileName()
	h, _ := s.az.CreateFile(internal.CreateFileOptions{Name: name})
	testData := "testdatates1dat1tes2dat2tes3dat3tes4dat4"
	data := []byte(testData)

	// use our method to make the max upload size (size before a blob is broken down to blocks) to 4 Bytes
	err := uploadReaderAtToBlockBlob(
		ctx,
		bytes.NewReader(data),
		int64(len(data)),
		4,
		s.az.storage.(*Datalake).BlockBlob.Container.NewBlockBlobClient(name),
		&blockblob.UploadBufferOptions{
			BlockSize: 4,
		})
	s.assert.NoError(err)
	f, _ := os.CreateTemp("", name+".tmp")
	defer os.Remove(f.Name())
	newTestData := []byte("cake")
<<<<<<< HEAD
	_, err = s.az.WriteFile(internal.WriteFileOptions{Handle: h, Offset: 16, Data: newTestData})
	s.assert.NoError(err)
=======
	_, err = s.az.WriteFile(&internal.WriteFileOptions{Handle: h, Offset: 16, Data: newTestData})
	s.assert.Nil(err)
>>>>>>> 4e933405

	currentData := []byte("testdatates1dat1cakedat2tes3dat3tes4dat4")
	dataLen := len(currentData)
	output := make([]byte, dataLen)

	err = s.az.CopyToFile(internal.CopyToFileOptions{Name: name, File: f})
	s.assert.NoError(err)

	f, _ = os.Open(f.Name())
	len, err := f.Read(output)
	s.assert.NoError(err)
	s.assert.Equal(dataLen, len)
	s.assert.Equal(currentData, output)
	f.Close()
}

func (s *datalakeTestSuite) TestOverwriteAndAppendBlocks() {
	defer s.cleanupTest()
	// Setup
	name := generateFileName()
	h, _ := s.az.CreateFile(internal.CreateFileOptions{Name: name})
	testData := "testdatates1dat1tes2dat2tes3dat3tes4dat4"
	data := []byte(testData)

	// use our method to make the max upload size (size before a blob is broken down to blocks) to 4 Bytes
	err := uploadReaderAtToBlockBlob(
		ctx,
		bytes.NewReader(data),
		int64(len(data)),
		4,
		s.az.storage.(*Datalake).BlockBlob.Container.NewBlockBlobClient(name),
		&blockblob.UploadBufferOptions{
			BlockSize: 4,
		})
	s.assert.NoError(err)
	f, _ := os.CreateTemp("", name+".tmp")
	defer os.Remove(f.Name())
	newTestData := []byte("43211234cake")
<<<<<<< HEAD
	_, err = s.az.WriteFile(internal.WriteFileOptions{Handle: h, Offset: 32, Data: newTestData})
	s.assert.NoError(err)
=======
	_, err = s.az.WriteFile(&internal.WriteFileOptions{Handle: h, Offset: 32, Data: newTestData})
	s.assert.Nil(err)
>>>>>>> 4e933405

	currentData := []byte("testdatates1dat1tes2dat2tes3dat343211234cake")
	dataLen := len(currentData)
	output := make([]byte, dataLen)

	err = s.az.CopyToFile(internal.CopyToFileOptions{Name: name, File: f})
	s.assert.NoError(err)

	f, _ = os.Open(f.Name())
	len, _ := f.Read(output)
	s.assert.Equal(dataLen, len)
	s.assert.Equal(currentData, output)
	f.Close()
}

func (s *datalakeTestSuite) TestAppendBlocks() {
	defer s.cleanupTest()
	// Setup
	name := generateFileName()
	h, _ := s.az.CreateFile(internal.CreateFileOptions{Name: name})
	testData := "testdatates1dat1tes2dat2tes3dat3tes4dat4"
	data := []byte(testData)

	// use our method to make the max upload size (size before a blob is broken down to blocks) to 4 Bytes
	err := uploadReaderAtToBlockBlob(ctx,
		bytes.NewReader(data),
		int64(len(data)),
		4,
		s.az.storage.(*Datalake).BlockBlob.Container.NewBlockBlobClient(name),
		&blockblob.UploadBufferOptions{
			BlockSize: 4,
		})
	s.assert.NoError(err)
	f, _ := os.CreateTemp("", name+".tmp")
	defer os.Remove(f.Name())
	newTestData := []byte("43211234cake")
<<<<<<< HEAD
	_, err = s.az.WriteFile(internal.WriteFileOptions{Handle: h, Offset: 0, Data: newTestData})
	s.assert.NoError(err)
=======
	_, err = s.az.WriteFile(&internal.WriteFileOptions{Handle: h, Offset: 0, Data: newTestData})
	s.assert.Nil(err)
>>>>>>> 4e933405

	currentData := []byte("43211234cakedat1tes2dat2tes3dat3tes4dat4")
	dataLen := len(currentData)
	output := make([]byte, dataLen)

	err = s.az.CopyToFile(internal.CopyToFileOptions{Name: name, File: f})
	s.assert.NoError(err)

	f, _ = os.Open(f.Name())
	len, _ := f.Read(output)
	s.assert.Equal(dataLen, len)
	s.assert.Equal(currentData, output)
	f.Close()
}

func (s *datalakeTestSuite) TestAppendOffsetLargerThanSize() {
	defer s.cleanupTest()
	// Setup
	name := generateFileName()
	h, _ := s.az.CreateFile(internal.CreateFileOptions{Name: name})
	testData := "testdatates1dat1tes2dat2tes3dat3tes4dat4"
	data := []byte(testData)

	// use our method to make the max upload size (size before a blob is broken down to blocks) to 4 Bytes
	err := uploadReaderAtToBlockBlob(ctx,
		bytes.NewReader(data),
		int64(len(data)),
		4,
		s.az.storage.(*Datalake).BlockBlob.Container.NewBlockBlobClient(name),
		&blockblob.UploadBufferOptions{
			BlockSize: 4,
		})
	s.assert.NoError(err)
	f, _ := os.CreateTemp("", name+".tmp")
	defer os.Remove(f.Name())
	newTestData := []byte("43211234cake")
<<<<<<< HEAD
	_, err = s.az.WriteFile(internal.WriteFileOptions{Handle: h, Offset: 45, Data: newTestData})
	s.assert.NoError(err)
=======
	_, err = s.az.WriteFile(&internal.WriteFileOptions{Handle: h, Offset: 45, Data: newTestData})
	s.assert.Nil(err)
>>>>>>> 4e933405

	currentData := []byte(
		"testdatates1dat1tes2dat2tes3dat3tes4dat4\x00\x00\x00\x00\x0043211234cake",
	)
	dataLen := len(currentData)
	output := make([]byte, dataLen)

	err = s.az.CopyToFile(internal.CopyToFileOptions{Name: name, File: f})
	s.assert.NoError(err)

	f, _ = os.Open(f.Name())
	len, _ := f.Read(output)
	s.assert.Equal(dataLen, len)
	s.assert.Equal(currentData, output)
	f.Close()
}

func (s *datalakeTestSuite) TestOpenFile() {
	defer s.cleanupTest()
	// Setup
	name := generateFileName()
	s.az.CreateFile(internal.CreateFileOptions{Name: name})

	h, err := s.az.OpenFile(internal.OpenFileOptions{Name: name})
	s.assert.NoError(err)
	s.assert.NotNil(h)
	s.assert.Equal(name, h.Path)
	s.assert.EqualValues(0, h.Size)
}

func (s *datalakeTestSuite) TestOpenFileError() {
	defer s.cleanupTest()
	// Setup
	name := generateFileName()

	h, err := s.az.OpenFile(internal.OpenFileOptions{Name: name})
	s.assert.Error(err)
	s.assert.EqualValues(syscall.ENOENT, err)
	s.assert.Nil(h)
}

func (s *datalakeTestSuite) TestOpenFileSize() {
	defer s.cleanupTest()
	// Setup
	name := generateFileName()
	size := 10
	s.az.CreateFile(internal.CreateFileOptions{Name: name})
	s.az.TruncateFile(internal.TruncateFileOptions{Name: name, Size: int64(size)})

	h, err := s.az.OpenFile(internal.OpenFileOptions{Name: name})
	s.assert.NoError(err)
	s.assert.NotNil(h)
	s.assert.Equal(name, h.Path)
	s.assert.EqualValues(size, h.Size)
}

func (s *datalakeTestSuite) TestCloseFile() {
	defer s.cleanupTest()
	// Setup
	name := generateFileName()
	h, _ := s.az.CreateFile(internal.CreateFileOptions{Name: name})

	// This method does nothing.
	err := s.az.CloseFile(internal.CloseFileOptions{Handle: h})
	s.assert.NoError(err)
}

func (s *datalakeTestSuite) TestCloseFileFakeHandle() {
	defer s.cleanupTest()
	// Setup
	name := generateFileName()
	h := handlemap.NewHandle(name)

	// This method does nothing.
	err := s.az.CloseFile(internal.CloseFileOptions{Handle: h})
	s.assert.NoError(err)
}

func (s *datalakeTestSuite) TestDeleteFile() {
	defer s.cleanupTest()
	// Setup
	name := generateFileName()
	s.az.CreateFile(internal.CreateFileOptions{Name: name})

	err := s.az.DeleteFile(internal.DeleteFileOptions{Name: name})
	s.assert.NoError(err)

	// File should not be in the account
	file := s.containerClient.NewDirectoryClient(name)
	_, err = file.GetProperties(ctx, nil)
	s.assert.Error(err)
}

func (s *datalakeTestSuite) TestDeleteFileWindowsNameConvert() {
	// Skip test if not running on Windows
	if runtime.GOOS != "windows" {
		return
	}
	config := fmt.Sprintf(
		"restricted-characters-windows: true\nazstorage:\n  account-name: %s\n  endpoint: https://%s.blob.core.windows.net/\n  type: adls\n  account-key: %s\n  mode: key\n  container: %s\n  fail-unsupported-op: true",
		storageTestConfigurationParameters.AdlsAccount,
		storageTestConfigurationParameters.AdlsAccount,
		storageTestConfigurationParameters.AdlsKey,
		s.container,
	)
	s.setupTestHelper(config, s.container, true)
	defer s.cleanupTest()
	// Setup
	name := generateFileName()
	windowsName := "＂＊：＜＞？｜" + "/" + name + "＂＊：＜＞？｜"
	blobName := "\"*:<>?|" + "/" + name + "\"*:<>?|"
	s.az.CreateFile(internal.CreateFileOptions{Name: windowsName})

	err := s.az.DeleteFile(internal.DeleteFileOptions{Name: windowsName})
	s.assert.NoError(err)

	// File should not be in the account
	file := s.containerClient.NewDirectoryClient(blobName)
	_, err = file.GetProperties(ctx, nil)
	s.assert.Error(err)
}

func (s *datalakeTestSuite) TestDeleteFileError() {
	defer s.cleanupTest()
	// Setup
	name := generateFileName()

	err := s.az.DeleteFile(internal.DeleteFileOptions{Name: name})
	s.assert.Error(err)
	s.assert.EqualValues(syscall.ENOENT, err)

	// File should not be in the account
	file := s.containerClient.NewDirectoryClient(name)
	_, err = file.GetProperties(ctx, nil)
	s.assert.Error(err)
}

func (s *datalakeTestSuite) TestRenameFile() {
	defer s.cleanupTest()
	// Setup
	src := generateFileName()
	s.az.CreateFile(internal.CreateFileOptions{Name: src})
	dst := generateFileName()

	err := s.az.RenameFile(internal.RenameFileOptions{Src: src, Dst: dst})
	s.assert.NoError(err)

	// Src should not be in the account
	source := s.containerClient.NewDirectoryClient(src)
	_, err = source.GetProperties(ctx, nil)
	s.assert.Error(err)
	// Dst should be in the account
	destination := s.containerClient.NewDirectoryClient(dst)
	_, err = destination.GetProperties(ctx, nil)
	s.assert.NoError(err)
}

func (s *datalakeTestSuite) TestRenameFileWindowsNameConvert() {
	// Skip test if not running on Windows
	if runtime.GOOS != "windows" {
		return
	}
	config := fmt.Sprintf(
		"restricted-characters-windows: true\nazstorage:\n  account-name: %s\n  endpoint: https://%s.blob.core.windows.net/\n  type: adls\n  account-key: %s\n  mode: key\n  container: %s\n  fail-unsupported-op: true",
		storageTestConfigurationParameters.AdlsAccount,
		storageTestConfigurationParameters.AdlsAccount,
		storageTestConfigurationParameters.AdlsKey,
		s.container,
	)
	s.setupTestHelper(config, s.container, true)
	defer s.cleanupTest()
	// Setup
	src := generateFileName()
	// TODO: Restore question marks in this test. Bug in azdatalake sdk prevents question marks in the name of blobs during rename
	srcWindowsName := "＂＊：＜＞｜" + "/" + src + "＂＊：＜＞｜"
	srcBlobName := "\"*:<>|" + "/" + src + "\"*:<>|"
	s.az.CreateFile(internal.CreateFileOptions{Name: srcWindowsName})
	dst := generateFileName()
	dstWindowsName := "＂＊：＜＞｜" + "/" + dst + "＂＊：＜＞｜"
	dstBlobName := "\"*:<>|" + "/" + dst + "\"*:<>|"

	err := s.az.RenameFile(internal.RenameFileOptions{Src: srcWindowsName, Dst: dstWindowsName})
	s.assert.NoError(err)

	// Src should not be in the account
	source := s.containerClient.NewDirectoryClient(srcBlobName)
	_, err = source.GetProperties(ctx, nil)
	s.assert.Error(err)
	// Dst should be in the account
	destination := s.containerClient.NewDirectoryClient(dstBlobName)
	_, err = destination.GetProperties(ctx, nil)
	s.assert.NoError(err)
}

func (s *datalakeTestSuite) TestRenameFileWithCPKenabled() {
	defer s.cleanupTest()
	CPKEncryptionKey, CPKEncryptionKeySHA256 := generateCPKInfo()

	config := fmt.Sprintf(
		"azstorage:\n  account-name: %s\n  endpoint: https://%s.dfs.core.windows.net/\n  type: adls\n  account-key: %s\n  mode: key\n  container: %s\n  cpk-enabled: true\n  cpk-encryption-key: %s\n  cpk-encryption-key-sha256: %s\n",
		storageTestConfigurationParameters.AdlsAccount,
		storageTestConfigurationParameters.AdlsAccount,
		storageTestConfigurationParameters.AdlsKey,
		s.container,
		CPKEncryptionKey,
		CPKEncryptionKeySHA256,
	)
	s.setupTestHelper(config, s.container, false)

	datalakeCPKOpt := &file.CPKInfo{
		EncryptionKey:       &CPKEncryptionKey,
		EncryptionKeySHA256: &CPKEncryptionKeySHA256,
		EncryptionAlgorithm: to.Ptr(file.EncryptionAlgorithmTypeAES256),
	}

	src := generateFileName()
	s.az.CreateFile(internal.CreateFileOptions{Name: src})
	dst := generateFileName()

	testData := "test data"
	data := []byte(testData)

	err := uploadReaderAtToBlockBlob(
		ctx, bytes.NewReader(data),
		int64(len(data)),
		100,
		s.az.storage.(*Datalake).BlockBlob.Container.NewBlockBlobClient(src),
		&blockblob.UploadBufferOptions{
			CPKInfo: &blob.CPKInfo{
				EncryptionKey:       &CPKEncryptionKey,
				EncryptionKeySHA256: &CPKEncryptionKeySHA256,
				EncryptionAlgorithm: to.Ptr(blob.EncryptionAlgorithmTypeAES256),
			},
		})
	s.assert.NoError(err)

	err = s.az.RenameFile(internal.RenameFileOptions{Src: src, Dst: dst})
	s.assert.NoError(err)

	// Src should not be in the account
	source := s.containerClient.NewDirectoryClient(src)
	_, err = source.GetProperties(ctx, &file.GetPropertiesOptions{
		CPKInfo: datalakeCPKOpt,
	})
	s.assert.Error(err)
	// Dst should be in the account
	destination := s.containerClient.NewDirectoryClient(dst)
	_, err = destination.GetProperties(ctx, &file.GetPropertiesOptions{
		CPKInfo: datalakeCPKOpt,
	})
	s.assert.NoError(err)
}

func (s *datalakeTestSuite) TestRenameFileMetadataConservation() {
	defer s.cleanupTest()
	// Setup
	src := generateFileName()
	source := s.containerClient.NewFileClient(src)
	s.az.CreateFile(internal.CreateFileOptions{Name: src})
	// Add srcMeta to source
	srcMeta := make(map[string]*string)
	srcMeta["foo"] = to.Ptr("bar")
	source.SetMetadata(ctx, srcMeta, nil)
	dst := generateFileName()

	err := s.az.RenameFile(internal.RenameFileOptions{Src: src, Dst: dst})
	s.assert.NoError(err)

	// Src should not be in the account
	_, err = source.GetProperties(ctx, nil)
	s.assert.Error(err)
	// Dst should be in the account
	destination := s.containerClient.NewFileClient(dst)
	props, err := destination.GetProperties(ctx, nil)
	s.assert.NoError(err)
	// Dst should have metadata
	s.assert.True(checkMetadata(props.Metadata, "foo", "bar"))
}

func (s *datalakeTestSuite) TestRenameFileError() {
	defer s.cleanupTest()
	// Setup
	src := generateFileName()
	dst := generateFileName()

	err := s.az.RenameFile(internal.RenameFileOptions{Src: src, Dst: dst})
	s.assert.Error(err)
	s.assert.EqualValues(syscall.ENOENT, err)

	// Src and destination should not be in the account
	source := s.containerClient.NewDirectoryClient(src)
	_, err = source.GetProperties(ctx, nil)
	s.assert.Error(err)
	destination := s.containerClient.NewDirectoryClient(dst)
	_, err = destination.GetProperties(ctx, nil)
<<<<<<< HEAD
	s.assert.Error(err)
=======
	s.assert.NotNil(err)
}

func (s *datalakeTestSuite) TestReadFile() {
	defer s.cleanupTest()
	// Setup
	name := generateFileName()
	h, _ := s.az.CreateFile(internal.CreateFileOptions{Name: name})
	testData := "test data"
	data := []byte(testData)
	s.az.WriteFile(&internal.WriteFileOptions{Handle: h, Offset: 0, Data: data})
	h, _ = s.az.OpenFile(internal.OpenFileOptions{Name: name})

	output, err := s.az.ReadFile(internal.ReadFileOptions{Handle: h})
	s.assert.Nil(err)
	s.assert.EqualValues(testData, output)
}

func (s *datalakeTestSuite) TestReadFileError() {
	defer s.cleanupTest()
	// Setup
	name := generateFileName()
	h := handlemap.NewHandle(name)

	_, err := s.az.ReadFile(internal.ReadFileOptions{Handle: h})
	s.assert.NotNil(err)
	s.assert.EqualValues(syscall.ENOENT, err)
>>>>>>> 4e933405
}

func (s *datalakeTestSuite) TestReadInBuffer() {
	defer s.cleanupTest()
	// Setup
	name := generateFileName()
	h, _ := s.az.CreateFile(internal.CreateFileOptions{Name: name})
	testData := "test data"
	data := []byte(testData)
	s.az.WriteFile(&internal.WriteFileOptions{Handle: h, Offset: 0, Data: data})
	h, _ = s.az.OpenFile(internal.OpenFileOptions{Name: name})

	output := make([]byte, 5)
<<<<<<< HEAD
	len, err := s.az.ReadInBuffer(internal.ReadInBufferOptions{Handle: h, Offset: 0, Data: output})
	s.assert.NoError(err)
	s.assert.Equal(5, len)
=======
	len, err := s.az.ReadInBuffer(&internal.ReadInBufferOptions{Handle: h, Offset: 0, Data: output})
	s.assert.Nil(err)
	s.assert.EqualValues(5, len)
>>>>>>> 4e933405
	s.assert.EqualValues(testData[:5], output)
}

func (s *datalakeTestSuite) TestReadInBufferWithoutHandle() {
	defer s.cleanupTest()
	// Setup
	name := generateFileName()
	h, err := s.az.CreateFile(internal.CreateFileOptions{Name: name})
	s.assert.NoError(err)
	s.assert.NotNil(h)

	testData := "test data"
	data := []byte(testData)
<<<<<<< HEAD
	n, err := s.az.WriteFile(internal.WriteFileOptions{Handle: h, Offset: 0, Data: data})
	s.assert.NoError(err)
	s.assert.Len(data, n)

	output := make([]byte, 5)
	len, err := s.az.ReadInBuffer(
		internal.ReadInBufferOptions{Offset: 0, Data: output, Path: name, Size: (int64)(len(data))},
	)
	s.assert.NoError(err)
	s.assert.Equal(5, len)
=======
	n, err := s.az.WriteFile(&internal.WriteFileOptions{Handle: h, Offset: 0, Data: data})
	s.assert.Nil(err)
	s.assert.Equal(n, len(data))

	output := make([]byte, 5)
	len, err := s.az.ReadInBuffer(&internal.ReadInBufferOptions{Offset: 0, Data: output, Path: name, Size: (int64)(len(data))})
	s.assert.Nil(err)
	s.assert.EqualValues(5, len)
>>>>>>> 4e933405
	s.assert.EqualValues(testData[:5], output)
}

func (s *datalakeTestSuite) TestReadInBufferEmptyPath() {
	defer s.cleanupTest()

	output := make([]byte, 5)
<<<<<<< HEAD
	len, err := s.az.ReadInBuffer(internal.ReadInBufferOptions{Offset: 0, Data: output, Size: 5})
	s.assert.Error(err)
	s.assert.Equal(0, len)
	s.assert.Equal("path not given for download", err.Error())
=======
	len, err := s.az.ReadInBuffer(&internal.ReadInBufferOptions{Offset: 0, Data: output, Size: 5})
	s.assert.NotNil(err)
	s.assert.EqualValues(0, len)
	s.assert.Equal(err.Error(), "path not given for download")
>>>>>>> 4e933405
}

func (suite *datalakeTestSuite) TestReadInBufferWithETAG() {
	defer suite.cleanupTest()
	// Setup
	name := generateFileName()
	fileHandle, _ := suite.az.CreateFile(internal.CreateFileOptions{Name: name})
	testData := "test data"
	data := []byte(testData)
	suite.az.WriteFile(&internal.WriteFileOptions{Handle: fileHandle, Offset: 0, Data: data})
	fileHandle, _ = suite.az.OpenFile(internal.OpenFileOptions{Name: name})

	output := make([]byte, 5)
	var etag string
<<<<<<< HEAD
	len, err := suite.az.ReadInBuffer(
		internal.ReadInBufferOptions{Handle: fileHandle, Offset: 0, Data: output, Etag: &etag},
	)
	suite.assert.NoError(err)
	suite.assert.NotEmpty(etag)
	suite.assert.Equal(5, len)
=======
	len, err := suite.az.ReadInBuffer(&internal.ReadInBufferOptions{Handle: fileHandle, Offset: 0, Data: output, Etag: &etag})
	suite.assert.Nil(err)
	suite.assert.NotEqual(etag, "")
	suite.assert.EqualValues(5, len)
>>>>>>> 4e933405
	suite.assert.EqualValues(testData[:5], output)
	_ = suite.az.CloseFile(internal.CloseFileOptions{Handle: fileHandle})
}

func (s *datalakeTestSuite) TestReadInBufferLargeBuffer() {
	defer s.cleanupTest()
	// Setup
	name := generateFileName()
	h, _ := s.az.CreateFile(internal.CreateFileOptions{Name: name})
	testData := "test data"
	data := []byte(testData)
	s.az.WriteFile(&internal.WriteFileOptions{Handle: h, Offset: 0, Data: data})
	h, _ = s.az.OpenFile(internal.OpenFileOptions{Name: name})

	output := make([]byte, 1000) // Testing that passing in a super large buffer will still work
<<<<<<< HEAD
	len, err := s.az.ReadInBuffer(internal.ReadInBufferOptions{Handle: h, Offset: 0, Data: output})
	s.assert.NoError(err)
=======
	len, err := s.az.ReadInBuffer(&internal.ReadInBufferOptions{Handle: h, Offset: 0, Data: output})
	s.assert.Nil(err)
>>>>>>> 4e933405
	s.assert.EqualValues(h.Size, len)
	s.assert.EqualValues(testData, output[:h.Size])
}

func (s *datalakeTestSuite) TestReadInBufferEmpty() {
	defer s.cleanupTest()
	// Setup
	name := generateFileName()
	h, _ := s.az.CreateFile(internal.CreateFileOptions{Name: name})

	output := make([]byte, 10)
<<<<<<< HEAD
	len, err := s.az.ReadInBuffer(internal.ReadInBufferOptions{Handle: h, Offset: 0, Data: output})
	s.assert.NoError(err)
	s.assert.Equal(0, len)
=======
	len, err := s.az.ReadInBuffer(&internal.ReadInBufferOptions{Handle: h, Offset: 0, Data: output})
	s.assert.Nil(err)
	s.assert.EqualValues(0, len)
>>>>>>> 4e933405
}

func (s *datalakeTestSuite) TestReadInBufferBadRange() {
	defer s.cleanupTest()
	// Setup
	name := generateFileName()
	h := handlemap.NewHandle(name)
	h.Size = 10

<<<<<<< HEAD
	_, err := s.az.ReadInBuffer(
		internal.ReadInBufferOptions{Handle: h, Offset: 20, Data: make([]byte, 2)},
	)
	s.assert.Error(err)
=======
	_, err := s.az.ReadInBuffer(&internal.ReadInBufferOptions{Handle: h, Offset: 20, Data: make([]byte, 2)})
	s.assert.NotNil(err)
>>>>>>> 4e933405
	s.assert.EqualValues(syscall.ERANGE, err)
}

func (s *datalakeTestSuite) TestReadInBufferError() {
	defer s.cleanupTest()
	// Setup
	name := generateFileName()
	h := handlemap.NewHandle(name)
	h.Size = 10

<<<<<<< HEAD
	_, err := s.az.ReadInBuffer(
		internal.ReadInBufferOptions{Handle: h, Offset: 0, Data: make([]byte, 2)},
	)
	s.assert.Error(err)
=======
	_, err := s.az.ReadInBuffer(&internal.ReadInBufferOptions{Handle: h, Offset: 0, Data: make([]byte, 2)})
	s.assert.NotNil(err)
>>>>>>> 4e933405
	s.assert.EqualValues(syscall.ENOENT, err)
}

func (s *datalakeTestSuite) TestWriteFile() {
	defer s.cleanupTest()
	// Setup
	name := generateFileName()
	h, _ := s.az.CreateFile(internal.CreateFileOptions{Name: name})

	testData := "test data"
	data := []byte(testData)
<<<<<<< HEAD
	count, err := s.az.WriteFile(internal.WriteFileOptions{Handle: h, Offset: 0, Data: data})
	s.assert.NoError(err)
	s.assert.Equal(len(data), count)
=======
	count, err := s.az.WriteFile(&internal.WriteFileOptions{Handle: h, Offset: 0, Data: data})
	s.assert.Nil(err)
	s.assert.EqualValues(len(data), count)
>>>>>>> 4e933405

	// Blob should have updated data
	fileClient := s.containerClient.NewFileClient(name)
	resp, err := fileClient.DownloadStream(ctx, &file.DownloadStreamOptions{
		Range: &file.HTTPRange{Offset: 0, Count: int64(len(data))},
	})
	s.assert.NoError(err)
	output, _ := io.ReadAll(resp.Body)
	s.assert.EqualValues(testData, output)
}

func (s *datalakeTestSuite) TestWriteFileWindowsNameConvert() {
	// Skip test if not running on Windows
	if runtime.GOOS != "windows" {
		return
	}
	config := fmt.Sprintf(
		"restricted-characters-windows: true\nazstorage:\n  account-name: %s\n  endpoint: https://%s.blob.core.windows.net/\n  type: adls\n  account-key: %s\n  mode: key\n  container: %s\n  fail-unsupported-op: true",
		storageTestConfigurationParameters.AdlsAccount,
		storageTestConfigurationParameters.AdlsAccount,
		storageTestConfigurationParameters.AdlsKey,
		s.container,
	)
	s.setupTestHelper(config, s.container, true)
	defer s.cleanupTest()
	// Setup
	name := generateFileName()
	windowsName := "＂＊：＜＞？｜" + "/" + name + "＂＊：＜＞？｜"
	blobName := "\"*:<>?|" + "/" + name + "\"*:<>?|"
	h, _ := s.az.CreateFile(internal.CreateFileOptions{Name: windowsName})

	testData := "test data"
	data := []byte(testData)
	count, err := s.az.WriteFile(internal.WriteFileOptions{Handle: h, Offset: 0, Data: data})
	s.assert.NoError(err)
	s.assert.Equal(len(data), count)

	// Blob should have updated data
	fileClient := s.containerClient.NewFileClient(blobName)
	resp, err := fileClient.DownloadStream(ctx, &file.DownloadStreamOptions{
		Range: &file.HTTPRange{Offset: 0, Count: int64(len(data))},
	})
	s.assert.NoError(err)
	output, _ := io.ReadAll(resp.Body)
	s.assert.EqualValues(testData, output)
}

func (s *datalakeTestSuite) TestTruncateSmallFileSmaller() {
	defer s.cleanupTest()
	// Setup
	name := generateFileName()
	h, _ := s.az.CreateFile(internal.CreateFileOptions{Name: name})
	testData := "test data"
	data := []byte(testData)
	truncatedLength := 5
	s.az.WriteFile(&internal.WriteFileOptions{Handle: h, Offset: 0, Data: data})

	err := s.az.TruncateFile(internal.TruncateFileOptions{Name: name, Size: int64(truncatedLength)})
	s.assert.NoError(err)

	// Blob should have updated data
	fileClient := s.containerClient.NewFileClient(name)
	resp, err := fileClient.DownloadStream(ctx, &file.DownloadStreamOptions{
		Range: &file.HTTPRange{Offset: 0, Count: int64(truncatedLength)},
	})
	// 0, int64(truncatedLength))
	s.assert.NoError(err)
	s.assert.EqualValues(truncatedLength, *resp.ContentLength)
	output, _ := io.ReadAll(resp.Body)
	s.assert.EqualValues(testData[:truncatedLength], output)
}

func (s *datalakeTestSuite) TestTruncateSmallFileSmallerWindowsNameConvert() {
	// Skip test if not running on Windows
	if runtime.GOOS != "windows" {
		return
	}
	config := fmt.Sprintf(
		"restricted-characters-windows: true\nazstorage:\n  account-name: %s\n  endpoint: https://%s.blob.core.windows.net/\n  type: adls\n  account-key: %s\n  mode: key\n  container: %s\n  fail-unsupported-op: true",
		storageTestConfigurationParameters.AdlsAccount,
		storageTestConfigurationParameters.AdlsAccount,
		storageTestConfigurationParameters.AdlsKey,
		s.container,
	)
	s.setupTestHelper(config, s.container, true)
	defer s.cleanupTest()
	// Setup
	name := generateFileName()
	windowsName := "＂＊：＜＞？｜" + "/" + name + "＂＊：＜＞？｜"
	blobName := "\"*:<>?|" + "/" + name + "\"*:<>?|"
	h, _ := s.az.CreateFile(internal.CreateFileOptions{Name: windowsName})
	testData := "test data"
	data := []byte(testData)
	truncatedLength := 5
	s.az.WriteFile(internal.WriteFileOptions{Handle: h, Offset: 0, Data: data})

	err := s.az.TruncateFile(
		internal.TruncateFileOptions{Name: windowsName, Size: int64(truncatedLength)},
	)
	s.assert.NoError(err)

	// Blob should have updated data
	fileClient := s.containerClient.NewFileClient(blobName)
	resp, err := fileClient.DownloadStream(ctx, &file.DownloadStreamOptions{
		Range: &file.HTTPRange{Offset: 0, Count: int64(truncatedLength)},
	})
	// 0, int64(truncatedLength))
	s.assert.NoError(err)
	s.assert.EqualValues(truncatedLength, *resp.ContentLength)
	output, _ := io.ReadAll(resp.Body)
	s.assert.EqualValues(testData[:truncatedLength], output)
}

func (s *datalakeTestSuite) TestTruncateChunkedFileSmaller() {
	defer s.cleanupTest()
	// Setup
	name := generateFileName()
	s.az.CreateFile(internal.CreateFileOptions{Name: name})
	testData := "test data"
	data := []byte(testData)
	truncatedLength := 5
	// use our method to make the max upload size (size before a blob is broken down to blocks) to 4 Bytes
	err := uploadReaderAtToBlockBlob(
		ctx,
		bytes.NewReader(data),
		int64(len(data)),
		4,
		s.az.storage.(*Datalake).BlockBlob.Container.NewBlockBlobClient(
			name,
		),
		&blockblob.UploadBufferOptions{
			BlockSize: 4,
		},
	)
	s.assert.NoError(err)

	err = s.az.TruncateFile(internal.TruncateFileOptions{Name: name, Size: int64(truncatedLength)})
	s.assert.NoError(err)

	// Blob should have updated data
	fileClient := s.containerClient.NewFileClient(name)
	resp, err := fileClient.DownloadStream(ctx, &file.DownloadStreamOptions{
		Range: &file.HTTPRange{Offset: 0, Count: int64(truncatedLength)},
	})
	s.assert.NoError(err)
	s.assert.EqualValues(truncatedLength, *resp.ContentLength)
	output, _ := io.ReadAll(resp.Body)
	s.assert.EqualValues(testData[:truncatedLength], output)
}

func (s *datalakeTestSuite) TestTruncateSmallFileEqual() {
	defer s.cleanupTest()
	// Setup
	name := generateFileName()
	h, _ := s.az.CreateFile(internal.CreateFileOptions{Name: name})
	testData := "test data"
	data := []byte(testData)
	truncatedLength := 9
	s.az.WriteFile(&internal.WriteFileOptions{Handle: h, Offset: 0, Data: data})

	err := s.az.TruncateFile(internal.TruncateFileOptions{Name: name, Size: int64(truncatedLength)})
	s.assert.NoError(err)

	// Blob should have updated data
	fileClient := s.containerClient.NewFileClient(name)
	resp, err := fileClient.DownloadStream(ctx, &file.DownloadStreamOptions{
		Range: &file.HTTPRange{Offset: 0, Count: int64(truncatedLength)},
	})
	s.assert.NoError(err)
	s.assert.EqualValues(truncatedLength, *resp.ContentLength)
	output, _ := io.ReadAll(resp.Body)
	s.assert.EqualValues(testData, output)
}

func (s *datalakeTestSuite) TestTruncateChunkedFileEqual() {
	defer s.cleanupTest()
	// Setup
	name := generateFileName()
	s.az.CreateFile(internal.CreateFileOptions{Name: name})
	testData := "test data"
	data := []byte(testData)
	truncatedLength := 9
	// use our method to make the max upload size (size before a blob is broken down to blocks) to 4 Bytes
	err := uploadReaderAtToBlockBlob(
		ctx,
		bytes.NewReader(data),
		int64(len(data)),
		4,
		s.az.storage.(*Datalake).BlockBlob.Container.NewBlockBlobClient(
			name,
		),
		&blockblob.UploadBufferOptions{
			BlockSize: 4,
		},
	)
	s.assert.NoError(err)

	err = s.az.TruncateFile(internal.TruncateFileOptions{Name: name, Size: int64(truncatedLength)})
	s.assert.NoError(err)

	// Blob should have updated data
	fileClient := s.containerClient.NewFileClient(name)
	resp, err := fileClient.DownloadStream(ctx, &file.DownloadStreamOptions{
		Range: &file.HTTPRange{Offset: 0, Count: int64(truncatedLength)},
	})
	s.assert.NoError(err)
	s.assert.EqualValues(truncatedLength, *resp.ContentLength)
	output, _ := io.ReadAll(resp.Body)
	s.assert.EqualValues(testData, output)
}

func (s *datalakeTestSuite) TestTruncateSmallFileBigger() {
	defer s.cleanupTest()
	// Setup
	name := generateFileName()
	h, _ := s.az.CreateFile(internal.CreateFileOptions{Name: name})
	testData := "test data"
	data := []byte(testData)
	truncatedLength := 15
	s.az.WriteFile(&internal.WriteFileOptions{Handle: h, Offset: 0, Data: data})

	err := s.az.TruncateFile(internal.TruncateFileOptions{Name: name, Size: int64(truncatedLength)})
	s.assert.NoError(err)

	// Blob should have updated data
	fileClient := s.containerClient.NewFileClient(name)
	resp, err := fileClient.DownloadStream(ctx, &file.DownloadStreamOptions{
		Range: &file.HTTPRange{Offset: 0, Count: int64(truncatedLength)},
	})
	s.assert.NoError(err)
	s.assert.EqualValues(truncatedLength, *resp.ContentLength)
	output, _ := io.ReadAll(resp.Body)
	s.assert.EqualValues(testData, output[:len(data)])
}

func (s *datalakeTestSuite) TestTruncateChunkedFileBigger() {
	defer s.cleanupTest()
	// Setup
	name := generateFileName()
	s.az.CreateFile(internal.CreateFileOptions{Name: name})
	testData := "test data"
	data := []byte(testData)
	truncatedLength := 15
	// use our method to make the max upload size (size before a blob is broken down to blocks) to 4 Bytes
	err := uploadReaderAtToBlockBlob(
		ctx,
		bytes.NewReader(data),
		int64(len(data)),
		4,
		s.az.storage.(*Datalake).BlockBlob.Container.NewBlockBlobClient(
			name,
		),
		&blockblob.UploadBufferOptions{
			BlockSize: 4,
		},
	)
	s.assert.NoError(err)

	s.az.TruncateFile(internal.TruncateFileOptions{Name: name, Size: int64(truncatedLength)})
	s.assert.NoError(err)

	// Blob should have updated data
	fileClient := s.containerClient.NewFileClient(name)
	resp, err := fileClient.DownloadStream(ctx, &file.DownloadStreamOptions{
		Range: &file.HTTPRange{Offset: 0, Count: int64(truncatedLength)},
	})
	s.assert.NoError(err)
	s.assert.EqualValues(truncatedLength, *resp.ContentLength)
	output, _ := io.ReadAll(resp.Body)
	s.assert.EqualValues(testData, output[:len(data)])
}

func (s *datalakeTestSuite) TestTruncateFileError() {
	defer s.cleanupTest()
	// Setup
	name := generateFileName()

	err := s.az.TruncateFile(internal.TruncateFileOptions{Name: name})
	s.assert.Error(err)
	s.assert.EqualValues(syscall.ENOENT, err)
}

func (s *datalakeTestSuite) TestCopyToFile() {
	defer s.cleanupTest()
	// Setup
	name := generateFileName()
	h, _ := s.az.CreateFile(internal.CreateFileOptions{Name: name})
	testData := "test data"
	data := []byte(testData)
	dataLen := len(data)
	s.az.WriteFile(&internal.WriteFileOptions{Handle: h, Offset: 0, Data: data})
	f, _ := os.CreateTemp("", name+".tmp")
	defer os.Remove(f.Name())

	err := s.az.CopyToFile(internal.CopyToFileOptions{Name: name, File: f})
	s.assert.NoError(err)

	output := make([]byte, len(data))
	f, _ = os.Open(f.Name())
	len, err := f.Read(output)
	s.assert.NoError(err)
	s.assert.Equal(dataLen, len)
	s.assert.EqualValues(testData, output)
	f.Close()
}

func (s *datalakeTestSuite) TestCopyToFileError() {
	defer s.cleanupTest()
	// Setup
	name := generateFileName()
	f, _ := os.CreateTemp("", name+".tmp")
	defer os.Remove(f.Name())

	err := s.az.CopyToFile(internal.CopyToFileOptions{Name: name, File: f})
	s.assert.Error(err)
}

func (s *datalakeTestSuite) TestCopyFromFile() {
	defer s.cleanupTest()
	// Setup
	name := generateFileName()
	s.az.CreateFile(internal.CreateFileOptions{Name: name})
	testData := "test data"
	data := []byte(testData)
	homeDir, _ := os.UserHomeDir()
	f, _ := os.CreateTemp(homeDir, name+".tmp")
	defer os.Remove(f.Name())
	f.Write(data)

	err := s.az.CopyFromFile(internal.CopyFromFileOptions{Name: name, File: f})

	s.assert.NoError(err)

	// Blob should have updated data
	fileClient := s.containerClient.NewFileClient(name)
	resp, err := fileClient.DownloadStream(ctx, &file.DownloadStreamOptions{
		Range: &file.HTTPRange{Offset: 0, Count: int64(len(data))},
	})
	s.assert.NoError(err)
	output, _ := io.ReadAll(resp.Body)
	s.assert.EqualValues(testData, output)
}

func (s *datalakeTestSuite) TestCopyFromFileWindowsNameConvert() {
	// Skip test if not running on Windows
	if runtime.GOOS != "windows" {
		return
	}
	config := fmt.Sprintf(
		"restricted-characters-windows: true\nazstorage:\n  account-name: %s\n  endpoint: https://%s.blob.core.windows.net/\n  type: adls\n  account-key: %s\n  mode: key\n  container: %s\n  fail-unsupported-op: true",
		storageTestConfigurationParameters.AdlsAccount,
		storageTestConfigurationParameters.AdlsAccount,
		storageTestConfigurationParameters.AdlsKey,
		s.container,
	)
	s.setupTestHelper(config, s.container, true)
	defer s.cleanupTest()
	// Setup
	name := generateFileName()
	windowsName := name + "＂＊：＜＞？｜"
	blobName := name + "\"*:<>?|"
	s.az.CreateFile(internal.CreateFileOptions{Name: windowsName})
	testData := "test data"
	data := []byte(testData)
	homeDir, _ := os.UserHomeDir()
	f, _ := os.CreateTemp(homeDir, windowsName+".tmp")
	defer os.Remove(f.Name())
	f.Write(data)

	err := s.az.CopyFromFile(internal.CopyFromFileOptions{Name: windowsName, File: f})

	s.assert.NoError(err)

	// Blob should have updated data
	fileClient := s.containerClient.NewFileClient(blobName)
	resp, err := fileClient.DownloadStream(ctx, &file.DownloadStreamOptions{
		Range: &file.HTTPRange{Offset: 0, Count: int64(len(data))},
	})
	s.assert.NoError(err)
	output, _ := io.ReadAll(resp.Body)
	s.assert.EqualValues(testData, output)
}

func (s *datalakeTestSuite) TestCreateLink() {
	defer s.cleanupTest()
	// enable symlinks in config
	config := s.config + "\nattr_cache:\n  enable-symlinks: true\n"
	s.setupTestHelper(config, s.container, true)
	s.assert.False(s.az.stConfig.disableSymlink)
	// Setup
	target := generateFileName()
	s.az.CreateFile(internal.CreateFileOptions{Name: target})
	name := generateFileName()

	err := s.az.CreateLink(internal.CreateLinkOptions{Name: name, Target: target})
	s.assert.NoError(err)

	// Link should be in the account
	link := s.containerClient.NewFileClient(name)
	props, err := link.GetProperties(ctx, nil)
	s.assert.NoError(err)
	s.assert.NotNil(props)
	s.assert.NotEmpty(props.Metadata)
	s.assert.True(checkMetadata(props.Metadata, symlinkKey, "true"))
	resp, err := link.DownloadStream(ctx, &file.DownloadStreamOptions{
		Range: &file.HTTPRange{Offset: 0, Count: *props.ContentLength},
	})
	s.assert.NoError(err)
	data, _ := io.ReadAll(resp.Body)
	s.assert.EqualValues(target, data)
}

func (s *datalakeTestSuite) TestCreateLinkDisabled() {
	defer s.cleanupTest()
	// Setup
	target := generateFileName()
	s.az.CreateFile(internal.CreateFileOptions{Name: target})
	name := generateFileName()

	err := s.az.CreateLink(internal.CreateLinkOptions{Name: name, Target: target})
	s.assert.Error(err)
	s.assert.EqualError(err, syscall.ENOTSUP.Error())

	// Link should not be in the account
	link := s.containerClient.NewFileClient(name)
	_, err = link.GetProperties(ctx, nil)
	s.assert.Error(err)
}

func (s *datalakeTestSuite) TestReadLink() {
	defer s.cleanupTest()
	// enable symlinks in config
	config := s.config + "\nattr_cache:\n  enable-symlinks: true\n"
	s.setupTestHelper(config, s.container, true)
	s.assert.False(s.az.stConfig.disableSymlink)
	// Setup
	target := generateFileName()
	s.az.CreateFile(internal.CreateFileOptions{Name: target})
	name := generateFileName()
	s.az.CreateLink(internal.CreateLinkOptions{Name: name, Target: target})

	read, err := s.az.ReadLink(internal.ReadLinkOptions{Name: name})
	s.assert.NoError(err)
	s.assert.Equal(target, read)
}

func (s *datalakeTestSuite) TestReadLinkError() {
	defer s.cleanupTest()
	// enable symlinks in config
	config := s.config + "\nattr_cache:\n  enable-symlinks: true\n"
	s.setupTestHelper(config, s.container, true)
	s.assert.False(s.az.stConfig.disableSymlink)
	// Setup
	name := generateFileName()

	_, err := s.az.ReadLink(internal.ReadLinkOptions{Name: name})
	s.assert.Error(err)
	s.assert.EqualValues(syscall.ENOENT, err)
}

func (s *datalakeTestSuite) TestReadLinkDisabled() {
	defer s.cleanupTest()
	// Setup
	name := generateFileName()

	_, err := s.az.ReadLink(internal.ReadLinkOptions{Name: name})
	s.assert.Error(err)
	s.assert.EqualValues(syscall.ENOENT, err)
}

func (s *datalakeTestSuite) TestGetAttrDir() {
	defer s.cleanupTest()
	// Setup
	name := generateDirectoryName()
	s.az.CreateDir(internal.CreateDirOptions{Name: name})

	props, err := s.az.GetAttr(internal.GetAttrOptions{Name: name})
	s.assert.NoError(err)
	s.assert.NotNil(props)
	s.assert.True(props.IsDir())
}

func (s *datalakeTestSuite) TestGetAttrFile() {
	defer s.cleanupTest()
	// Setup
	name := generateFileName()
	s.az.CreateFile(internal.CreateFileOptions{Name: name})

	props, err := s.az.GetAttr(internal.GetAttrOptions{Name: name})
	s.assert.NoError(err)
	s.assert.NotNil(props)
	s.assert.False(props.IsDir())
	s.assert.False(props.IsSymlink())
}

func (s *datalakeTestSuite) TestGetAttrLink() {
	defer s.cleanupTest()
	// enable symlinks in config
	config := s.config + "\nattr_cache:\n  enable-symlinks: true\n"
	s.setupTestHelper(config, s.container, true)
	s.assert.False(s.az.stConfig.disableSymlink)
	// Setup
	target := generateFileName()
	s.az.CreateFile(internal.CreateFileOptions{Name: target})
	name := generateFileName()
	s.az.CreateLink(internal.CreateLinkOptions{Name: name, Target: target})

	props, err := s.az.GetAttr(internal.GetAttrOptions{Name: name})
	s.assert.NoError(err)
	s.assert.NotNil(props)
	s.assert.True(props.IsSymlink())
	s.assert.NotEmpty(props.Metadata)
	s.assert.True(checkMetadata(props.Metadata, symlinkKey, "true"))
}

func (s *datalakeTestSuite) TestGetAttrFileSize() {
	defer s.cleanupTest()
	// Setup
	name := generateFileName()
	h, _ := s.az.CreateFile(internal.CreateFileOptions{Name: name})
	testData := "test data"
	data := []byte(testData)
	s.az.WriteFile(&internal.WriteFileOptions{Handle: h, Offset: 0, Data: data})

	props, err := s.az.GetAttr(internal.GetAttrOptions{Name: name})
	s.assert.NoError(err)
	s.assert.NotNil(props)
	s.assert.False(props.IsDir())
	s.assert.False(props.IsSymlink())
	s.assert.EqualValues(len(testData), props.Size)
}

func (s *datalakeTestSuite) TestGetAttrFileTime() {
<<<<<<< HEAD
	// TODO: why has this been flaky in the CI on both platforms?
	fmt.Println("Skipping TestGetAttrFileTime. Should fix this later.")
	// return
=======
	defer s.cleanupTest()
	// Setup
	name := generateFileName()
	h, _ := s.az.CreateFile(internal.CreateFileOptions{Name: name})
	testData := "test data"
	data := []byte(testData)
	s.az.WriteFile(&internal.WriteFileOptions{Handle: h, Offset: 0, Data: data})
>>>>>>> 4e933405

	// // Setup
	// name := generateFileName()
	// h, _ := s.az.CreateFile(internal.CreateFileOptions{Name: name})
	// testData := "test data"
	// data := []byte(testData)
	// s.az.WriteFile(internal.WriteFileOptions{Handle: h, Offset: 0, Data: data})

	// before, err := s.az.GetAttr(internal.GetAttrOptions{Name: name})
	// s.assert.NoError(err)
	// s.assert.NotNil(before.Mtime)

<<<<<<< HEAD
	// time.Sleep(time.Second * 3) // Wait 3 seconds and then modify the file again

	// s.az.WriteFile(internal.WriteFileOptions{Handle: h, Offset: 0, Data: data})
	// time.Sleep(time.Second * 1)
=======
	s.az.WriteFile(&internal.WriteFileOptions{Handle: h, Offset: 0, Data: data})
	time.Sleep(time.Second * 1)
>>>>>>> 4e933405

	// after, err := s.az.GetAttr(internal.GetAttrOptions{Name: name})
	// s.assert.NoError(err)
	// s.assert.NotNil(after.Mtime)

	// s.assert.True(after.Mtime.After(before.Mtime))
}

func (s *datalakeTestSuite) TestGetAttrError() {
	defer s.cleanupTest()
	// Setup
	name := generateFileName()

	_, err := s.az.GetAttr(internal.GetAttrOptions{Name: name})
	s.assert.Error(err)
	s.assert.EqualValues(syscall.ENOENT, err)
}

func (s *datalakeTestSuite) TestChmod() {
	defer s.cleanupTest()
	// Setup
	name := generateFileName()
	s.az.CreateFile(internal.CreateFileOptions{Name: name})

	err := s.az.Chmod(internal.ChmodOptions{Name: name, Mode: 0666})
	s.assert.NoError(err)

	// File's ACL info should have changed
	file := s.containerClient.NewFileClient(name)
	acl, err := file.GetAccessControl(ctx, nil)
	s.assert.NoError(err)
	s.assert.NotNil(acl.ACL)
	s.assert.Equal("user::rw-,group::rw-,other::rw-", *acl.ACL)
}

func (s *datalakeTestSuite) TestChmodError() {
	defer s.cleanupTest()
	// Setup
	name := generateFileName()

	err := s.az.Chmod(internal.ChmodOptions{Name: name, Mode: 0666})
	s.assert.Error(err)
	s.assert.EqualValues(syscall.ENOENT, err)
}

// If support for chown or chmod are ever added to blob, add tests for error cases and modify the following tests.
func (s *datalakeTestSuite) TestChown() {
	defer s.cleanupTest()
	// Setup
	name := generateFileName()
	s.az.CreateFile(internal.CreateFileOptions{Name: name})

	err := s.az.Chown(internal.ChownOptions{Name: name, Owner: 6, Group: 5})
	s.assert.Error(err)
	s.assert.EqualValues(syscall.ENOTSUP, err)
}

func (s *datalakeTestSuite) TestChownIgnore() {
	defer s.cleanupTest()
	// Setup
	s.tearDownTestHelper(false) // Don't delete the generated container.

	config := fmt.Sprintf(
		"azstorage:\n  account-name: %s\n  endpoint: https://%s.dfs.core.windows.net/\n  type: adls\n  account-key: %s\n  mode: key\n  container: %s\n  fail-unsupported-op: false\n",
		storageTestConfigurationParameters.AdlsAccount,
		storageTestConfigurationParameters.AdlsAccount,
		storageTestConfigurationParameters.AdlsKey,
		s.container,
	)
	s.setupTestHelper(config, s.container, true)
	name := generateFileName()
	s.az.CreateFile(internal.CreateFileOptions{Name: name})

	err := s.az.Chown(internal.ChownOptions{Name: name, Owner: 6, Group: 5})
	s.assert.NoError(err)
}

func (s *datalakeTestSuite) TestGetFileBlockOffsetsSmallFile() {
	defer s.cleanupTest()
	// Setup
	name := generateFileName()
	h, _ := s.az.CreateFile(internal.CreateFileOptions{Name: name})
	testData := "testdatates1dat1tes2dat2tes3dat3tes4dat4"
	data := []byte(testData)

	s.az.WriteFile(&internal.WriteFileOptions{Handle: h, Offset: 0, Data: data})

	// GetFileBlockOffsets
	offsetList, err := s.az.GetFileBlockOffsets(internal.GetFileBlockOffsetsOptions{Name: name})
	s.assert.NoError(err)
	s.assert.Empty(offsetList.BlockList)
	s.assert.True(offsetList.SmallFile())
	s.assert.EqualValues(0, offsetList.BlockIdLength)
}

func (s *datalakeTestSuite) TestGetFileBlockOffsetsChunkedFile() {
	defer s.cleanupTest()
	// Setup
	name := generateFileName()
	s.az.CreateFile(internal.CreateFileOptions{Name: name})
	testData := "testdatates1dat1tes2dat2tes3dat3tes4dat4"
	data := []byte(testData)

	// use our method to make the max upload size (size before a blob is broken down to blocks) to 4 Bytes
	err := uploadReaderAtToBlockBlob(
		ctx, bytes.NewReader(data),
		int64(len(data)),
		4,
		s.az.storage.(*Datalake).BlockBlob.Container.NewBlockBlobClient(name),
		&blockblob.UploadBufferOptions{
			BlockSize: 4,
		})
	s.assert.NoError(err)

	// GetFileBlockOffsets
	offsetList, err := s.az.GetFileBlockOffsets(internal.GetFileBlockOffsetsOptions{Name: name})
	s.assert.NoError(err)
	s.assert.Len(offsetList.BlockList, 10)
	s.assert.Zero(offsetList.Flags)
	s.assert.EqualValues(16, offsetList.BlockIdLength)
}

func (s *datalakeTestSuite) TestGetFileBlockOffsetsError() {
	defer s.cleanupTest()
	// Setup
	name := generateFileName()

	// GetFileBlockOffsets
	_, err := s.az.GetFileBlockOffsets(internal.GetFileBlockOffsetsOptions{Name: name})
	s.assert.Error(err)
}

func (s *datalakeTestSuite) TestCustomEndpoint() {
	defer s.cleanupTest()
	dfsEndpoint := "https://mycustom.endpoint"

	blobEndpoint := transformAccountEndpoint(dfsEndpoint)
	s.assert.Equal(dfsEndpoint, blobEndpoint)
}

func (s *datalakeTestSuite) TestFlushFileEmptyFile() {
	defer s.cleanupTest()

	// Setup
	name := generateFileName()
	h, _ := s.az.CreateFile(internal.CreateFileOptions{Name: name})

	bol, _ := s.az.GetFileBlockOffsets(internal.GetFileBlockOffsetsOptions{Name: name})
	handlemap.CreateCacheObject(int64(16*MB), h)
	h.CacheObj.BlockOffsetList = bol

	err := s.az.FlushFile(internal.FlushFileOptions{Handle: h})
	s.assert.NoError(err)

	output := make([]byte, 1)
	length, err := s.az.ReadInBuffer(
		internal.ReadInBufferOptions{Handle: h, Offset: 0, Data: output},
	)
	s.assert.NoError(err)
	s.assert.Equal(0, length)
	s.assert.Empty(output[:length])
}

func (s *datalakeTestSuite) TestFlushFileChunkedFile() {
	defer s.cleanupTest()

	// Setup
	name := generateFileName()
	h, _ := s.az.CreateFile(internal.CreateFileOptions{Name: name})
	data := make([]byte, 16*MB)
	rand.Read(data)

	// use our method to make the max upload size (size before a blob is broken down to blocks) to 4 Bytes
	err := uploadReaderAtToBlockBlob(
		ctx,
		bytes.NewReader(data),
		int64(len(data)),
		4,
		s.az.storage.(*Datalake).BlockBlob.Container.NewBlockBlobClient(
			name,
		),
		&blockblob.UploadBufferOptions{
			BlockSize: 4 * MB,
		},
	)
	s.assert.NoError(err)
	bol, _ := s.az.GetFileBlockOffsets(internal.GetFileBlockOffsetsOptions{Name: name})
	handlemap.CreateCacheObject(int64(16*MB), h)
	h.CacheObj.BlockOffsetList = bol
	h.Size = 16 * MB

	err = s.az.FlushFile(internal.FlushFileOptions{Handle: h})
	s.assert.NoError(err)

	output := make([]byte, 16*MB)
	length, err := s.az.ReadInBuffer(
		internal.ReadInBufferOptions{Handle: h, Offset: 0, Data: output},
	)
	s.assert.NoError(err)
	s.assert.Equal(16*MB, length)
	s.assert.Equal(data, output)
}

func (s *datalakeTestSuite) TestFlushFileUpdateChunkedFile() {
	defer s.cleanupTest()

	// Setup
	name := generateFileName()
	blockSize := 4 * MB
	h, _ := s.az.CreateFile(internal.CreateFileOptions{Name: name})
	data := make([]byte, 16*MB)
	rand.Read(data)

	// use our method to make the max upload size (size before a blob is broken down to blocks) to 4 Bytes
	err := uploadReaderAtToBlockBlob(
		ctx,
		bytes.NewReader(data),
		int64(len(data)),
		4,
		s.az.storage.(*Datalake).BlockBlob.Container.NewBlockBlobClient(
			name,
		),
		&blockblob.UploadBufferOptions{
			BlockSize: int64(blockSize),
		},
	)
	s.assert.NoError(err)
	bol, _ := s.az.GetFileBlockOffsets(internal.GetFileBlockOffsetsOptions{Name: name})
	handlemap.CreateCacheObject(int64(16*MB), h)
	h.CacheObj.BlockOffsetList = bol
	h.Size = 16 * MB

	updatedBlock := make([]byte, 2*MB)
	rand.Read(updatedBlock)
	h.CacheObj.BlockOffsetList.BlockList[1].Data = make([]byte, blockSize)
	s.az.storage.ReadInBuffer(
		name,
		int64(blockSize),
		int64(blockSize),
		h.CacheObj.BlockOffsetList.BlockList[1].Data,
		nil,
	)
	copy(h.CacheObj.BlockOffsetList.BlockList[1].Data[MB:2*MB+MB], updatedBlock)
	h.CacheObj.BlockList[1].Flags.Set(common.DirtyBlock)

	err = s.az.FlushFile(internal.FlushFileOptions{Handle: h})
	s.assert.NoError(err)

	output := make([]byte, 16*MB)
	len, err := s.az.ReadInBuffer(internal.ReadInBufferOptions{Handle: h, Offset: 0, Data: output})
	s.assert.NoError(err)
	s.assert.Equal(16*MB, len)
	s.assert.NotEqual(data, output)
	s.assert.Equal(data[:5*MB], output[:5*MB])
	s.assert.Equal(updatedBlock, output[5*MB:5*MB+2*MB])
	s.assert.Equal(data[7*MB:], output[7*MB:])
}

func (s *datalakeTestSuite) TestFlushFileTruncateUpdateChunkedFile() {
	defer s.cleanupTest()

	// Setup
	name := generateFileName()
	blockSize := 4 * MB
	h, _ := s.az.CreateFile(internal.CreateFileOptions{Name: name})
	data := make([]byte, 16*MB)
	rand.Read(data)

	// use our method to make the max upload size (size before a blob is broken down to blocks) to 4 Bytes
	err := uploadReaderAtToBlockBlob(
		ctx,
		bytes.NewReader(data),
		int64(len(data)),
		4,
		s.az.storage.(*Datalake).BlockBlob.Container.NewBlockBlobClient(
			name,
		),
		&blockblob.UploadBufferOptions{
			BlockSize: int64(blockSize),
		},
	)
	s.assert.NoError(err)
	bol, _ := s.az.GetFileBlockOffsets(internal.GetFileBlockOffsetsOptions{Name: name})
	handlemap.CreateCacheObject(int64(16*MB), h)
	h.CacheObj.BlockOffsetList = bol
	h.Size = 16 * MB

	// truncate block
	h.CacheObj.BlockOffsetList.BlockList[1].Data = make([]byte, blockSize/2)
	h.CacheObj.BlockOffsetList.BlockList[1].EndIndex = int64(blockSize + blockSize/2)
	s.az.storage.ReadInBuffer(
		name,
		int64(blockSize),
		int64(blockSize)/2,
		h.CacheObj.BlockOffsetList.BlockList[1].Data,
		nil,
	)
	h.CacheObj.BlockList[1].Flags.Set(common.DirtyBlock)

	// remove 2 blocks
	h.CacheObj.BlockList = h.CacheObj.BlockList[:2]

	err = s.az.FlushFile(internal.FlushFileOptions{Handle: h})
	s.assert.NoError(err)

	output := make([]byte, 16*MB)
	len, err := s.az.ReadInBuffer(internal.ReadInBufferOptions{Handle: h, Offset: 0, Data: output})
	s.assert.NoError(err)
	s.assert.Equal(16*MB, len)
	s.assert.NotEqual(data, output)
	s.assert.Equal(data[:6*MB], output[:6*MB])
}

func (s *datalakeTestSuite) TestFlushFileAppendBlocksEmptyFile() {
	defer s.cleanupTest()

	// Setup
	name := generateFileName()
	blockSize := 2 * MB
	h, _ := s.az.CreateFile(internal.CreateFileOptions{Name: name})

	bol, _ := s.az.GetFileBlockOffsets(internal.GetFileBlockOffsetsOptions{Name: name})
	handlemap.CreateCacheObject(int64(12*MB), h)
	h.CacheObj.BlockOffsetList = bol
	h.CacheObj.BlockIdLength = 16
	h.Size = 12 * MB

	data1 := make([]byte, blockSize)
	rand.Read(data1)
	blk1 := &common.Block{
		StartIndex: 0,
		EndIndex:   int64(blockSize),
		Id: base64.StdEncoding.EncodeToString(
			common.NewUUIDWithLength(h.CacheObj.BlockIdLength),
		),
		Data: data1,
	}
	blk1.Flags.Set(common.DirtyBlock)

	data2 := make([]byte, blockSize)
	rand.Read(data2)
	blk2 := &common.Block{
		StartIndex: int64(blockSize),
		EndIndex:   2 * int64(blockSize),
		Id: base64.StdEncoding.EncodeToString(
			common.NewUUIDWithLength(h.CacheObj.BlockIdLength),
		),
		Data: data2,
	}
	blk2.Flags.Set(common.DirtyBlock)

	data3 := make([]byte, blockSize)
	rand.Read(data3)
	blk3 := &common.Block{
		StartIndex: 2 * int64(blockSize),
		EndIndex:   3 * int64(blockSize),
		Id: base64.StdEncoding.EncodeToString(
			common.NewUUIDWithLength(h.CacheObj.BlockIdLength),
		),
		Data: data3,
	}
	blk3.Flags.Set(common.DirtyBlock)
	h.CacheObj.BlockList = append(h.CacheObj.BlockList, blk1, blk2, blk3)
	bol.Flags.Clear(common.SmallFile)

	err := s.az.FlushFile(internal.FlushFileOptions{Handle: h})
	s.assert.NoError(err)

	output := make([]byte, 6*MB)
	len, err := s.az.ReadInBuffer(internal.ReadInBufferOptions{Handle: h, Offset: 0, Data: output})
	s.assert.NoError(err)
	s.assert.Equal(6*MB, len)
	s.assert.Equal(blk1.Data, output[0:blockSize])
	s.assert.Equal(blk2.Data, output[blockSize:2*blockSize])
	s.assert.Equal(blk3.Data, output[2*blockSize:3*blockSize])
}

func (s *datalakeTestSuite) TestFlushFileAppendBlocksChunkedFile() {
	defer s.cleanupTest()

	// Setup
	name := generateFileName()
	blockSize := 2 * MB
	fileSize := 16 * MB
	h, _ := s.az.CreateFile(internal.CreateFileOptions{Name: name})
	data := make([]byte, fileSize)
	rand.Read(data)

	// use our method to make the max upload size (size before a blob is broken down to blocks) to 4 Bytes
	err := uploadReaderAtToBlockBlob(
		ctx,
		bytes.NewReader(data),
		int64(len(data)),
		4,
		s.az.storage.(*Datalake).BlockBlob.Container.NewBlockBlobClient(
			name,
		),
		&blockblob.UploadBufferOptions{
			BlockSize: int64(blockSize),
		},
	)
	s.assert.NoError(err)
	bol, _ := s.az.GetFileBlockOffsets(internal.GetFileBlockOffsetsOptions{Name: name})
	handlemap.CreateCacheObject(int64(16*MB), h)
	h.CacheObj.BlockOffsetList = bol
	h.CacheObj.BlockIdLength = 16
	h.Size = int64(fileSize + 3*blockSize)

	data1 := make([]byte, blockSize)
	rand.Read(data1)
	blk1 := &common.Block{
		StartIndex: int64(fileSize),
		EndIndex:   int64(fileSize + blockSize),
		Id: base64.StdEncoding.EncodeToString(
			common.NewUUIDWithLength(h.CacheObj.BlockIdLength),
		),
		Data: data1,
	}
	blk1.Flags.Set(common.DirtyBlock)

	data2 := make([]byte, blockSize)
	rand.Read(data2)
	blk2 := &common.Block{
		StartIndex: int64(fileSize + blockSize),
		EndIndex:   int64(fileSize + 2*blockSize),
		Id: base64.StdEncoding.EncodeToString(
			common.NewUUIDWithLength(h.CacheObj.BlockIdLength),
		),
		Data: data2,
	}
	blk2.Flags.Set(common.DirtyBlock)

	data3 := make([]byte, blockSize)
	rand.Read(data3)
	blk3 := &common.Block{
		StartIndex: int64(fileSize + 2*blockSize),
		EndIndex:   int64(fileSize + 3*blockSize),
		Id: base64.StdEncoding.EncodeToString(
			common.NewUUIDWithLength(h.CacheObj.BlockIdLength),
		),
		Data: data3,
	}
	blk3.Flags.Set(common.DirtyBlock)
	h.CacheObj.BlockList = append(h.CacheObj.BlockList, blk1, blk2, blk3)
	bol.Flags.Clear(common.SmallFile)

	err = s.az.FlushFile(internal.FlushFileOptions{Handle: h})
	s.assert.NoError(err)

	output := make([]byte, fileSize+3*blockSize)
	len, err := s.az.ReadInBuffer(internal.ReadInBufferOptions{Handle: h, Offset: 0, Data: output})
	s.assert.NoError(err)
	s.assert.Equal(fileSize+3*blockSize, len)
	s.assert.Equal(data, output[0:fileSize])
	s.assert.Equal(blk1.Data, output[fileSize:fileSize+blockSize])
	s.assert.Equal(blk2.Data, output[fileSize+blockSize:fileSize+2*blockSize])
	s.assert.Equal(blk3.Data, output[fileSize+2*blockSize:fileSize+3*blockSize])
}

func (s *datalakeTestSuite) TestFlushFileTruncateBlocksEmptyFile() {
	defer s.cleanupTest()

	// Setup
	name := generateFileName()
	blockSize := 4 * MB
	h, _ := s.az.CreateFile(internal.CreateFileOptions{Name: name})

	bol, _ := s.az.GetFileBlockOffsets(internal.GetFileBlockOffsetsOptions{Name: name})
	handlemap.CreateCacheObject(int64(12*MB), h)
	h.CacheObj.BlockOffsetList = bol
	h.CacheObj.BlockIdLength = 16
	h.Size = int64(3 * int64(blockSize))

	blk1 := &common.Block{
		StartIndex: 0,
		EndIndex:   int64(blockSize),
		Id: base64.StdEncoding.EncodeToString(
			common.NewUUIDWithLength(h.CacheObj.BlockIdLength),
		),
	}
	blk1.Flags.Set(common.TruncatedBlock)
	blk1.Flags.Set(common.DirtyBlock)

	blk2 := &common.Block{
		StartIndex: int64(blockSize),
		EndIndex:   2 * int64(blockSize),
		Id: base64.StdEncoding.EncodeToString(
			common.NewUUIDWithLength(h.CacheObj.BlockIdLength),
		),
	}
	blk2.Flags.Set(common.TruncatedBlock)
	blk2.Flags.Set(common.DirtyBlock)

	blk3 := &common.Block{
		StartIndex: 2 * int64(blockSize),
		EndIndex:   3 * int64(blockSize),
		Id: base64.StdEncoding.EncodeToString(
			common.NewUUIDWithLength(h.CacheObj.BlockIdLength),
		),
	}
	blk3.Flags.Set(common.TruncatedBlock)
	blk3.Flags.Set(common.DirtyBlock)
	h.CacheObj.BlockList = append(h.CacheObj.BlockList, blk1, blk2, blk3)
	bol.Flags.Clear(common.SmallFile)

	err := s.az.FlushFile(internal.FlushFileOptions{Handle: h})
	s.assert.NoError(err)

	output := make([]byte, 3*int64(blockSize))
	len, err := s.az.ReadInBuffer(internal.ReadInBufferOptions{Handle: h, Offset: 0, Data: output})
	s.assert.NoError(err)
	s.assert.EqualValues(3*int64(blockSize), len)
	data := make([]byte, 3*blockSize)
	s.assert.Equal(data, output)
}

func (s *datalakeTestSuite) TestFlushFileTruncateBlocksChunkedFile() {
	defer s.cleanupTest()

	// Setup
	name := generateFileName()
	blockSize := 4 * MB
	fileSize := 16 * MB
	h, _ := s.az.CreateFile(internal.CreateFileOptions{Name: name})
	data := make([]byte, fileSize)
	rand.Read(data)

	// use our method to make the max upload size (size before a blob is broken down to blocks) to 4 Bytes
	err := uploadReaderAtToBlockBlob(
		ctx,
		bytes.NewReader(data),
		int64(len(data)),
		4,
		s.az.storage.(*Datalake).BlockBlob.Container.NewBlockBlobClient(
			name,
		),
		&blockblob.UploadBufferOptions{
			BlockSize: int64(blockSize),
		},
	)
	s.assert.NoError(err)
	bol, _ := s.az.GetFileBlockOffsets(internal.GetFileBlockOffsetsOptions{Name: name})
	handlemap.CreateCacheObject(int64(16*MB), h)
	h.CacheObj.BlockOffsetList = bol
	h.CacheObj.BlockIdLength = 16
	h.Size = int64(fileSize + 3*blockSize)

	blk1 := &common.Block{
		StartIndex: int64(fileSize),
		EndIndex:   int64(fileSize + blockSize),
		Id: base64.StdEncoding.EncodeToString(
			common.NewUUIDWithLength(h.CacheObj.BlockIdLength),
		),
	}
	blk1.Flags.Set(common.TruncatedBlock)
	blk1.Flags.Set(common.DirtyBlock)

	blk2 := &common.Block{
		StartIndex: int64(fileSize + blockSize),
		EndIndex:   int64(fileSize + 2*blockSize),
		Id: base64.StdEncoding.EncodeToString(
			common.NewUUIDWithLength(h.CacheObj.BlockIdLength),
		),
	}
	blk2.Flags.Set(common.TruncatedBlock)
	blk2.Flags.Set(common.DirtyBlock)

	blk3 := &common.Block{
		StartIndex: int64(fileSize + 2*blockSize),
		EndIndex:   int64(fileSize + 3*blockSize),
		Id: base64.StdEncoding.EncodeToString(
			common.NewUUIDWithLength(h.CacheObj.BlockIdLength),
		),
	}
	blk3.Flags.Set(common.TruncatedBlock)
	blk3.Flags.Set(common.DirtyBlock)
	h.CacheObj.BlockList = append(h.CacheObj.BlockList, blk1, blk2, blk3)
	bol.Flags.Clear(common.SmallFile)

	err = s.az.FlushFile(internal.FlushFileOptions{Handle: h})
	s.assert.NoError(err)

	output := make([]byte, fileSize+3*blockSize)
	len, err := s.az.ReadInBuffer(internal.ReadInBufferOptions{Handle: h, Offset: 0, Data: output})
	s.assert.NoError(err)
	s.assert.Equal(fileSize+3*blockSize, len)
	s.assert.Equal(data, output[:fileSize])
	emptyData := make([]byte, 3*blockSize)
	s.assert.Equal(emptyData, output[fileSize:])
}

func (s *datalakeTestSuite) TestFlushFileAppendAndTruncateBlocksEmptyFile() {
	defer s.cleanupTest()

	// Setup
	name := generateFileName()
	blockSize := 7 * MB
	h, _ := s.az.CreateFile(internal.CreateFileOptions{Name: name})

	bol, _ := s.az.GetFileBlockOffsets(internal.GetFileBlockOffsetsOptions{Name: name})
	handlemap.CreateCacheObject(int64(12*MB), h)
	h.CacheObj.BlockOffsetList = bol
	h.CacheObj.BlockIdLength = 16
	h.Size = int64(3 * blockSize)

	data1 := make([]byte, blockSize)
	rand.Read(data1)
	blk1 := &common.Block{
		StartIndex: 0,
		EndIndex:   int64(blockSize),
		Id: base64.StdEncoding.EncodeToString(
			common.NewUUIDWithLength(h.CacheObj.BlockIdLength),
		),
		Data: data1,
	}
	blk1.Flags.Set(common.DirtyBlock)

	blk2 := &common.Block{
		StartIndex: int64(blockSize),
		EndIndex:   2 * int64(blockSize),
		Id: base64.StdEncoding.EncodeToString(
			common.NewUUIDWithLength(h.CacheObj.BlockIdLength),
		),
	}
	blk2.Flags.Set(common.DirtyBlock)
	blk2.Flags.Set(common.TruncatedBlock)

	blk3 := &common.Block{
		StartIndex: 2 * int64(blockSize),
		EndIndex:   3 * int64(blockSize),
		Id: base64.StdEncoding.EncodeToString(
			common.NewUUIDWithLength(h.CacheObj.BlockIdLength),
		),
	}
	blk3.Flags.Set(common.DirtyBlock)
	blk3.Flags.Set(common.TruncatedBlock)
	h.CacheObj.BlockList = append(h.CacheObj.BlockList, blk1, blk2, blk3)
	bol.Flags.Clear(common.SmallFile)

	err := s.az.FlushFile(internal.FlushFileOptions{Handle: h})
	s.assert.NoError(err)

	output := make([]byte, 3*blockSize)
	len, err := s.az.ReadInBuffer(internal.ReadInBufferOptions{Handle: h, Offset: 0, Data: output})
	s.assert.NoError(err)
	s.assert.Equal(3*blockSize, len)
	data := make([]byte, blockSize)
	s.assert.Equal(blk1.Data, output[0:blockSize])
	s.assert.Equal(data, output[blockSize:2*blockSize])
	s.assert.Equal(data, output[2*blockSize:3*blockSize])
}

func (s *datalakeTestSuite) TestFlushFileAppendAndTruncateBlocksChunkedFile() {
	defer s.cleanupTest()

	// Setup
	name := generateFileName()
	blockSize := 7 * MB
	fileSize := 16 * MB
	h, _ := s.az.CreateFile(internal.CreateFileOptions{Name: name})
	data := make([]byte, fileSize)
	rand.Read(data)

	// use our method to make the max upload size (size before a blob is broken down to blocks) to 4 Bytes
	err := uploadReaderAtToBlockBlob(
		ctx,
		bytes.NewReader(data),
		int64(len(data)),
		4,
		s.az.storage.(*Datalake).BlockBlob.Container.NewBlockBlobClient(
			name,
		),
		&blockblob.UploadBufferOptions{
			BlockSize: int64(blockSize),
		},
	)
	s.assert.NoError(err)
	bol, _ := s.az.GetFileBlockOffsets(internal.GetFileBlockOffsetsOptions{Name: name})
	handlemap.CreateCacheObject(int64(16*MB), h)
	h.CacheObj.BlockOffsetList = bol
	h.CacheObj.BlockIdLength = 16
	h.Size = int64(fileSize + 3*blockSize)

	data1 := make([]byte, blockSize)
	rand.Read(data1)
	blk1 := &common.Block{
		StartIndex: int64(fileSize),
		EndIndex:   int64(fileSize + blockSize),
		Id: base64.StdEncoding.EncodeToString(
			common.NewUUIDWithLength(h.CacheObj.BlockIdLength),
		),
		Data: data1,
	}
	blk1.Flags.Set(common.DirtyBlock)

	blk2 := &common.Block{
		StartIndex: int64(fileSize + blockSize),
		EndIndex:   int64(fileSize + 2*blockSize),
		Id: base64.StdEncoding.EncodeToString(
			common.NewUUIDWithLength(h.CacheObj.BlockIdLength),
		),
	}
	blk2.Flags.Set(common.DirtyBlock)
	blk2.Flags.Set(common.TruncatedBlock)

	blk3 := &common.Block{
		StartIndex: int64(fileSize + 2*blockSize),
		EndIndex:   int64(fileSize + 3*blockSize),
		Id: base64.StdEncoding.EncodeToString(
			common.NewUUIDWithLength(h.CacheObj.BlockIdLength),
		),
	}
	blk3.Flags.Set(common.DirtyBlock)
	blk3.Flags.Set(common.TruncatedBlock)
	h.CacheObj.BlockList = append(h.CacheObj.BlockList, blk1, blk2, blk3)
	bol.Flags.Clear(common.SmallFile)

	err = s.az.FlushFile(internal.FlushFileOptions{Handle: h})
	s.assert.NoError(err)

	// file should be empty
	output := make([]byte, fileSize+3*blockSize)
	len, err := s.az.ReadInBuffer(internal.ReadInBufferOptions{Handle: h, Offset: 0, Data: output})
	s.assert.NoError(err)
	s.assert.Equal(fileSize+3*blockSize, len)
	s.assert.Equal(data, output[:fileSize])
	emptyData := make([]byte, blockSize)
	s.assert.Equal(blk1.Data, output[fileSize:fileSize+blockSize])
	s.assert.Equal(emptyData, output[fileSize+blockSize:fileSize+2*blockSize])
	s.assert.Equal(emptyData, output[fileSize+2*blockSize:fileSize+3*blockSize])
}

func (s *datalakeTestSuite) TestUpdateConfig() {
	defer s.cleanupTest()

	s.az.storage.UpdateConfig(AzStorageConfig{
		blockSize:             7 * MB,
		maxConcurrency:        4,
		defaultTier:           to.Ptr(blob.AccessTierArchive),
		ignoreAccessModifiers: true,
	})

	s.assert.EqualValues(7*MB, s.az.storage.(*Datalake).Config.blockSize)
	s.assert.EqualValues(4, s.az.storage.(*Datalake).Config.maxConcurrency)
	s.assert.Equal(blob.AccessTierArchive, *s.az.storage.(*Datalake).Config.defaultTier)
	s.assert.True(s.az.storage.(*Datalake).Config.ignoreAccessModifiers)

	s.assert.EqualValues(7*MB, s.az.storage.(*Datalake).BlockBlob.Config.blockSize)
	s.assert.EqualValues(4, s.az.storage.(*Datalake).BlockBlob.Config.maxConcurrency)
	s.assert.Equal(blob.AccessTierArchive, *s.az.storage.(*Datalake).BlockBlob.Config.defaultTier)
	s.assert.True(s.az.storage.(*Datalake).BlockBlob.Config.ignoreAccessModifiers)
}

func (s *datalakeTestSuite) TestDownloadWithCPKEnabled() {
	defer s.cleanupTest()
	s.tearDownTestHelper(false)
	CPKEncryptionKey, CPKEncryptionKeySHA256 := generateCPKInfo()

	config := fmt.Sprintf(
		"azstorage:\n  account-name: %s\n  endpoint: https://%s.dfs.core.windows.net/\n  type: adls\n  account-key: %s\n  mode: key\n  container: %s\n  cpk-enabled: true\n  cpk-encryption-key: %s\n  cpk-encryption-key-sha256: %s\n",
		storageTestConfigurationParameters.AdlsAccount,
		storageTestConfigurationParameters.AdlsAccount,
		storageTestConfigurationParameters.AdlsKey,
		s.container,
		CPKEncryptionKey,
		CPKEncryptionKeySHA256,
	)
	s.setupTestHelper(config, s.container, false)

	blobCPKOpt := &blob.CPKInfo{
		EncryptionKey:       &CPKEncryptionKey,
		EncryptionKeySHA256: &CPKEncryptionKeySHA256,
		EncryptionAlgorithm: to.Ptr(blob.EncryptionAlgorithmTypeAES256),
	}
	name := generateFileName()
	s.az.CreateFile(internal.CreateFileOptions{Name: name})
	testData := "test data"
	data := []byte(testData)

	err := uploadReaderAtToBlockBlob(
		ctx, bytes.NewReader(data),
		int64(len(data)),
		100,
		s.az.storage.(*Datalake).BlockBlob.Container.NewBlockBlobClient(name),
		&blockblob.UploadBufferOptions{
			CPKInfo: blobCPKOpt,
		})
	s.assert.NoError(err)

	f, err := os.Create(name)
	s.assert.NoError(err)
	s.assert.NotNil(f)

	err = s.az.storage.ReadToFile(name, 0, int64(len(data)), f)
	s.assert.NoError(err)
	fileData, err := os.ReadFile(name)
	s.assert.NoError(err)
	s.assert.Equal(data, fileData)

	buf := make([]byte, len(data))
	err = s.az.storage.ReadInBuffer(name, 0, int64(len(data)), buf, nil)
	s.assert.NoError(err)
	s.assert.Equal(data, buf)

	rbuf, err := s.az.storage.ReadBuffer(name, 0, int64(len(data)))
	s.assert.NoError(err)
	s.assert.Equal(data, rbuf)
	_ = s.az.storage.DeleteFile(name)
	_ = os.Remove(name)
}

func (s *datalakeTestSuite) TestUploadWithCPKEnabled() {
	defer s.cleanupTest()
	s.tearDownTestHelper(false)

	CPKEncryptionKey, CPKEncryptionKeySHA256 := generateCPKInfo()
	config := fmt.Sprintf(
		"azstorage:\n  account-name: %s\n  endpoint: https://%s.dfs.core.windows.net/\n  type: adls\n  account-key: %s\n  mode: key\n  container: %s\n  cpk-enabled: true\n  cpk-encryption-key: %s\n  cpk-encryption-key-sha256: %s\n",
		storageTestConfigurationParameters.AdlsAccount,
		storageTestConfigurationParameters.AdlsAccount,
		storageTestConfigurationParameters.AdlsKey,
		s.container,
		CPKEncryptionKey,
		CPKEncryptionKeySHA256,
	)
	s.setupTestHelper(config, s.container, false)

	datalakeCPKOpt := &file.CPKInfo{
		EncryptionKey:       &CPKEncryptionKey,
		EncryptionKeySHA256: &CPKEncryptionKeySHA256,
		EncryptionAlgorithm: to.Ptr(file.EncryptionAlgorithmTypeAES256),
	}

	name1 := generateFileName()
	f, err := os.Create(name1)
	s.assert.NoError(err)
	s.assert.NotNil(f)

	testData := "test data"
	data := []byte(testData)
	_, err = f.Write(data)
	s.assert.NoError(err)
	_, _ = f.Seek(0, 0)

	err = s.az.storage.WriteFromFile(name1, nil, f)
	s.assert.NoError(err)

	// Blob should have updated data
	fileClient := s.containerClient.NewFileClient(name1)
	attr, err := s.az.storage.(*Datalake).GetAttr(name1)
	s.assert.NoError(err)
	s.assert.NotNil(attr)

	resp, err := fileClient.DownloadStream(ctx, &file.DownloadStreamOptions{
		Range: &file.HTTPRange{Offset: 0, Count: int64(len(data))},
	})
	s.assert.Error(err)
	s.assert.Nil(resp.RequestID)

	resp, err = fileClient.DownloadStream(ctx, &file.DownloadStreamOptions{
		Range:   &file.HTTPRange{Offset: 0, Count: int64(len(data))},
		CPKInfo: datalakeCPKOpt,
	})
	s.assert.NoError(err)
	s.assert.NotNil(resp.RequestID)

	name2 := generateFileName()
	err = s.az.storage.WriteFromBuffer(name2, nil, data)
	s.assert.NoError(err)

	fileClient = s.containerClient.NewFileClient(name2)
	resp, err = fileClient.DownloadStream(ctx, &file.DownloadStreamOptions{
		Range: &file.HTTPRange{Offset: 0, Count: int64(len(data))},
	})
	s.assert.Error(err)
	s.assert.Nil(resp.RequestID)

	resp, err = fileClient.DownloadStream(ctx, &file.DownloadStreamOptions{
		Range:   &file.HTTPRange{Offset: 0, Count: int64(len(data))},
		CPKInfo: datalakeCPKOpt,
	})
	s.assert.NoError(err)
	s.assert.NotNil(resp.RequestID)

	_ = s.az.storage.DeleteFile(name1)
	_ = s.az.storage.DeleteFile(name2)
	_ = os.Remove(name1)
}

func getACL(dl *Datalake, name string) (string, error) {
	fileClient := dl.Filesystem.NewFileClient(filepath.Join(dl.Config.prefixPath, name))
	acl, err := fileClient.GetAccessControl(context.Background(), nil)

	if err != nil || acl.ACL == nil {
		return "", err
	}

	return *acl.ACL, nil
}

func (s *datalakeTestSuite) createFileWithData(name string, data []byte, mode os.FileMode) {
	h, _ := s.az.CreateFile(internal.CreateFileOptions{Name: name})
<<<<<<< HEAD
	_, err := s.az.WriteFile(internal.WriteFileOptions{Handle: h, Offset: 0, Data: data})
	s.assert.NoError(err)
=======
	_, err := s.az.WriteFile(&internal.WriteFileOptions{Handle: h, Offset: 0, Data: data})
	s.assert.Nil(err)
>>>>>>> 4e933405

	err = s.az.Chmod(internal.ChmodOptions{Name: name, Mode: mode})
	s.assert.NoError(err)

	s.az.CloseFile(internal.CloseFileOptions{Handle: h})
	s.assert.NoError(err)
}

func (s *datalakeTestSuite) TestPermissionPreservationWithoutFlag() {
	defer s.cleanupTest()
	name := generateFileName()

	data := []byte("test data")
	mode := fs.FileMode(0764)
	s.createFileWithData(name, data, mode)
	// Simulate file copy and permission checks
	_ = os.WriteFile(name+"_local", []byte("123123"), mode)
	f, err := os.OpenFile(name+"_local", os.O_RDWR, mode)
	s.assert.NoError(err)

	err = s.az.CopyFromFile(internal.CopyFromFileOptions{Name: name, File: f, Metadata: nil})
	s.assert.NoError(err)
	attr, err := s.az.GetAttr(internal.GetAttrOptions{Name: name})
	s.assert.NoError(err)
	s.assert.NotNil(attr)
	s.assert.NotEqual(os.FileMode(0764), attr.Mode)

	acl, err := getACL(s.az.storage.(*Datalake), name)
	s.assert.NoError(err)
	s.assert.Contains(acl, "user::rw-")
	s.assert.Contains(acl, "group::r--")
	s.assert.Contains(acl, "other::---")

	os.Remove(name + "_local")
}

func (s *datalakeTestSuite) TestPermissionPreservationWithFlag() {
	defer s.cleanupTest()
	// Setup
	conf := fmt.Sprintf(
		"azstorage:\n  preserve-acl: true\n  account-name: %s\n  endpoint: https://%s.dfs.core.windows.net/\n  type: adls\n  account-key: %s\n  mode: key\n  container: %s\n  fail-unsupported-op: true",
		storageTestConfigurationParameters.AdlsAccount,
		storageTestConfigurationParameters.AdlsAccount,
		storageTestConfigurationParameters.AdlsKey,
		s.container,
	)
	s.setupTestHelper(conf, s.container, false)

	name := generateFileName()
	data := []byte("test data")
	mode := fs.FileMode(0764)
	s.createFileWithData(name, data, mode)
	// Simulate file copy and permission checks
	_ = os.WriteFile(name+"_local", []byte("123123"), mode)
	f, err := os.OpenFile(name+"_local", os.O_RDWR, mode)
	s.assert.NoError(err)

	err = s.az.CopyFromFile(internal.CopyFromFileOptions{Name: name, File: f, Metadata: nil})
	s.assert.NoError(err)

	attr, err := s.az.GetAttr(internal.GetAttrOptions{Name: name})
	s.assert.NoError(err)
	s.assert.NotNil(attr)
	s.assert.Equal(os.FileMode(0764), attr.Mode)

	acl, err := getACL(s.az.storage.(*Datalake), name)
	s.assert.NoError(err)
	s.assert.Contains(acl, "user::rwx")
	s.assert.Contains(acl, "group::rw-")
	s.assert.Contains(acl, "other::r--")

	os.Remove(name + "_local")
}

func (s *datalakeTestSuite) TestPermissionPreservationWithCommit() {
	defer s.cleanupTest()
	// Setup
	s.setupTestHelper("", s.container, false)
	name := generateFileName()
	s.createFileWithData(name, []byte("test data"), fs.FileMode(0767))
	data := []byte("123123")

	id := base64.StdEncoding.EncodeToString(common.NewUUIDWithLength(16))
	err := s.az.StageData(internal.StageDataOptions{
		Name:   name,
		Id:     id,
		Data:   data,
		Offset: 0,
	})
	s.assert.NoError(err)

	ids := []string{}
	ids = append(ids, id)
	err = s.az.CommitData(internal.CommitDataOptions{
		Name:      name,
		List:      ids,
		BlockSize: 1,
	})
	s.assert.NoError(err)

	attr, err := s.az.GetAttr(internal.GetAttrOptions{Name: name})
	s.assert.NoError(err)
	s.assert.NotNil(attr)
	s.assert.Equal(os.FileMode(0767), attr.Mode)

	acl, err := getACL(s.az.storage.(*Datalake), name)
	s.assert.NoError(err)
	s.assert.Contains(acl, "user::rwx")
	s.assert.Contains(acl, "group::rw-")
	s.assert.Contains(acl, "other::rwx")
}

func (s *datalakeTestSuite) TestBlobFilters() {
	defer s.cleanupTest()
	// Setup
	var err error
	name := generateDirectoryName()
	err = s.az.CreateDir(internal.CreateDirOptions{Name: name})
	s.assert.NoError(err)
	_, err = s.az.CreateFile(internal.CreateFileOptions{Name: name + "/abcd1.txt"})
	s.assert.NoError(err)
	_, err = s.az.CreateFile(internal.CreateFileOptions{Name: name + "/abcd2.txt"})
	s.assert.NoError(err)
	_, err = s.az.CreateFile(internal.CreateFileOptions{Name: name + "/abcd3.txt"})
	s.assert.NoError(err)
	_, err = s.az.CreateFile(internal.CreateFileOptions{Name: name + "/abcd4.txt"})
	s.assert.NoError(err)
	_, err = s.az.CreateFile(internal.CreateFileOptions{Name: name + "/bcd1.txt"})
	s.assert.NoError(err)
	_, err = s.az.CreateFile(internal.CreateFileOptions{Name: name + "/cd1.txt"})
	s.assert.NoError(err)
	_, err = s.az.CreateFile(internal.CreateFileOptions{Name: name + "/d1.txt"})
	s.assert.NoError(err)
	err = s.az.CreateDir(internal.CreateDirOptions{Name: name + "/subdir"})
	s.assert.NoError(err)

	var iteration = 0
	var marker = ""
	blobList := make([]*internal.ObjAttr, 0)

	for {
		new_list, new_marker, err := s.az.StreamDir(
			internal.StreamDirOptions{Name: name + "/", Token: marker, Count: 50},
		)
		s.assert.NoError(err)
		blobList = append(blobList, new_list...)
		marker = new_marker
		iteration++

		log.Debug(
			"AzStorage::ReadDir : So far retrieved %d objects in %d iterations",
			len(blobList),
			iteration,
		)
		if new_marker == "" {
			break
		}
	}
	s.assert.Len(blobList, 8)
	err = s.az.storage.(*Datalake).SetFilter("name=^abcd.*")
	s.assert.NoError(err)

	blobList = make([]*internal.ObjAttr, 0)
	for {
		new_list, new_marker, err := s.az.StreamDir(
			internal.StreamDirOptions{Name: name + "/", Token: marker, Count: 50},
		)
		s.assert.NoError(err)
		blobList = append(blobList, new_list...)
		marker = new_marker
		iteration++

		log.Debug(
			"AzStorage::ReadDir : So far retrieved %d objects in %d iterations",
			len(blobList),
			iteration,
		)
		if new_marker == "" {
			break
		}
	}

	s.assert.Len(blobList, 5)
	err = s.az.storage.(*Datalake).SetFilter("name=^bla.*")
	s.assert.NoError(err)

	blobList = make([]*internal.ObjAttr, 0)
	for {
		new_list, new_marker, err := s.az.StreamDir(
			internal.StreamDirOptions{Name: name + "/", Token: marker, Count: 50},
		)
		s.assert.NoError(err)
		blobList = append(blobList, new_list...)
		marker = new_marker
		iteration++

		log.Debug(
			"AzStorage::ReadDir : So far retrieved %d objects in %d iterations",
			len(blobList),
			iteration,
		)
		if new_marker == "" {
			break
		}
	}

	s.assert.Len(blobList, 1)
	err = s.az.storage.(*Datalake).SetFilter("")
	s.assert.NoError(err)
}

func (s *datalakeTestSuite) TestList() {
	defer s.cleanupTest()
	// Setup
	s.tearDownTestHelper(false) // Don't delete the generated container.
	config := fmt.Sprintf(
		"azstorage:\n  account-name: %s\n  endpoint: https://%s.dfs.core.windows.net/\n  type: adls\n  account-key: %s\n  mode: key\n  container: %s\n",
		storageTestConfigurationParameters.AdlsAccount,
		storageTestConfigurationParameters.AdlsAccount,
		storageTestConfigurationParameters.AdlsKey,
		s.container,
	)
	s.setupTestHelper(config, s.container, false)

	base := generateDirectoryName()
	s.setupHierarchy(base)

	blobList, marker, err := s.az.storage.List(base, nil, 0)
	s.assert.NoError(err)
	emptyString := ""
	s.assert.Equal(&emptyString, marker)
	s.assert.NotNil(blobList)
	s.assert.Len(blobList, 3)
	s.assert.NotEqual(0, blobList[0].Mode)

	// Test listing with prefix
	blobList, marker, err = s.az.storage.List(base+"b/", nil, 0)
	s.assert.NoError(err)
	s.assert.Equal(&emptyString, marker)
	s.assert.NotNil(blobList)
	s.assert.Len(blobList, 1)
	s.assert.Equal("c1", blobList[0].Name)
	s.assert.NotEqual(0, blobList[0].Mode)

	// Test listing with marker
	blobList, marker, err = s.az.storage.List(base, to.Ptr("invalid-marker"), 0)
	s.assert.Error(err)
	s.assert.Empty(blobList)
	s.assert.Nil(marker)

	// Test listing with count
	blobList, marker, err = s.az.storage.List("", nil, 1)
	s.assert.NoError(err)
	s.assert.NotNil(blobList)
	s.assert.NotEmpty(marker)
	s.assert.Len(blobList, 1)
	s.assert.Equal(base, blobList[0].Path)
	s.assert.NotEqual(0, blobList[0].Mode)
}

// func (s *datalakeTestSuite) TestRAGRS() {
// 	defer s.cleanupTest()
// 	// Setup
// 	name := generateFileName()
// 	h, _ := s.az.CreateFile(internal.CreateFileOptions{Name: name})
// 	testData := "test data"
// 	data := []byte(testData)
// 	s.az.WriteFile(&internal.WriteFileOptions{Handle: h, Offset: 0, Data: data})
// 	h, _ = s.az.OpenFile(internal.OpenFileOptions{Name: name})
// 	s.az.CloseFile(internal.CloseFileOptions{Handle: h})

// 	// This can be flaky since it may take time to replicate the data. We could hardcode a container and file for this test
// 	time.Sleep(time.Second * time.Duration(10))

// 	s.tearDownTestHelper(false) // Don't delete the generated container.

// 	config := fmt.Sprintf("azstorage:\n  account-name: %s\n  type: adls\n  account-key: %s\n  mode: key\n  container: %s\n  endpoint: https://%s-secondary.dfs.core.windows.net\n",
// 		storageTestConfigurationParameters.AdlsAccount, storageTestConfigurationParameters.AdlsKey, s.container, storageTestConfigurationParameters.AdlsAccount)
// 	s.setupTestHelper(config, s.container, false) // Don't create a new container

// 	h, _ = s.az.OpenFile(internal.OpenFileOptions{Name: name})
// 	output, err := s.az.ReadFile(internal.ReadFileOptions{Handle: h})
// 	s.assert.Nil(err)
// 	s.assert.EqualValues(testData, output)
// 	s.az.CloseFile(internal.CloseFileOptions{Handle: h})
// }

// In order for 'go test' to run this suite, we need to create
// a normal test function and pass our suite to suite.Run
func TestDatalake(t *testing.T) {
	suite.Run(t, new(datalakeTestSuite))
}<|MERGE_RESOLUTION|>--- conflicted
+++ resolved
@@ -283,8 +283,12 @@
 	defer s.cleanupTest()
 	// Testing dir and dir/
 	s.tearDownTestHelper(false) // Don't delete the generated container.
-	config := fmt.Sprintf("azstorage:\n  account-name: %s\n  type: adls\n  account-key: %s\n  mode: key\n  container: %s\n ",
-		storageTestConfigurationParameters.BlockAccount, storageTestConfigurationParameters.BlockKey, "fnsoverhns")
+	config := fmt.Sprintf(
+		"azstorage:\n  account-name: %s\n  type: adls\n  account-key: %s\n  mode: key\n  container: %s\n ",
+		storageTestConfigurationParameters.BlockAccount,
+		storageTestConfigurationParameters.BlockKey,
+		"fnsoverhns",
+	)
 	s.setupTestHelper(config, "fnsoverhns", true)
 
 	var paths = []string{generateDirectoryName(), generateDirectoryName() + "/"}
@@ -984,13 +988,8 @@
 	testData := "test data"
 	data := []byte(testData)
 	dataLen := len(data)
-<<<<<<< HEAD
-	_, err := s.az.WriteFile(internal.WriteFileOptions{Handle: h, Offset: 0, Data: data})
-	s.assert.NoError(err)
-=======
 	_, err := s.az.WriteFile(&internal.WriteFileOptions{Handle: h, Offset: 0, Data: data})
-	s.assert.Nil(err)
->>>>>>> 4e933405
+	s.assert.NoError(err)
 	f, _ := os.CreateTemp("", name+".tmp")
 	defer os.Remove(f.Name())
 
@@ -1014,23 +1013,13 @@
 	testData := "test-replace-data"
 	data := []byte(testData)
 	dataLen := len(data)
-<<<<<<< HEAD
-	_, err := s.az.WriteFile(internal.WriteFileOptions{Handle: h, Offset: 0, Data: data})
-	s.assert.NoError(err)
-	f, _ := os.CreateTemp("", name+".tmp")
-	defer os.Remove(f.Name())
-	newTestData := []byte("newdata")
-	_, err = s.az.WriteFile(internal.WriteFileOptions{Handle: h, Offset: 5, Data: newTestData})
-	s.assert.NoError(err)
-=======
 	_, err := s.az.WriteFile(&internal.WriteFileOptions{Handle: h, Offset: 0, Data: data})
-	s.assert.Nil(err)
+	s.assert.NoError(err)
 	f, _ := os.CreateTemp("", name+".tmp")
 	defer os.Remove(f.Name())
 	newTestData := []byte("newdata")
 	_, err = s.az.WriteFile(&internal.WriteFileOptions{Handle: h, Offset: 5, Data: newTestData})
-	s.assert.Nil(err)
->>>>>>> 4e933405
+	s.assert.NoError(err)
 
 	currentData := []byte("test-newdata-data")
 	output := make([]byte, len(currentData))
@@ -1054,23 +1043,13 @@
 	testData := "test-data"
 	data := []byte(testData)
 
-<<<<<<< HEAD
-	_, err := s.az.WriteFile(internal.WriteFileOptions{Handle: h, Offset: 0, Data: data})
-	s.assert.NoError(err)
-	f, _ := os.CreateTemp("", name+".tmp")
-	defer os.Remove(f.Name())
-	newTestData := []byte("newdata")
-	_, err = s.az.WriteFile(internal.WriteFileOptions{Handle: h, Offset: 5, Data: newTestData})
-	s.assert.NoError(err)
-=======
 	_, err := s.az.WriteFile(&internal.WriteFileOptions{Handle: h, Offset: 0, Data: data})
-	s.assert.Nil(err)
+	s.assert.NoError(err)
 	f, _ := os.CreateTemp("", name+".tmp")
 	defer os.Remove(f.Name())
 	newTestData := []byte("newdata")
 	_, err = s.az.WriteFile(&internal.WriteFileOptions{Handle: h, Offset: 5, Data: newTestData})
-	s.assert.Nil(err)
->>>>>>> 4e933405
+	s.assert.NoError(err)
 
 	currentData := []byte("test-newdata")
 	dataLen := len(currentData)
@@ -1095,23 +1074,13 @@
 	testData := "test-data"
 	data := []byte(testData)
 
-<<<<<<< HEAD
-	_, err := s.az.WriteFile(internal.WriteFileOptions{Handle: h, Offset: 0, Data: data})
-	s.assert.NoError(err)
-	f, _ := os.CreateTemp("", name+".tmp")
-	defer os.Remove(f.Name())
-	newTestData := []byte("newdata")
-	_, err = s.az.WriteFile(internal.WriteFileOptions{Handle: h, Offset: 12, Data: newTestData})
-	s.assert.NoError(err)
-=======
 	_, err := s.az.WriteFile(&internal.WriteFileOptions{Handle: h, Offset: 0, Data: data})
-	s.assert.Nil(err)
+	s.assert.NoError(err)
 	f, _ := os.CreateTemp("", name+".tmp")
 	defer os.Remove(f.Name())
 	newTestData := []byte("newdata")
 	_, err = s.az.WriteFile(&internal.WriteFileOptions{Handle: h, Offset: 12, Data: newTestData})
-	s.assert.Nil(err)
->>>>>>> 4e933405
+	s.assert.NoError(err)
 
 	currentData := []byte("test-data\x00\x00\x00newdata")
 	dataLen := len(currentData)
@@ -1136,23 +1105,13 @@
 	testData := "test-data"
 	data := []byte(testData)
 
-<<<<<<< HEAD
-	_, err := s.az.WriteFile(internal.WriteFileOptions{Handle: h, Offset: 0, Data: data})
-	s.assert.NoError(err)
-	f, _ := os.CreateTemp("", name+".tmp")
-	defer os.Remove(f.Name())
-	newTestData := []byte("-newdata")
-	_, err = s.az.WriteFile(internal.WriteFileOptions{Handle: h, Offset: 9, Data: newTestData})
-	s.assert.NoError(err)
-=======
 	_, err := s.az.WriteFile(&internal.WriteFileOptions{Handle: h, Offset: 0, Data: data})
-	s.assert.Nil(err)
+	s.assert.NoError(err)
 	f, _ := os.CreateTemp("", name+".tmp")
 	defer os.Remove(f.Name())
 	newTestData := []byte("-newdata")
 	_, err = s.az.WriteFile(&internal.WriteFileOptions{Handle: h, Offset: 9, Data: newTestData})
-	s.assert.Nil(err)
->>>>>>> 4e933405
+	s.assert.NoError(err)
 
 	currentData := []byte("test-data-newdata")
 	dataLen := len(currentData)
@@ -1191,13 +1150,8 @@
 	f, _ := os.CreateTemp("", name+".tmp")
 	defer os.Remove(f.Name())
 	newTestData := []byte("-newdata-newdata-newdata")
-<<<<<<< HEAD
-	_, err = s.az.WriteFile(internal.WriteFileOptions{Handle: h, Offset: 9, Data: newTestData})
-	s.assert.NoError(err)
-=======
 	_, err = s.az.WriteFile(&internal.WriteFileOptions{Handle: h, Offset: 9, Data: newTestData})
-	s.assert.Nil(err)
->>>>>>> 4e933405
+	s.assert.NoError(err)
 
 	currentData := []byte("test-data-newdata-newdata-newdata")
 	dataLen := len(currentData)
@@ -1236,13 +1190,8 @@
 	f, _ := os.CreateTemp("", name+".tmp")
 	defer os.Remove(f.Name())
 	newTestData := []byte("cake")
-<<<<<<< HEAD
-	_, err = s.az.WriteFile(internal.WriteFileOptions{Handle: h, Offset: 16, Data: newTestData})
-	s.assert.NoError(err)
-=======
 	_, err = s.az.WriteFile(&internal.WriteFileOptions{Handle: h, Offset: 16, Data: newTestData})
-	s.assert.Nil(err)
->>>>>>> 4e933405
+	s.assert.NoError(err)
 
 	currentData := []byte("testdatates1dat1cakedat2tes3dat3tes4dat4")
 	dataLen := len(currentData)
@@ -1281,13 +1230,8 @@
 	f, _ := os.CreateTemp("", name+".tmp")
 	defer os.Remove(f.Name())
 	newTestData := []byte("43211234cake")
-<<<<<<< HEAD
-	_, err = s.az.WriteFile(internal.WriteFileOptions{Handle: h, Offset: 32, Data: newTestData})
-	s.assert.NoError(err)
-=======
 	_, err = s.az.WriteFile(&internal.WriteFileOptions{Handle: h, Offset: 32, Data: newTestData})
-	s.assert.Nil(err)
->>>>>>> 4e933405
+	s.assert.NoError(err)
 
 	currentData := []byte("testdatates1dat1tes2dat2tes3dat343211234cake")
 	dataLen := len(currentData)
@@ -1324,13 +1268,8 @@
 	f, _ := os.CreateTemp("", name+".tmp")
 	defer os.Remove(f.Name())
 	newTestData := []byte("43211234cake")
-<<<<<<< HEAD
-	_, err = s.az.WriteFile(internal.WriteFileOptions{Handle: h, Offset: 0, Data: newTestData})
-	s.assert.NoError(err)
-=======
 	_, err = s.az.WriteFile(&internal.WriteFileOptions{Handle: h, Offset: 0, Data: newTestData})
-	s.assert.Nil(err)
->>>>>>> 4e933405
+	s.assert.NoError(err)
 
 	currentData := []byte("43211234cakedat1tes2dat2tes3dat3tes4dat4")
 	dataLen := len(currentData)
@@ -1367,13 +1306,8 @@
 	f, _ := os.CreateTemp("", name+".tmp")
 	defer os.Remove(f.Name())
 	newTestData := []byte("43211234cake")
-<<<<<<< HEAD
-	_, err = s.az.WriteFile(internal.WriteFileOptions{Handle: h, Offset: 45, Data: newTestData})
-	s.assert.NoError(err)
-=======
 	_, err = s.az.WriteFile(&internal.WriteFileOptions{Handle: h, Offset: 45, Data: newTestData})
-	s.assert.Nil(err)
->>>>>>> 4e933405
+	s.assert.NoError(err)
 
 	currentData := []byte(
 		"testdatates1dat1tes2dat2tes3dat3tes4dat4\x00\x00\x00\x00\x0043211234cake",
@@ -1669,13 +1603,10 @@
 	s.assert.Error(err)
 	destination := s.containerClient.NewDirectoryClient(dst)
 	_, err = destination.GetProperties(ctx, nil)
-<<<<<<< HEAD
 	s.assert.Error(err)
-=======
-	s.assert.NotNil(err)
-}
-
-func (s *datalakeTestSuite) TestReadFile() {
+}
+
+func (s *datalakeTestSuite) TestReadInBuffer() {
 	defer s.cleanupTest()
 	// Setup
 	name := generateFileName()
@@ -1685,24 +1616,74 @@
 	s.az.WriteFile(&internal.WriteFileOptions{Handle: h, Offset: 0, Data: data})
 	h, _ = s.az.OpenFile(internal.OpenFileOptions{Name: name})
 
-	output, err := s.az.ReadFile(internal.ReadFileOptions{Handle: h})
-	s.assert.Nil(err)
-	s.assert.EqualValues(testData, output)
-}
-
-func (s *datalakeTestSuite) TestReadFileError() {
-	defer s.cleanupTest()
-	// Setup
-	name := generateFileName()
-	h := handlemap.NewHandle(name)
-
-	_, err := s.az.ReadFile(internal.ReadFileOptions{Handle: h})
-	s.assert.NotNil(err)
-	s.assert.EqualValues(syscall.ENOENT, err)
->>>>>>> 4e933405
-}
-
-func (s *datalakeTestSuite) TestReadInBuffer() {
+	output := make([]byte, 5)
+	len, err := s.az.ReadInBuffer(&internal.ReadInBufferOptions{Handle: h, Offset: 0, Data: output})
+	s.assert.NoError(err)
+	s.assert.Equal(5, len)
+	s.assert.EqualValues(testData[:5], output)
+}
+
+func (s *datalakeTestSuite) TestReadInBufferWithoutHandle() {
+	defer s.cleanupTest()
+	// Setup
+	name := generateFileName()
+	h, err := s.az.CreateFile(internal.CreateFileOptions{Name: name})
+	s.assert.NoError(err)
+	s.assert.NotNil(h)
+
+	testData := "test data"
+	data := []byte(testData)
+	n, err := s.az.WriteFile(&internal.WriteFileOptions{Handle: h, Offset: 0, Data: data})
+	s.assert.NoError(err)
+	s.assert.Len(data, n)
+
+	output := make([]byte, 5)
+	len, err := s.az.ReadInBuffer(
+		&internal.ReadInBufferOptions{
+			Offset: 0,
+			Data:   output,
+			Path:   name,
+			Size:   (int64)(len(data)),
+		},
+	)
+	s.assert.NoError(err)
+	s.assert.Equal(5, len)
+	s.assert.EqualValues(testData[:5], output)
+}
+
+func (s *datalakeTestSuite) TestReadInBufferEmptyPath() {
+	defer s.cleanupTest()
+
+	output := make([]byte, 5)
+	len, err := s.az.ReadInBuffer(&internal.ReadInBufferOptions{Offset: 0, Data: output, Size: 5})
+	s.assert.Error(err)
+	s.assert.Equal(0, len)
+	s.assert.Equal("path not given for download", err.Error())
+}
+
+func (suite *datalakeTestSuite) TestReadInBufferWithETAG() {
+	defer suite.cleanupTest()
+	// Setup
+	name := generateFileName()
+	fileHandle, _ := suite.az.CreateFile(internal.CreateFileOptions{Name: name})
+	testData := "test data"
+	data := []byte(testData)
+	suite.az.WriteFile(&internal.WriteFileOptions{Handle: fileHandle, Offset: 0, Data: data})
+	fileHandle, _ = suite.az.OpenFile(internal.OpenFileOptions{Name: name})
+
+	output := make([]byte, 5)
+	var etag string
+	len, err := suite.az.ReadInBuffer(
+		&internal.ReadInBufferOptions{Handle: fileHandle, Offset: 0, Data: output, Etag: &etag},
+	)
+	suite.assert.NoError(err)
+	suite.assert.NotEmpty(etag)
+	suite.assert.Equal(5, len)
+	suite.assert.EqualValues(testData[:5], output)
+	_ = suite.az.CloseFile(internal.CloseFileOptions{Handle: fileHandle})
+}
+
+func (s *datalakeTestSuite) TestReadInBufferLargeBuffer() {
 	defer s.cleanupTest()
 	// Setup
 	name := generateFileName()
@@ -1712,194 +1693,64 @@
 	s.az.WriteFile(&internal.WriteFileOptions{Handle: h, Offset: 0, Data: data})
 	h, _ = s.az.OpenFile(internal.OpenFileOptions{Name: name})
 
-	output := make([]byte, 5)
-<<<<<<< HEAD
-	len, err := s.az.ReadInBuffer(internal.ReadInBufferOptions{Handle: h, Offset: 0, Data: output})
-	s.assert.NoError(err)
-	s.assert.Equal(5, len)
-=======
+	output := make([]byte, 1000) // Testing that passing in a super large buffer will still work
 	len, err := s.az.ReadInBuffer(&internal.ReadInBufferOptions{Handle: h, Offset: 0, Data: output})
-	s.assert.Nil(err)
-	s.assert.EqualValues(5, len)
->>>>>>> 4e933405
-	s.assert.EqualValues(testData[:5], output)
-}
-
-func (s *datalakeTestSuite) TestReadInBufferWithoutHandle() {
-	defer s.cleanupTest()
-	// Setup
-	name := generateFileName()
-	h, err := s.az.CreateFile(internal.CreateFileOptions{Name: name})
-	s.assert.NoError(err)
-	s.assert.NotNil(h)
+	s.assert.NoError(err)
+	s.assert.EqualValues(h.Size, len)
+	s.assert.EqualValues(testData, output[:h.Size])
+}
+
+func (s *datalakeTestSuite) TestReadInBufferEmpty() {
+	defer s.cleanupTest()
+	// Setup
+	name := generateFileName()
+	h, _ := s.az.CreateFile(internal.CreateFileOptions{Name: name})
+
+	output := make([]byte, 10)
+	len, err := s.az.ReadInBuffer(&internal.ReadInBufferOptions{Handle: h, Offset: 0, Data: output})
+	s.assert.NoError(err)
+	s.assert.Equal(0, len)
+}
+
+func (s *datalakeTestSuite) TestReadInBufferBadRange() {
+	defer s.cleanupTest()
+	// Setup
+	name := generateFileName()
+	h := handlemap.NewHandle(name)
+	h.Size = 10
+
+	_, err := s.az.ReadInBuffer(
+		&internal.ReadInBufferOptions{Handle: h, Offset: 20, Data: make([]byte, 2)},
+	)
+	s.assert.Error(err)
+	s.assert.EqualValues(syscall.ERANGE, err)
+}
+
+func (s *datalakeTestSuite) TestReadInBufferError() {
+	defer s.cleanupTest()
+	// Setup
+	name := generateFileName()
+	h := handlemap.NewHandle(name)
+	h.Size = 10
+
+	_, err := s.az.ReadInBuffer(
+		&internal.ReadInBufferOptions{Handle: h, Offset: 0, Data: make([]byte, 2)},
+	)
+	s.assert.Error(err)
+	s.assert.EqualValues(syscall.ENOENT, err)
+}
+
+func (s *datalakeTestSuite) TestWriteFile() {
+	defer s.cleanupTest()
+	// Setup
+	name := generateFileName()
+	h, _ := s.az.CreateFile(internal.CreateFileOptions{Name: name})
 
 	testData := "test data"
 	data := []byte(testData)
-<<<<<<< HEAD
-	n, err := s.az.WriteFile(internal.WriteFileOptions{Handle: h, Offset: 0, Data: data})
-	s.assert.NoError(err)
-	s.assert.Len(data, n)
-
-	output := make([]byte, 5)
-	len, err := s.az.ReadInBuffer(
-		internal.ReadInBufferOptions{Offset: 0, Data: output, Path: name, Size: (int64)(len(data))},
-	)
-	s.assert.NoError(err)
-	s.assert.Equal(5, len)
-=======
-	n, err := s.az.WriteFile(&internal.WriteFileOptions{Handle: h, Offset: 0, Data: data})
-	s.assert.Nil(err)
-	s.assert.Equal(n, len(data))
-
-	output := make([]byte, 5)
-	len, err := s.az.ReadInBuffer(&internal.ReadInBufferOptions{Offset: 0, Data: output, Path: name, Size: (int64)(len(data))})
-	s.assert.Nil(err)
-	s.assert.EqualValues(5, len)
->>>>>>> 4e933405
-	s.assert.EqualValues(testData[:5], output)
-}
-
-func (s *datalakeTestSuite) TestReadInBufferEmptyPath() {
-	defer s.cleanupTest()
-
-	output := make([]byte, 5)
-<<<<<<< HEAD
-	len, err := s.az.ReadInBuffer(internal.ReadInBufferOptions{Offset: 0, Data: output, Size: 5})
-	s.assert.Error(err)
-	s.assert.Equal(0, len)
-	s.assert.Equal("path not given for download", err.Error())
-=======
-	len, err := s.az.ReadInBuffer(&internal.ReadInBufferOptions{Offset: 0, Data: output, Size: 5})
-	s.assert.NotNil(err)
-	s.assert.EqualValues(0, len)
-	s.assert.Equal(err.Error(), "path not given for download")
->>>>>>> 4e933405
-}
-
-func (suite *datalakeTestSuite) TestReadInBufferWithETAG() {
-	defer suite.cleanupTest()
-	// Setup
-	name := generateFileName()
-	fileHandle, _ := suite.az.CreateFile(internal.CreateFileOptions{Name: name})
-	testData := "test data"
-	data := []byte(testData)
-	suite.az.WriteFile(&internal.WriteFileOptions{Handle: fileHandle, Offset: 0, Data: data})
-	fileHandle, _ = suite.az.OpenFile(internal.OpenFileOptions{Name: name})
-
-	output := make([]byte, 5)
-	var etag string
-<<<<<<< HEAD
-	len, err := suite.az.ReadInBuffer(
-		internal.ReadInBufferOptions{Handle: fileHandle, Offset: 0, Data: output, Etag: &etag},
-	)
-	suite.assert.NoError(err)
-	suite.assert.NotEmpty(etag)
-	suite.assert.Equal(5, len)
-=======
-	len, err := suite.az.ReadInBuffer(&internal.ReadInBufferOptions{Handle: fileHandle, Offset: 0, Data: output, Etag: &etag})
-	suite.assert.Nil(err)
-	suite.assert.NotEqual(etag, "")
-	suite.assert.EqualValues(5, len)
->>>>>>> 4e933405
-	suite.assert.EqualValues(testData[:5], output)
-	_ = suite.az.CloseFile(internal.CloseFileOptions{Handle: fileHandle})
-}
-
-func (s *datalakeTestSuite) TestReadInBufferLargeBuffer() {
-	defer s.cleanupTest()
-	// Setup
-	name := generateFileName()
-	h, _ := s.az.CreateFile(internal.CreateFileOptions{Name: name})
-	testData := "test data"
-	data := []byte(testData)
-	s.az.WriteFile(&internal.WriteFileOptions{Handle: h, Offset: 0, Data: data})
-	h, _ = s.az.OpenFile(internal.OpenFileOptions{Name: name})
-
-	output := make([]byte, 1000) // Testing that passing in a super large buffer will still work
-<<<<<<< HEAD
-	len, err := s.az.ReadInBuffer(internal.ReadInBufferOptions{Handle: h, Offset: 0, Data: output})
-	s.assert.NoError(err)
-=======
-	len, err := s.az.ReadInBuffer(&internal.ReadInBufferOptions{Handle: h, Offset: 0, Data: output})
-	s.assert.Nil(err)
->>>>>>> 4e933405
-	s.assert.EqualValues(h.Size, len)
-	s.assert.EqualValues(testData, output[:h.Size])
-}
-
-func (s *datalakeTestSuite) TestReadInBufferEmpty() {
-	defer s.cleanupTest()
-	// Setup
-	name := generateFileName()
-	h, _ := s.az.CreateFile(internal.CreateFileOptions{Name: name})
-
-	output := make([]byte, 10)
-<<<<<<< HEAD
-	len, err := s.az.ReadInBuffer(internal.ReadInBufferOptions{Handle: h, Offset: 0, Data: output})
-	s.assert.NoError(err)
-	s.assert.Equal(0, len)
-=======
-	len, err := s.az.ReadInBuffer(&internal.ReadInBufferOptions{Handle: h, Offset: 0, Data: output})
-	s.assert.Nil(err)
-	s.assert.EqualValues(0, len)
->>>>>>> 4e933405
-}
-
-func (s *datalakeTestSuite) TestReadInBufferBadRange() {
-	defer s.cleanupTest()
-	// Setup
-	name := generateFileName()
-	h := handlemap.NewHandle(name)
-	h.Size = 10
-
-<<<<<<< HEAD
-	_, err := s.az.ReadInBuffer(
-		internal.ReadInBufferOptions{Handle: h, Offset: 20, Data: make([]byte, 2)},
-	)
-	s.assert.Error(err)
-=======
-	_, err := s.az.ReadInBuffer(&internal.ReadInBufferOptions{Handle: h, Offset: 20, Data: make([]byte, 2)})
-	s.assert.NotNil(err)
->>>>>>> 4e933405
-	s.assert.EqualValues(syscall.ERANGE, err)
-}
-
-func (s *datalakeTestSuite) TestReadInBufferError() {
-	defer s.cleanupTest()
-	// Setup
-	name := generateFileName()
-	h := handlemap.NewHandle(name)
-	h.Size = 10
-
-<<<<<<< HEAD
-	_, err := s.az.ReadInBuffer(
-		internal.ReadInBufferOptions{Handle: h, Offset: 0, Data: make([]byte, 2)},
-	)
-	s.assert.Error(err)
-=======
-	_, err := s.az.ReadInBuffer(&internal.ReadInBufferOptions{Handle: h, Offset: 0, Data: make([]byte, 2)})
-	s.assert.NotNil(err)
->>>>>>> 4e933405
-	s.assert.EqualValues(syscall.ENOENT, err)
-}
-
-func (s *datalakeTestSuite) TestWriteFile() {
-	defer s.cleanupTest()
-	// Setup
-	name := generateFileName()
-	h, _ := s.az.CreateFile(internal.CreateFileOptions{Name: name})
-
-	testData := "test data"
-	data := []byte(testData)
-<<<<<<< HEAD
-	count, err := s.az.WriteFile(internal.WriteFileOptions{Handle: h, Offset: 0, Data: data})
+	count, err := s.az.WriteFile(&internal.WriteFileOptions{Handle: h, Offset: 0, Data: data})
 	s.assert.NoError(err)
 	s.assert.Equal(len(data), count)
-=======
-	count, err := s.az.WriteFile(&internal.WriteFileOptions{Handle: h, Offset: 0, Data: data})
-	s.assert.Nil(err)
-	s.assert.EqualValues(len(data), count)
->>>>>>> 4e933405
 
 	// Blob should have updated data
 	fileClient := s.containerClient.NewFileClient(name)
@@ -1933,7 +1784,7 @@
 
 	testData := "test data"
 	data := []byte(testData)
-	count, err := s.az.WriteFile(internal.WriteFileOptions{Handle: h, Offset: 0, Data: data})
+	count, err := s.az.WriteFile(&internal.WriteFileOptions{Handle: h, Offset: 0, Data: data})
 	s.assert.NoError(err)
 	s.assert.Equal(len(data), count)
 
@@ -1994,7 +1845,7 @@
 	testData := "test data"
 	data := []byte(testData)
 	truncatedLength := 5
-	s.az.WriteFile(internal.WriteFileOptions{Handle: h, Offset: 0, Data: data})
+	s.az.WriteFile(&internal.WriteFileOptions{Handle: h, Offset: 0, Data: data})
 
 	err := s.az.TruncateFile(
 		internal.TruncateFileOptions{Name: windowsName, Size: int64(truncatedLength)},
@@ -2433,40 +2284,25 @@
 }
 
 func (s *datalakeTestSuite) TestGetAttrFileTime() {
-<<<<<<< HEAD
 	// TODO: why has this been flaky in the CI on both platforms?
 	fmt.Println("Skipping TestGetAttrFileTime. Should fix this later.")
 	// return
-=======
-	defer s.cleanupTest()
-	// Setup
-	name := generateFileName()
-	h, _ := s.az.CreateFile(internal.CreateFileOptions{Name: name})
-	testData := "test data"
-	data := []byte(testData)
-	s.az.WriteFile(&internal.WriteFileOptions{Handle: h, Offset: 0, Data: data})
->>>>>>> 4e933405
 
 	// // Setup
 	// name := generateFileName()
 	// h, _ := s.az.CreateFile(internal.CreateFileOptions{Name: name})
 	// testData := "test data"
 	// data := []byte(testData)
-	// s.az.WriteFile(internal.WriteFileOptions{Handle: h, Offset: 0, Data: data})
+	// s.az.WriteFile(&internal.WriteFileOptions{Handle: h, Offset: 0, Data: data})
 
 	// before, err := s.az.GetAttr(internal.GetAttrOptions{Name: name})
 	// s.assert.NoError(err)
 	// s.assert.NotNil(before.Mtime)
 
-<<<<<<< HEAD
 	// time.Sleep(time.Second * 3) // Wait 3 seconds and then modify the file again
 
-	// s.az.WriteFile(internal.WriteFileOptions{Handle: h, Offset: 0, Data: data})
+	// s.az.WriteFile(&internal.WriteFileOptions{Handle: h, Offset: 0, Data: data})
 	// time.Sleep(time.Second * 1)
-=======
-	s.az.WriteFile(&internal.WriteFileOptions{Handle: h, Offset: 0, Data: data})
-	time.Sleep(time.Second * 1)
->>>>>>> 4e933405
 
 	// after, err := s.az.GetAttr(internal.GetAttrOptions{Name: name})
 	// s.assert.NoError(err)
@@ -2623,7 +2459,7 @@
 
 	output := make([]byte, 1)
 	length, err := s.az.ReadInBuffer(
-		internal.ReadInBufferOptions{Handle: h, Offset: 0, Data: output},
+		&internal.ReadInBufferOptions{Handle: h, Offset: 0, Data: output},
 	)
 	s.assert.NoError(err)
 	s.assert.Equal(0, length)
@@ -2663,7 +2499,7 @@
 
 	output := make([]byte, 16*MB)
 	length, err := s.az.ReadInBuffer(
-		internal.ReadInBufferOptions{Handle: h, Offset: 0, Data: output},
+		&internal.ReadInBufferOptions{Handle: h, Offset: 0, Data: output},
 	)
 	s.assert.NoError(err)
 	s.assert.Equal(16*MB, length)
@@ -2716,7 +2552,7 @@
 	s.assert.NoError(err)
 
 	output := make([]byte, 16*MB)
-	len, err := s.az.ReadInBuffer(internal.ReadInBufferOptions{Handle: h, Offset: 0, Data: output})
+	len, err := s.az.ReadInBuffer(&internal.ReadInBufferOptions{Handle: h, Offset: 0, Data: output})
 	s.assert.NoError(err)
 	s.assert.Equal(16*MB, len)
 	s.assert.NotEqual(data, output)
@@ -2773,7 +2609,7 @@
 	s.assert.NoError(err)
 
 	output := make([]byte, 16*MB)
-	len, err := s.az.ReadInBuffer(internal.ReadInBufferOptions{Handle: h, Offset: 0, Data: output})
+	len, err := s.az.ReadInBuffer(&internal.ReadInBufferOptions{Handle: h, Offset: 0, Data: output})
 	s.assert.NoError(err)
 	s.assert.Equal(16*MB, len)
 	s.assert.NotEqual(data, output)
@@ -2836,7 +2672,7 @@
 	s.assert.NoError(err)
 
 	output := make([]byte, 6*MB)
-	len, err := s.az.ReadInBuffer(internal.ReadInBufferOptions{Handle: h, Offset: 0, Data: output})
+	len, err := s.az.ReadInBuffer(&internal.ReadInBufferOptions{Handle: h, Offset: 0, Data: output})
 	s.assert.NoError(err)
 	s.assert.Equal(6*MB, len)
 	s.assert.Equal(blk1.Data, output[0:blockSize])
@@ -2917,7 +2753,7 @@
 	s.assert.NoError(err)
 
 	output := make([]byte, fileSize+3*blockSize)
-	len, err := s.az.ReadInBuffer(internal.ReadInBufferOptions{Handle: h, Offset: 0, Data: output})
+	len, err := s.az.ReadInBuffer(&internal.ReadInBufferOptions{Handle: h, Offset: 0, Data: output})
 	s.assert.NoError(err)
 	s.assert.Equal(fileSize+3*blockSize, len)
 	s.assert.Equal(data, output[0:fileSize])
@@ -2976,7 +2812,7 @@
 	s.assert.NoError(err)
 
 	output := make([]byte, 3*int64(blockSize))
-	len, err := s.az.ReadInBuffer(internal.ReadInBufferOptions{Handle: h, Offset: 0, Data: output})
+	len, err := s.az.ReadInBuffer(&internal.ReadInBufferOptions{Handle: h, Offset: 0, Data: output})
 	s.assert.NoError(err)
 	s.assert.EqualValues(3*int64(blockSize), len)
 	data := make([]byte, 3*blockSize)
@@ -3050,7 +2886,7 @@
 	s.assert.NoError(err)
 
 	output := make([]byte, fileSize+3*blockSize)
-	len, err := s.az.ReadInBuffer(internal.ReadInBufferOptions{Handle: h, Offset: 0, Data: output})
+	len, err := s.az.ReadInBuffer(&internal.ReadInBufferOptions{Handle: h, Offset: 0, Data: output})
 	s.assert.NoError(err)
 	s.assert.Equal(fileSize+3*blockSize, len)
 	s.assert.Equal(data, output[:fileSize])
@@ -3110,7 +2946,7 @@
 	s.assert.NoError(err)
 
 	output := make([]byte, 3*blockSize)
-	len, err := s.az.ReadInBuffer(internal.ReadInBufferOptions{Handle: h, Offset: 0, Data: output})
+	len, err := s.az.ReadInBuffer(&internal.ReadInBufferOptions{Handle: h, Offset: 0, Data: output})
 	s.assert.NoError(err)
 	s.assert.Equal(3*blockSize, len)
 	data := make([]byte, blockSize)
@@ -3189,7 +3025,7 @@
 
 	// file should be empty
 	output := make([]byte, fileSize+3*blockSize)
-	len, err := s.az.ReadInBuffer(internal.ReadInBufferOptions{Handle: h, Offset: 0, Data: output})
+	len, err := s.az.ReadInBuffer(&internal.ReadInBufferOptions{Handle: h, Offset: 0, Data: output})
 	s.assert.NoError(err)
 	s.assert.Equal(fileSize+3*blockSize, len)
 	s.assert.Equal(data, output[:fileSize])
@@ -3369,13 +3205,8 @@
 
 func (s *datalakeTestSuite) createFileWithData(name string, data []byte, mode os.FileMode) {
 	h, _ := s.az.CreateFile(internal.CreateFileOptions{Name: name})
-<<<<<<< HEAD
-	_, err := s.az.WriteFile(internal.WriteFileOptions{Handle: h, Offset: 0, Data: data})
-	s.assert.NoError(err)
-=======
 	_, err := s.az.WriteFile(&internal.WriteFileOptions{Handle: h, Offset: 0, Data: data})
-	s.assert.Nil(err)
->>>>>>> 4e933405
+	s.assert.NoError(err)
 
 	err = s.az.Chmod(internal.ChmodOptions{Name: name, Mode: mode})
 	s.assert.NoError(err)
