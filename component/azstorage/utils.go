/*
    _____           _____   _____   ____          ______  _____  ------
   |     |  |      |     | |     | |     |     | |       |            |
   |     |  |      |     | |     | |     |     | |       |            |
   | --- |  |      |     | |-----| |---- |     | |-----| |-----  ------
   |     |  |      |     | |     | |     |     |       | |       |
   | ____|  |_____ | ____| | ____| |     |_____|  _____| |_____  |_____


   Licensed under the MIT License <http://opensource.org/licenses/MIT>.

   Copyright © 2023 Seagate Technology LLC and/or its Affiliates
   Copyright © 2020-2023 Microsoft Corporation. All rights reserved.
   Author : <blobfusedev@microsoft.com>

   Permission is hereby granted, free of charge, to any person obtaining a copy
   of this software and associated documentation files (the "Software"), to deal
   in the Software without restriction, including without limitation the rights
   to use, copy, modify, merge, publish, distribute, sublicense, and/or sell
   copies of the Software, and to permit persons to whom the Software is
   furnished to do so, subject to the following conditions:

   The above copyright notice and this permission notice shall be included in all
   copies or substantial portions of the Software.

   THE SOFTWARE IS PROVIDED "AS IS", WITHOUT WARRANTY OF ANY KIND, EXPRESS OR
   IMPLIED, INCLUDING BUT NOT LIMITED TO THE WARRANTIES OF MERCHANTABILITY,
   FITNESS FOR A PARTICULAR PURPOSE AND NONINFRINGEMENT. IN NO EVENT SHALL THE
   AUTHORS OR COPYRIGHT HOLDERS BE LIABLE FOR ANY CLAIM, DAMAGES OR OTHER
   LIABILITY, WHETHER IN AN ACTION OF CONTRACT, TORT OR OTHERWISE, ARISING FROM,
   OUT OF OR IN CONNECTION WITH THE SOFTWARE OR THE USE OR OTHER DEALINGS IN THE
   SOFTWARE
*/

package azstorage

import (
	"context"
	"crypto/md5"
	"encoding/base64"
	"encoding/json"
	"errors"
	"fmt"
	"io"
	"net"
	"net/http"
	"net/url"
	"os"
	"path/filepath"
	"strings"
	"time"

	"lyvecloudfuse/common"
	"lyvecloudfuse/common/log"
	"lyvecloudfuse/internal"

	"github.com/Azure/azure-storage-azcopy/v10/azbfs"
	"github.com/Azure/azure-storage-azcopy/v10/ste"

	"github.com/Azure/azure-pipeline-go/pipeline"
	"github.com/Azure/azure-storage-blob-go/azblob"
)

//    ----------- Helper to create pipeline options ---------------

var UserAgent = func() string {
	return "Azure-Storage-Fuse/" + common.LyvecloudfuseVersion
}

const (
	Timeout                time.Duration = 30 * time.Second
	KeepAlive              time.Duration = 30 * time.Second
	DualStack              bool          = true
	MaxIdleConns           int           = 0 // No limit
	MaxIdleConnsPerHost    int           = 100
	IdleConnTimeout        time.Duration = 90 * time.Second
	TLSHandshakeTimeout    time.Duration = 10 * time.Second
	ExpectContinueTimeout  time.Duration = 1 * time.Second
	DisableKeepAlives      bool          = false
	DisableCompression     bool          = false
	MaxResponseHeaderBytes int64         = 0
)

// getAzBlobPipelineOptions : Create pipeline options based on the config
func getAzBlobPipelineOptions(conf AzStorageConfig) (azblob.PipelineOptions, ste.XferRetryOptions) {
	retryOptions := ste.XferRetryOptions{
		Policy:        ste.RetryPolicyExponential,                      // Use exponential backoff as opposed to linear
		MaxTries:      conf.maxRetries,                                 // Try at most 3 times to perform the operation (set to 1 to disable retries)
		TryTimeout:    time.Second * time.Duration(conf.maxTimeout),    // Maximum time allowed for any single try
		RetryDelay:    time.Second * time.Duration(conf.backoffTime),   // Backoff amount for each retry (exponential or linear)
		MaxRetryDelay: time.Second * time.Duration(conf.maxRetryDelay), // Max delay between retries
	}
	telemetryOptions := azblob.TelemetryOptions{
		Value: UserAgent() + " (" + common.GetCurrentDistro() + ")",
	}

	sysLogDisabled := log.GetType() == "silent" // If logging is enabled, allow the SDK to log retries to syslog.
	requestLogOptions := azblob.RequestLogOptions{
		// TODO: We can potentially consider making LogWarningIfTryOverThreshold a user settable option. For now lets use the default
		SyslogDisabled: sysLogDisabled,
	}
	logOptions := getLogOptions(conf.sdkTrace)
	// Create custom HTTPClient to pass to the factory in order to set our proxy
	var pipelineHTTPClient = newLyvecloudfuseHttpClient(conf)
	return azblob.PipelineOptions{
			Log:        logOptions,
			RequestLog: requestLogOptions,
			Telemetry:  telemetryOptions,
			HTTPSender: newLyvecloudfuseHTTPClientFactory(pipelineHTTPClient),
		},
		// Set RetryOptions to control how HTTP request are retried when retryable failures occur
		retryOptions
}

// getAzBfsPipelineOptions : Create pipeline options based on the config
func getAzBfsPipelineOptions(conf AzStorageConfig) (azbfs.PipelineOptions, ste.XferRetryOptions) {
	retryOptions := ste.XferRetryOptions{
		Policy:        ste.RetryPolicyExponential,                      // Use exponential backoff as opposed to linear
		MaxTries:      conf.maxRetries,                                 // Try at most 3 times to perform the operation (set to 1 to disable retries)
		TryTimeout:    time.Second * time.Duration(conf.maxTimeout),    // Maximum time allowed for any single try
		RetryDelay:    time.Second * time.Duration(conf.backoffTime),   // Backoff amount for each retry (exponential or linear)
		MaxRetryDelay: time.Second * time.Duration(conf.maxRetryDelay), // Max delay between retries
	}
	telemetryOptions := azbfs.TelemetryOptions{
		Value: UserAgent() + " (" + common.GetCurrentDistro() + ")",
	}
	sysLogDisabled := log.GetType() == "silent" // If logging is enabled, allow the SDK to log retries to syslog.
	requestLogOptions := azbfs.RequestLogOptions{
		// TODO: We can potentially consider making LogWarningIfTryOverThreshold a user settable option. For now lets use the default
		SyslogDisabled: sysLogDisabled,
	}
	logOptions := getLogOptions(conf.sdkTrace)
	// Create custom HTTPClient to pass to the factory in order to set our proxy
	var pipelineHTTPClient = newLyvecloudfuseHttpClient(conf)
	return azbfs.PipelineOptions{
			Log:        logOptions,
			RequestLog: requestLogOptions,
			Telemetry:  telemetryOptions,
			HTTPSender: newLyvecloudfuseHTTPClientFactory(pipelineHTTPClient),
		},
		// Set RetryOptions to control how HTTP request are retried when retryable failures occur
		retryOptions
}

// Create an HTTP Client with configured proxy
// TODO: More configurations for other http client parameters?
func newLyvecloudfuseHttpClient(conf AzStorageConfig) *http.Client {
	var ProxyURL func(req *http.Request) (*url.URL, error) = func(req *http.Request) (*url.URL, error) {
		// If a proxy address is passed return
		var proxyURL url.URL = url.URL{
			Host: conf.proxyAddress,
		}
		return &proxyURL, nil
	}

	if conf.proxyAddress == "" {
		ProxyURL = nil
	}

	return &http.Client{
		Transport: &http.Transport{
			Proxy: ProxyURL,
			// We use Dial instead of DialContext as DialContext has been reported to cause slower performance.
			Dial /*Context*/ : (&net.Dialer{
				Timeout:   Timeout,
				KeepAlive: KeepAlive,
				DualStack: DualStack,
			}).Dial, /*Context*/
			MaxIdleConns:          MaxIdleConns, // No limit
			MaxIdleConnsPerHost:   MaxIdleConnsPerHost,
			IdleConnTimeout:       IdleConnTimeout,
			TLSHandshakeTimeout:   TLSHandshakeTimeout,
			ExpectContinueTimeout: ExpectContinueTimeout,
			DisableKeepAlives:     DisableKeepAlives,
			// if content-encoding is set in blob then having transport layer compression will
			// make things ugly and hence user needs to disable this feature through config
			DisableCompression:     conf.disableCompression,
			MaxResponseHeaderBytes: MaxResponseHeaderBytes,
			//ResponseHeaderTimeout:  time.Duration{},
			//ExpectContinueTimeout:  time.Duration{},
		},
	}
}

// newLyvecloudfuseHTTPClientFactory creates a custom HTTPClientPolicyFactory object that sends HTTP requests to the http client.
func newLyvecloudfuseHTTPClientFactory(pipelineHTTPClient *http.Client) pipeline.Factory {
	return pipeline.FactoryFunc(func(next pipeline.Policy, po *pipeline.PolicyOptions) pipeline.PolicyFunc {
		return func(ctx context.Context, request pipeline.Request) (pipeline.Response, error) {
			r, err := pipelineHTTPClient.Do(request.WithContext(ctx))
			if err != nil {
				log.Err("BlockBlob::newBlobfuse2HTTPClientFactory : HTTP request failed [%s]", err.Error())
				err = pipeline.NewError(err, "HTTP request failed")
<<<<<<< HEAD
				log.Err("BlockBlob::newLyvecloudfuseHTTPClientFactory : HTTP request failed")
=======
>>>>>>> e80f636a
			}
			return pipeline.NewHTTPResponse(r), err
		}
	})
}

func getLogOptions(sdkLogging bool) pipeline.LogOptions {
	return pipeline.LogOptions{
		Log: func(logLevel pipeline.LogLevel, message string) {
			if !sdkLogging {
				return
			}

			// message here is a log generated by SDK and it contains URLs as well
			// These URLs have '%' as part of their data like / replaced with %2F
			// If we pass down message as first argument to our logging api, it assumes it to be
			// a format specifier and treat each % in URL to be a type specifier this will
			// result into log strings saying we have given %d but no integer as argument.
			// Only way to bypass this is to pass message as a second argument to logging method
			// so that logging api does not treat it as format string.
			switch logLevel {
			case pipeline.LogFatal:
				log.Crit("SDK : %s", message)
			case pipeline.LogPanic:
				log.Crit("SDK : %s", message)
			case pipeline.LogError:
				log.Err("SDK : %s", message)
			case pipeline.LogWarning:
				log.Warn("SDK : %s", message)
			case pipeline.LogInfo:
				log.Info("SDK : %s", message)
			case pipeline.LogDebug:
				log.Debug("SDK : %s", message)
			case pipeline.LogNone:
			default:
			}
		},
		ShouldLog: func(level pipeline.LogLevel) bool {
			if !sdkLogging {
				return false
			}
			currentLogLevel := func(commonLog common.LogLevel) pipeline.LogLevel {
				switch commonLog {
				case common.ELogLevel.INVALID():
					return pipeline.LogNone
				case common.ELogLevel.LOG_OFF():
					return pipeline.LogNone
				case common.ELogLevel.LOG_CRIT():
					return pipeline.LogPanic // Panic logs both Panic and Fatal
				case common.ELogLevel.LOG_ERR():
					return pipeline.LogError
				case common.ELogLevel.LOG_WARNING():
					return pipeline.LogWarning
				case common.ELogLevel.LOG_INFO():
					return pipeline.LogInfo
				case common.ELogLevel.LOG_TRACE():
					return pipeline.LogDebug // No Trace in pipeline.LogLevel
				case common.ELogLevel.LOG_DEBUG():
					return pipeline.LogDebug
				}
				return pipeline.LogNone
			}(log.GetLogLevel())
			return level <= currentLogLevel
		},
	}
}

// ----------- Store error code handling ---------------
const (
	ErrNoErr uint16 = iota
	ErrUnknown
	ErrFileNotFound
	ErrFileAlreadyExists
	InvalidRange
	BlobIsUnderLease
	InvalidPermission
)

// ErrStr : Store error to string mapping
var ErrStr = map[uint16]string{
	ErrNoErr:             "No Error found",
	ErrUnknown:           "Unknown store error",
	ErrFileNotFound:      "Blob not found",
	ErrFileAlreadyExists: "Blob already exists",
}

// For detailed error list refert ServiceCodeType at below link
// https://godoc.org/github.com/Azure/azure-storage-blob-go/azblob#ListBlobsSegmentOptions
// Convert blob storage error to common errors
func storeBlobErrToErr(err error) uint16 {
	if serr, ok := err.(azblob.StorageError); ok {
		switch serr.ServiceCode() {
		case azblob.ServiceCodeBlobAlreadyExists:
			return ErrFileAlreadyExists
		case azblob.ServiceCodeBlobNotFound:
			return ErrFileNotFound
		case azblob.ServiceCodeInvalidRange:
			return InvalidRange
		case azblob.ServiceCodeLeaseIDMissing:
			return BlobIsUnderLease
		case azblob.ServiceCodeInsufficientAccountPermissions:
			return InvalidPermission
		case "AuthorizationPermissionMismatch":
			return InvalidPermission
		default:
			return ErrUnknown
		}
	}
	return ErrNoErr
}

// Convert datalake storage error to common errors
func storeDatalakeErrToErr(err error) uint16 {
	if serr, ok := err.(azbfs.StorageError); ok {
		switch serr.ServiceCode() {
		case azbfs.ServiceCodePathAlreadyExists:
			return ErrFileAlreadyExists
		case azbfs.ServiceCodePathNotFound:
			return ErrFileNotFound
		case azbfs.ServiceCodeSourcePathNotFound:
			return ErrFileNotFound
		case "LeaseIdMissing":
			return BlobIsUnderLease
		case "AuthorizationPermissionMismatch":
			return InvalidPermission
		default:
			return ErrUnknown
		}
	}
	return ErrNoErr
}

//	----------- Metadata handling  ---------------
//
// Converts datalake properties to a metadata map
func newMetadata(properties string) map[string]string {
	metadata := make(map[string]string)
	if properties != "" {
		// Create a map of the properties (metadata)
		pairs := strings.Split(properties, ",")

		for _, p := range pairs {
			components := strings.SplitN(p, "=", 2)
			key := components[0]
			value, err := base64.StdEncoding.DecodeString(components[1])
			if err == nil {
				metadata[key] = string(value)
			}
		}
	}
	return metadata
}

// parseProperties : Parse the properties of a given datalake path and populate its attributes
func parseProperties(attr *internal.ObjAttr, properties string) {
	metadata := newMetadata(properties)
	// Parse the metadata
	parseMetadata(attr, metadata)
}

// parseMetadata : Parse the metadata of a given path and populate its attributes
func parseMetadata(attr *internal.ObjAttr, metadata map[string]string) {
	// Save the metadata in attributes so that later if someone wants to add anything it can work
	attr.Metadata = metadata
	for k, v := range metadata {
		if strings.ToLower(k) == folderKey && v == "true" {
			attr.Flags = internal.NewDirBitMap()
			attr.Mode = attr.Mode | os.ModeDir
		} else if strings.ToLower(k) == symlinkKey && v == "true" {
			attr.Flags = internal.NewSymlinkBitMap()
			attr.Mode = attr.Mode | os.ModeSymlink
		}
	}
}

//    ----------- Content-type handling  ---------------

// ContentTypeMap : Store file extension to content-type mapping
var ContentTypes = map[string]string{
	".css":  "text/css",
	".pdf":  "application/pdf",
	".xml":  "text/xml",
	".csv":  "text/csv",
	".json": "application/json",
	".rtf":  "application/rtf",
	".txt":  "text/plain",
	".java": "text/plain",
	".dat":  "text/plain",

	".htm":  "text/html",
	".html": "text/html",

	".gif":  "image/gif",
	".jpeg": "image/jpeg",
	".jpg":  "image/jpeg",
	".png":  "image/png",
	".bmp":  "image/bmp",

	".js":   "application/javascript",
	".mjs":  "application/javascript",
	".svg":  "image/svg+xml",
	".wasm": "application/wasm",
	".webp": "image/webp",

	".wav":  "audio/wav",
	".mp3":  "audio/mpeg",
	".mpeg": "video/mpeg",
	".aac":  "audio/aac",
	".avi":  "video/x-msvideo",
	".m3u8": "application/x-mpegURL",
	".ts":   "video/MP2T",
	".mid":  "audio/midiaudio/x-midi",
	".3gp":  "video/3gpp",
	".mp4":  "video/mp4",

	".doc":  "application/msword",
	".docx": "application/vnd.openxmlformats-officedocument.wordprocessingml.document",
	".ppt":  "application/vnd.ms-powerpoint",
	".pptx": "application/vnd.openxmlformats-officedocument.presentationml.presentation",
	".xls":  "application/vnd.ms-excel",
	".xlsx": "application/vnd.openxmlformats-officedocument.spreadsheetml.sheet",

	".gz":  "application/x-gzip",
	".jar": "application/java-archive",
	".rar": "application/vnd.rar",
	".tar": "application/x-tar",
	".zip": "application/x-zip-compressed",
	".7z":  "application/x-7z-compressed",
	".3g2": "video/3gpp2",

	".sh":  "application/x-sh",
	".exe": "application/x-msdownload",
	".dll": "application/x-msdownload",
}

// getContentType : Based on the file extension retrieve the content type to be set
func getContentType(key string) string {
	value, found := ContentTypes[filepath.Ext(key)]
	if found {
		return value
	}
	return "application/octet-stream"
}

func populateContentType(newSet string) error { //nolint
	var data map[string]string
	if err := json.Unmarshal([]byte(newSet), &data); err != nil {
		log.Err("Failed to parse config file : %s [%s]", newSet, err.Error())
		return err
	}

	// We can simply append the new data to end of the map
	// however there may be conflicting keys and hence we need to merge manually
	//ContentTypeMap = append(ContentTypeMap, data)
	for k, v := range data {
		ContentTypes[k] = v
	}
	return nil
}

//	----------- Blob access tier type conversion  ---------------
//
// AccessTierMap : Store config to access tier mapping
var AccessTiers = map[string]azblob.AccessTierType{
	"none":    azblob.AccessTierNone,
	"hot":     azblob.AccessTierHot,
	"cool":    azblob.AccessTierCool,
	"archive": azblob.AccessTierArchive,
	"p4":      azblob.AccessTierP4,
	"p6":      azblob.AccessTierP6,
	"p10":     azblob.AccessTierP10,
	"p15":     azblob.AccessTierP15,
	"p20":     azblob.AccessTierP20,
	"p30":     azblob.AccessTierP30,
	"p40":     azblob.AccessTierP40,
	"p50":     azblob.AccessTierP50,
	"p60":     azblob.AccessTierP60,
	"p70":     azblob.AccessTierP70,
	"p80":     azblob.AccessTierP80,
}

func getAccessTierType(name string) azblob.AccessTierType {
	if name == "" {
		return azblob.AccessTierNone
	}

	value, found := AccessTiers[strings.ToLower(name)]
	if found {
		return value
	}
	return azblob.AccessTierNone
}

// Called by x method
func getACLPermissions(mode os.FileMode) string {
	// Format for ACL and Permission string is different
	// ACL:"user::rwx,user:<id>:rwx,group::rwx,mask::rwx,other::rwx"
	// Permissions:"rwxrwxrwx+"
	// If we call the set ACL without giving user then all other principals will be removed.
	var sb strings.Builder
	writePermission(&sb, mode&(1<<8) != 0, 'r')
	writePermission(&sb, mode&(1<<7) != 0, 'w')
	writePermission(&sb, mode&(1<<6) != 0, 'x')
	writePermission(&sb, mode&(1<<5) != 0, 'r')
	writePermission(&sb, mode&(1<<4) != 0, 'w')
	writePermission(&sb, mode&(1<<3) != 0, 'x')
	writePermission(&sb, mode&(1<<2) != 0, 'r')
	writePermission(&sb, mode&(1<<1) != 0, 'w')
	writePermission(&sb, mode&(1<<0) != 0, 'x')
	return sb.String()
}

func writePermission(sb *strings.Builder, permitted bool, permission rune) {
	if permitted {
		sb.WriteRune(permission)
	} else {
		sb.WriteRune('-')
	}
}

// Called by x method
func getFileMode(permissions string) (os.FileMode, error) {
	var mode os.FileMode = 0
	if permissions == "" {
		return mode, nil
	}

	// Expect service to return a 9 char string with r, w, x, or -
	const rwx = "rwxrwxrwx"
	if len(rwx) > len(permissions) {
		log.Err("utils::getFileMode : Unexpected length of permissions from the service %d: %s", len(permissions), permissions)
		return 0, fmt.Errorf("unexpected length of permissions from the service %d: %s", len(permissions), permissions)
	} else if len(rwx) < len(permissions) {
		log.Debug("utils::getFileMode : Unexpected permissions from the service: %s", permissions)
	}

	for i, c := range rwx {
		if permissions[i] == byte(c) {
			mode |= 1 << uint(9-1-i)
		} else if permissions[i] != byte('-') {
			log.Debug("utils::getFileMode : Unexpected permissions from the service at character %d: %s", i, permissions)
		}
	}
	return mode, nil
}

// Strips the prefixPath from the path and returns the joined string
func split(prefixPath string, path string) string {
	if prefixPath == "" {
		return path
	}

	// Remove prefixpath from the given path
	paths := strings.Split(path, prefixPath)
	if paths[0] == "" {
		paths = paths[1:]
	}

	// If result starts with "/" then remove that
	if paths[0][0] == '/' {
		paths[0] = paths[0][1:]
	}

	return common.JoinUnixFilepath(paths...)
}

func sanitizeSASKey(key string) string {
	if key == "" {
		return key
	}

	if key[0] != '?' {
		return ("?" + key)
	}

	return key
}

func getMD5(fi *os.File) ([]byte, error) {
	hasher := md5.New()
	_, err := io.Copy(hasher, fi)

	if err != nil {
		return nil, errors.New("failed to generate md5")
	}

	return hasher.Sum(nil), nil
}

func autoDetectAuthMode(opt AzStorageOptions) string {
	if opt.ApplicationID != "" || opt.ResourceID != "" || opt.ObjectID != "" {
		return "msi"
	} else if opt.AccountKey != "" {
		return "key"
	} else if opt.SaSKey != "" {
		return "sas"
	} else if opt.ClientID != "" || opt.ClientSecret != "" || opt.TenantID != "" {
		return "spn"
	}

	return "msi"
}

func removeLeadingSlashes(s string) string {
	for strings.HasPrefix(s, "/") {
		s = strings.TrimLeft(s, "/")
	}
	return s
}<|MERGE_RESOLUTION|>--- conflicted
+++ resolved
@@ -188,12 +188,8 @@
 		return func(ctx context.Context, request pipeline.Request) (pipeline.Response, error) {
 			r, err := pipelineHTTPClient.Do(request.WithContext(ctx))
 			if err != nil {
-				log.Err("BlockBlob::newBlobfuse2HTTPClientFactory : HTTP request failed [%s]", err.Error())
+				log.Err("BlockBlob::newLyvecloudfuseHTTPClientFactory : HTTP request failed [%s]", err.Error())
 				err = pipeline.NewError(err, "HTTP request failed")
-<<<<<<< HEAD
-				log.Err("BlockBlob::newLyvecloudfuseHTTPClientFactory : HTTP request failed")
-=======
->>>>>>> e80f636a
 			}
 			return pipeline.NewHTTPResponse(r), err
 		}
