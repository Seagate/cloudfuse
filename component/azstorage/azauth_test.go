//go:build !authtest && !azurite
// +build !authtest,!azurite

/*
   Licensed under the MIT License <http://opensource.org/licenses/MIT>.

   Copyright © 2023-2024 Seagate Technology LLC and/or its Affiliates
   Copyright © 2020-2024 Microsoft Corporation. All rights reserved.

   Permission is hereby granted, free of charge, to any person obtaining a copy
   of this software and associated documentation files (the "Software"), to deal
   in the Software without restriction, including without limitation the rights
   to use, copy, modify, merge, publish, distribute, sublicense, and/or sell
   copies of the Software, and to permit persons to whom the Software is
   furnished to do so, subject to the following conditions:

   The above copyright notice and this permission notice shall be included in all
   copies or substantial portions of the Software.

   THE SOFTWARE IS PROVIDED "AS IS", WITHOUT WARRANTY OF ANY KIND, EXPRESS OR
   IMPLIED, INCLUDING BUT NOT LIMITED TO THE WARRANTIES OF MERCHANTABILITY,
   FITNESS FOR A PARTICULAR PURPOSE AND NONINFRINGEMENT. IN NO EVENT SHALL THE
   AUTHORS OR COPYRIGHT HOLDERS BE LIABLE FOR ANY CLAIM, DAMAGES OR OTHER
   LIABILITY, WHETHER IN AN ACTION OF CONTRACT, TORT OR OTHERWISE, ARISING FROM,
   OUT OF OR IN CONNECTION WITH THE SOFTWARE OR THE USE OR OTHER DEALINGS IN THE
   SOFTWARE
*/

package azstorage

import (
	"encoding/json"
	"fmt"
	"io"
	"os"
	"testing"

	"github.com/Seagate/cloudfuse/common"
	"github.com/Seagate/cloudfuse/common/log"
	"github.com/awnumar/memguard"

	"github.com/stretchr/testify/assert"
	"github.com/stretchr/testify/suite"
)

type authTestSuite struct {
	suite.Suite
}

func (suite *authTestSuite) SetupTest() {
	cfg := common.LogConfig{
		FilePath:    "./logfile.txt",
		MaxFileSize: 10,
		FileCount:   10,
		Level:       common.ELogLevel.LOG_DEBUG(),
	}
	err := log.SetDefaultLogger("base", cfg)
	if err != nil {
		fmt.Println("Unable to set default logger")
		os.Exit(1)
	}

	homeDir, err := os.UserHomeDir()
	if err != nil {
		fmt.Println("Unable to get home directory")
		os.Exit(1)
	}
	cfgFile, err := os.Open(homeDir + "/azuretest.json")
	if err != nil {
		fmt.Println("Unable to open config file")
		os.Exit(1)
	}

	cfgData, _ := io.ReadAll(cfgFile)
	err = json.Unmarshal(cfgData, &storageTestConfigurationParameters)
	if err != nil {
		fmt.Println("Failed to parse the config file")
		os.Exit(1)
	}

	cfgFile.Close()
}

func (suite *authTestSuite) validateStorageTest(testName string, stgConfig AzStorageConfig) {
	assert := assert.New(suite.T())
	stg := NewAzStorageConnection(stgConfig)
	if stg == nil {
		assert.Fail(testName + " : Failed to create Storage object.")
	}
	if err := stg.SetupPipeline(); err != nil {
		assert.Fail(testName + " : Failed to setup pipeline. " + err.Error())
	}
	err := stg.TestPipeline()
	if err != nil {
		assert.Fail(testName + " : Failed to TestPipeline. " + err.Error())
	}
}

func generateEndpoint(useHttp bool, accountName string, accountType AccountType) string {
	endpoint := ""
	if useHttp {
		endpoint += "http://"
	} else {
		endpoint += "https://"
	}
	endpoint += accountName
	if accountType == EAccountType.ADLS() {
		endpoint += ".dfs."
	} else if accountType == EAccountType.BLOCK() {
		endpoint += ".blob."
	}
	endpoint += "core.windows.net/"
	return endpoint
}

func (suite *authTestSuite) TestBlockInvalidAuth() {
	defer suite.cleanupTest()
	encryptedKey := memguard.NewEnclave([]byte(storageTestConfigurationParameters.BlockKey))
	stgConfig := AzStorageConfig{
		container: storageTestConfigurationParameters.BlockContainer,
		authConfig: azAuthConfig{
			AuthMode:    EAuthType.INVALID_AUTH(),
			AccountType: EAccountType.BLOCK(),
			AccountName: storageTestConfigurationParameters.BlockAccount,
			AccountKey:  encryptedKey,
			Endpoint:    generateEndpoint(false, storageTestConfigurationParameters.BlockAccount, EAccountType.BLOCK()),
		},
	}
	assert := assert.New(suite.T())
	stg := NewAzStorageConnection(stgConfig)
	if stg == nil {
		assert.Fail("TestInvalidAuth : Failed to create Storage object")
	}
	if err := stg.SetupPipeline(); err == nil {
		assert.Fail("TestInvalidAuth : Setup pipeline even though auth is invalid")
	}
}

func (suite *authTestSuite) TestAdlsInvalidAuth() {
	defer suite.cleanupTest()
	encryptedKey := memguard.NewEnclave([]byte(storageTestConfigurationParameters.BlockKey))
	stgConfig := AzStorageConfig{
		container: storageTestConfigurationParameters.AdlsContainer,
		authConfig: azAuthConfig{
			AuthMode:    EAuthType.INVALID_AUTH(),
			AccountType: EAccountType.ADLS(),
			AccountName: storageTestConfigurationParameters.AdlsAccount,
			AccountKey:  encryptedKey,
			Endpoint:    generateEndpoint(false, storageTestConfigurationParameters.AdlsAccount, EAccountType.ADLS()),
		},
	}
	assert := assert.New(suite.T())
	stg := NewAzStorageConnection(stgConfig)
	if stg == nil {
		assert.Fail("TestInvalidAuth : Failed to create Storage object")
	}
	if err := stg.SetupPipeline(); err == nil {
		assert.Fail("TestInvalidAuth : Setup pipeline even though auth is invalid")
	}
}

func (suite *authTestSuite) TestInvalidAccountType() {
	defer suite.cleanupTest()
	encryptedKey := memguard.NewEnclave([]byte(storageTestConfigurationParameters.BlockKey))
	stgConfig := AzStorageConfig{
		container: storageTestConfigurationParameters.AdlsContainer,
		authConfig: azAuthConfig{
			AuthMode:    EAuthType.KEY(),
			AccountType: EAccountType.INVALID_ACC(),
			AccountName: storageTestConfigurationParameters.BlockAccount,
			AccountKey:  encryptedKey,
			Endpoint:    generateEndpoint(false, storageTestConfigurationParameters.BlockAccount, EAccountType.BLOCK()),
		},
	}
	assert := assert.New(suite.T())
	stg := NewAzStorageConnection(stgConfig)
	if stg != nil {
		assert.Fail("TestInvalidAuth : Created Storage object even though account type is invalid")
	}
}

func (suite *authTestSuite) TestBlockInvalidSharedKey() {
	defer suite.cleanupTest()
	stgConfig := AzStorageConfig{
		container: storageTestConfigurationParameters.BlockContainer,
		authConfig: azAuthConfig{
			AuthMode:    EAuthType.KEY(),
			AccountType: EAccountType.BLOCK(),
			AccountName: storageTestConfigurationParameters.BlockAccount,
			AccountKey:  nil,
			Endpoint:    generateEndpoint(false, storageTestConfigurationParameters.BlockAccount, EAccountType.BLOCK()),
		},
	}
	assert := assert.New(suite.T())
	stg := NewAzStorageConnection(stgConfig)
	if stg == nil {
		assert.Fail("TestBlockInvalidSharedKey : Failed to create Storage object")
	}
	if err := stg.SetupPipeline(); err == nil {
		assert.Fail("TestBlockInvalidSharedKey : Setup pipeline even though shared key is invalid")
	}
}

func (suite *authTestSuite) TestBlockInvalidSharedKey2() {
	defer suite.cleanupTest()
	encryptedKey := memguard.NewEnclave([]byte("abcd>="))
	stgConfig := AzStorageConfig{
		container: storageTestConfigurationParameters.BlockContainer,
		authConfig: azAuthConfig{
			AuthMode:    EAuthType.KEY(),
			AccountType: EAccountType.BLOCK(),
			AccountName: storageTestConfigurationParameters.BlockAccount,
			AccountKey:  encryptedKey, // string that will fail to base64 decode
			Endpoint:    generateEndpoint(false, storageTestConfigurationParameters.BlockAccount, EAccountType.BLOCK()),
		},
	}
	assert := assert.New(suite.T())
	stg := NewAzStorageConnection(stgConfig)
	if stg == nil {
		assert.Fail("TestBlockInvalidSharedKey : Failed to create Storage object")
	}
	if err := stg.SetupPipeline(); err == nil {
		assert.Fail("TestBlockInvalidSharedKey : Setup pipeline even though shared key is invalid")
	}
}

func (suite *authTestSuite) TestBlockSharedKey() {
	defer suite.cleanupTest()
	encryptedKey := memguard.NewEnclave([]byte(storageTestConfigurationParameters.BlockKey))
	stgConfig := AzStorageConfig{
		container: storageTestConfigurationParameters.BlockContainer,
		authConfig: azAuthConfig{
			AuthMode:    EAuthType.KEY(),
			AccountType: EAccountType.BLOCK(),
			AccountName: storageTestConfigurationParameters.BlockAccount,
			AccountKey:  encryptedKey,
			Endpoint:    generateEndpoint(false, storageTestConfigurationParameters.BlockAccount, EAccountType.BLOCK()),
		},
	}
	suite.validateStorageTest("TestBlockSharedKey", stgConfig)
}

// func (suite *authTestSuite) TestHttpBlockSharedKey() {
// 	defer suite.cleanupTest()
// 	stgConfig := AzStorageConfig{
// 		container: storageTestConfigurationParameters.BlockContainer,
// 		authConfig: azAuthConfig{
// 			AuthMode:    EAuthType.KEY(),
// 			AccountType: EAccountType.BLOCK(),
// 			AccountName: storageTestConfigurationParameters.BlockAccount,
// 			AccountKey:  storageTestConfigurationParameters.BlockKey,
// 			UseHTTP:     true,
// 			Endpoint:    generateEndpoint(true, storageTestConfigurationParameters.BlockAccount, EAccountType.BLOCK()),
// 		},
// 	}
// 	suite.validateStorageTest("TestHttpBlockSharedKey", stgConfig)
// }

func (suite *authTestSuite) TestAdlsInvalidSharedKey() {
	defer suite.cleanupTest()
	stgConfig := AzStorageConfig{
		container: storageTestConfigurationParameters.AdlsContainer,
		authConfig: azAuthConfig{
			AuthMode:    EAuthType.KEY(),
			AccountType: EAccountType.ADLS(),
			AccountName: storageTestConfigurationParameters.AdlsAccount,
			AccountKey:  nil,
			Endpoint:    generateEndpoint(false, storageTestConfigurationParameters.AdlsAccount, EAccountType.ADLS()),
		},
	}
	assert := assert.New(suite.T())
	stg := NewAzStorageConnection(stgConfig)
	if stg == nil {
		assert.Fail("TestAdlsInvalidSharedKey : Failed to create Storage object")
	}
	if err := stg.SetupPipeline(); err == nil {
		assert.Fail("TestAdlsInvalidSharedKey : Setup pipeline even though shared key is invalid")
	}
}

func (suite *authTestSuite) TestAdlsSharedKey() {
	defer suite.cleanupTest()
	encryptedKey := memguard.NewEnclave([]byte(storageTestConfigurationParameters.AdlsKey))
	stgConfig := AzStorageConfig{
		container: storageTestConfigurationParameters.AdlsContainer,
		authConfig: azAuthConfig{
			AuthMode:    EAuthType.KEY(),
			AccountType: EAccountType.ADLS(),
			AccountName: storageTestConfigurationParameters.AdlsAccount,
			AccountKey:  encryptedKey,
			Endpoint:    generateEndpoint(false, storageTestConfigurationParameters.AdlsAccount, EAccountType.ADLS()),
		},
	}
	suite.validateStorageTest("TestAdlsSharedKey", stgConfig)
}

// func (suite *authTestSuite) TestHttpAdlsSharedKey() {
// 	defer suite.cleanupTest()
// 	stgConfig := AzStorageConfig{
// 		container: storageTestConfigurationParameters.AdlsContainer,
// 		authConfig: azAuthConfig{
// 			AuthMode:    EAuthType.KEY(),
// 			AccountType: EAccountType.ADLS(),
// 			AccountName: storageTestConfigurationParameters.AdlsAccount,
// 			AccountKey:  storageTestConfigurationParameters.AdlsKey,
// 			UseHTTP:     true,
// 			Endpoint:    generateEndpoint(true, storageTestConfigurationParameters.AdlsAccount, EAccountType.ADLS()),
// 		},
// 	}
// 	suite.validateStorageTest("TestHttpAdlsSharedKey", stgConfig)
// }

func (suite *authTestSuite) TestBlockInvalidSasKey() {
	defer suite.cleanupTest()
	stgConfig := AzStorageConfig{
		container: storageTestConfigurationParameters.BlockContainer,
		authConfig: azAuthConfig{
			AuthMode:    EAuthType.SAS(),
			AccountType: EAccountType.BLOCK(),
			AccountName: storageTestConfigurationParameters.BlockAccount,
			SASKey:      nil,
			Endpoint:    generateEndpoint(false, storageTestConfigurationParameters.BlockAccount, EAccountType.BLOCK()),
		},
	}
	assert := assert.New(suite.T())
	stg := NewAzStorageConnection(stgConfig)
	if stg == nil {
		assert.Fail("TestBlockInvalidSasKey : Failed to create Storage object")
	}
	if err := stg.SetupPipeline(); err == nil {
		assert.Fail("TestBlockInvalidSasKey : Setup pipeline even though sas key is invalid")
	}
}

// func (suite *authTestSuite) TestBlockSasKey() {
// 	defer suite.cleanupTest()
// 	stgConfig := AzStorageConfig{
// 		container: storageTestConfigurationParameters.BlockContainer,
// 		authConfig: azAuthConfig{
// 			AuthMode:    EAuthType.SAS(),
// 			AccountType: EAccountType.BLOCK(),
// 			AccountName: storageTestConfigurationParameters.BlockAccount,
// 			SASKey:      storageTestConfigurationParameters.BlockSas,
// 			Endpoint:    generateEndpoint(false, storageTestConfigurationParameters.BlockAccount, EAccountType.BLOCK()),
// 		},
// 	}
// 	suite.validateStorageTest("TestBlockSasKey", stgConfig)
// }

// func (suite *authTestSuite) TestHttpBlockSasKey() {
// 	defer suite.cleanupTest()
// 	stgConfig := AzStorageConfig{
// 		container: storageTestConfigurationParameters.BlockContainer,
// 		authConfig: azAuthConfig{
// 			AuthMode:    EAuthType.SAS(),
// 			AccountType: EAccountType.BLOCK(),
// 			AccountName: storageTestConfigurationParameters.BlockAccount,
// 			SASKey:      storageTestConfigurationParameters.BlockSas,
// 			UseHTTP:     true,
// 			Endpoint:    generateEndpoint(true, storageTestConfigurationParameters.BlockAccount, EAccountType.BLOCK()),
// 		},
// 	}
// 	suite.validateStorageTest("TestHttpBlockSasKey", stgConfig)
// }

// func (suite *authTestSuite) TestBlockContSasKey() {
// 	defer suite.cleanupTest()
// 	sas := ""
// 	if storageTestConfigurationParameters.BlockContainer == "test-cnt-ubn-18" {
// 		sas = storageTestConfigurationParameters.BlockContSasUbn18
// 	} else if storageTestConfigurationParameters.BlockContainer == "test-cnt-ubn-20" {
// 		sas = storageTestConfigurationParameters.BlockContSasUbn20
// 	} else {
// 		return
// 	}

// 	stgConfig := AzStorageConfig{
// 		container: storageTestConfigurationParameters.BlockContainer,
// 		authConfig: azAuthConfig{
// 			AuthMode:    EAuthType.SAS(),
// 			AccountType: EAccountType.BLOCK(),
// 			AccountName: storageTestConfigurationParameters.BlockAccount,
// 			SASKey:      sas,
// 			Endpoint:    generateEndpoint(false, storageTestConfigurationParameters.BlockAccount, EAccountType.BLOCK()),
// 		},
// 	}
// 	suite.validateStorageTest("TestBlockContSasKey", stgConfig)
// }

// func (suite *authTestSuite) TestHttpBlockContSasKey() {
// 	defer suite.cleanupTest()
// 	sas := ""
// 	if storageTestConfigurationParameters.BlockContainer == "test-cnt-ubn-18" {
// 		sas = storageTestConfigurationParameters.BlockContSasUbn18
// 	} else if storageTestConfigurationParameters.BlockContainer == "test-cnt-ubn-20" {
// 		sas = storageTestConfigurationParameters.BlockContSasUbn20
// 	} else {
// 		return
// 	}
// 	stgConfig := AzStorageConfig{
// 		container: storageTestConfigurationParameters.BlockContainer,
// 		authConfig: azAuthConfig{
// 			AuthMode:    EAuthType.SAS(),
// 			AccountType: EAccountType.BLOCK(),
// 			AccountName: storageTestConfigurationParameters.BlockAccount,
// 			SASKey:      sas,
// 			UseHTTP:     true,
// 			Endpoint:    generateEndpoint(true, storageTestConfigurationParameters.BlockAccount, EAccountType.BLOCK()),
// 		},
// 	}
// 	suite.validateStorageTest("TestHttpBlockContSasKey", stgConfig)
// }

// func (suite *authTestSuite) TestBlockSasKeySetOption() {
// 	defer suite.cleanupTest()
// 	stgConfig := AzStorageConfig{
// 		container: storageTestConfigurationParameters.BlockContainer,
// 		authConfig: azAuthConfig{
// 			AuthMode:    EAuthType.SAS(),
// 			AccountType: EAccountType.BLOCK(),
// 			AccountName: storageTestConfigurationParameters.BlockAccount,
// 			SASKey:      storageTestConfigurationParameters.BlockSas,
// 			Endpoint:    generateEndpoint(false, storageTestConfigurationParameters.BlockAccount, EAccountType.BLOCK()),
// 		},
// 	}
// 	assert := assert.New(suite.T())
// 	stg := NewAzStorageConnection(stgConfig)
// 	if stg == nil {
// 		assert.Fail("TestBlockSasKeySetOption : Failed to create Storage object")
// 	}
// 	stg.SetupPipeline()
// 	stg.UpdateServiceClient("saskey", storageTestConfigurationParameters.BlockSas)
// 	if err := stg.SetupPipeline(); err != nil {
// 		assert.Fail("TestBlockSasKeySetOption : Failed to setup pipeline")
// 	}
// 	err := stg.TestPipeline()
// 	if err != nil {
// 		assert.Fail("TestBlockSasKeySetOption : Failed to TestPipeline")
// 	}
// }

func (suite *authTestSuite) TestAdlsInvalidSasKey() {
	defer suite.cleanupTest()
	stgConfig := AzStorageConfig{
		container: storageTestConfigurationParameters.AdlsContainer,
		authConfig: azAuthConfig{
			AuthMode:    EAuthType.SAS(),
			AccountType: EAccountType.ADLS(),
			AccountName: storageTestConfigurationParameters.AdlsAccount,
			SASKey:      nil,
			Endpoint:    generateEndpoint(false, storageTestConfigurationParameters.AdlsAccount, EAccountType.ADLS()),
		},
	}
	assert := assert.New(suite.T())
	stg := NewAzStorageConnection(stgConfig)
	if stg == nil {
		assert.Fail("TestAdlsInvalidSasKey : Failed to create Storage object")
	}
	if err := stg.SetupPipeline(); err == nil {
		assert.Fail("TestAdlsInvalidSasKey : Setup pipeline even though sas key is invalid")
	}
}

// ADLS tests container SAS by default since ADLS account SAS does not support permissions.
// func (suite *authTestSuite) TestAdlsSasKey() {
// 	defer suite.cleanupTest()
// 	stgConfig := AzStorageConfig{
// 		container: storageTestConfigurationParameters.AdlsContainer,
// 		authConfig: azAuthConfig{
// 			AuthMode:    EAuthType.SAS(),
// 			AccountType: EAccountType.ADLS(),
// 			AccountName: storageTestConfigurationParameters.AdlsAccount,
// 			SASKey:      storageTestConfigurationParameters.AdlsSas,
// 			Endpoint:    generateEndpoint(false, storageTestConfigurationParameters.AdlsAccount, EAccountType.ADLS()),
// 		},
// 	}
// 	suite.validateStorageTest("TestAdlsSasKey", stgConfig)
// }

// func (suite *authTestSuite) TestHttpAdlsSasKey() {
// 	defer suite.cleanupTest()
// 	stgConfig := AzStorageConfig{
// 		container: storageTestConfigurationParameters.AdlsContainer,
// 		authConfig: azAuthConfig{
// 			AuthMode:    EAuthType.SAS(),
// 			AccountType: EAccountType.ADLS(),
// 			AccountName: storageTestConfigurationParameters.AdlsAccount,
// 			SASKey:      storageTestConfigurationParameters.AdlsSas,
// 			UseHTTP:     true,
// 			Endpoint:    generateEndpoint(true, storageTestConfigurationParameters.AdlsAccount, EAccountType.ADLS()),
// 		},
// 	}
// 	suite.validateStorageTest("TestHttpAdlsSasKey", stgConfig)
// }

// func (suite *authTestSuite) TestAdlsDirSasKey() {
// 	defer suite.cleanupTest()
// 	assert := assert.New(suite.T())
// 	sas := ""
// 	if storageTestConfigurationParameters.AdlsDirectory == "test-dir-ubn-18" {
// 		sas = storageTestConfigurationParameters.AdlsDirSasUbn18
// 	} else if storageTestConfigurationParameters.AdlsDirectory == "test-dir-ubn-20" {
// 		sas = storageTestConfigurationParameters.AdlsDirSasUbn20
// 	} else {
// 		assert.Fail("TestAdlsDirSasKey : Unknown Directory for Sas Test")
// 	}
// 	stgConfig := AzStorageConfig{
// 		container:  storageTestConfigurationParameters.AdlsContainer,
// 		prefixPath: storageTestConfigurationParameters.AdlsDirectory,
// 		authConfig: azAuthConfig{
// 			AuthMode:    EAuthType.SAS(),
// 			AccountType: EAccountType.ADLS(),
// 			AccountName: storageTestConfigurationParameters.AdlsAccount,
// 			SASKey:      sas,
// 			Endpoint:    generateEndpoint(false, storageTestConfigurationParameters.AdlsAccount, EAccountType.ADLS()),
// 		},
// 	}
// 	suite.validateStorageTest("TestAdlsDirSasKey", stgConfig)
// }

// func (suite *authTestSuite) TestHttpAdlsDirSasKey() {
// 	defer suite.cleanupTest()
// 	assert := assert.New(suite.T())
// 	sas := ""
// 	if storageTestConfigurationParameters.AdlsDirectory == "test-dir-ubn-18" {
// 		sas = storageTestConfigurationParameters.AdlsDirSasUbn18
// 	} else if storageTestConfigurationParameters.AdlsDirectory == "test-dir-ubn-20" {
// 		sas = storageTestConfigurationParameters.AdlsDirSasUbn20
// 	} else {
// 		assert.Fail("TestHttpAdlsDirSasKey : Unknown Directory for Sas Test")
// 	}
// 	stgConfig := AzStorageConfig{
// 		container:  storageTestConfigurationParameters.AdlsContainer,
// 		prefixPath: storageTestConfigurationParameters.AdlsDirectory,
// 		authConfig: azAuthConfig{
// 			AuthMode:    EAuthType.SAS(),
// 			AccountType: EAccountType.ADLS(),
// 			AccountName: storageTestConfigurationParameters.AdlsAccount,
// 			SASKey:      sas,
// 			UseHTTP:     true,
// 			Endpoint:    generateEndpoint(true, storageTestConfigurationParameters.AdlsAccount, EAccountType.ADLS()),
// 		},
// 	}
// 	suite.validateStorageTest("TestHttpAdlsDirSasKey", stgConfig)
// }

// func (suite *authTestSuite) TestAdlsSasKeySetOption() {
// 	defer suite.cleanupTest()
// 	stgConfig := AzStorageConfig{
// 		container: storageTestConfigurationParameters.AdlsContainer,
// 		authConfig: azAuthConfig{
// 			AuthMode:    EAuthType.SAS(),
// 			AccountType: EAccountType.ADLS(),
// 			AccountName: storageTestConfigurationParameters.AdlsAccount,
// 			SASKey:      storageTestConfigurationParameters.AdlsSas,
// 			Endpoint:    generateEndpoint(false, storageTestConfigurationParameters.AdlsAccount, EAccountType.ADLS()),
// 		},
// 	}
// 	assert := assert.New(suite.T())
// 	stg := NewAzStorageConnection(stgConfig)
// 	if stg == nil {
// 		assert.Fail("TestBlockSasKeySetOption : Failed to create Storage object")
// 	}
// 	stg.SetupPipeline()
// 	stg.UpdateServiceClient("saskey", storageTestConfigurationParameters.AdlsSas)
// 	if err := stg.SetupPipeline(); err != nil {
// 		assert.Fail("TestBlockSasKeySetOption : Failed to setup pipeline")
// 	}
// 	err := stg.TestPipeline()
// 	if err != nil {
// 		assert.Fail("TestBlockSasKeySetOption : Failed to TestPipeline")
// 	}
// }

// func (suite *authTestSuite) TestBlockMsiAppId() {
// 	defer suite.cleanupTest()
// 	if !storageTestConfigurationParameters.SkipMsi {
// 		stgConfig := AzStorageConfig{
// 			container: storageTestConfigurationParameters.BlockContainer,
// 			authConfig: azAuthConfig{
// 				AuthMode:      EAuthType.MSI(),
// 				AccountType:   EAccountType.BLOCK(),
// 				AccountName:   storageTestConfigurationParameters.BlockAccount,
// 				ApplicationID: storageTestConfigurationParameters.MsiAppId,
// 				Endpoint:      generateEndpoint(false, storageTestConfigurationParameters.BlockAccount, EAccountType.BLOCK()),
// 			},
// 		}
// 		suite.validateStorageTest("TestBlockMsiAppId", stgConfig)
// 	}
// }
// func (suite *authTestSuite) TestBlockMsiResId() {
// 	defer suite.cleanupTest()
// 	if !storageTestConfigurationParameters.SkipMsi {
// 		stgConfig := AzStorageConfig{
// 			container: storageTestConfigurationParameters.BlockContainer,
// 			authConfig: azAuthConfig{
// 				AuthMode:    EAuthType.MSI(),
// 				AccountType: EAccountType.BLOCK(),
// 				AccountName: storageTestConfigurationParameters.BlockAccount,
// 				ResourceID:  storageTestConfigurationParameters.MsiResId,
// 				Endpoint:    generateEndpoint(false, storageTestConfigurationParameters.BlockAccount, EAccountType.BLOCK()),
// 			},
// 		}
// 		suite.validateStorageTest("TestBlockMsiResId", stgConfig)
// 	}
// }

// func (suite *authTestSuite) TestBlockMsiObjId() {
// 	defer suite.cleanupTest()
// 	if !storageTestConfigurationParameters.SkipMsi {
// 		stgConfig := AzStorageConfig{
// 			container: storageTestConfigurationParameters.BlockContainer,
// 			authConfig: azAuthConfig{
// 				AuthMode:    EAuthType.MSI(),
// 				AccountType: EAccountType.BLOCK(),
// 				AccountName: storageTestConfigurationParameters.BlockAccount,
// 				ObjectID:    storageTestConfigurationParameters.MsiObjId,
// 				Endpoint:    generateEndpoint(false, storageTestConfigurationParameters.BlockAccount, EAccountType.BLOCK()),
// 			},
// 		}
// 		suite.validateStorageTest("TestBlockMsiObjId", stgConfig)
// 	}
// }

// Can't use HTTP requests with MSI/SPN credentials
// func (suite *authTestSuite) TestAdlsMsiAppId() {
// 	defer suite.cleanupTest()
// 	if !storageTestConfigurationParameters.SkipMsi {
// 		stgConfig := AzStorageConfig{
// 			container: storageTestConfigurationParameters.AdlsContainer,
// 			authConfig: azAuthConfig{
// 				AuthMode:      EAuthType.MSI(),
// 				AccountType:   EAccountType.ADLS(),
// 				AccountName:   storageTestConfigurationParameters.AdlsAccount,
// 				ApplicationID: storageTestConfigurationParameters.MsiAppId,
// 				Endpoint:      generateEndpoint(false, storageTestConfigurationParameters.AdlsAccount, EAccountType.ADLS()),
// 			},
// 		}
// 		suite.validateStorageTest("TestAdlsMsiAppId", stgConfig)
// 	}
// }

// func (suite *authTestSuite) TestAdlskMsiResId() {
// 	defer suite.cleanupTest()
// 	if !storageTestConfigurationParameters.SkipMsi {
// 		stgConfig := AzStorageConfig{
// 			container: storageTestConfigurationParameters.AdlsContainer,
// 			authConfig: azAuthConfig{
// 				AuthMode:    EAuthType.MSI(),
// 				AccountType: EAccountType.ADLS(),
// 				AccountName: storageTestConfigurationParameters.AdlsAccount,
// 				ResourceID:  storageTestConfigurationParameters.MsiResId,
// 				Endpoint:    generateEndpoint(false, storageTestConfigurationParameters.AdlsAccount, EAccountType.ADLS()),
// 			},
// 		}
// 		suite.validateStorageTest("TestAdlskMsiResId", stgConfig)
// 	}
// }

<<<<<<< HEAD
func (suite *authTestSuite) TestBlockInvalidSpn() {
	defer suite.cleanupTest()
	stgConfig := AzStorageConfig{
		container: storageTestConfigurationParameters.BlockContainer,
		authConfig: azAuthConfig{
			AuthMode:     EAuthType.SPN(),
			AccountType:  EAccountType.BLOCK(),
			AccountName:  storageTestConfigurationParameters.BlockAccount,
			ClientID:     storageTestConfigurationParameters.SpnClientId,
			TenantID:     storageTestConfigurationParameters.SpnTenantId,
			ClientSecret: nil,
			Endpoint:     generateEndpoint(false, storageTestConfigurationParameters.BlockAccount, EAccountType.BLOCK()),
		},
	}
	assert := assert.New(suite.T())
	stg := NewAzStorageConnection(stgConfig)
	if stg == nil {
		assert.Fail("TestBlockInvalidSpn : Failed to create Storage object")
	}
	if err := stg.SetupPipeline(); err == nil {
		assert.Fail("TestBlockInvalidSpn : Setup pipeline even though spn is invalid")
	}
}

func (suite *authTestSuite) TestBlockInvalidTokenPathSpn() {
	defer suite.cleanupTest()

	_ = os.WriteFile("newtoken.txt", []byte("abcdef"), 0777)
	defer os.Remove("newtoken.txt")

	stgConfig := AzStorageConfig{
		container: storageTestConfigurationParameters.BlockContainer,
		authConfig: azAuthConfig{
			AuthMode:           EAuthType.SPN(),
			AccountType:        EAccountType.BLOCK(),
			AccountName:        storageTestConfigurationParameters.BlockAccount,
			ClientID:           storageTestConfigurationParameters.SpnClientId,
			TenantID:           storageTestConfigurationParameters.SpnTenantId,
			ClientSecret:       nil,
			Endpoint:           generateEndpoint(false, storageTestConfigurationParameters.BlockAccount, EAccountType.BLOCK()),
			OAuthTokenFilePath: "newtoken.txt",
		},
	}
	assert := assert.New(suite.T())
	stg := NewAzStorageConnection(stgConfig)
	if stg == nil {
		assert.Fail("TestBlockInvalidSpn : Failed to create Storage object")
	}
	_ = stg.SetupPipeline()
}

// func (suite *authTestSuite) TestBlockSpn() {
// 	defer suite.cleanupTest()
// 	stgConfig := AzStorageConfig{
// 		container: storageTestConfigurationParameters.BlockContainer,
// 		authConfig: azAuthConfig{
// 			AuthMode:     EAuthType.SPN(),
// 			AccountType:  EAccountType.BLOCK(),
// 			AccountName:  storageTestConfigurationParameters.BlockAccount,
// 			ClientID:     storageTestConfigurationParameters.SpnClientId,
// 			TenantID:     storageTestConfigurationParameters.SpnTenantId,
// 			ClientSecret: storageTestConfigurationParameters.SpnClientSecret,
// 			Endpoint:     generateEndpoint(false, storageTestConfigurationParameters.BlockAccount, EAccountType.BLOCK()),
// 		},
// 	}
// 	suite.validateStorageTest("TestBlockSpn", stgConfig)
// }

func (suite *authTestSuite) TestAdlsInvalidSpn() {
	defer suite.cleanupTest()
	stgConfig := AzStorageConfig{
		container: storageTestConfigurationParameters.AdlsContainer,
		authConfig: azAuthConfig{
			AuthMode:     EAuthType.SPN(),
			AccountType:  EAccountType.ADLS(),
			AccountName:  storageTestConfigurationParameters.AdlsAccount,
			ClientID:     storageTestConfigurationParameters.SpnClientId,
			TenantID:     storageTestConfigurationParameters.SpnTenantId,
			ClientSecret: nil,
			Endpoint:     generateEndpoint(false, storageTestConfigurationParameters.AdlsAccount, EAccountType.ADLS()),
		},
	}
	assert := assert.New(suite.T())
	stg := NewAzStorageConnection(stgConfig)
	if stg == nil {
		assert.Fail("TestAdlsInvalidSpn : Failed to create Storage object")
	}
	if err := stg.SetupPipeline(); err == nil {
		assert.Fail("TestAdlsInvalidSpn : Setup pipeline even though spn is invalid")
	}
}

// func (suite *authTestSuite) TestAdlsSpn() {
// 	defer suite.cleanupTest()
// 	stgConfig := AzStorageConfig{
// 		container: storageTestConfigurationParameters.AdlsContainer,
// 		authConfig: azAuthConfig{
// 			AuthMode:     EAuthType.SPN(),
// 			AccountType:  EAccountType.ADLS(),
// 			AccountName:  storageTestConfigurationParameters.AdlsAccount,
// 			ClientID:     storageTestConfigurationParameters.SpnClientId,
// 			TenantID:     storageTestConfigurationParameters.SpnTenantId,
// 			ClientSecret: storageTestConfigurationParameters.SpnClientSecret,
// 			Endpoint:     generateEndpoint(false, storageTestConfigurationParameters.AdlsAccount, EAccountType.ADLS()),
// 		},
// 	}
// 	suite.validateStorageTest("TestAdlsSpn", stgConfig)
// }

=======
>>>>>>> a99fbc16
// func (suite *authTestSuite) TestBlockAzCLI() {
// 	defer suite.cleanupTest()
// 	stgConfig := AzStorageConfig{
// 		container: storageTestConfigurationParameters.BlockContainer,
// 		authConfig: azAuthConfig{
// 			AuthMode:    EAuthType.AZCLI(),
// 			AccountType: EAccountType.BLOCK(),
// 			AccountName: storageTestConfigurationParameters.BlockAccount,
// 			Endpoint:    generateEndpoint(false, storageTestConfigurationParameters.BlockAccount, EAccountType.BLOCK()),
// 		},
// 	}

// 	assert := assert.New(suite.T())
// 	stg := NewAzStorageConnection(stgConfig)
// 	assert.NotNil(stg)

// 	err := stg.SetupPipeline()
// 	assert.Nil(err)

// 	err = stg.TestPipeline()
// 	if storageTestConfigurationParameters.SkipAzCLI {
// 		// error is returned when azcli is not installed or logged out
// 		assert.NotNil(err)
// 	} else {
// 		assert.Nil(err)
// 	}
// }

// func (suite *authTestSuite) TestAdlsAzCLI() {
// 	defer suite.cleanupTest()
// 	stgConfig := AzStorageConfig{
// 		container: storageTestConfigurationParameters.AdlsContainer,
// 		authConfig: azAuthConfig{
// 			AuthMode:    EAuthType.AZCLI(),
// 			AccountType: EAccountType.ADLS(),
// 			AccountName: storageTestConfigurationParameters.AdlsAccount,
// 			Endpoint:    generateEndpoint(false, storageTestConfigurationParameters.AdlsAccount, EAccountType.ADLS()),
// 		},
// 	}

// 	assert := assert.New(suite.T())
// 	stg := NewAzStorageConnection(stgConfig)
// 	assert.NotNil(stg)

// 	err := stg.SetupPipeline()
// 	assert.Nil(err)

// 	err = stg.TestPipeline()
// 	if storageTestConfigurationParameters.SkipAzCLI {
// 		// error is returned when azcli is not installed or logged out
// 		assert.NotNil(err)
// 	} else {
// 		assert.Nil(err)
// 	}
// }

func (suite *authTestSuite) cleanupTest() {
	_ = log.Destroy()
}

func TestAuthTestSuite(t *testing.T) {
	suite.Run(t, new(authTestSuite))
}<|MERGE_RESOLUTION|>--- conflicted
+++ resolved
@@ -657,118 +657,6 @@
 // 	}
 // }
 
-<<<<<<< HEAD
-func (suite *authTestSuite) TestBlockInvalidSpn() {
-	defer suite.cleanupTest()
-	stgConfig := AzStorageConfig{
-		container: storageTestConfigurationParameters.BlockContainer,
-		authConfig: azAuthConfig{
-			AuthMode:     EAuthType.SPN(),
-			AccountType:  EAccountType.BLOCK(),
-			AccountName:  storageTestConfigurationParameters.BlockAccount,
-			ClientID:     storageTestConfigurationParameters.SpnClientId,
-			TenantID:     storageTestConfigurationParameters.SpnTenantId,
-			ClientSecret: nil,
-			Endpoint:     generateEndpoint(false, storageTestConfigurationParameters.BlockAccount, EAccountType.BLOCK()),
-		},
-	}
-	assert := assert.New(suite.T())
-	stg := NewAzStorageConnection(stgConfig)
-	if stg == nil {
-		assert.Fail("TestBlockInvalidSpn : Failed to create Storage object")
-	}
-	if err := stg.SetupPipeline(); err == nil {
-		assert.Fail("TestBlockInvalidSpn : Setup pipeline even though spn is invalid")
-	}
-}
-
-func (suite *authTestSuite) TestBlockInvalidTokenPathSpn() {
-	defer suite.cleanupTest()
-
-	_ = os.WriteFile("newtoken.txt", []byte("abcdef"), 0777)
-	defer os.Remove("newtoken.txt")
-
-	stgConfig := AzStorageConfig{
-		container: storageTestConfigurationParameters.BlockContainer,
-		authConfig: azAuthConfig{
-			AuthMode:           EAuthType.SPN(),
-			AccountType:        EAccountType.BLOCK(),
-			AccountName:        storageTestConfigurationParameters.BlockAccount,
-			ClientID:           storageTestConfigurationParameters.SpnClientId,
-			TenantID:           storageTestConfigurationParameters.SpnTenantId,
-			ClientSecret:       nil,
-			Endpoint:           generateEndpoint(false, storageTestConfigurationParameters.BlockAccount, EAccountType.BLOCK()),
-			OAuthTokenFilePath: "newtoken.txt",
-		},
-	}
-	assert := assert.New(suite.T())
-	stg := NewAzStorageConnection(stgConfig)
-	if stg == nil {
-		assert.Fail("TestBlockInvalidSpn : Failed to create Storage object")
-	}
-	_ = stg.SetupPipeline()
-}
-
-// func (suite *authTestSuite) TestBlockSpn() {
-// 	defer suite.cleanupTest()
-// 	stgConfig := AzStorageConfig{
-// 		container: storageTestConfigurationParameters.BlockContainer,
-// 		authConfig: azAuthConfig{
-// 			AuthMode:     EAuthType.SPN(),
-// 			AccountType:  EAccountType.BLOCK(),
-// 			AccountName:  storageTestConfigurationParameters.BlockAccount,
-// 			ClientID:     storageTestConfigurationParameters.SpnClientId,
-// 			TenantID:     storageTestConfigurationParameters.SpnTenantId,
-// 			ClientSecret: storageTestConfigurationParameters.SpnClientSecret,
-// 			Endpoint:     generateEndpoint(false, storageTestConfigurationParameters.BlockAccount, EAccountType.BLOCK()),
-// 		},
-// 	}
-// 	suite.validateStorageTest("TestBlockSpn", stgConfig)
-// }
-
-func (suite *authTestSuite) TestAdlsInvalidSpn() {
-	defer suite.cleanupTest()
-	stgConfig := AzStorageConfig{
-		container: storageTestConfigurationParameters.AdlsContainer,
-		authConfig: azAuthConfig{
-			AuthMode:     EAuthType.SPN(),
-			AccountType:  EAccountType.ADLS(),
-			AccountName:  storageTestConfigurationParameters.AdlsAccount,
-			ClientID:     storageTestConfigurationParameters.SpnClientId,
-			TenantID:     storageTestConfigurationParameters.SpnTenantId,
-			ClientSecret: nil,
-			Endpoint:     generateEndpoint(false, storageTestConfigurationParameters.AdlsAccount, EAccountType.ADLS()),
-		},
-	}
-	assert := assert.New(suite.T())
-	stg := NewAzStorageConnection(stgConfig)
-	if stg == nil {
-		assert.Fail("TestAdlsInvalidSpn : Failed to create Storage object")
-	}
-	if err := stg.SetupPipeline(); err == nil {
-		assert.Fail("TestAdlsInvalidSpn : Setup pipeline even though spn is invalid")
-	}
-}
-
-// func (suite *authTestSuite) TestAdlsSpn() {
-// 	defer suite.cleanupTest()
-// 	stgConfig := AzStorageConfig{
-// 		container: storageTestConfigurationParameters.AdlsContainer,
-// 		authConfig: azAuthConfig{
-// 			AuthMode:     EAuthType.SPN(),
-// 			AccountType:  EAccountType.ADLS(),
-// 			AccountName:  storageTestConfigurationParameters.AdlsAccount,
-// 			ClientID:     storageTestConfigurationParameters.SpnClientId,
-// 			TenantID:     storageTestConfigurationParameters.SpnTenantId,
-// 			ClientSecret: storageTestConfigurationParameters.SpnClientSecret,
-// 			Endpoint:     generateEndpoint(false, storageTestConfigurationParameters.AdlsAccount, EAccountType.ADLS()),
-// 		},
-// 	}
-// 	suite.validateStorageTest("TestAdlsSpn", stgConfig)
-// }
-
-=======
->>>>>>> a99fbc16
 // func (suite *authTestSuite) TestBlockAzCLI() {
 // 	defer suite.cleanupTest()
 // 	stgConfig := AzStorageConfig{
