//go:build !authtest && !azurite
// +build !authtest,!azurite

/*
   Licensed under the MIT License <http://opensource.org/licenses/MIT>.

   Copyright © 2023-2024 Seagate Technology LLC and/or its Affiliates
   Copyright © 2020-2024 Microsoft Corporation. All rights reserved.

   Permission is hereby granted, free of charge, to any person obtaining a copy
   of this software and associated documentation files (the "Software"), to deal
   in the Software without restriction, including without limitation the rights
   to use, copy, modify, merge, publish, distribute, sublicense, and/or sell
   copies of the Software, and to permit persons to whom the Software is
   furnished to do so, subject to the following conditions:

   The above copyright notice and this permission notice shall be included in all
   copies or substantial portions of the Software.

   THE SOFTWARE IS PROVIDED "AS IS", WITHOUT WARRANTY OF ANY KIND, EXPRESS OR
   IMPLIED, INCLUDING BUT NOT LIMITED TO THE WARRANTIES OF MERCHANTABILITY,
   FITNESS FOR A PARTICULAR PURPOSE AND NONINFRINGEMENT. IN NO EVENT SHALL THE
   AUTHORS OR COPYRIGHT HOLDERS BE LIABLE FOR ANY CLAIM, DAMAGES OR OTHER
   LIABILITY, WHETHER IN AN ACTION OF CONTRACT, TORT OR OTHERWISE, ARISING FROM,
   OUT OF OR IN CONNECTION WITH THE SOFTWARE OR THE USE OR OTHER DEALINGS IN THE
   SOFTWARE
*/

package azstorage

import (
	"encoding/json"
	"fmt"
	"io"
	"os"
	"testing"

	"github.com/Seagate/cloudfuse/common"
	"github.com/Seagate/cloudfuse/common/log"

	"github.com/stretchr/testify/assert"
	"github.com/stretchr/testify/suite"
)

<<<<<<< HEAD
=======
type storageTestConfiguration struct {
	// Get the mount path from command line argument
	BlockAccount   string `json:"block-acct"`
	AdlsAccount    string `json:"adls-acct"`
	BlockContainer string `json:"block-cont"`
	AdlsContainer  string `json:"adls-cont"`
	// AdlsDirectory      string `json:"adls-dir"`
	BlockContainerHuge string `json:"block-cont-huge"`
	AdlsContainerHuge  string `json:"adls-cont-huge"`
	BlockKey           string `json:"block-key"`
	AdlsKey            string `json:"adls-key"`
	BlockSas           string `json:"block-sas"`
	BlockContSasUbn18  string `json:"block-cont-sas-ubn-18"`
	BlockContSasUbn20  string `json:"block-cont-sas-ubn-20"`
	AdlsSas            string `json:"adls-sas"`
	// AdlsDirSasUbn18    string `json:"adls-dir-sas-ubn-18"`
	// AdlsDirSasUbn20    string `json:"adls-dir-sas-ubn-20"`
	MsiAppId        string `json:"msi-appid"`
	MsiResId        string `json:"msi-resid"`
	MsiObjId        string `json:"msi-objid"`
	SpnClientId     string `json:"spn-client"`
	SpnTenantId     string `json:"spn-tenant"`
	SpnClientSecret string `json:"spn-secret"`
	SkipMsi         bool   `json:"skip-msi"`
	SkipAzCLI       bool   `json:"skip-azcli"`
	ProxyAddress    string `json:"proxy-address"`
}

var storageTestConfigurationParameters storageTestConfiguration

>>>>>>> 33008bbc
type authTestSuite struct {
	suite.Suite
}

func (suite *authTestSuite) SetupTest() {
	cfg := common.LogConfig{
		FilePath:    "./logfile.txt",
		MaxFileSize: 10,
		FileCount:   10,
		Level:       common.ELogLevel.LOG_DEBUG(),
	}
	err := log.SetDefaultLogger("base", cfg)
	if err != nil {
		fmt.Println("Unable to set default logger")
		os.Exit(1)
	}

	homeDir, err := os.UserHomeDir()
	if err != nil {
		fmt.Println("Unable to get home directory")
		os.Exit(1)
	}
	cfgFile, err := os.Open(homeDir + "/azuretest.json")
	if err != nil {
		fmt.Println("Unable to open config file")
		os.Exit(1)
	}

	cfgData, _ := io.ReadAll(cfgFile)
	err = json.Unmarshal(cfgData, &storageTestConfigurationParameters)
	if err != nil {
		fmt.Println("Failed to parse the config file")
		os.Exit(1)
	}

	cfgFile.Close()
}

func (suite *authTestSuite) validateStorageTest(testName string, stgConfig AzStorageConfig) {
	assert := assert.New(suite.T())
	stg := NewAzStorageConnection(stgConfig)
	if stg == nil {
		assert.Fail(testName + " : Failed to create Storage object.")
	}
	if err := stg.SetupPipeline(); err != nil {
		assert.Fail(testName + " : Failed to setup pipeline. " + err.Error())
	}
	err := stg.TestPipeline()
	if err != nil {
		assert.Fail(testName + " : Failed to TestPipeline. " + err.Error())
	}
}

func generateEndpoint(useHttp bool, accountName string, accountType AccountType) string {
	endpoint := ""
	if useHttp {
		endpoint += "http://"
	} else {
		endpoint += "https://"
	}
	endpoint += accountName
	if accountType == EAccountType.ADLS() {
		endpoint += ".dfs."
	} else if accountType == EAccountType.BLOCK() {
		endpoint += ".blob."
	}
	endpoint += "core.windows.net/"
	return endpoint
}

func (suite *authTestSuite) TestBlockInvalidAuth() {
	defer suite.cleanupTest()
	stgConfig := AzStorageConfig{
		container: storageTestConfigurationParameters.BlockContainer,
		authConfig: azAuthConfig{
			AuthMode:    EAuthType.INVALID_AUTH(),
			AccountType: EAccountType.BLOCK(),
			AccountName: storageTestConfigurationParameters.BlockAccount,
			AccountKey:  storageTestConfigurationParameters.BlockKey,
			Endpoint:    generateEndpoint(false, storageTestConfigurationParameters.BlockAccount, EAccountType.BLOCK()),
		},
	}
	assert := assert.New(suite.T())
	stg := NewAzStorageConnection(stgConfig)
	if stg == nil {
		assert.Fail("TestInvalidAuth : Failed to create Storage object")
	}
	if err := stg.SetupPipeline(); err == nil {
		assert.Fail("TestInvalidAuth : Setup pipeline even though auth is invalid")
	}
}

func (suite *authTestSuite) TestAdlsInvalidAuth() {
	defer suite.cleanupTest()
	stgConfig := AzStorageConfig{
		container: storageTestConfigurationParameters.AdlsContainer,
		authConfig: azAuthConfig{
			AuthMode:    EAuthType.INVALID_AUTH(),
			AccountType: EAccountType.ADLS(),
			AccountName: storageTestConfigurationParameters.AdlsAccount,
			AccountKey:  storageTestConfigurationParameters.AdlsKey,
			Endpoint:    generateEndpoint(false, storageTestConfigurationParameters.AdlsAccount, EAccountType.ADLS()),
		},
	}
	assert := assert.New(suite.T())
	stg := NewAzStorageConnection(stgConfig)
	if stg == nil {
		assert.Fail("TestInvalidAuth : Failed to create Storage object")
	}
	if err := stg.SetupPipeline(); err == nil {
		assert.Fail("TestInvalidAuth : Setup pipeline even though auth is invalid")
	}
}

func (suite *authTestSuite) TestInvalidAccountType() {
	defer suite.cleanupTest()
	stgConfig := AzStorageConfig{
		container: storageTestConfigurationParameters.BlockContainer,
		authConfig: azAuthConfig{
			AuthMode:    EAuthType.KEY(),
			AccountType: EAccountType.INVALID_ACC(),
			AccountName: storageTestConfigurationParameters.BlockAccount,
			AccountKey:  storageTestConfigurationParameters.BlockKey,
			Endpoint:    generateEndpoint(false, storageTestConfigurationParameters.BlockAccount, EAccountType.BLOCK()),
		},
	}
	assert := assert.New(suite.T())
	stg := NewAzStorageConnection(stgConfig)
	if stg != nil {
		assert.Fail("TestInvalidAuth : Created Storage object even though account type is invalid")
	}
}

func (suite *authTestSuite) TestBlockInvalidSharedKey() {
	defer suite.cleanupTest()
	stgConfig := AzStorageConfig{
		container: storageTestConfigurationParameters.BlockContainer,
		authConfig: azAuthConfig{
			AuthMode:    EAuthType.KEY(),
			AccountType: EAccountType.BLOCK(),
			AccountName: storageTestConfigurationParameters.BlockAccount,
			AccountKey:  "",
			Endpoint:    generateEndpoint(false, storageTestConfigurationParameters.BlockAccount, EAccountType.BLOCK()),
		},
	}
	assert := assert.New(suite.T())
	stg := NewAzStorageConnection(stgConfig)
	if stg == nil {
		assert.Fail("TestBlockInvalidSharedKey : Failed to create Storage object")
	}
	if err := stg.SetupPipeline(); err == nil {
		assert.Fail("TestBlockInvalidSharedKey : Setup pipeline even though shared key is invalid")
	}
}

func (suite *authTestSuite) TestBlockInvalidSharedKey2() {
	defer suite.cleanupTest()
	stgConfig := AzStorageConfig{
		container: storageTestConfigurationParameters.BlockContainer,
		authConfig: azAuthConfig{
			AuthMode:    EAuthType.KEY(),
			AccountType: EAccountType.BLOCK(),
			AccountName: storageTestConfigurationParameters.BlockAccount,
			AccountKey:  "abcd>=", // string that will fail to base64 decode
			Endpoint:    generateEndpoint(false, storageTestConfigurationParameters.BlockAccount, EAccountType.BLOCK()),
		},
	}
	assert := assert.New(suite.T())
	stg := NewAzStorageConnection(stgConfig)
	if stg == nil {
		assert.Fail("TestBlockInvalidSharedKey : Failed to create Storage object")
	}
	if err := stg.SetupPipeline(); err == nil {
		assert.Fail("TestBlockInvalidSharedKey : Setup pipeline even though shared key is invalid")
	}
}

func (suite *authTestSuite) TestBlockSharedKey() {
	defer suite.cleanupTest()
	stgConfig := AzStorageConfig{
		container: storageTestConfigurationParameters.BlockContainer,
		authConfig: azAuthConfig{
			AuthMode:    EAuthType.KEY(),
			AccountType: EAccountType.BLOCK(),
			AccountName: storageTestConfigurationParameters.BlockAccount,
			AccountKey:  storageTestConfigurationParameters.BlockKey,
			Endpoint:    generateEndpoint(false, storageTestConfigurationParameters.BlockAccount, EAccountType.BLOCK()),
		},
	}
	suite.validateStorageTest("TestBlockSharedKey", stgConfig)
}

// func (suite *authTestSuite) TestHttpBlockSharedKey() {
// 	defer suite.cleanupTest()
// 	stgConfig := AzStorageConfig{
// 		container: storageTestConfigurationParameters.BlockContainer,
// 		authConfig: azAuthConfig{
// 			AuthMode:    EAuthType.KEY(),
// 			AccountType: EAccountType.BLOCK(),
// 			AccountName: storageTestConfigurationParameters.BlockAccount,
// 			AccountKey:  storageTestConfigurationParameters.BlockKey,
// 			UseHTTP:     true,
// 			Endpoint:    generateEndpoint(true, storageTestConfigurationParameters.BlockAccount, EAccountType.BLOCK()),
// 		},
// 	}
// 	suite.validateStorageTest("TestHttpBlockSharedKey", stgConfig)
// }

func (suite *authTestSuite) TestAdlsInvalidSharedKey() {
	defer suite.cleanupTest()
	stgConfig := AzStorageConfig{
		container: storageTestConfigurationParameters.AdlsContainer,
		authConfig: azAuthConfig{
			AuthMode:    EAuthType.KEY(),
			AccountType: EAccountType.ADLS(),
			AccountName: storageTestConfigurationParameters.AdlsAccount,
			AccountKey:  "",
			Endpoint:    generateEndpoint(false, storageTestConfigurationParameters.AdlsAccount, EAccountType.ADLS()),
		},
	}
	assert := assert.New(suite.T())
	stg := NewAzStorageConnection(stgConfig)
	if stg == nil {
		assert.Fail("TestAdlsInvalidSharedKey : Failed to create Storage object")
	}
	if err := stg.SetupPipeline(); err == nil {
		assert.Fail("TestAdlsInvalidSharedKey : Setup pipeline even though shared key is invalid")
	}
}

func (suite *authTestSuite) TestAdlsSharedKey() {
	defer suite.cleanupTest()
	stgConfig := AzStorageConfig{
		container: storageTestConfigurationParameters.AdlsContainer,
		authConfig: azAuthConfig{
			AuthMode:    EAuthType.KEY(),
			AccountType: EAccountType.ADLS(),
			AccountName: storageTestConfigurationParameters.AdlsAccount,
			AccountKey:  storageTestConfigurationParameters.AdlsKey,
			Endpoint:    generateEndpoint(false, storageTestConfigurationParameters.AdlsAccount, EAccountType.ADLS()),
		},
	}
	suite.validateStorageTest("TestAdlsSharedKey", stgConfig)
}

// func (suite *authTestSuite) TestHttpAdlsSharedKey() {
// 	defer suite.cleanupTest()
// 	stgConfig := AzStorageConfig{
// 		container: storageTestConfigurationParameters.AdlsContainer,
// 		authConfig: azAuthConfig{
// 			AuthMode:    EAuthType.KEY(),
// 			AccountType: EAccountType.ADLS(),
// 			AccountName: storageTestConfigurationParameters.AdlsAccount,
// 			AccountKey:  storageTestConfigurationParameters.AdlsKey,
// 			UseHTTP:     true,
// 			Endpoint:    generateEndpoint(true, storageTestConfigurationParameters.AdlsAccount, EAccountType.ADLS()),
// 		},
// 	}
// 	suite.validateStorageTest("TestHttpAdlsSharedKey", stgConfig)
// }

func (suite *authTestSuite) TestBlockInvalidSasKey() {
	defer suite.cleanupTest()
	stgConfig := AzStorageConfig{
		container: storageTestConfigurationParameters.BlockContainer,
		authConfig: azAuthConfig{
			AuthMode:    EAuthType.SAS(),
			AccountType: EAccountType.BLOCK(),
			AccountName: storageTestConfigurationParameters.BlockAccount,
			SASKey:      "",
			Endpoint:    generateEndpoint(false, storageTestConfigurationParameters.BlockAccount, EAccountType.BLOCK()),
		},
	}
	assert := assert.New(suite.T())
	stg := NewAzStorageConnection(stgConfig)
	if stg == nil {
		assert.Fail("TestBlockInvalidSasKey : Failed to create Storage object")
	}
	if err := stg.SetupPipeline(); err == nil {
		assert.Fail("TestBlockInvalidSasKey : Setup pipeline even though sas key is invalid")
	}
}

// func (suite *authTestSuite) TestBlockSasKey() {
// 	defer suite.cleanupTest()
// 	stgConfig := AzStorageConfig{
// 		container: storageTestConfigurationParameters.BlockContainer,
// 		authConfig: azAuthConfig{
// 			AuthMode:    EAuthType.SAS(),
// 			AccountType: EAccountType.BLOCK(),
// 			AccountName: storageTestConfigurationParameters.BlockAccount,
// 			SASKey:      storageTestConfigurationParameters.BlockSas,
// 			Endpoint:    generateEndpoint(false, storageTestConfigurationParameters.BlockAccount, EAccountType.BLOCK()),
// 		},
// 	}
// 	suite.validateStorageTest("TestBlockSasKey", stgConfig)
// }

// func (suite *authTestSuite) TestHttpBlockSasKey() {
// 	defer suite.cleanupTest()
// 	stgConfig := AzStorageConfig{
// 		container: storageTestConfigurationParameters.BlockContainer,
// 		authConfig: azAuthConfig{
// 			AuthMode:    EAuthType.SAS(),
// 			AccountType: EAccountType.BLOCK(),
// 			AccountName: storageTestConfigurationParameters.BlockAccount,
// 			SASKey:      storageTestConfigurationParameters.BlockSas,
// 			UseHTTP:     true,
// 			Endpoint:    generateEndpoint(true, storageTestConfigurationParameters.BlockAccount, EAccountType.BLOCK()),
// 		},
// 	}
// 	suite.validateStorageTest("TestHttpBlockSasKey", stgConfig)
// }

// func (suite *authTestSuite) TestBlockContSasKey() {
// 	defer suite.cleanupTest()
// 	sas := ""
// 	if storageTestConfigurationParameters.BlockContainer == "test-cnt-ubn-18" {
// 		sas = storageTestConfigurationParameters.BlockContSasUbn18
// 	} else if storageTestConfigurationParameters.BlockContainer == "test-cnt-ubn-20" {
// 		sas = storageTestConfigurationParameters.BlockContSasUbn20
// 	} else {
// 		return
// 	}

// 	stgConfig := AzStorageConfig{
// 		container: storageTestConfigurationParameters.BlockContainer,
// 		authConfig: azAuthConfig{
// 			AuthMode:    EAuthType.SAS(),
// 			AccountType: EAccountType.BLOCK(),
// 			AccountName: storageTestConfigurationParameters.BlockAccount,
// 			SASKey:      sas,
// 			Endpoint:    generateEndpoint(false, storageTestConfigurationParameters.BlockAccount, EAccountType.BLOCK()),
// 		},
// 	}
// 	suite.validateStorageTest("TestBlockContSasKey", stgConfig)
// }

// func (suite *authTestSuite) TestHttpBlockContSasKey() {
// 	defer suite.cleanupTest()
// 	sas := ""
// 	if storageTestConfigurationParameters.BlockContainer == "test-cnt-ubn-18" {
// 		sas = storageTestConfigurationParameters.BlockContSasUbn18
// 	} else if storageTestConfigurationParameters.BlockContainer == "test-cnt-ubn-20" {
// 		sas = storageTestConfigurationParameters.BlockContSasUbn20
// 	} else {
// 		return
// 	}
// 	stgConfig := AzStorageConfig{
// 		container: storageTestConfigurationParameters.BlockContainer,
// 		authConfig: azAuthConfig{
// 			AuthMode:    EAuthType.SAS(),
// 			AccountType: EAccountType.BLOCK(),
// 			AccountName: storageTestConfigurationParameters.BlockAccount,
// 			SASKey:      sas,
// 			UseHTTP:     true,
// 			Endpoint:    generateEndpoint(true, storageTestConfigurationParameters.BlockAccount, EAccountType.BLOCK()),
// 		},
// 	}
// 	suite.validateStorageTest("TestHttpBlockContSasKey", stgConfig)
// }

<<<<<<< HEAD
// func (suite *authTestSuite) TestBlockSasKeySetOption() {
// 	defer suite.cleanupTest()
// 	stgConfig := AzStorageConfig{
// 		container: storageTestConfigurationParameters.BlockContainer,
// 		authConfig: azAuthConfig{
// 			AuthMode:    EAuthType.SAS(),
// 			AccountType: EAccountType.BLOCK(),
// 			AccountName: storageTestConfigurationParameters.BlockAccount,
// 			SASKey:      storageTestConfigurationParameters.BlockSas,
// 			Endpoint:    generateEndpoint(false, storageTestConfigurationParameters.BlockAccount, EAccountType.BLOCK()),
// 		},
// 	}
// 	assert := assert.New(suite.T())
// 	stg := NewAzStorageConnection(stgConfig)
// 	if stg == nil {
// 		assert.Fail("TestBlockSasKeySetOption : Failed to create Storage object")
// 	}
// 	stg.SetupPipeline()
// 	stg.NewCredentialKey("saskey", storageTestConfigurationParameters.BlockSas)
// 	if err := stg.SetupPipeline(); err != nil {
// 		assert.Fail("TestBlockSasKeySetOption : Failed to setup pipeline")
// 	}
// 	err := stg.TestPipeline()
// 	if err != nil {
// 		assert.Fail("TestBlockSasKeySetOption : Failed to TestPipeline")
// 	}
// }
=======
func (suite *authTestSuite) TestBlockSasKeySetOption() {
	defer suite.cleanupTest()
	stgConfig := AzStorageConfig{
		container: storageTestConfigurationParameters.BlockContainer,
		authConfig: azAuthConfig{
			AuthMode:    EAuthType.SAS(),
			AccountType: EAccountType.BLOCK(),
			AccountName: storageTestConfigurationParameters.BlockAccount,
			SASKey:      storageTestConfigurationParameters.BlockSas,
			Endpoint:    generateEndpoint(false, storageTestConfigurationParameters.BlockAccount, EAccountType.BLOCK()),
		},
	}
	assert := assert.New(suite.T())
	stg := NewAzStorageConnection(stgConfig)
	if stg == nil {
		assert.Fail("TestBlockSasKeySetOption : Failed to create Storage object")
	}
	stg.SetupPipeline()
	stg.UpdateServiceClient("saskey", storageTestConfigurationParameters.BlockSas)
	if err := stg.SetupPipeline(); err != nil {
		assert.Fail("TestBlockSasKeySetOption : Failed to setup pipeline")
	}
	err := stg.TestPipeline()
	if err != nil {
		assert.Fail("TestBlockSasKeySetOption : Failed to TestPipeline")
	}
}
>>>>>>> 33008bbc

func (suite *authTestSuite) TestAdlsInvalidSasKey() {
	defer suite.cleanupTest()
	stgConfig := AzStorageConfig{
		container: storageTestConfigurationParameters.AdlsContainer,
		authConfig: azAuthConfig{
			AuthMode:    EAuthType.SAS(),
			AccountType: EAccountType.ADLS(),
			AccountName: storageTestConfigurationParameters.AdlsAccount,
			SASKey:      "",
			Endpoint:    generateEndpoint(false, storageTestConfigurationParameters.AdlsAccount, EAccountType.ADLS()),
		},
	}
	assert := assert.New(suite.T())
	stg := NewAzStorageConnection(stgConfig)
	if stg == nil {
		assert.Fail("TestAdlsInvalidSasKey : Failed to create Storage object")
	}
	if err := stg.SetupPipeline(); err == nil {
		assert.Fail("TestAdlsInvalidSasKey : Setup pipeline even though sas key is invalid")
	}
}

// ADLS tests container SAS by default since ADLS account SAS does not support permissions.
// func (suite *authTestSuite) TestAdlsSasKey() {
// 	defer suite.cleanupTest()
// 	stgConfig := AzStorageConfig{
// 		container: storageTestConfigurationParameters.AdlsContainer,
// 		authConfig: azAuthConfig{
// 			AuthMode:    EAuthType.SAS(),
// 			AccountType: EAccountType.ADLS(),
// 			AccountName: storageTestConfigurationParameters.AdlsAccount,
// 			SASKey:      storageTestConfigurationParameters.AdlsSas,
// 			Endpoint:    generateEndpoint(false, storageTestConfigurationParameters.AdlsAccount, EAccountType.ADLS()),
// 		},
// 	}
// 	suite.validateStorageTest("TestAdlsSasKey", stgConfig)
// }

// func (suite *authTestSuite) TestHttpAdlsSasKey() {
// 	defer suite.cleanupTest()
// 	stgConfig := AzStorageConfig{
// 		container: storageTestConfigurationParameters.AdlsContainer,
// 		authConfig: azAuthConfig{
// 			AuthMode:    EAuthType.SAS(),
// 			AccountType: EAccountType.ADLS(),
// 			AccountName: storageTestConfigurationParameters.AdlsAccount,
// 			SASKey:      storageTestConfigurationParameters.AdlsSas,
// 			UseHTTP:     true,
// 			Endpoint:    generateEndpoint(true, storageTestConfigurationParameters.AdlsAccount, EAccountType.ADLS()),
// 		},
// 	}
// 	suite.validateStorageTest("TestHttpAdlsSasKey", stgConfig)
// }

// func (suite *authTestSuite) TestAdlsDirSasKey() {
// 	defer suite.cleanupTest()
// 	assert := assert.New(suite.T())
// 	sas := ""
// 	if storageTestConfigurationParameters.AdlsDirectory == "test-dir-ubn-18" {
// 		sas = storageTestConfigurationParameters.AdlsDirSasUbn18
// 	} else if storageTestConfigurationParameters.AdlsDirectory == "test-dir-ubn-20" {
// 		sas = storageTestConfigurationParameters.AdlsDirSasUbn20
// 	} else {
// 		assert.Fail("TestAdlsDirSasKey : Unknown Directory for Sas Test")
// 	}
// 	stgConfig := AzStorageConfig{
// 		container:  storageTestConfigurationParameters.AdlsContainer,
// 		prefixPath: storageTestConfigurationParameters.AdlsDirectory,
// 		authConfig: azAuthConfig{
// 			AuthMode:    EAuthType.SAS(),
// 			AccountType: EAccountType.ADLS(),
// 			AccountName: storageTestConfigurationParameters.AdlsAccount,
// 			SASKey:      sas,
// 			Endpoint:    generateEndpoint(false, storageTestConfigurationParameters.AdlsAccount, EAccountType.ADLS()),
// 		},
// 	}
// 	suite.validateStorageTest("TestAdlsDirSasKey", stgConfig)
// }

// func (suite *authTestSuite) TestHttpAdlsDirSasKey() {
// 	defer suite.cleanupTest()
// 	assert := assert.New(suite.T())
// 	sas := ""
// 	if storageTestConfigurationParameters.AdlsDirectory == "test-dir-ubn-18" {
// 		sas = storageTestConfigurationParameters.AdlsDirSasUbn18
// 	} else if storageTestConfigurationParameters.AdlsDirectory == "test-dir-ubn-20" {
// 		sas = storageTestConfigurationParameters.AdlsDirSasUbn20
// 	} else {
// 		assert.Fail("TestHttpAdlsDirSasKey : Unknown Directory for Sas Test")
// 	}
// 	stgConfig := AzStorageConfig{
// 		container:  storageTestConfigurationParameters.AdlsContainer,
// 		prefixPath: storageTestConfigurationParameters.AdlsDirectory,
// 		authConfig: azAuthConfig{
// 			AuthMode:    EAuthType.SAS(),
// 			AccountType: EAccountType.ADLS(),
// 			AccountName: storageTestConfigurationParameters.AdlsAccount,
// 			SASKey:      sas,
// 			UseHTTP:     true,
// 			Endpoint:    generateEndpoint(true, storageTestConfigurationParameters.AdlsAccount, EAccountType.ADLS()),
// 		},
// 	}
// 	suite.validateStorageTest("TestHttpAdlsDirSasKey", stgConfig)
// }

<<<<<<< HEAD
// func (suite *authTestSuite) TestAdlsSasKeySetOption() {
// 	defer suite.cleanupTest()
// 	stgConfig := AzStorageConfig{
// 		container: storageTestConfigurationParameters.AdlsContainer,
// 		authConfig: azAuthConfig{
// 			AuthMode:    EAuthType.SAS(),
// 			AccountType: EAccountType.ADLS(),
// 			AccountName: storageTestConfigurationParameters.AdlsAccount,
// 			SASKey:      storageTestConfigurationParameters.AdlsSas,
// 			Endpoint:    generateEndpoint(false, storageTestConfigurationParameters.AdlsAccount, EAccountType.ADLS()),
// 		},
// 	}
// 	assert := assert.New(suite.T())
// 	stg := NewAzStorageConnection(stgConfig)
// 	if stg == nil {
// 		assert.Fail("TestBlockSasKeySetOption : Failed to create Storage object")
// 	}
// 	stg.SetupPipeline()
// 	stg.NewCredentialKey("saskey", storageTestConfigurationParameters.AdlsSas)
// 	if err := stg.SetupPipeline(); err != nil {
// 		assert.Fail("TestBlockSasKeySetOption : Failed to setup pipeline")
// 	}
// 	err := stg.TestPipeline()
// 	if err != nil {
// 		assert.Fail("TestBlockSasKeySetOption : Failed to TestPipeline")
// 	}
// }
=======
func (suite *authTestSuite) TestAdlsSasKeySetOption() {
	defer suite.cleanupTest()
	stgConfig := AzStorageConfig{
		container: storageTestConfigurationParameters.AdlsContainer,
		authConfig: azAuthConfig{
			AuthMode:    EAuthType.SAS(),
			AccountType: EAccountType.ADLS(),
			AccountName: storageTestConfigurationParameters.AdlsAccount,
			SASKey:      storageTestConfigurationParameters.AdlsSas,
			Endpoint:    generateEndpoint(false, storageTestConfigurationParameters.AdlsAccount, EAccountType.ADLS()),
		},
	}
	assert := assert.New(suite.T())
	stg := NewAzStorageConnection(stgConfig)
	if stg == nil {
		assert.Fail("TestBlockSasKeySetOption : Failed to create Storage object")
	}
	stg.SetupPipeline()
	stg.UpdateServiceClient("saskey", storageTestConfigurationParameters.AdlsSas)
	if err := stg.SetupPipeline(); err != nil {
		assert.Fail("TestBlockSasKeySetOption : Failed to setup pipeline")
	}
	err := stg.TestPipeline()
	if err != nil {
		assert.Fail("TestBlockSasKeySetOption : Failed to TestPipeline")
	}
}
>>>>>>> 33008bbc

// func (suite *authTestSuite) TestBlockMsiAppId() {
// 	defer suite.cleanupTest()
// 	if !storageTestConfigurationParameters.SkipMsi {
// 		stgConfig := AzStorageConfig{
// 			container: storageTestConfigurationParameters.BlockContainer,
// 			authConfig: azAuthConfig{
// 				AuthMode:      EAuthType.MSI(),
// 				AccountType:   EAccountType.BLOCK(),
// 				AccountName:   storageTestConfigurationParameters.BlockAccount,
// 				ApplicationID: storageTestConfigurationParameters.MsiAppId,
// 				Endpoint:      generateEndpoint(false, storageTestConfigurationParameters.BlockAccount, EAccountType.BLOCK()),
// 			},
// 		}
// 		suite.validateStorageTest("TestBlockMsiAppId", stgConfig)
// 	}
// }
// func (suite *authTestSuite) TestBlockMsiResId() {
// 	defer suite.cleanupTest()
// 	if !storageTestConfigurationParameters.SkipMsi {
// 		stgConfig := AzStorageConfig{
// 			container: storageTestConfigurationParameters.BlockContainer,
// 			authConfig: azAuthConfig{
// 				AuthMode:    EAuthType.MSI(),
// 				AccountType: EAccountType.BLOCK(),
// 				AccountName: storageTestConfigurationParameters.BlockAccount,
// 				ResourceID:  storageTestConfigurationParameters.MsiResId,
// 				Endpoint:    generateEndpoint(false, storageTestConfigurationParameters.BlockAccount, EAccountType.BLOCK()),
// 			},
// 		}
// 		suite.validateStorageTest("TestBlockMsiResId", stgConfig)
// 	}
// }

// func (suite *authTestSuite) TestBlockMsiObjId() {
// 	defer suite.cleanupTest()
// 	if !storageTestConfigurationParameters.SkipMsi {
// 		stgConfig := AzStorageConfig{
// 			container: storageTestConfigurationParameters.BlockContainer,
// 			authConfig: azAuthConfig{
// 				AuthMode:    EAuthType.MSI(),
// 				AccountType: EAccountType.BLOCK(),
// 				AccountName: storageTestConfigurationParameters.BlockAccount,
// 				ObjectID:    storageTestConfigurationParameters.MsiObjId,
// 				Endpoint:    generateEndpoint(false, storageTestConfigurationParameters.BlockAccount, EAccountType.BLOCK()),
// 			},
// 		}
// 		suite.validateStorageTest("TestBlockMsiObjId", stgConfig)
// 	}
// }

// Can't use HTTP requests with MSI/SPN credentials
// func (suite *authTestSuite) TestAdlsMsiAppId() {
// 	defer suite.cleanupTest()
// 	if !storageTestConfigurationParameters.SkipMsi {
// 		stgConfig := AzStorageConfig{
// 			container: storageTestConfigurationParameters.AdlsContainer,
// 			authConfig: azAuthConfig{
// 				AuthMode:      EAuthType.MSI(),
// 				AccountType:   EAccountType.ADLS(),
// 				AccountName:   storageTestConfigurationParameters.AdlsAccount,
// 				ApplicationID: storageTestConfigurationParameters.MsiAppId,
// 				Endpoint:      generateEndpoint(false, storageTestConfigurationParameters.AdlsAccount, EAccountType.ADLS()),
// 			},
// 		}
// 		suite.validateStorageTest("TestAdlsMsiAppId", stgConfig)
// 	}
// }

// func (suite *authTestSuite) TestAdlskMsiResId() {
// 	defer suite.cleanupTest()
// 	if !storageTestConfigurationParameters.SkipMsi {
// 		stgConfig := AzStorageConfig{
// 			container: storageTestConfigurationParameters.AdlsContainer,
// 			authConfig: azAuthConfig{
// 				AuthMode:    EAuthType.MSI(),
// 				AccountType: EAccountType.ADLS(),
// 				AccountName: storageTestConfigurationParameters.AdlsAccount,
// 				ResourceID:  storageTestConfigurationParameters.MsiResId,
// 				Endpoint:    generateEndpoint(false, storageTestConfigurationParameters.AdlsAccount, EAccountType.ADLS()),
// 			},
// 		}
// 		suite.validateStorageTest("TestAdlskMsiResId", stgConfig)
// 	}
// }

func (suite *authTestSuite) TestBlockInvalidSpn() {
	defer suite.cleanupTest()
	stgConfig := AzStorageConfig{
		container: storageTestConfigurationParameters.BlockContainer,
		authConfig: azAuthConfig{
			AuthMode:     EAuthType.SPN(),
			AccountType:  EAccountType.BLOCK(),
			AccountName:  storageTestConfigurationParameters.BlockAccount,
			ClientID:     storageTestConfigurationParameters.SpnClientId,
			TenantID:     storageTestConfigurationParameters.SpnTenantId,
			ClientSecret: "",
			Endpoint:     generateEndpoint(false, storageTestConfigurationParameters.BlockAccount, EAccountType.BLOCK()),
		},
	}
	assert := assert.New(suite.T())
	stg := NewAzStorageConnection(stgConfig)
	if stg == nil {
		assert.Fail("TestBlockInvalidSpn : Failed to create Storage object")
	}
	if err := stg.SetupPipeline(); err == nil {
		assert.Fail("TestBlockInvalidSpn : Setup pipeline even though spn is invalid")
	}
}

func (suite *authTestSuite) TestBlockInvalidTokenPathSpn() {
	defer suite.cleanupTest()

	_ = os.WriteFile("newtoken.txt", []byte("abcdef"), 0777)
	defer os.Remove("newtoken.txt")

	stgConfig := AzStorageConfig{
		container: storageTestConfigurationParameters.BlockContainer,
		authConfig: azAuthConfig{
			AuthMode:           EAuthType.SPN(),
			AccountType:        EAccountType.BLOCK(),
			AccountName:        storageTestConfigurationParameters.BlockAccount,
			ClientID:           storageTestConfigurationParameters.SpnClientId,
			TenantID:           storageTestConfigurationParameters.SpnTenantId,
			ClientSecret:       "",
			Endpoint:           generateEndpoint(false, storageTestConfigurationParameters.BlockAccount, EAccountType.BLOCK()),
			OAuthTokenFilePath: "newtoken.txt",
		},
	}
	assert := assert.New(suite.T())
	stg := NewAzStorageConnection(stgConfig)
	if stg == nil {
		assert.Fail("TestBlockInvalidSpn : Failed to create Storage object")
	}
	_ = stg.SetupPipeline()
}

// func (suite *authTestSuite) TestBlockSpn() {
// 	defer suite.cleanupTest()
// 	stgConfig := AzStorageConfig{
// 		container: storageTestConfigurationParameters.BlockContainer,
// 		authConfig: azAuthConfig{
// 			AuthMode:     EAuthType.SPN(),
// 			AccountType:  EAccountType.BLOCK(),
// 			AccountName:  storageTestConfigurationParameters.BlockAccount,
// 			ClientID:     storageTestConfigurationParameters.SpnClientId,
// 			TenantID:     storageTestConfigurationParameters.SpnTenantId,
// 			ClientSecret: storageTestConfigurationParameters.SpnClientSecret,
// 			Endpoint:     generateEndpoint(false, storageTestConfigurationParameters.BlockAccount, EAccountType.BLOCK()),
// 		},
// 	}
// 	suite.validateStorageTest("TestBlockSpn", stgConfig)
// }

func (suite *authTestSuite) TestAdlsInvalidSpn() {
	defer suite.cleanupTest()
	stgConfig := AzStorageConfig{
		container: storageTestConfigurationParameters.AdlsContainer,
		authConfig: azAuthConfig{
			AuthMode:     EAuthType.SPN(),
			AccountType:  EAccountType.ADLS(),
			AccountName:  storageTestConfigurationParameters.AdlsAccount,
			ClientID:     storageTestConfigurationParameters.SpnClientId,
			TenantID:     storageTestConfigurationParameters.SpnTenantId,
			ClientSecret: "",
			Endpoint:     generateEndpoint(false, storageTestConfigurationParameters.AdlsAccount, EAccountType.ADLS()),
		},
	}
	assert := assert.New(suite.T())
	stg := NewAzStorageConnection(stgConfig)
	if stg == nil {
		assert.Fail("TestAdlsInvalidSpn : Failed to create Storage object")
	}
	if err := stg.SetupPipeline(); err == nil {
		assert.Fail("TestAdlsInvalidSpn : Setup pipeline even though spn is invalid")
	}
}

// func (suite *authTestSuite) TestAdlsSpn() {
// 	defer suite.cleanupTest()
// 	stgConfig := AzStorageConfig{
// 		container: storageTestConfigurationParameters.AdlsContainer,
// 		authConfig: azAuthConfig{
// 			AuthMode:     EAuthType.SPN(),
// 			AccountType:  EAccountType.ADLS(),
// 			AccountName:  storageTestConfigurationParameters.AdlsAccount,
// 			ClientID:     storageTestConfigurationParameters.SpnClientId,
// 			TenantID:     storageTestConfigurationParameters.SpnTenantId,
// 			ClientSecret: storageTestConfigurationParameters.SpnClientSecret,
// 			Endpoint:     generateEndpoint(false, storageTestConfigurationParameters.AdlsAccount, EAccountType.ADLS()),
// 		},
// 	}
// 	suite.validateStorageTest("TestAdlsSpn", stgConfig)
// }

func (suite *authTestSuite) TestBlockAzCLI() {
	defer suite.cleanupTest()
	stgConfig := AzStorageConfig{
		container: storageTestConfigurationParameters.BlockContainer,
		authConfig: azAuthConfig{
			AuthMode:    EAuthType.AZCLI(),
			AccountType: EAccountType.BLOCK(),
			AccountName: storageTestConfigurationParameters.BlockAccount,
			Endpoint:    generateEndpoint(false, storageTestConfigurationParameters.BlockAccount, EAccountType.BLOCK()),
		},
	}

	assert := assert.New(suite.T())
	stg := NewAzStorageConnection(stgConfig)
	assert.NotNil(stg)

	err := stg.SetupPipeline()
	assert.Nil(err)

	err = stg.TestPipeline()
	if storageTestConfigurationParameters.SkipAzCLI {
		// error is returned when azcli is not installed or logged out
		assert.NotNil(err)
	} else {
		assert.Nil(err)
	}
}

func (suite *authTestSuite) TestAdlsAzCLI() {
	defer suite.cleanupTest()
	stgConfig := AzStorageConfig{
		container: storageTestConfigurationParameters.AdlsContainer,
		authConfig: azAuthConfig{
			AuthMode:    EAuthType.AZCLI(),
			AccountType: EAccountType.ADLS(),
			AccountName: storageTestConfigurationParameters.AdlsAccount,
			Endpoint:    generateEndpoint(false, storageTestConfigurationParameters.AdlsAccount, EAccountType.ADLS()),
		},
	}

	assert := assert.New(suite.T())
	stg := NewAzStorageConnection(stgConfig)
	assert.NotNil(stg)

	err := stg.SetupPipeline()
	assert.Nil(err)

	err = stg.TestPipeline()
	if storageTestConfigurationParameters.SkipAzCLI {
		// error is returned when azcli is not installed or logged out
		assert.NotNil(err)
	} else {
		assert.Nil(err)
	}
}

func (suite *authTestSuite) cleanupTest() {
	_ = log.Destroy()
}

func TestAuthTestSuite(t *testing.T) {
	suite.Run(t, new(authTestSuite))
}<|MERGE_RESOLUTION|>--- conflicted
+++ resolved
@@ -42,39 +42,6 @@
 	"github.com/stretchr/testify/suite"
 )
 
-<<<<<<< HEAD
-=======
-type storageTestConfiguration struct {
-	// Get the mount path from command line argument
-	BlockAccount   string `json:"block-acct"`
-	AdlsAccount    string `json:"adls-acct"`
-	BlockContainer string `json:"block-cont"`
-	AdlsContainer  string `json:"adls-cont"`
-	// AdlsDirectory      string `json:"adls-dir"`
-	BlockContainerHuge string `json:"block-cont-huge"`
-	AdlsContainerHuge  string `json:"adls-cont-huge"`
-	BlockKey           string `json:"block-key"`
-	AdlsKey            string `json:"adls-key"`
-	BlockSas           string `json:"block-sas"`
-	BlockContSasUbn18  string `json:"block-cont-sas-ubn-18"`
-	BlockContSasUbn20  string `json:"block-cont-sas-ubn-20"`
-	AdlsSas            string `json:"adls-sas"`
-	// AdlsDirSasUbn18    string `json:"adls-dir-sas-ubn-18"`
-	// AdlsDirSasUbn20    string `json:"adls-dir-sas-ubn-20"`
-	MsiAppId        string `json:"msi-appid"`
-	MsiResId        string `json:"msi-resid"`
-	MsiObjId        string `json:"msi-objid"`
-	SpnClientId     string `json:"spn-client"`
-	SpnTenantId     string `json:"spn-tenant"`
-	SpnClientSecret string `json:"spn-secret"`
-	SkipMsi         bool   `json:"skip-msi"`
-	SkipAzCLI       bool   `json:"skip-azcli"`
-	ProxyAddress    string `json:"proxy-address"`
-}
-
-var storageTestConfigurationParameters storageTestConfiguration
-
->>>>>>> 33008bbc
 type authTestSuite struct {
 	suite.Suite
 }
@@ -437,7 +404,6 @@
 // 	suite.validateStorageTest("TestHttpBlockContSasKey", stgConfig)
 // }
 
-<<<<<<< HEAD
 // func (suite *authTestSuite) TestBlockSasKeySetOption() {
 // 	defer suite.cleanupTest()
 // 	stgConfig := AzStorageConfig{
@@ -456,7 +422,7 @@
 // 		assert.Fail("TestBlockSasKeySetOption : Failed to create Storage object")
 // 	}
 // 	stg.SetupPipeline()
-// 	stg.NewCredentialKey("saskey", storageTestConfigurationParameters.BlockSas)
+// 	stg.UpdateServiceClient("saskey", storageTestConfigurationParameters.BlockSas)
 // 	if err := stg.SetupPipeline(); err != nil {
 // 		assert.Fail("TestBlockSasKeySetOption : Failed to setup pipeline")
 // 	}
@@ -465,35 +431,6 @@
 // 		assert.Fail("TestBlockSasKeySetOption : Failed to TestPipeline")
 // 	}
 // }
-=======
-func (suite *authTestSuite) TestBlockSasKeySetOption() {
-	defer suite.cleanupTest()
-	stgConfig := AzStorageConfig{
-		container: storageTestConfigurationParameters.BlockContainer,
-		authConfig: azAuthConfig{
-			AuthMode:    EAuthType.SAS(),
-			AccountType: EAccountType.BLOCK(),
-			AccountName: storageTestConfigurationParameters.BlockAccount,
-			SASKey:      storageTestConfigurationParameters.BlockSas,
-			Endpoint:    generateEndpoint(false, storageTestConfigurationParameters.BlockAccount, EAccountType.BLOCK()),
-		},
-	}
-	assert := assert.New(suite.T())
-	stg := NewAzStorageConnection(stgConfig)
-	if stg == nil {
-		assert.Fail("TestBlockSasKeySetOption : Failed to create Storage object")
-	}
-	stg.SetupPipeline()
-	stg.UpdateServiceClient("saskey", storageTestConfigurationParameters.BlockSas)
-	if err := stg.SetupPipeline(); err != nil {
-		assert.Fail("TestBlockSasKeySetOption : Failed to setup pipeline")
-	}
-	err := stg.TestPipeline()
-	if err != nil {
-		assert.Fail("TestBlockSasKeySetOption : Failed to TestPipeline")
-	}
-}
->>>>>>> 33008bbc
 
 func (suite *authTestSuite) TestAdlsInvalidSasKey() {
 	defer suite.cleanupTest()
@@ -600,7 +537,6 @@
 // 	suite.validateStorageTest("TestHttpAdlsDirSasKey", stgConfig)
 // }
 
-<<<<<<< HEAD
 // func (suite *authTestSuite) TestAdlsSasKeySetOption() {
 // 	defer suite.cleanupTest()
 // 	stgConfig := AzStorageConfig{
@@ -619,7 +555,7 @@
 // 		assert.Fail("TestBlockSasKeySetOption : Failed to create Storage object")
 // 	}
 // 	stg.SetupPipeline()
-// 	stg.NewCredentialKey("saskey", storageTestConfigurationParameters.AdlsSas)
+// 	stg.UpdateServiceClient("saskey", storageTestConfigurationParameters.AdlsSas)
 // 	if err := stg.SetupPipeline(); err != nil {
 // 		assert.Fail("TestBlockSasKeySetOption : Failed to setup pipeline")
 // 	}
@@ -628,35 +564,6 @@
 // 		assert.Fail("TestBlockSasKeySetOption : Failed to TestPipeline")
 // 	}
 // }
-=======
-func (suite *authTestSuite) TestAdlsSasKeySetOption() {
-	defer suite.cleanupTest()
-	stgConfig := AzStorageConfig{
-		container: storageTestConfigurationParameters.AdlsContainer,
-		authConfig: azAuthConfig{
-			AuthMode:    EAuthType.SAS(),
-			AccountType: EAccountType.ADLS(),
-			AccountName: storageTestConfigurationParameters.AdlsAccount,
-			SASKey:      storageTestConfigurationParameters.AdlsSas,
-			Endpoint:    generateEndpoint(false, storageTestConfigurationParameters.AdlsAccount, EAccountType.ADLS()),
-		},
-	}
-	assert := assert.New(suite.T())
-	stg := NewAzStorageConnection(stgConfig)
-	if stg == nil {
-		assert.Fail("TestBlockSasKeySetOption : Failed to create Storage object")
-	}
-	stg.SetupPipeline()
-	stg.UpdateServiceClient("saskey", storageTestConfigurationParameters.AdlsSas)
-	if err := stg.SetupPipeline(); err != nil {
-		assert.Fail("TestBlockSasKeySetOption : Failed to setup pipeline")
-	}
-	err := stg.TestPipeline()
-	if err != nil {
-		assert.Fail("TestBlockSasKeySetOption : Failed to TestPipeline")
-	}
-}
->>>>>>> 33008bbc
 
 // func (suite *authTestSuite) TestBlockMsiAppId() {
 // 	defer suite.cleanupTest()
