--- conflicted
+++ resolved
@@ -231,20 +231,12 @@
 	bandwidthMbps := float64(bytesTransferred*8) / (timeLapsed * float64(MB))
 	diskSpeedMbps := float64(sm.diskIOBytes*8) / (timeLapsed * float64(MB))
 
-<<<<<<< HEAD
-	var maxBlocks, pr, reg uint32
-=======
 	var maximum, pr, reg uint32
->>>>>>> c09d35af
 	var waiting int32
 	var poolusage uint32
 
 	if sm.pool != nil {
-<<<<<<< HEAD
-		maxBlocks, pr, reg, waiting = sm.pool.GetUsageDetails()
-=======
 		maximum, pr, reg, waiting = sm.pool.GetUsageDetails()
->>>>>>> c09d35af
 		sm.pool.Usage()
 	}
 
@@ -252,11 +244,7 @@
 		"%v Pending, %v Total, Bytes transferred %v, Throughput (Mbps): %.2f, Disk Speed (Mbps): %.2f, Blockpool usage: %v%%, (%v / %v / %v : %v), Time: %.2f",
 		currTime.Format(time.RFC1123), percentCompleted, sm.success, sm.failed,
 		filesPending, sm.totalFiles, bytesTransferred, bandwidthMbps, diskSpeedMbps, poolusage,
-<<<<<<< HEAD
-		maxBlocks, pr, reg, waiting, timeLapsed)
-=======
 		maximum, pr, reg, waiting, timeLapsed)
->>>>>>> c09d35af
 
 	if sm.fileHandle != nil {
 		err := sm.marshalStatsData(&statsJSONData{
