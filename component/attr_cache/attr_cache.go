/*
    _____           _____   _____   ____          ______  _____  ------
   |     |  |      |     | |     | |     |     | |       |            |
   |     |  |      |     | |     | |     |     | |       |            |
   | --- |  |      |     | |-----| |---- |     | |-----| |-----  ------
   |     |  |      |     | |     | |     |     |       | |       |
   | ____|  |_____ | ____| | ____| |     |_____|  _____| |_____  |_____


   Licensed under the MIT License <http://opensource.org/licenses/MIT>.

   Copyright © 2023 Seagate Technology LLC and/or its Affiliates
   Copyright © 2020-2023 Microsoft Corporation. All rights reserved.
   Author : <blobfusedev@microsoft.com>

   Permission is hereby granted, free of charge, to any person obtaining a copy
   of this software and associated documentation files (the "Software"), to deal
   in the Software without restriction, including without limitation the rights
   to use, copy, modify, merge, publish, distribute, sublicense, and/or sell
   copies of the Software, and to permit persons to whom the Software is
   furnished to do so, subject to the following conditions:

   The above copyright notice and this permission notice shall be included in all
   copies or substantial portions of the Software.

   THE SOFTWARE IS PROVIDED "AS IS", WITHOUT WARRANTY OF ANY KIND, EXPRESS OR
   IMPLIED, INCLUDING BUT NOT LIMITED TO THE WARRANTIES OF MERCHANTABILITY,
   FITNESS FOR A PARTICULAR PURPOSE AND NONINFRINGEMENT. IN NO EVENT SHALL THE
   AUTHORS OR COPYRIGHT HOLDERS BE LIABLE FOR ANY CLAIM, DAMAGES OR OTHER
   LIABILITY, WHETHER IN AN ACTION OF CONTRACT, TORT OR OTHERWISE, ARISING FROM,
   OUT OF OR IN CONNECTION WITH THE SOFTWARE OR THE USE OR OTHER DEALINGS IN THE
   SOFTWARE
*/

package attr_cache

import (
	"context"
	"fmt"
	"os"
	"path"
	"sort"
	"strings"
	"sync"
	"syscall"
	"time"

	"lyvecloudfuse/common/config"
	"lyvecloudfuse/common/log"
	"lyvecloudfuse/internal"
	"lyvecloudfuse/internal/handlemap"
)

// By default attr cache is valid for 120 seconds
const defaultAttrCacheTimeout uint32 = (120)

// Common structure for AttrCache Component
type AttrCache struct {
	internal.BaseComponent
	cacheTimeout uint32
	cacheOnList  bool
	noSymlinks   bool
<<<<<<< HEAD
	cacheDirs    bool
=======
	maxFiles     int
>>>>>>> f935750f
	cacheMap     map[string]*attrCacheItem
	cacheLock    sync.RWMutex
}

// Structure defining your config parameters
type AttrCacheOptions struct {
	Timeout       uint32 `config:"timeout-sec" yaml:"timeout-sec,omitempty"`
	NoCacheOnList bool   `config:"no-cache-on-list" yaml:"no-cache-on-list,omitempty"`
	NoSymlinks    bool   `config:"no-symlinks" yaml:"no-symlinks,omitempty"`
	NoCacheDirs   bool   `config:"no-cache-dirs" yaml:"no-cache-dirs,omitempty"`

	//maximum file attributes overall to be cached
	MaxFiles int `config:"max-files" yaml:"max-files,omitempty"`

	// support v1
	CacheOnList bool `config:"cache-on-list"`
}

const compName = "attr_cache"

// caching only first 5 mil files by default
// caching more means increased memory usage of the process
const defaultMaxFiles = 5000000 // 5 million max files overall to be cached

// Verification to check satisfaction criteria with Component Interface
var _ internal.Component = &AttrCache{}

func (ac *AttrCache) Name() string {
	return compName
}

func (ac *AttrCache) SetName(name string) {
	ac.BaseComponent.SetName(name)
}

func (ac *AttrCache) SetNextComponent(nc internal.Component) {
	ac.BaseComponent.SetNextComponent(nc)
}

func (ac *AttrCache) Priority() internal.ComponentPriority {
	return internal.EComponentPriority.LevelTwo()
}

// Start : Pipeline calls this method to start the component functionality
//
//	this shall not block the call otherwise pipeline will not start
func (ac *AttrCache) Start(ctx context.Context) error {
	log.Trace("AttrCache::Start : Starting component %s", ac.Name())

	// AttrCache : start code goes here
	ac.cacheMap = make(map[string]*attrCacheItem)

	return nil
}

// Stop : Stop the component functionality and kill all threads started
func (ac *AttrCache) Stop() error {
	log.Trace("AttrCache::Stop : Stopping component %s", ac.Name())

	return nil
}

// Configure : Pipeline will call this method after constructor so that you can read config and initialize yourself
//
//	Return failure if any config is not valid to exit the process
func (ac *AttrCache) Configure(_ bool) error {
	log.Trace("AttrCache::Configure : %s", ac.Name())

	// >> If you do not need any config parameters remove below code and return nil
	conf := AttrCacheOptions{}
	err := config.UnmarshalKey(ac.Name(), &conf)
	if err != nil {
		log.Err("AttrCache::Configure : config error [invalid config attributes]")
		return fmt.Errorf("config error in %s [%s]", ac.Name(), err.Error())
	}

	if config.IsSet(compName + ".timeout-sec") {
		ac.cacheTimeout = conf.Timeout
	} else {
		ac.cacheTimeout = defaultAttrCacheTimeout
	}

	if config.IsSet(compName + ".cache-on-list") {
		ac.cacheOnList = conf.CacheOnList
	} else {
		ac.cacheOnList = !conf.NoCacheOnList
	}

	if config.IsSet(compName + ".max-files") {
		ac.maxFiles = conf.MaxFiles
	} else {
		ac.maxFiles = defaultMaxFiles
	}

	ac.noSymlinks = conf.NoSymlinks
	ac.cacheDirs = !conf.NoCacheDirs

	log.Info("AttrCache::Configure : cache-timeout %d, symlink %t, cache-on-list %t",
		ac.cacheTimeout, ac.noSymlinks, ac.cacheOnList)

	return nil
}

// OnConfigChange : If component has registered, on config file change this method is called
func (ac *AttrCache) OnConfigChange() {
	log.Trace("AttrCache::OnConfigChange : %s", ac.Name())
	_ = ac.Configure(true)
}

// Helper Methods
// deleteDirectory: Marks a directory and all its contents deleted.
// This marks items deleted instead of invalidating them.
// That way if a request came in for a deleted item, we can respond from the cache.
func (ac *AttrCache) deleteDirectory(path string, time time.Time) {
	// Delete all descendants of the path, then delete the path
	// For example, filesystem: a/, a/b, a/c, aa/, ab.
	// When we delete directory a, we only want to delete a/, a/b, and a/c.
	// If we do not conditionally extend a, we would accidentally delete aa/ and ab

	// Add a trailing / so that we only delete child paths under the directory and not paths that have the same prefix
	prefix := dirToPrefix(path)

	for key, value := range ac.cacheMap {
		if strings.HasPrefix(key, prefix) {
			value.markDeleted(time)
		}
	}

	// We need to delete the path itself since we only handle children above.
	ac.deletePath(path, time)
}

func dirToPrefix(dir string) string {
	prefix := internal.ExtendDirName(dir)
	if prefix == "/" {
		prefix = ""
	}
	return prefix
}

// deletePath: deletes a path
func (ac *AttrCache) deletePath(path string, time time.Time) {
	// Keys in the cache map do not contain trailing /, truncate the path before referencing a key in the map.
	value, found := ac.cacheMap[internal.TruncateDirName(path)]
	if found {
		value.markDeleted(time)
	}
}

// deleteCachedDirectory: marks a directory and all its contents deleted
// while keeping directory cache coherent.
// This should only be called when ac.cacheDirs is true.
// This marks items deleted instead of invalidating their entries.
// That way if a request comes in for a deleted item, it's still a cache hit.
func (ac *AttrCache) deleteCachedDirectory(path string, time time.Time) error {

	// Delete all descendants of the path, then delete the path
	// For example, filesystem: a/, a/b, a/c, aa/, ab.
	// When we delete directory a, we only want to delete a/, a/b, and a/c.
	// If we do not conditionally extend a, we would accidentally delete aa/ and ab

	// Add a trailing '/' so that we only delete child paths under the directory and not paths that have the same prefix
	prefix := dirToPrefix(path)
	// remember whether we actually found any contents
	foundCachedContents := false
	for key, value := range ac.cacheMap {
		if strings.HasPrefix(key, prefix) {
			foundCachedContents = true
			value.markDeleted(time)
		}
	}

	// check if the directory to be deleted exists
	if !foundCachedContents && !ac.pathExistsInCache(path) {
		log.Err("AttrCache::deleteCachedDirectory : directory %s does not exist in attr cache.", path)
		return syscall.ENOENT
	}

	// We need to delete the path itself since we only handle children above.
	ac.deletePath(path, time)

	// If this leaves the parent or any ancestor directory empty, record that.
	// Although this involves an unnecessary second traversal through the cache,
	// because of the code complexity, I think it's worth the readability gained.
	ac.updateAncestorsInCloud(getParentDir(path), time)

	return nil
}

// pathExistsInCache: check if path is in cache, is valid, and not marked deleted
func (ac *AttrCache) pathExistsInCache(path string) bool {
	value, found := ac.cacheMap[internal.TruncateDirName(path)]
	return (found && value.valid() && value.exists())
}

func getParentDir(childPath string) string {
	parentDir := path.Dir(internal.TruncateDirName(childPath))
	if parentDir == "." {
		parentDir = ""
	}
	return parentDir
}

// invalidateDirectory: Marks a directory and all its contents invalid
// Do not use this with ac.cacheDirs set
func (ac *AttrCache) invalidateDirectory(path string) {
	// Invalidate all descendants of the path, then invalidate the path
	// For example, filesystem: a/, a/b, a/c, aa/, ab.
	// When we invalidate directory a, we only want to invalidate a/, a/b, and a/c.
	// If we do not conditionally extend a, we would accidentally invalidate aa/ and ab

	// Add a trailing / so that we only invalidate child paths under the directory and not paths that have the same prefix
	prefix := dirToPrefix(path)

	for key, value := range ac.cacheMap {
		if strings.HasPrefix(key, prefix) {
			// don't invalidate directories when cacheDirs is true
			if ac.cacheDirs && value.attr.IsDir() {
				continue
			}
			value.invalidate()
		}
	}

	// We need to invalidate the path itself since we only handle children above.
	if !ac.cacheDirs {
		ac.invalidatePath(path)
	}
}

// invalidatePath: invalidates a path
func (ac *AttrCache) invalidatePath(path string) {
	// Keys in the cache map do not contain trailing /, truncate the path before referencing a key in the map.
	value, found := ac.cacheMap[internal.TruncateDirName(path)]
	if found {
		value.invalidate()
	}
}

// renameCachedDirectory: Renames a cached directory and all its contents when ac.cacheDirs is true.
func (ac *AttrCache) renameCachedDirectory(srcDir string, dstDir string, time time.Time) error {

	// First, check if the destination directory already exists
	if ac.pathExistsInCache(dstDir) {
		return os.ErrExist
	}

	// Rename all descendants of srcDir, then rename the srcDir itself
	// For example, filesystem: a/, a/b, a/c, aa/, ab.
	// When we rename directory a, we only want to rename a/, a/b, and a/c.
	// If we do not conditionally extend a, we would accidentally delete aa/ and ab

	// Add a trailing / so that we only rename child paths under the directory,
	// and not paths that have the same prefix
	srcDir = dirToPrefix(srcDir)
	// Add a trailing / to destination (for string replacement)
	dstDir = dirToPrefix(dstDir)
	// remember whether we actually found any contents
	foundCachedContents := false
	movedObjects := false
	for key, value := range ac.cacheMap {
		if strings.HasPrefix(key, srcDir) {
			foundCachedContents = true
			dstKey := strings.Replace(key, srcDir, dstDir, 1)
			// track whether the destination is gaining objects
			movedObjects = movedObjects || (value.isInCloud() && value.exists() && value.valid())
			// to keep the directory cache coherent,
			// any renamed directories need a new cache entry
			if value.attr.IsDir() && value.valid() && value.exists() {
				// add the destination directory to our cache
				dstDirAttr := internal.CreateObjAttrDir(dstKey)
				dstDirCacheItem := newAttrCacheItem(dstDirAttr, true, time)
				dstDirCacheItem.markInCloud(value.isInCloud())
				ac.cacheMap[dstKey] = dstDirCacheItem
			} else {
				// invalidate files so attributes get refreshed from the backend
				ac.invalidatePath(dstKey)
			}
			// either way, mark the old cache entry deleted
			value.markDeleted(time)
		}
	}

	// if there were no cached entries to move, does this directory even exist?
	if !foundCachedContents && !ac.pathExistsInCache(srcDir) {
		log.Err("AttrCache::renameCachedDirectory : Source directory %s does not exist.", srcDir)
		return syscall.ENOENT
	}

	// record whether the destination directory's parent tree now contains objects
	if movedObjects {
		ac.markAncestorsInCloud(dstDir, time)
	} else {
		// add the destination directory to our cache
		dstDir = internal.TruncateDirName(dstDir)
		dstDirAttr := internal.CreateObjAttrDir(dstDir)
		dstDirAttrCacheItem := newAttrCacheItem(dstDirAttr, true, time)
		dstDirAttrCacheItem.markInCloud(false)
		ac.cacheMap[dstDir] = dstDirAttrCacheItem
	}

	// delete the source directory from our cache
	ac.deletePath(srcDir, time)

	// If this leaves the parent or ancestor directories empty, record that.
	// Although this involves an unnecessary second traversal through the cache,
	// because of the code complexity, I think it's worth the readability gained.
	ac.updateAncestorsInCloud(getParentDir(srcDir), time)

	return nil
}

func (ac *AttrCache) markAncestorsInCloud(dirPath string, time time.Time) {
	dirPath = internal.TruncateDirName(dirPath)
	if len(dirPath) != 0 {
		dirCacheItem, found := ac.cacheMap[dirPath]
		if !(found && dirCacheItem.valid() && dirCacheItem.exists()) {
			dirObjAttr := internal.CreateObjAttrDir(dirPath)
			dirCacheItem = newAttrCacheItem(dirObjAttr, true, time)
			ac.cacheMap[dirPath] = dirCacheItem
		}
		dirCacheItem.markInCloud(true)
		// recurse
		ac.markAncestorsInCloud(getParentDir(dirPath), time)
	}
}

// ------------------------- Methods implemented by this component -------------------------------------------
// CreateDir: Mark the directory invalid
func (ac *AttrCache) CreateDir(options internal.CreateDirOptions) error {
	log.Trace("AttrCache::CreateDir : %s", options.Name)
	err := ac.NextComponent().CreateDir(options)

	if err == nil {
		ac.cacheLock.Lock()
		defer ac.cacheLock.Unlock()
		if ac.cacheDirs {
			// check if directory already exists
			newDirPath := internal.TruncateDirName(options.Name)
			if ac.pathExistsInCache(newDirPath) {
				return os.ErrExist
			}
			newDirAttr := internal.CreateObjAttrDir(newDirPath)
			newDirAttrCacheItem := newAttrCacheItem(newDirAttr, true, time.Now())
			newDirAttrCacheItem.markInCloud(false)
			ac.cacheMap[newDirPath] = newDirAttrCacheItem
		} else {
			ac.invalidatePath(options.Name)
		}
	}
	return err
}

// DeleteDir: Mark the directory deleted and mark all it's children deleted
func (ac *AttrCache) DeleteDir(options internal.DeleteDirOptions) error {
	log.Trace("AttrCache::DeleteDir : %s", options.Name)

	deletionTime := time.Now()
	err := ac.NextComponent().DeleteDir(options)

	if err == nil {
		if ac.cacheDirs {
			// deleteCachedDirectory may add the parent directory to the cache
			// so we must lock the cache for writing
			ac.cacheLock.Lock()
			defer ac.cacheLock.Unlock()
			err = ac.deleteCachedDirectory(options.Name, deletionTime)
		} else {
			ac.cacheLock.RLock()
			defer ac.cacheLock.RUnlock()
			ac.deleteDirectory(options.Name, deletionTime)
		}
	}

	return err
}

// ReadDir : Optionally cache attributes of paths returned by next component
// If cacheDirs is true, then directory cache results are merged into the results from the next component
func (ac *AttrCache) ReadDir(options internal.ReadDirOptions) (pathList []*internal.ObjAttr, err error) {
	log.Trace("AttrCache::ReadDir : %s", options.Name)

	pathList, err = ac.NextComponent().ReadDir(options)
	if err == nil {
		ac.cacheAttributes(pathList)
		if ac.cacheDirs {
			// remember that this directory is in cloud storage
			if len(pathList) > 0 {
				ac.markAncestorsInCloud(options.Name, time.Now())
			}
			// merge directory cache into the results
			var numAdded int // prevent shadowing pathList in following line
			pathList, numAdded = ac.addDirsNotInCloudToListing(options.Name, pathList)
			log.Trace("AttrCache::ReadDir : %s +%d from cache = %d",
				options.Name, numAdded, len(pathList))
		}
	}
	return pathList, err
}

// merge results from our cache into pathMap
func (ac *AttrCache) addDirsNotInCloudToListing(listPath string, pathList []*internal.ObjAttr) ([]*internal.ObjAttr, int) {
	prefix := dirToPrefix(listPath)
	if prefix == "/" {
		prefix = ""
	}
	numAdded := 0
	ac.cacheLock.RLock()
	for key, value := range ac.cacheMap {
		// ignore invalid and deleted items
		if !value.valid() || !value.exists() {
			continue
		}
		// the only entries missing are the directories with no objects
		if !value.attr.IsDir() || value.isInCloud() {
			continue
		}
		// look for matches
		if strings.HasPrefix(key, prefix) {
			// exclude entries in subdirectories
			pathInsideDirectory := strings.TrimPrefix(key, prefix)
			if strings.Contains(pathInsideDirectory, "/") {
				continue
			}

			pathList = append(pathList, value.attr)
			numAdded++
		}
	}
	ac.cacheLock.RUnlock()
	// values should be returned in ascending order by key
	// sort the list before returning it
	sort.Slice(pathList, func(i, j int) bool {
		return pathList[i].Path < pathList[j].Path
	})

	return pathList, numAdded
}

// StreamDir : Optionally cache attributes of paths returned by next component
func (ac *AttrCache) StreamDir(options internal.StreamDirOptions) ([]*internal.ObjAttr, string, error) {
	log.Trace("AttrCache::StreamDir : %s", options.Name)

	pathList, token, err := ac.NextComponent().StreamDir(options)
	if err == nil {
<<<<<<< HEAD
		// TODO: will limiting the number of items cached cause bugs when cacheDirs is enabled?
		if options.Offset < maxFilesPerDir {
			ac.cacheAttributes(pathList)
		}
		// merge missing directory cache into the last page of results
		if ac.cacheDirs && token == "" {
			var numAdded int // prevent shadowing pathList in following line
			pathList, numAdded = ac.addDirsNotInCloudToListing(options.Name, pathList)
			log.Trace("AttrCache::StreamDir : %s +%d from cache = %d",
				options.Name, numAdded, len(pathList))
		}
=======
		ac.cacheAttributes(pathList)
>>>>>>> f935750f
	}

	return pathList, token, err
}

// cacheAttributes : On dir listing cache the attributes for all files
// this will lock and release the mutex for writing
func (ac *AttrCache) cacheAttributes(pathList []*internal.ObjAttr) {
	// Check whether or not we are supposed to cache on list
	if ac.cacheOnList && len(pathList) > 0 {
		// Putting this inside loop is heavy as for each item we will do a kernel call to get current time
		// If there are millions of blobs then cost of this is very high.
		currTime := time.Now()

		ac.cacheLock.Lock()
		defer ac.cacheLock.Unlock()
		for _, attr := range pathList {
<<<<<<< HEAD
			// TODO: will this cause a bug when cacheDirs is enabled?
			if len(ac.cacheMap) > maxTotalFiles {
=======
			if len(ac.cacheMap) > ac.maxFiles {
				log.Debug("AttrCache::cacheAttributes : %s skipping adding path to attribute cache because it is full", pathList)
>>>>>>> f935750f
				break
			}
			ac.cacheMap[internal.TruncateDirName(attr.Path)] = newAttrCacheItem(attr, true, currTime)
		}

	}
}

// IsDirEmpty: Whether or not the directory is empty
func (ac *AttrCache) IsDirEmpty(options internal.IsDirEmptyOptions) bool {
	log.Trace("AttrCache::IsDirEmpty : %s", options.Name)

	// This function only has a use if we're caching directories
	if !ac.cacheDirs {
		log.Debug("AttrCache::IsDirEmpty : %s Dir cache is disabled. Checking with container", options.Name)
		return ac.NextComponent().IsDirEmpty(options)
	}
	// Is the directory in our cache?
	ac.cacheLock.RLock()
	pathInCache := ac.pathExistsInCache(options.Name)
	ac.cacheLock.RUnlock()
	// If the directory does not exist in the attribute cache then let the next component answer
	if !pathInCache {
		log.Debug("AttrCache::IsDirEmpty : %s not found in attr_cache. Checking with container", options.Name)
		return ac.NextComponent().IsDirEmpty(options)
	}
	log.Debug("AttrCache::IsDirEmpty : %s found in attr_cache", options.Name)
	// Check if the cached directory is empty or not
	if ac.anyContentsInCache(options.Name) {
		log.Debug("AttrCache::IsDirEmpty : %s has a subpath in attr_cache", options.Name)
		return false
	}
	// Dir is in cache but no contents are, so check with container
	log.Debug("AttrCache::IsDirEmpty : %s children not found in cache. Checking with container", options.Name)
	return ac.NextComponent().IsDirEmpty(options)
}

func (ac *AttrCache) anyContentsInCache(prefix string) bool {
	// Add a trailing / so that we only find child paths under the directory and not paths that have the same prefix
	prefix = dirToPrefix(prefix)
	ac.cacheLock.RLock()
	defer ac.cacheLock.RUnlock()
	for key, value := range ac.cacheMap {
		if strings.HasPrefix(key, prefix) && value.valid() && value.exists() {
			return true
		}
	}
	return false
}

// RenameDir : Mark the source directory and all its contents deleted.
// Invalidate the destination since we may have overwritten it.
func (ac *AttrCache) RenameDir(options internal.RenameDirOptions) error {
	log.Trace("AttrCache::RenameDir : %s -> %s", options.Src, options.Dst)

	currentTime := time.Now()
	err := ac.NextComponent().RenameDir(options)

	if err == nil {
		if ac.cacheDirs {
			// renameCachedDirectory may cache the parent directory
			// so lock the cache for writing
			ac.cacheLock.Lock()
			defer ac.cacheLock.Unlock()
			err = ac.renameCachedDirectory(options.Src, options.Dst, currentTime)
		} else {
			ac.cacheLock.RLock()
			defer ac.cacheLock.RUnlock()
			ac.deleteDirectory(options.Src, currentTime)
			// TLDR: Dst is guaranteed to be non-existent or empty.
			// Note: We do not need to invalidate children of Dst due to the logic in our FUSE connector, see comments there,
			// but it is always safer to double check than not.
			ac.invalidateDirectory(options.Dst)
		}
	}

	return err
}

// CreateFile: Mark the file invalid
func (ac *AttrCache) CreateFile(options internal.CreateFileOptions) (*handlemap.Handle, error) {
	log.Trace("AttrCache::CreateFile : %s", options.Name)
	h, err := ac.NextComponent().CreateFile(options)

	if err == nil {
		// TODO: the cache locks are used incorrectly here
		// They routinely lock the cache for reading, but then write to it
		ac.cacheLock.RLock()
		defer ac.cacheLock.RUnlock()
		if ac.cacheDirs {
			// record that the parent directory tree contains at least one object
			ac.markAncestorsInCloud(getParentDir(options.Name), time.Now())
		}
		// TODO: we assume that the OS will call GetAttr after this.
		// 		if it doesn't, will invalidating this entry cause problems?
		ac.invalidatePath(options.Name)
	}

	return h, err
}

// DeleteFile : Mark the file deleted
func (ac *AttrCache) DeleteFile(options internal.DeleteFileOptions) error {
	log.Trace("AttrCache::DeleteFile : %s", options.Name)

	err := ac.NextComponent().DeleteFile(options)
	if err == nil {
		deletionTime := time.Now()
		ac.cacheLock.RLock()
		defer ac.cacheLock.RUnlock()
		ac.deletePath(options.Name, deletionTime)
		if ac.cacheDirs {
			ac.updateAncestorsInCloud(getParentDir(options.Name), deletionTime)
		}
	}

	return err
}

// Given the path to a directory, search its contents,
// and search the contents of all of its ancestors,
// to record which of them contain objects in their subtrees
func (ac *AttrCache) updateAncestorsInCloud(dirPath string, time time.Time) {
	// first gather a list of ancestors
	var ancestorCacheItems []*attrCacheItem
	ancestorPath := internal.TruncateDirName(dirPath)
	for ancestorPath != "" {
		ancestorCacheItem, found := ac.cacheMap[ancestorPath]
		if !(found && ancestorCacheItem.valid() && ancestorCacheItem.exists()) {
			ancestorObjAttr := internal.CreateObjAttrDir(ancestorPath)
			ancestorCacheItem = newAttrCacheItem(ancestorObjAttr, true, time)
			ac.cacheMap[ancestorPath] = ancestorCacheItem
		}
		ancestorCacheItems = append(ancestorCacheItems, ancestorCacheItem)
		// speculatively set all ancestors as not in cloud storage
		// all will be set correctly in the loop below
		ancestorCacheItem.markInCloud(false)
		// move on to the next ancestor
		ancestorPath = getParentDir(ancestorPath)
	}
	// if we're at the root, no need to search (the root is always in the cloud)
	if len(ancestorCacheItems) == 0 {
		return
	}
	// search the cache to check whether each ancestor is in cloud storage
cacheSearch:
	for key, value := range ac.cacheMap {
		// ignore items that are deleted, invalid, or directories that are not in cloud storage
		if !value.exists() || !value.valid() || !value.isInCloud() {
			continue
		}
		// iterate over ancestors, from the deepest up
		prefixMatchFound := false
	matchAncestors:
		for ancestorIndex, ancestor := range ancestorCacheItems {
			// don't visit ancestors that have already been updated
			if ancestor.isInCloud() {
				// if all ancestors have been updated, the entire search is done
				if ancestorIndex == 0 {
					break cacheSearch
				}
				break matchAncestors
			}
			// we already found that one ancestor is in the cloud
			// so its ancestors are too
			if prefixMatchFound {
				ancestor.markInCloud(true)
				continue matchAncestors
			}
			// check for a prefix match
			prefix := dirToPrefix(ancestor.attr.Path)
			if strings.HasPrefix(key, prefix) {
				prefixMatchFound = true
				// update this ancestor
				ancestor.markInCloud(true)
			}
		}
	}
}

// RenameFile : Mark the source file deleted. Invalidate the destination file.
func (ac *AttrCache) RenameFile(options internal.RenameFileOptions) error {
	log.Trace("AttrCache::RenameFile : %s -> %s", options.Src, options.Dst)

	err := ac.NextComponent().RenameFile(options)
	if err == nil {
		renameTime := time.Now()
		if ac.cacheDirs {
			ac.cacheLock.Lock()
			ac.updateAncestorsInCloud(getParentDir(options.Src), renameTime)
			// mark the destination parent directory tree as containing objects
			ac.markAncestorsInCloud(getParentDir(options.Dst), renameTime)
			ac.cacheLock.Unlock()
		}
		ac.cacheLock.RLock()
		defer ac.cacheLock.RUnlock()
		// TODO: Can we just copy over the attributes from the source to the destination so we don't have to invalidate?
		ac.deletePath(options.Src, renameTime)
		ac.invalidatePath(options.Dst)
	}

	return err
}

// WriteFile : Mark the file invalid
func (ac *AttrCache) WriteFile(options internal.WriteFileOptions) (int, error) {

	// GetAttr on cache hit will serve from cache, on cache miss will serve from next component.
	attr, err := ac.GetAttr(internal.GetAttrOptions{Name: options.Handle.Path, RetrieveMetadata: true})
	if err != nil {
		// Ignore not exists errors - this can happen if createEmptyFile is set to false
		if !(os.IsNotExist(err) || err == syscall.ENOENT) {
			return 0, err
		}
	}
	if attr != nil {
		options.Metadata = attr.Metadata
	}

	size, err := ac.NextComponent().WriteFile(options)
	if err == nil {
		ac.cacheLock.RLock()
		defer ac.cacheLock.RUnlock()
		// TODO: Could we just update the size and mod time of the file here? Or can other attributes change here?
		ac.invalidatePath(options.Handle.Path)
	}
	return size, err
}

// TruncateFile : Update the file with its truncated size
func (ac *AttrCache) TruncateFile(options internal.TruncateFileOptions) error {
	log.Trace("AttrCache::TruncateFile : %s", options.Name)

	err := ac.NextComponent().TruncateFile(options)
	if err == nil {
		ac.cacheLock.RLock()
		defer ac.cacheLock.RUnlock()

		// no need to truncate the name of the file
		value, found := ac.cacheMap[options.Name]
		if found && value.valid() && value.exists() {
			value.setSize(options.Size)
		}
	}
	return err
}

// CopyFromFile : Mark the file invalid
func (ac *AttrCache) CopyFromFile(options internal.CopyFromFileOptions) error {
	log.Trace("AttrCache::CopyFromFile : %s", options.Name)

	// GetAttr on cache hit will serve from cache, on cache miss will serve from next component.
	attr, err := ac.GetAttr(internal.GetAttrOptions{Name: options.Name, RetrieveMetadata: true})
	if err != nil {
		// Ignore not exists errors - this can happen if createEmptyFile is set to false
		if !(os.IsNotExist(err) || err == syscall.ENOENT) {
			return err
		}
	}
	if attr != nil {
		options.Metadata = attr.Metadata
	}

	err = ac.NextComponent().CopyFromFile(options)
	if err == nil {
		ac.cacheLock.RLock()
		defer ac.cacheLock.RUnlock()
		if ac.cacheDirs {
			// This call needs to be treated like it's creating a new file
			// Mark ancestors as existing in cloud storage now
			ac.markAncestorsInCloud(getParentDir(options.Name), time.Now())
		}
		// TODO: Could we just update the size and mod time of the file here? Or can other attributes change here?
		// TODO: we're RLocking the cache but we need to also lock this attr item because another thread could be reading this attr item
		ac.invalidatePath(options.Name)
	}
	return err
}

func (ac *AttrCache) SyncFile(options internal.SyncFileOptions) error {
	log.Trace("AttrCache::SyncFile : %s", options.Handle.Path)

	err := ac.NextComponent().SyncFile(options)
	if err == nil {
		ac.cacheLock.RLock()
		defer ac.cacheLock.RUnlock()
		ac.invalidatePath(options.Handle.Path)
	}
	return err
}

func (ac *AttrCache) SyncDir(options internal.SyncDirOptions) error {
	log.Trace("AttrCache::SyncDir : %s", options.Name)

	err := ac.NextComponent().SyncDir(options)
	if err == nil {
		ac.cacheLock.RLock()
		defer ac.cacheLock.RUnlock()
		ac.invalidateDirectory(options.Name)
	}
	return err
}

// GetAttr : Try to serve the request from the attribute cache, otherwise cache attributes of the path returned by next component
func (ac *AttrCache) GetAttr(options internal.GetAttrOptions) (*internal.ObjAttr, error) {
	log.Trace("AttrCache::GetAttr : %s", options.Name)
	truncatedPath := internal.TruncateDirName(options.Name)

	ac.cacheLock.RLock()
	value, found := ac.cacheMap[truncatedPath]
	ac.cacheLock.RUnlock()

	// Try to serve the request from the attribute cache
	if found && value.valid() && time.Since(value.cachedAt).Seconds() < float64(ac.cacheTimeout) {
		// Is the entry marked deleted?
		if value.isDeleted() {
			log.Debug("AttrCache::GetAttr : %s served from cache", options.Name)
			return &internal.ObjAttr{}, syscall.ENOENT
		}

		// IsMetadataRetrieved is false in the case of ADLS List since the API does not support metadata.
		// Once migration of ADLS list to blob endpoint is done (in future service versions), we can remove this.
		// options.RetrieveMetadata is set by CopyFromFile and WriteFile which need metadata to ensure it is preserved.
		if value.getAttr().IsMetadataRetrieved() || (ac.noSymlinks && !options.RetrieveMetadata) {
			// path exists and we have all the metadata required or we do not care about metadata
			log.Debug("AttrCache::GetAttr : %s served from cache", options.Name)
			return value.getAttr(), nil
		}
	}

	// Get the attributes from next component and cache them
	pathAttr, err := ac.NextComponent().GetAttr(options)

	ac.cacheLock.Lock()
	defer ac.cacheLock.Unlock()

	if err == nil {
		// Retrieved attributes so cache them
<<<<<<< HEAD
		// TODO: bug: when cacheDirs is true, the cache limit will cause some directories to be double-listed
		// TODO: shouldn't this be an LRU? This sure looks like the opposite...
		if len(ac.cacheMap) < maxTotalFiles {
=======
		if len(ac.cacheMap) < ac.maxFiles {
>>>>>>> f935750f
			ac.cacheMap[truncatedPath] = newAttrCacheItem(pathAttr, true, time.Now())
		} else {
			log.Debug("AttrCache::GetAttr : %s skipping adding to attribute cache because it is full", options.Name)
		}
		if ac.cacheDirs {
			ac.markAncestorsInCloud(getParentDir(options.Name), time.Now())
		}
	} else if err == syscall.ENOENT {
		// Path does not exist so cache a no-entry item
		ac.cacheMap[truncatedPath] = newAttrCacheItem(&internal.ObjAttr{}, false, time.Now())
	}

	return pathAttr, err
}

// CreateLink : Mark the link and target invalid
func (ac *AttrCache) CreateLink(options internal.CreateLinkOptions) error {
	log.Trace("AttrCache::CreateLink : Create symlink %s -> %s", options.Name, options.Target)

	err := ac.NextComponent().CreateLink(options)

	if err == nil {
		ac.cacheLock.RLock()
		defer ac.cacheLock.RUnlock()
		ac.invalidatePath(options.Name)
		if ac.cacheDirs {
			ac.markAncestorsInCloud(getParentDir(options.Name), time.Now())
		}
	}

	return err
}

// FlushFile : flush file
func (ac *AttrCache) FlushFile(options internal.FlushFileOptions) error {
	log.Trace("AttrCache::FlushFile : %s", options.Handle.Path)
	err := ac.NextComponent().FlushFile(options)
	if err == nil {
		ac.cacheLock.RLock()
		defer ac.cacheLock.RUnlock()

		ac.invalidatePath(options.Handle.Path)
	}
	return err
}

// Chmod : Update the file with its new permissions
func (ac *AttrCache) Chmod(options internal.ChmodOptions) error {
	log.Trace("AttrCache::Chmod : Change mode of file/directory %s", options.Name)

	err := ac.NextComponent().Chmod(options)

	if err == nil {
		ac.cacheLock.RLock()
		defer ac.cacheLock.RUnlock()

		value, found := ac.cacheMap[internal.TruncateDirName(options.Name)]
		if found && value.valid() && value.exists() {
			value.setMode(options.Mode)
		}
	}

	return err
}

// Chown : Update the file with its new owner and group (when datalake chown is implemented)
func (ac *AttrCache) Chown(options internal.ChownOptions) error {
	log.Trace("AttrCache::Chown : Change owner of file/directory %s", options.Name)

	err := ac.NextComponent().Chown(options)
	// TODO: Implement when datalake chown is supported.

	return err
}

// ------------------------- Factory -------------------------------------------

// Pipeline will call this method to create your object, initialize your variables here
// << DO NOT DELETE ANY AUTO GENERATED CODE HERE >>
func NewAttrCacheComponent() internal.Component {
	comp := &AttrCache{}
	comp.SetName(compName)

	config.AddConfigChangeEventListener(comp)
	return comp
}

// On init register this component to pipeline and supply your constructor
func init() {
	internal.AddComponent(compName, NewAttrCacheComponent)

	attrCacheTimeout := config.AddUint32Flag("attr-cache-timeout", defaultAttrCacheTimeout, "attribute cache timeout")
	config.BindPFlag(compName+".timeout-sec", attrCacheTimeout)

	noSymlinks := config.AddBoolFlag("no-symlinks", false, "whether or not symlinks should be supported")
	config.BindPFlag(compName+".no-symlinks", noSymlinks)
	noCacheDirs := config.AddBoolFlag("no-cache-dirs", false, "whether or not empty directories should be cached")
	config.BindPFlag(compName+".no-cache-dirs", noCacheDirs)

	cacheOnList := config.AddBoolFlag("cache-on-list", true, "Cache attributes on listing.")
	config.BindPFlag(compName+".cache-on-list", cacheOnList)
	cacheOnList.Hidden = true
}<|MERGE_RESOLUTION|>--- conflicted
+++ resolved
@@ -60,11 +60,8 @@
 	cacheTimeout uint32
 	cacheOnList  bool
 	noSymlinks   bool
-<<<<<<< HEAD
 	cacheDirs    bool
-=======
 	maxFiles     int
->>>>>>> f935750f
 	cacheMap     map[string]*attrCacheItem
 	cacheLock    sync.RWMutex
 }
@@ -510,11 +507,9 @@
 
 	pathList, token, err := ac.NextComponent().StreamDir(options)
 	if err == nil {
-<<<<<<< HEAD
 		// TODO: will limiting the number of items cached cause bugs when cacheDirs is enabled?
-		if options.Offset < maxFilesPerDir {
-			ac.cacheAttributes(pathList)
-		}
+		ac.cacheAttributes(pathList)
+
 		// merge missing directory cache into the last page of results
 		if ac.cacheDirs && token == "" {
 			var numAdded int // prevent shadowing pathList in following line
@@ -522,9 +517,6 @@
 			log.Trace("AttrCache::StreamDir : %s +%d from cache = %d",
 				options.Name, numAdded, len(pathList))
 		}
-=======
-		ac.cacheAttributes(pathList)
->>>>>>> f935750f
 	}
 
 	return pathList, token, err
@@ -542,13 +534,9 @@
 		ac.cacheLock.Lock()
 		defer ac.cacheLock.Unlock()
 		for _, attr := range pathList {
-<<<<<<< HEAD
 			// TODO: will this cause a bug when cacheDirs is enabled?
-			if len(ac.cacheMap) > maxTotalFiles {
-=======
 			if len(ac.cacheMap) > ac.maxFiles {
 				log.Debug("AttrCache::cacheAttributes : %s skipping adding path to attribute cache because it is full", pathList)
->>>>>>> f935750f
 				break
 			}
 			ac.cacheMap[internal.TruncateDirName(attr.Path)] = newAttrCacheItem(attr, true, currTime)
@@ -887,13 +875,9 @@
 
 	if err == nil {
 		// Retrieved attributes so cache them
-<<<<<<< HEAD
 		// TODO: bug: when cacheDirs is true, the cache limit will cause some directories to be double-listed
 		// TODO: shouldn't this be an LRU? This sure looks like the opposite...
-		if len(ac.cacheMap) < maxTotalFiles {
-=======
 		if len(ac.cacheMap) < ac.maxFiles {
->>>>>>> f935750f
 			ac.cacheMap[truncatedPath] = newAttrCacheItem(pathAttr, true, time.Now())
 		} else {
 			log.Debug("AttrCache::GetAttr : %s skipping adding to attribute cache because it is full", options.Name)
