/*
   Licensed under the MIT License <http://opensource.org/licenses/MIT>.

   Copyright © 2023-2025 Seagate Technology LLC and/or its Affiliates
   Copyright © 2020-2025 Microsoft Corporation. All rights reserved.

   Permission is hereby granted, free of charge, to any person obtaining a copy
   of this software and associated documentation files (the "Software"), to deal
   in the Software without restriction, including without limitation the rights
   to use, copy, modify, merge, publish, distribute, sublicense, and/or sell
   copies of the Software, and to permit persons to whom the Software is
   furnished to do so, subject to the following conditions:

   The above copyright notice and this permission notice shall be included in all
   copies or substantial portions of the Software.

   THE SOFTWARE IS PROVIDED "AS IS", WITHOUT WARRANTY OF ANY KIND, EXPRESS OR
   IMPLIED, INCLUDING BUT NOT LIMITED TO THE WARRANTIES OF MERCHANTABILITY,
   FITNESS FOR A PARTICULAR PURPOSE AND NONINFRINGEMENT. IN NO EVENT SHALL THE
   AUTHORS OR COPYRIGHT HOLDERS BE LIABLE FOR ANY CLAIM, DAMAGES OR OTHER
   LIABILITY, WHETHER IN AN ACTION OF CONTRACT, TORT OR OTHERWISE, ARISING FROM,
   OUT OF OR IN CONNECTION WITH THE SOFTWARE OR THE USE OR OTHER DEALINGS IN THE
   SOFTWARE
*/

package attr_cache

import (
	"context"
	"errors"
	"fmt"
	"os"
	"path"
	"slices"
	"strings"
	"sync"
	"syscall"
	"time"

	"github.com/Seagate/cloudfuse/common"
	"github.com/Seagate/cloudfuse/common/config"
	"github.com/Seagate/cloudfuse/common/log"
	"github.com/Seagate/cloudfuse/internal"
	"github.com/Seagate/cloudfuse/internal/handlemap"
)

// By default attr cache is valid for 120 seconds
const defaultAttrCacheTimeout uint32 = (120)

// Common structure for AttrCache Component
type AttrCache struct {
	internal.BaseComponent
	cacheTimeout   uint32
	cacheOnList    bool
	enableSymlinks bool
	cacheDirs      bool
	maxFiles       int
	cache          *cacheTreeMap
	cacheLock      sync.RWMutex
}

// Structure defining your config parameters
type AttrCacheOptions struct {
	Timeout        uint32 `config:"timeout-sec"      yaml:"timeout-sec,omitempty"`
	NoCacheOnList  bool   `config:"no-cache-on-list" yaml:"no-cache-on-list,omitempty"`
	EnableSymlinks bool   `config:"enable-symlinks"  yaml:"enable-symlinks,omitempty"`
	NoCacheDirs    bool   `config:"no-cache-dirs"    yaml:"no-cache-dirs,omitempty"`
	// hidden option for backward compatibility
	NoSymlinks bool `config:"no-symlinks"      yaml:"no-symlinks,omitempty"`

	//maximum file attributes overall to be cached
	MaxFiles int `config:"max-files" yaml:"max-files,omitempty"`

	// support v1
	CacheOnList bool `config:"cache-on-list"`
}

const compName = "attr_cache"

// caching only first 5 mil files by default
// caching more means increased memory usage of the process
const defaultMaxFiles = 5000000 // 5 million max files overall to be cached

// Verification to check satisfaction criteria with Component Interface
var _ internal.Component = &AttrCache{}

func (ac *AttrCache) Name() string {
	return compName
}

func (ac *AttrCache) SetName(name string) {
	ac.BaseComponent.SetName(name)
}

func (ac *AttrCache) SetNextComponent(nc internal.Component) {
	ac.BaseComponent.SetNextComponent(nc)
}

func (ac *AttrCache) Priority() internal.ComponentPriority {
	return internal.EComponentPriority.LevelTwo()
}

// Start : Pipeline calls this method to start the component functionality
//
//	this shall not block the call otherwise pipeline will not start
func (ac *AttrCache) Start(ctx context.Context) error {
	log.Trace("AttrCache::Start : Starting component %s", ac.Name())

	// AttrCache : start code goes here
	ac.cache = newCacheTreeMap()

	return nil
}

// Stop : Stop the component functionality and kill all threads started
func (ac *AttrCache) Stop() error {
	log.Trace("AttrCache::Stop : Stopping component %s", ac.Name())

	return nil
}

// GenConfig : Generate the default config for the component
func (ac *AttrCache) GenConfig() string {
	log.Info("AttrCache::Configure : config generation started")

	var sb strings.Builder
	sb.WriteString(fmt.Sprintf("\n%s:", ac.Name()))
	sb.WriteString(fmt.Sprintf("\n  timeout-sec: %v", defaultAttrCacheTimeout))

	return sb.String()
}

// Configure : Pipeline will call this method after constructor so that you can read config and initialize yourself
//
//	Return failure if any config is not valid to exit the process
func (ac *AttrCache) Configure(_ bool) error {
	log.Trace("AttrCache::Configure : %s", ac.Name())

	// >> If you do not need any config parameters remove below code and return nil
	conf := AttrCacheOptions{}
	err := config.UnmarshalKey(ac.Name(), &conf)
	if err != nil {
		log.Err("AttrCache::Configure : config error [invalid config attributes]")
		return fmt.Errorf("config error in %s [%s]", ac.Name(), err.Error())
	}

	if config.IsSet(compName + ".timeout-sec") {
		ac.cacheTimeout = conf.Timeout
	} else {
		ac.cacheTimeout = defaultAttrCacheTimeout
	}

	if config.IsSet(compName + ".cache-on-list") {
		ac.cacheOnList = conf.CacheOnList
	} else {
		ac.cacheOnList = !conf.NoCacheOnList
	}

	if config.IsSet(compName + ".max-files") {
		ac.maxFiles = conf.MaxFiles
	} else {
		ac.maxFiles = defaultMaxFiles
	}

	if config.IsSet(compName+".no-symlinks") && !config.IsSet(compName+".enable-symlinks") {
		ac.enableSymlinks = !conf.NoSymlinks
	} else {
		ac.enableSymlinks = conf.EnableSymlinks
	}

	ac.cacheDirs = !conf.NoCacheDirs

	log.Crit(
		"AttrCache::Configure : cache-timeout %d, enable-symlinks %t, cache-on-list %t, max-files %d",
		ac.cacheTimeout,
		ac.enableSymlinks,
		ac.cacheOnList,
		ac.maxFiles,
	)

	return nil
}

// OnConfigChange : If component has registered, on config file change this method is called
func (ac *AttrCache) OnConfigChange() {
	log.Trace("AttrCache::OnConfigChange : %s", ac.Name())
	_ = ac.Configure(true)
}

// Helper Methods

// Record that the directory and all its contents have been deleted from the file system
func (ac *AttrCache) deleteDirectory(path string, deletedAt time.Time) error {
	// get the entry to be marked deleted
	item, found := ac.cache.get(path)
	// handle errors and unexpected behavior
	dirExists := found && item.exists()
	if !dirExists {
		if ac.cacheDirs {
			// when cacheDirs is true, deleting a non-existent directory should return ENOENT
			log.Err("AttrCache::deleteDirectory : %s does not exist", path)
			return syscall.ENOENT
		} else {
			// when cacheDirs is false, attr_cache is not responsible for returning ENOENT
			// just log a warning for this unexpected behavior
			log.Warn("AttrCache::deleteDirectory : %s directory does not exist", path)
			// if not already done, record the fact that the directory has been deleted
			if !found {
				log.Info("AttrCache::deleteDirectory : %s recording directory as deleted", path)
				ac.cache.insert(insertOptions{
					attr:     internal.CreateObjAttrDir(path),
					exists:   false,
					cachedAt: deletedAt,
				})
			}
			return nil
		}
	}

	// record that the entry and all its children have been deleted
	item.markDeleted(deletedAt)
	if ac.cacheDirs {
		// update whether cloud storage has any record of the parent directory's existence
		ac.updateAncestorsInCloud(getParentDir(path), deletedAt)
	}

	return nil
}

// does the cache show this path as existing?
func (ac *AttrCache) getItemIfExists(path string) *attrCacheItem {
	item, found := ac.cache.get(path)
	if found && item.exists() {
		return item
	}
	return nil
}

// returns the parent directory (without a trailing slash)
func getParentDir(childPath string) string {
	parentDir := path.Dir(internal.TruncateDirName(childPath))
	if parentDir == "." {
		parentDir = ""
	}
	return parentDir
}

// mark the directory and all its contents invalid
// only use when cacheDirs=false
func (ac *AttrCache) invalidateDirectory(path string) {
	item, found := ac.cache.get(path)
	if !found || !item.valid() {
		log.Warn("AttrCache::invalidateDirectory : %s entry not found or already invalid", path)
		return
	}

	// only invalidate directories when cacheDirs is false
	if ac.cacheDirs {
		// invalidating anything when cacheDirs=true is risky
		// TODO: should we do nothing here?
		// let's compromise: recursively invalidate only file items
		for _, childItem := range item.children {
			if !childItem.attr.IsDir() {
				childItem.invalidate()
			} else {
				ac.invalidateDirectory(childItem.attr.Path)
			}
		}
	} else {
		// invalidate the whole directory, recursively
		item.invalidate()
		return
	}

}

// move an item to a new location, and return the destination item
func (ac *AttrCache) moveCachedItem(
	srcItem *attrCacheItem,
	srcDir string,
	dstDir string,
	movedAt time.Time,
) *attrCacheItem {
	// don't move deleted items
	if !srcItem.exists() {
		return nil
	}
	// generate the destination name
	dstPath := strings.Replace(srcItem.attr.Path, srcDir, dstDir, 1)
	// create the destination attr
	var dstAttr *internal.ObjAttr
	if srcItem.attr.IsDir() {
		dstAttr = internal.CreateObjAttrDir(dstPath)
	} else {
		dstAttr = internal.CreateObjAttr(dstPath, srcItem.attr.Size, srcItem.attr.Mtime)
	}
	// add the destination item to the cache
	dstItem := ac.cache.insert(insertOptions{
		attr:     dstAttr,
		exists:   true,
		cachedAt: srcItem.cachedAt,
	})
	// copy the inCloud flag
	dstItem.markInCloud(srcItem.isInCloud())
	// recurse over any children
	for _, srcChildItm := range srcItem.children {
		ac.moveCachedItem(srcChildItm, srcDir, dstDir, movedAt)
	}
	// mark the source item deleted
	srcItem.markDeleted(movedAt)
	// return the destination item
	return dstItem
}

// record that cloud storage has records of this directory and all its ancestors existing
func (ac *AttrCache) markAncestorsInCloud(dirPath string, time time.Time) {
	if len(dirPath) != 0 {
		// get or create directory cache item
		dirCacheItem, found := ac.cache.get(dirPath)
		if !found || !dirCacheItem.exists() {
			log.Warn("AttrCache::markAncestorsInCloud : Adding parent directory %s", dirPath)
			dirObjAttr := internal.CreateObjAttrDir(dirPath)
			dirCacheItem = ac.cache.insert(insertOptions{
				attr:     dirObjAttr,
				exists:   true,
				cachedAt: time,
			})
		} else if dirCacheItem.isInCloud() {
			// flag is already updated - no need to continue
			return
		}
		// update flag
		dirCacheItem.markInCloud(true)
		// recurse
		ac.markAncestorsInCloud(getParentDir(dirPath), time)
	}
}

// ------------------------- Methods implemented by this component -------------------------------------------
// CreateDir: Mark the directory invalid, or
// insert the dir item into cache when cacheDirs is true.
func (ac *AttrCache) CreateDir(options internal.CreateDirOptions) error {
	log.Trace("AttrCache::CreateDir : %s", options.Name)
	err := ac.NextComponent().CreateDir(options)
	if err == nil || err == syscall.EEXIST {
		ac.cacheLock.Lock()
		defer ac.cacheLock.Unlock()
		// does the directory already exist?
		oldDirAttrCacheItem, found := ac.cache.get(options.Name)
		directoryAlreadyExists := found && oldDirAttrCacheItem.exists()
		// if the attribute cache tracks directory existence
		// then prevent redundant directory creation
		if ac.cacheDirs && directoryAlreadyExists {
			return os.ErrExist
		}
		// invalidate existing directory entry (this is redundant but readable)
		if found {
			oldDirAttrCacheItem.invalidate()
		}
		// add (or replace) the directory entry
		newDirAttr := internal.CreateObjAttrDir(options.Name)
		newDirAttrCacheItem := ac.cache.insert(insertOptions{
			attr:     newDirAttr,
			exists:   true,
			cachedAt: time.Now(),
		})
		// this is a new directory, so we have a complete (empty) listing for it
		newDirAttrCacheItem.listingComplete = true
		// update flag for tracking directory existence
		if ac.cacheDirs {
			newDirAttrCacheItem.markInCloud(false)
		}
	}
	return err
}

// DeleteDir: Mark the directory deleted and mark all it's children deleted
func (ac *AttrCache) DeleteDir(options internal.DeleteDirOptions) error {
	log.Trace("AttrCache::DeleteDir : %s", options.Name)

	deletionTime := time.Now()
	err := ac.NextComponent().DeleteDir(options)

	if err == nil {
		// deleteDirectory may add the parent directory to the cache
		// so we must lock the cache for writing
		ac.cacheLock.Lock()
		defer ac.cacheLock.Unlock()
		err = ac.deleteDirectory(options.Name, deletionTime)
	}

	return err
}

// merge results from our cache into pathMap
func (ac *AttrCache) addDirsNotInCloudToListing(
	listPath string,
	pathList []*internal.ObjAttr,
) ([]*internal.ObjAttr, int) {
	numAdded := 0

	dir, found := ac.cache.get(listPath)
	if !found || !dir.exists() {
		log.Err("AttrCache:: addDirsNotInCloudToListing : %s does not exist in cache", listPath)
		return pathList, 0
	}

	ac.cacheLock.RLock()
	for _, child := range dir.children {
		if child.exists() && !child.isInCloud() {
			pathList = append(pathList, child.attr)
			numAdded++
		}
	}
	ac.cacheLock.RUnlock()

	return pathList, numAdded
}

// StreamDir : Optionally cache attributes of paths returned by next component
func (ac *AttrCache) StreamDir(
	options internal.StreamDirOptions,
) ([]*internal.ObjAttr, string, error) {
	log.Trace("AttrCache::StreamDir : %s, token=\"%s\"", options.Name, options.Token)

	// try to fetch listing from cache
	cachedPathList, cachedToken, err := ac.fetchCachedDirList(options.Name, options.Token)
	if err == nil {
		return cachedPathList, cachedToken, err
	}
	// listing cache is not complete, so call cloud storage
	pathList, nextToken, err := ac.NextComponent().StreamDir(options)
	if err == nil {
		log.Debug("AttrCache::StreamDir : %s got %d entries from cloud, token=\"%s\"",
			options.Name, len(pathList), nextToken)
		// cache returned list
		ac.cacheAttributes(pathList, options.Name)
		//
		if ac.cacheDirs {
			// remember that this directory is in cloud storage
			if len(pathList) > 0 {
				ac.cacheLock.Lock()
				ac.markAncestorsInCloud(options.Name, time.Now())
				ac.cacheLock.Unlock()
			}
			// merge missing directory cache into the last page of results
			if ac.cacheDirs && nextToken == "" {
				var numAdded int // prevent shadowing pathList in following line
				pathList, numAdded = ac.addDirsNotInCloudToListing(options.Name, pathList)
				log.Info("AttrCache::StreamDir : %s +%d from cache = %d",
					options.Name, numAdded, len(pathList))
			}
		}
<<<<<<< HEAD
	} else if errors.Is(err, &common.CloudUnreachableError{}) {
		// return expired cachedPathList
		if cachedPathList != nil {
			pathList = cachedPathList
			nextToken = cachedToken
		} else {
			// return whatever entries we have (but only if the token is empty)
			entry, found := ac.cache.get(options.Name)
			if options.Token == "" && found && entry.listingComplete {
				for _, v := range entry.children {
					if v.exists() && v.valid() {
						pathList = append(pathList, v.attr)
					}
				}
			} else {
				// the cloud is unavailable, and we have nothing to provide
				err = common.NewNoCachedDataError(err)
			}
		}
=======
	}
	// add cached items in
	if len(cachedPathList) > 0 {
		log.Info(
			"AttrCache::StreamDir : %s merging in %d list cache entries...",
			options.Name,
			len(cachedPathList),
		)
		pathList = append(pathList, cachedPathList...)
>>>>>>> 09d9d446
	}
	// values should be returned in ascending order by key, without duplicates
	// sort
	slices.SortFunc[[]*internal.ObjAttr, *internal.ObjAttr](
		pathList,
		func(a, b *internal.ObjAttr) int {
			return strings.Compare(a.Path, b.Path)
		},
	)
	// remove duplicates
<<<<<<< HEAD
	pathList = slices.CompactFunc[[]*internal.ObjAttr, *internal.ObjAttr](pathList, func(a, b *internal.ObjAttr) bool {
		return a.Path == b.Path
	})
	// cache the listing (if there was no error)
	if err == nil {
		// record when the directory was listed, an up to what token
		// this will allow us to serve directory listings from this cache
		ac.cacheListSegment(pathList, options.Name, options.Token, nextToken)
		// if the listing is complete, record the fact that we have a complete listing
		if nextToken == "" {
			ac.markListingComplete(options.Name)
		}
	} else {
		log.Err("AttrCache::StreamDir : %s encountered error [%v]", options.Name, err)
	}
=======
	pathList = slices.CompactFunc[[]*internal.ObjAttr, *internal.ObjAttr](
		pathList,
		func(a, b *internal.ObjAttr) bool {
			return a.Path == b.Path
		},
	)
	ac.cacheListSegment(pathList, options.Name, options.Token, nextToken)
>>>>>>> 09d9d446
	log.Trace("AttrCache::StreamDir : %s returning %d entries", options.Name, len(pathList))
	return pathList, nextToken, err
}

// Return directory listing from cache
// Any request other than a request for the next page will return all children,
// and the token for the next page (if there is one).
// If page requests are repeated or backtrack, this may cause unexpected OS behavior.
<<<<<<< HEAD
func (ac *AttrCache) fetchCachedDirList(path string, token string) ([]*internal.ObjAttr, string, error) {
=======
func (ac *AttrCache) fetchCachedDirList(
	path string,
	token string,
) ([]*internal.ObjAttr, string, error) {
	var pathList []*internal.ObjAttr
>>>>>>> 09d9d446
	if !ac.cacheOnList {
		return nil, "", fmt.Errorf("cache on list is disabled")
	}
	// start accessing the cache
	ac.cacheLock.RLock()
	defer ac.cacheLock.RUnlock()
	// get directory cache item
	listDirCache, found := ac.cache.get(path)
	if !found {
		log.Warn("AttrCache::fetchCachedDirList : %s directory not found in cache", path)
		return nil, "", common.NewNoCachedDataError(fmt.Errorf("%s directory not found in cache", path))
	}
	// is the requested data cached?
	cachedListSegment, found := listDirCache.listCache[token]
	if !found {
		// the data for this token is not in the cache
		// don't provide cached data when new (uncached) data is being requested
		log.Info("AttrCache::fetchCachedDirList : %s listing segment %s not cached", path, token)
		return nil, "", fmt.Errorf("%s directory listing segment %s not cached", path, token)
	}
	// check timeout
	if time.Since(cachedListSegment.cachedAt).Seconds() >= float64(ac.cacheTimeout) {
		log.Info("AttrCache::fetchCachedDirList : %s listing segment %s cache expired", path, token)
<<<<<<< HEAD
		return cachedListSegment.entries, "", fmt.Errorf("%s directory listing segment %s cache expired", path, token)
=======
		// drop the invalid segment from the list cache
		delete(listDirCache.listCache, token)
		return pathList, "", fmt.Errorf(
			"%s directory listing segment %s cache expired",
			path,
			token,
		)
>>>>>>> 09d9d446
	}
	log.Trace("AttrCache::fetchCachedDirList : %s token=\"%s\"->\"%s\" serving %d items from cache",
		path, token, cachedListSegment.nextToken, len(cachedListSegment.entries))
	return cachedListSegment.entries, cachedListSegment.nextToken, nil
}

// cacheAttributes : On dir listing cache the attributes for all files
// this will lock and release the mutex for writing
func (ac *AttrCache) cacheAttributes(pathList []*internal.ObjAttr, listDirPath string) {
	// Check whether or not we are supposed to cache on list
	if !ac.cacheOnList {
		return
	}
	// Putting time.Now() inside a loop is heavy as for each item we will do a kernel call to get current time
	// If there are millions of blobs then cost of this is very high.
	currTime := time.Now()
	ac.cacheLock.Lock()
	defer ac.cacheLock.Unlock()
	// if a non-empty pathList was returned by the cloud storage component when listing a directory
	// then that directory is clearly in the cloud
	if len(pathList) > 0 {
		ac.markAncestorsInCloud(listDirPath, currTime)
	}
	for _, attr := range pathList {
		ac.cache.insert(insertOptions{
			attr:        attr,
			exists:      true,
			cachedAt:    currTime,
			fromDirList: true,
		})
	}
	log.Trace("AttrCache::cacheAttributes : %s cached %d items", listDirPath, len(pathList))
}

// cacheListSegment : On dir listing cache the listing
// this will lock and release the mutex for writing
func (ac *AttrCache) cacheListSegment(
	pathList []*internal.ObjAttr,
	listDirPath string,
	token, nextToken string,
) {
	// Check whether or not we are supposed to cache on list
	if !ac.cacheOnList {
		return
	}
	// Putting time.Now() inside a loop is heavy as for each item we will do a kernel call to get current time
	// If there are millions of blobs then cost of this is very high.
	currTime := time.Now()
	ac.cacheLock.Lock()
	defer ac.cacheLock.Unlock()
	// record when the directory was listed, an up to what token
	// this will allow us to serve directory listings from this cache
	listDirItem, found := ac.cache.get(listDirPath)
	if !found {
		log.Err("AttrCache::cacheListSegment : %s directory not found in cache", listDirPath)
		return
	}
	newListCacheSegment := listCacheSegment{
		entries:   pathList,
		nextToken: nextToken,
		cachedAt:  currTime,
	}
	if listDirItem.listCache == nil {
		listDirItem.listCache = make(map[string]listCacheSegment)
	}
	// add the new entry
	listDirItem.listCache[token] = newListCacheSegment
	log.Trace("AttrCache::cacheListSegment : %s cached list entries \"%s\"-\"%s\" (%d items)",
		listDirPath, token, nextToken, len(pathList))
}

func (ac *AttrCache) markListingComplete(listDirPath string) {
	ac.cacheLock.Lock()
	defer ac.cacheLock.Unlock()
	listDirItem, found := ac.cache.get(listDirPath)
	if found {
		listDirItem.listingComplete = true
	}
}

// IsDirEmpty: Whether or not the directory is empty
func (ac *AttrCache) IsDirEmpty(options internal.IsDirEmptyOptions) bool {
	log.Trace("AttrCache::IsDirEmpty : %s", options.Name)

	// This function only has a use if we're caching directories
	if !ac.cacheDirs {
<<<<<<< HEAD
		log.Debug("AttrCache::IsDirEmpty : %s Dir cache is disabled. Checking with container", options.Name)
		// when offline, this will return false
=======
		log.Debug(
			"AttrCache::IsDirEmpty : %s Dir cache is disabled. Checking with container",
			options.Name,
		)
>>>>>>> 09d9d446
		return ac.NextComponent().IsDirEmpty(options)
	}
	// Is the directory in our cache?
	ac.cacheLock.RLock()
	defer ac.cacheLock.RUnlock()
	item := ac.getItemIfExists(options.Name)
	// If the directory does not exist in the attribute cache then let the next component answer
<<<<<<< HEAD
	if item == nil {
		log.Debug("AttrCache::IsDirEmpty : %s not found in attr_cache. Checking with container", options.Name)
=======
	if !pathInCache {
		log.Debug(
			"AttrCache::IsDirEmpty : %s not found in attr_cache. Checking with container",
			options.Name,
		)
>>>>>>> 09d9d446
		return ac.NextComponent().IsDirEmpty(options)
	}
	log.Debug("AttrCache::IsDirEmpty : %s found in attr_cache", options.Name)
	// Check if the cached directory is empty or not
	if item.hasExistingChildren() {
		log.Debug("AttrCache::IsDirEmpty : %s has a subpath in attr_cache", options.Name)
		return false
	}
	// do we have a complete listing?
	if item.listingComplete {
		// we know the directory is empty
		return true
	}
	// Dir is in cache but no contents are, so check with container
	log.Debug(
		"AttrCache::IsDirEmpty : %s children not found in cache. Checking with container",
		options.Name,
	)
	return ac.NextComponent().IsDirEmpty(options)
}

func (directory *attrCacheItem) hasExistingChildren() bool {
	for _, childItem := range directory.children {
		if childItem.exists() {
			return true
		}
	}
	return false
}

// RenameDir : Mark the source directory and all its contents deleted.
// Invalidate the destination since we may have overwritten it.
func (ac *AttrCache) RenameDir(options internal.RenameDirOptions) error {
	log.Trace("AttrCache::RenameDir : %s -> %s", options.Src, options.Dst)

	currentTime := time.Now()
	err := ac.NextComponent().RenameDir(options)

	if err == nil {
		ac.cacheLock.Lock()
		defer ac.cacheLock.Unlock()

		// check if destination already exists in cache
		if ac.cacheDirs {
			// if attr_cache is tracking directories, validate this rename
			// First, check if the destination directory already exists
			if ac.getItemIfExists(options.Dst) != nil {
				return os.ErrExist
			}
		} else {
			// TLDR: Dst is guaranteed to be non-existent or empty.
			// Note: We do not need to invalidate children of Dst due to the logic in our FUSE connector, see comments there,
			// but it is always safer to double check than not.
			ac.invalidateDirectory(options.Dst)
		}

		// get the source directory
		srcItem, found := ac.cache.get(options.Src)
		if !found || !srcItem.exists() {
			log.Err("AttrCache::RenameDir : %s source not found", options.Src)
			if ac.cacheDirs {
				return syscall.ENOENT
			}
		} else {
			// move everything over
			srcDir := internal.TruncateDirName(options.Src)
			dstDir := internal.TruncateDirName(options.Dst)
			ac.moveCachedItem(srcItem, srcDir, dstDir, currentTime)
		}
	}

	return err
}

// CreateFile: Cache a new entry for the file
func (ac *AttrCache) CreateFile(options internal.CreateFileOptions) (*handlemap.Handle, error) {
	log.Trace("AttrCache::CreateFile : %s", options.Name)
	h, err := ac.NextComponent().CreateFile(options)

	if err == nil {
		currentTime := time.Now()
		// TODO: the cache locks are used incorrectly here
		// They routinely lock the cache for reading, but then write to it
		ac.cacheLock.Lock()
		defer ac.cacheLock.Unlock()
		if ac.cacheDirs {
			// record that the parent directory tree contains at least one object
			ac.markAncestorsInCloud(getParentDir(options.Name), currentTime)
		}
		// add new entry
		newFileAttr := internal.CreateObjAttr(options.Name, 0, currentTime)
		newFileEntry := ac.cache.insert(insertOptions{
			attr:     newFileAttr,
			exists:   true,
			cachedAt: currentTime,
		})
		newFileEntry.setMode(options.Mode)
	}

	return h, err
}

// OpenFile: Update cache with Open results from cloud
func (ac *AttrCache) OpenFile(options internal.OpenFileOptions) (*handlemap.Handle, error) {
	log.Trace("AttrCache::OpenFile : %s", options.Name)

	h, err := ac.NextComponent().OpenFile(options)
	// sometimes a file is deleted in the cloud concurrently
	// then this cache needs to be updated
	if err != nil && os.IsNotExist(err) {
		currentTime := time.Now()
		ac.cacheLock.Lock()
		defer ac.cacheLock.Unlock()
		cacheItem, found := ac.cache.get(options.Name)
		if found && cacheItem.exists() {
			cacheItem.markDeleted(currentTime)
		}
		if ac.cacheDirs {
			ac.updateAncestorsInCloud(getParentDir(options.Name), currentTime)
		}
	}

	return h, err
}

// DeleteFile : Mark the file deleted
func (ac *AttrCache) DeleteFile(options internal.DeleteFileOptions) error {
	log.Trace("AttrCache::DeleteFile : %s", options.Name)

	err := ac.NextComponent().DeleteFile(options)
	if err == nil {
		deletionTime := time.Now()
		ac.cacheLock.Lock()
		defer ac.cacheLock.Unlock()
		toBeDeleted, found := ac.cache.get(options.Name)
		if !found || !toBeDeleted.valid() {
			log.Warn(
				"AttrCache::DeleteFile : %s no valid entry found. Adding entry...",
				options.Name,
			)
			// add deleted file entry
			attr := internal.CreateObjAttr(options.Name, 0, deletionTime)
			toBeDeleted = ac.cache.insert(insertOptions{
				attr:     attr,
				exists:   true,
				cachedAt: deletionTime,
			})
		}
		toBeDeleted.markDeleted(deletionTime)
		if ac.cacheDirs {
			ac.updateAncestorsInCloud(getParentDir(options.Name), deletionTime)
		}
	}

	return err
}

// Given the path to a directory, search its contents,
// and search the contents of all of its ancestors,
// to record which of them contain objects in their subtrees
func (ac *AttrCache) updateAncestorsInCloud(dirPath string, time time.Time) {
	for dirPath != "" {
		ancestorCacheItem, found := ac.cache.get(dirPath)
		if !found || !ancestorCacheItem.exists() {
			log.Warn("AttrCache::updateAncestorsInCloud : Adding directory entry %s", dirPath)
			ancestorObjAttr := internal.CreateObjAttrDir(dirPath)
			ancestorCacheItem = ac.cache.insert(insertOptions{
				attr:     ancestorObjAttr,
				exists:   true,
				cachedAt: time,
			})
		}
		var anyChildrenInCloud bool

		for _, item := range ancestorCacheItem.children {
			if item.exists() && item.isInCloud() {
				anyChildrenInCloud = true
				break
			}
		}
		if ancestorCacheItem.isInCloud() != anyChildrenInCloud {
			ancestorCacheItem.markInCloud(anyChildrenInCloud)
		} else {
			//if we didn't change the parent, then no change is visible to the grandparent, etc.
			break
		}
		// move on to the next ancestor
		dirPath = getParentDir(dirPath)
	}
}

// RenameFile : Move item in cache
func (ac *AttrCache) RenameFile(options internal.RenameFileOptions) error {
	log.Trace("AttrCache::RenameFile : %s -> %s", options.Src, options.Dst)

	err := ac.NextComponent().RenameFile(options)
	if err == nil {
		renameTime := time.Now()
		ac.cacheLock.Lock()
		defer ac.cacheLock.Unlock()

		//get the source item
		sourceItem, found := ac.cache.get(options.Src)
		if !found || !sourceItem.exists() {
			log.Warn("AttrCache::RenameFile : Source %s does not exist in cache", options.Src)
			// don't return an error - cloud storage still succeeded
			return nil
		}

		// move source item to destination
		ac.moveCachedItem(sourceItem, options.Src, options.Dst, renameTime)
		if ac.cacheDirs {
			ac.updateAncestorsInCloud(getParentDir(options.Src), renameTime)
			// mark the destination parent directory tree as containing objects
			ac.markAncestorsInCloud(getParentDir(options.Dst), renameTime)
		}
	}
	return err
}

// WriteFile : Mark the file invalid
func (ac *AttrCache) WriteFile(options internal.WriteFileOptions) (int, error) {

	// GetAttr on cache hit will serve from cache, on cache miss will serve from next component.
	attr, err := ac.GetAttr(
		internal.GetAttrOptions{Name: options.Handle.Path, RetrieveMetadata: true},
	)
	if err != nil {
		// Ignore not exists errors - this can happen if createEmptyFile is set to false
		if !os.IsNotExist(err) && err != syscall.ENOENT {
			return 0, err
		}
	}
	if attr != nil {
		options.Metadata = attr.Metadata
	}

	size, err := ac.NextComponent().WriteFile(options)

	if err == nil {
		modifyTime := time.Now()
		newSize := options.Offset + int64(len(options.Data))

		ac.cacheLock.Lock()
		defer ac.cacheLock.Unlock()

		modifiedEntry, found := ac.cache.get(options.Handle.Path)
		if !found || !modifiedEntry.exists() {
			log.Warn("AttrCache::WriteFile : %s replacing missing cache entry", options.Handle.Path)
			// replace the missing entry
			modifiedAttr := internal.CreateObjAttr(options.Handle.Path, newSize, modifyTime)
			modifiedEntry = ac.cache.insert(insertOptions{
				attr:     modifiedAttr,
				exists:   true,
				cachedAt: modifyTime,
			})
		}
		modifiedEntry.setSize(newSize, modifyTime)
		modifiedEntry.attr.Metadata = options.Metadata
	}
	return size, err
}

// TruncateFile : Update the file with its truncated size
func (ac *AttrCache) TruncateFile(options internal.TruncateFileOptions) error {
	log.Trace("AttrCache::TruncateFile : %s", options.Name)

	err := ac.NextComponent().TruncateFile(options)
	if err == nil {
		modifyTime := time.Now()

		ac.cacheLock.Lock()
		defer ac.cacheLock.Unlock()

		truncatedItem, found := ac.cache.get(options.Name)
		if !found || !truncatedItem.exists() {
			log.Warn("AttrCache::TruncateFile : %s replacing missing cache entry", options.Name)
			// replace the missing entry
			truncatedAttr := internal.CreateObjAttr(options.Name, options.Size, modifyTime)
			truncatedItem = ac.cache.insert(insertOptions{
				attr:     truncatedAttr,
				exists:   true,
				cachedAt: modifyTime,
			})
		}
		truncatedItem.setSize(options.Size, modifyTime)
	}
	return err
}

// Update attribute cache when CopyToFile returns that a file doesn't exist
func (ac *AttrCache) CopyToFile(options internal.CopyToFileOptions) error {
	log.Trace("AttrCache::CopyToFile : %s", options.Name)

	err := ac.NextComponent().CopyToFile(options)
	if err != nil {
		entry, found := ac.cache.get(options.Name)
		if found {
			entry.markDeleted(time.Now())
		}
	}
	return err
}

// CopyFromFile : Upload file and update cache entry
func (ac *AttrCache) CopyFromFile(options internal.CopyFromFileOptions) error {
	log.Trace("AttrCache::CopyFromFile : %s", options.Name)

	// GetAttr on cache hit will serve from cache, on cache miss will serve from next component.
	attr, err := ac.GetAttr(internal.GetAttrOptions{Name: options.Name, RetrieveMetadata: true})
	if err != nil {
		// Ignore not exists errors - this can happen if createEmptyFile is set to false
		if !os.IsNotExist(err) && err != syscall.ENOENT {
			return err
		}
	}
	if attr != nil {
		options.Metadata = attr.Metadata
	}

	err = ac.NextComponent().CopyFromFile(options)
	if err == nil {
		uploadTime := time.Now()
		ac.cacheLock.Lock()
		defer ac.cacheLock.Unlock()

		if ac.cacheDirs {
			// This call needs to be treated like it's creating a new file
			// Mark ancestors as existing in cloud storage now
			ac.markAncestorsInCloud(getParentDir(options.Name), uploadTime)
		}

		// use local file to update the attribute cache entry
		fileStat, statErr := options.File.Stat()
		if statErr != nil {
			// if we can't stat the local file, we know nothing
			log.Err("AttrCache::CopyFromFile : %s Can't stat local file: %s", options.Name, statErr)
			entry, found := ac.cache.get(options.Name)
			if found {
				entry.invalidate()
			}
		} else {
			// replace entry
			attr := internal.CreateObjAttr(options.Name, fileStat.Size(), fileStat.ModTime())
			entry := ac.cache.insert(insertOptions{
				attr:     attr,
				exists:   true,
				cachedAt: uploadTime,
			})
			entry.setMode(fileStat.Mode())
		}
	}
	return err
}

// SyncFile : Refresh attributes from storage
func (ac *AttrCache) SyncFile(options internal.SyncFileOptions) error {
	log.Trace("AttrCache::SyncFile : %s", options.Handle.Path)
	err := ac.NextComponent().SyncFile(options)
	if err == nil {
		ac.cacheLock.Lock()
		defer ac.cacheLock.Unlock()
		toBeInvalid, found := ac.cache.get(options.Handle.Path)
		if found {
			toBeInvalid.invalidate()
		}
	}
	return err
}

// SyncDir : Refresh attributes from storage
func (ac *AttrCache) SyncDir(options internal.SyncDirOptions) error {
	log.Trace("AttrCache::SyncDir : %s", options.Name)

	err := ac.NextComponent().SyncDir(options)
	if err == nil {
		ac.cacheLock.Lock()
		defer ac.cacheLock.Unlock()
		ac.invalidateDirectory(options.Name)
	}
	return err
}

// GetAttr : Try to serve the request from the attribute cache, otherwise cache attributes of the path returned by next component
func (ac *AttrCache) GetAttr(options internal.GetAttrOptions) (*internal.ObjAttr, error) {
	// Don't log these by default, as it noticeably affects performance
	// log.Trace("AttrCache::GetAttr : %s", options.Name)

	ac.cacheLock.RLock()
	value, found := ac.cache.get(options.Name)
	ac.cacheLock.RUnlock()
	if found && value.valid() && time.Since(value.cachedAt).Seconds() < float64(ac.cacheTimeout) {
		// Try to serve the request from the attribute cache
		// Is the entry marked deleted?
		if !value.exists() {
			log.Debug("AttrCache::GetAttr : %s (ENOENT) served from cache", options.Name)
			return nil, syscall.ENOENT
		} else {
			log.Debug("AttrCache::GetAttr : %s served from cache", options.Name)
			return value.attr, nil
		}
	}

	// Get the attributes from next component and cache them
	pathAttr, err := ac.NextComponent().GetAttr(options)

	ac.cacheLock.Lock()
	defer ac.cacheLock.Unlock()

	switch {
	case err == nil:
		// Retrieved attributes so cache them
		ac.cache.insert(insertOptions{
			attr:     pathAttr,
			exists:   true,
			cachedAt: time.Now(),
		})
		if ac.cacheDirs {
			ac.markAncestorsInCloud(getParentDir(options.Name), time.Now())
		}
	case err == syscall.ENOENT:
		// cache this entity not existing
		ac.cache.insert(insertOptions{
			attr:     internal.CreateObjAttr(options.Name, 0, time.Now()),
			exists:   false,
			cachedAt: time.Now(),
		})
	case errors.Is(err, &common.CloudUnreachableError{}):
		// the cloud connection is down
		// do we have an entry, but it's expired? Let's serve that.
		if found && value.valid() {
			// Serve the request from the attribute cache
			if !value.exists() {
				return value.attr, errors.Join(syscall.ENOENT, err)
			} else {
				return value.attr, err
			}
		} else {
			// we have no cached data about this item
			// but do we have a complete listing for its parent directory?
			entry, found := ac.cache.get(getParentDir(options.Name))
			if found && entry.listingComplete {
				return nil, errors.Join(syscall.ENOENT, err)
			} else {
				// we have no way of knowing whether the requested item is in the directory in the cloud
				// NOTE:
				// the OS can call GetAttr on a file without listing its parent directory
				// so having a valid file entry in cache does not mean we have a complete listing of its parent
				// so we can't just check if the directory has any children as a proxy for whether it's been listed
				return nil, common.NewNoCachedDataError(err)
			}
		}
	}
	return pathAttr, err
}

// CreateLink : Mark the new link invalid
func (ac *AttrCache) CreateLink(options internal.CreateLinkOptions) error {
	log.Trace("AttrCache::CreateLink : Create symlink %s -> %s", options.Name, options.Target)

	err := ac.NextComponent().CreateLink(options)

	if err == nil {
		currentTime := time.Now()
		ac.cacheLock.Lock()
		defer ac.cacheLock.Unlock()
		linkAttr := internal.CreateObjAttr(
			options.Name,
			int64(len([]byte(options.Target))),
			currentTime,
		)
		linkAttr.Flags.Set(internal.PropFlagSymlink)
		ac.cache.insert(insertOptions{
			attr:     linkAttr,
			exists:   true,
			cachedAt: currentTime,
		})
		if ac.cacheDirs {
			ac.markAncestorsInCloud(getParentDir(options.Name), currentTime)
		}
	}

	return err
}

// FlushFile : flush file
func (ac *AttrCache) FlushFile(options internal.FlushFileOptions) error {
	log.Trace("AttrCache::FlushFile : %s", options.Handle.Path)
	err := ac.NextComponent().FlushFile(options)
	if err == nil {
		ac.cacheLock.Lock()
		defer ac.cacheLock.Unlock()
		toBeInvalid, found := ac.cache.get(options.Handle.Path)
		if found {
			toBeInvalid.invalidate()
		}
	}
	return err
}

// Chmod : Update the file with its new permissions
func (ac *AttrCache) Chmod(options internal.ChmodOptions) error {
	log.Trace("AttrCache::Chmod : Change mode of file/directory %s", options.Name)

	err := ac.NextComponent().Chmod(options)

	if err == nil {
		ac.cacheLock.Lock()
		defer ac.cacheLock.Unlock()

		value, found := ac.cache.get(options.Name)
		if !found {
			log.Err("AttrCache::Chmod : %s not found in cache", options.Name)
		} else if !value.exists() {
			log.Err("AttrCache::Chmod : %s is marked deleted", options.Name)
		} else {
			value.setMode(options.Mode)
		}
	}
	return err
}

// Chown : Update the file with its new owner and group (when datalake chown is implemented)
func (ac *AttrCache) Chown(options internal.ChownOptions) error {
	log.Trace("AttrCache::Chown : Change owner of file/directory %s", options.Name)

	err := ac.NextComponent().Chown(options)
	// TODO: Implement when datalake chown is supported.

	return err
}

func (ac *AttrCache) CommitData(options internal.CommitDataOptions) error {
	log.Trace("AttrCache::CommitData : %s", options.Name)
	err := ac.NextComponent().CommitData(options)
	if err == nil {
		ac.cacheLock.RLock()
		defer ac.cacheLock.RUnlock()

		entry, found := ac.cache.get(options.Name)
		if found {
			entry.invalidate()
		}
	}
	return err
}

// ------------------------- Factory -------------------------------------------

// Pipeline will call this method to create your object, initialize your variables here
// << DO NOT DELETE ANY AUTO GENERATED CODE HERE >>
func NewAttrCacheComponent() internal.Component {
	comp := &AttrCache{}
	comp.SetName(compName)

	config.AddConfigChangeEventListener(comp)
	return comp
}

// On init register this component to pipeline and supply your constructor
func init() {
	internal.AddComponent(compName, NewAttrCacheComponent)

	attrCacheTimeout := config.AddUint32Flag(
		"attr-cache-timeout",
		defaultAttrCacheTimeout,
		"attribute cache timeout",
	)
	config.BindPFlag(compName+".timeout-sec", attrCacheTimeout)

	enableSymlinks := config.AddBoolFlag(
		"enable-symlinks",
		false,
		"whether or not symlinks should be supported",
	)
	config.BindPFlag(compName+".enable-symlinks", enableSymlinks)
	noCacheDirs := config.AddBoolFlag(
		"no-cache-dirs",
		false,
		"whether or not empty directories should be cached",
	)
	config.BindPFlag(compName+".no-cache-dirs", noCacheDirs)

	cacheOnList := config.AddBoolFlag("cache-on-list", true, "Cache attributes on listing.")
	config.BindPFlag(compName+".cache-on-list", cacheOnList)
	cacheOnList.Hidden = true
}<|MERGE_RESOLUTION|>--- conflicted
+++ resolved
@@ -451,7 +451,6 @@
 					options.Name, numAdded, len(pathList))
 			}
 		}
-<<<<<<< HEAD
 	} else if errors.Is(err, &common.CloudUnreachableError{}) {
 		// return expired cachedPathList
 		if cachedPathList != nil {
@@ -471,17 +470,6 @@
 				err = common.NewNoCachedDataError(err)
 			}
 		}
-=======
-	}
-	// add cached items in
-	if len(cachedPathList) > 0 {
-		log.Info(
-			"AttrCache::StreamDir : %s merging in %d list cache entries...",
-			options.Name,
-			len(cachedPathList),
-		)
-		pathList = append(pathList, cachedPathList...)
->>>>>>> 09d9d446
 	}
 	// values should be returned in ascending order by key, without duplicates
 	// sort
@@ -492,10 +480,12 @@
 		},
 	)
 	// remove duplicates
-<<<<<<< HEAD
-	pathList = slices.CompactFunc[[]*internal.ObjAttr, *internal.ObjAttr](pathList, func(a, b *internal.ObjAttr) bool {
-		return a.Path == b.Path
-	})
+	pathList = slices.CompactFunc[[]*internal.ObjAttr, *internal.ObjAttr](
+		pathList,
+		func(a, b *internal.ObjAttr) bool {
+			return a.Path == b.Path
+		},
+	)
 	// cache the listing (if there was no error)
 	if err == nil {
 		// record when the directory was listed, an up to what token
@@ -508,15 +498,6 @@
 	} else {
 		log.Err("AttrCache::StreamDir : %s encountered error [%v]", options.Name, err)
 	}
-=======
-	pathList = slices.CompactFunc[[]*internal.ObjAttr, *internal.ObjAttr](
-		pathList,
-		func(a, b *internal.ObjAttr) bool {
-			return a.Path == b.Path
-		},
-	)
-	ac.cacheListSegment(pathList, options.Name, options.Token, nextToken)
->>>>>>> 09d9d446
 	log.Trace("AttrCache::StreamDir : %s returning %d entries", options.Name, len(pathList))
 	return pathList, nextToken, err
 }
@@ -525,15 +506,10 @@
 // Any request other than a request for the next page will return all children,
 // and the token for the next page (if there is one).
 // If page requests are repeated or backtrack, this may cause unexpected OS behavior.
-<<<<<<< HEAD
-func (ac *AttrCache) fetchCachedDirList(path string, token string) ([]*internal.ObjAttr, string, error) {
-=======
 func (ac *AttrCache) fetchCachedDirList(
 	path string,
 	token string,
 ) ([]*internal.ObjAttr, string, error) {
-	var pathList []*internal.ObjAttr
->>>>>>> 09d9d446
 	if !ac.cacheOnList {
 		return nil, "", fmt.Errorf("cache on list is disabled")
 	}
@@ -544,7 +520,9 @@
 	listDirCache, found := ac.cache.get(path)
 	if !found {
 		log.Warn("AttrCache::fetchCachedDirList : %s directory not found in cache", path)
-		return nil, "", common.NewNoCachedDataError(fmt.Errorf("%s directory not found in cache", path))
+		return nil, "", common.NewNoCachedDataError(
+			fmt.Errorf("%s directory not found in cache", path),
+		)
 	}
 	// is the requested data cached?
 	cachedListSegment, found := listDirCache.listCache[token]
@@ -557,17 +535,11 @@
 	// check timeout
 	if time.Since(cachedListSegment.cachedAt).Seconds() >= float64(ac.cacheTimeout) {
 		log.Info("AttrCache::fetchCachedDirList : %s listing segment %s cache expired", path, token)
-<<<<<<< HEAD
-		return cachedListSegment.entries, "", fmt.Errorf("%s directory listing segment %s cache expired", path, token)
-=======
-		// drop the invalid segment from the list cache
-		delete(listDirCache.listCache, token)
-		return pathList, "", fmt.Errorf(
+		return cachedListSegment.entries, "", fmt.Errorf(
 			"%s directory listing segment %s cache expired",
 			path,
 			token,
 		)
->>>>>>> 09d9d446
 	}
 	log.Trace("AttrCache::fetchCachedDirList : %s token=\"%s\"->\"%s\" serving %d items from cache",
 		path, token, cachedListSegment.nextToken, len(cachedListSegment.entries))
@@ -654,15 +626,11 @@
 
 	// This function only has a use if we're caching directories
 	if !ac.cacheDirs {
-<<<<<<< HEAD
-		log.Debug("AttrCache::IsDirEmpty : %s Dir cache is disabled. Checking with container", options.Name)
-		// when offline, this will return false
-=======
 		log.Debug(
 			"AttrCache::IsDirEmpty : %s Dir cache is disabled. Checking with container",
 			options.Name,
 		)
->>>>>>> 09d9d446
+		// when offline, this will return false
 		return ac.NextComponent().IsDirEmpty(options)
 	}
 	// Is the directory in our cache?
@@ -670,16 +638,11 @@
 	defer ac.cacheLock.RUnlock()
 	item := ac.getItemIfExists(options.Name)
 	// If the directory does not exist in the attribute cache then let the next component answer
-<<<<<<< HEAD
 	if item == nil {
-		log.Debug("AttrCache::IsDirEmpty : %s not found in attr_cache. Checking with container", options.Name)
-=======
-	if !pathInCache {
 		log.Debug(
 			"AttrCache::IsDirEmpty : %s not found in attr_cache. Checking with container",
 			options.Name,
 		)
->>>>>>> 09d9d446
 		return ac.NextComponent().IsDirEmpty(options)
 	}
 	log.Debug("AttrCache::IsDirEmpty : %s found in attr_cache", options.Name)
