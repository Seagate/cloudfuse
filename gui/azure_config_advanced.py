--- conflicted
+++ resolved
@@ -1,12 +1,6 @@
 from sys import platform
-<<<<<<< HEAD
-from PySide6.QtCore import Qt, QSettings
-from PySide6.QtWidgets import QWidget
-from PySide6 import QtWidgets
-=======
 from PySide6.QtCore import QSettings
 from PySide6 import QtGui
->>>>>>> 01bfc601
 # import the custom class made from QtDesigner
 from ui_azure_config_advanced import Ui_Form
 from common_qt_functions import widgetCustomFunctions
