--- conflicted
+++ resolved
@@ -80,10 +80,9 @@
     def windowsServiceInstall(self):
         msg = QtWidgets.QMessageBox()
 
-<<<<<<< HEAD
-        # use the completedProcess object in mount var to determine next steps 
-        # if service already installed, run cloudfuse.exe service start
-        # if start successful, run cloudfuse.exe service mount
+        # Use the completedProcess object in mount var to determine next steps 
+        #   if service already installed, run cloudfuse.exe service start
+        #   if start successful, run cloudfuse.exe service mount
 
         try:
             windowsServiceCmd = subprocess.run([".\cloudfuse.exe", "service", "install"], capture_output=True, check=True)
@@ -93,16 +92,6 @@
         if windowsServiceCmd.returncode == 0 or windowsServiceCmd.stderr.decode().find("cloudfuse service already exists") != -1: #we found this message
             windowsServiceCmd = (subprocess.run([".\cloudfuse.exe", "service", "start"], capture_output=True))
             if windowsServiceCmd.stderr.decode().find("An instance of the service is already running.") != -1:
-=======
-        # Use the completedProcess object in mount var to determine next steps 
-        #   if service already installed, run cloudfuse.exe service start
-        #   if start successful, run cloudfuse.exe service mount
-        
-        mount = subprocess.run([".\cloudfuse.exe", "service", "install"], capture_output=True, check=False)    
-        if mount.returncode == 0 or mount.stderr.decode().find("cloudfuse service already exists") != -1: #we found this message
-            mount = (subprocess.run([".\cloudfuse.exe", "service", "start"], capture_output=True))
-            if mount.stderr.decode().find("An instance of the service is already running.") != -1:
->>>>>>> 43b9ba45
                 return True
             elif windowsServiceCmd.returncode == 1: 
                 self.textEdit_output.setText("!!Error starting service before mounting container!!\n")# + mount.stdout.decode())
@@ -137,13 +126,8 @@
             
             if platform == "win32":
                 # Windows mount has a quirk where the folder shouldn't exist yet,
-<<<<<<< HEAD
-                # add CloudFuse at the end of the directory 
+                #   add CloudFuse at the end of the directory 
                 directory = directory+'\cloudFuse'
-=======
-                #   add CloudFuse at the end of the directory 
-                directory = directory+'/cloudFuse'
->>>>>>> 43b9ba45
                 
                 # Install and start the service
                 isRunning = self.windowsServiceInstall()  
@@ -192,8 +176,8 @@
     def unmountBucket(self):
         msg = QtWidgets.QMessageBox()
         directory = str(self.lineEdit_mountPoint.text())
-<<<<<<< HEAD
-        try:#TODO: properly handle unmount. This is relying on the line_edit not being changed by the user.
+        # TODO: properly handle unmount. This is relying on the line_edit not being changed by the user.
+        try:
             if platform == "win32":
                 # for windows, 'cloudfuse' was added to the directory so add it back in for umount
                 directory = directory+'/cloudFuse'
@@ -204,12 +188,6 @@
                 cmd = "./cloudfuse unmount " + directory
                 unmount = subprocess.run([cmd], shell=True, capture_output=True)
 
-=======
-        # TODO: properly handle unmount. This is relying on the line_edit not being changed by the user.
-        try:
-            directory = directory+'/cloudFuse'
-            unmount = (subprocess.run([".\cloudfuse", "service", "unmount", directory], capture_output=True))      
->>>>>>> 43b9ba45
             # Print to the text edit window the results of the unmount
             if unmount.returncode == 0:
                 self.textEdit_output.setText("Successfully unmounted container\n" + unmount.stderr.decode())
