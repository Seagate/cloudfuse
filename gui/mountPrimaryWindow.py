# System imports
import subprocess
from sys import platform
import os
import time
import yaml

# Import QT libraries
from PySide6.QtCore import Qt
from PySide6 import QtWidgets, QtGui, QtCore
from PySide6.QtWidgets import QMainWindow

# Import the custom class created with QtDesigner 
from ui_mountPrimaryWindow import Ui_primaryFUSEwindow
from s3_config_common import s3SettingsWidget
from azure_config_common import azureSettingsWidget
from aboutPage import aboutPage
from under_Construction import underConstruction
from common_qt_functions import widgetCustomFunctions as widgetFuncs

bucketOptions = ['s3storage', 'azstorage']
mountTargetComponent = 3

class FUSEWindow(QMainWindow, Ui_primaryFUSEwindow):
    def __init__(self):
        super().__init__()
        self.setupUi(self)
        self.setWindowTitle("Cloud FUSE")
        
        if platform == 'win32':
            # Windows directory and filename conventions:
            #   https://learn.microsoft.com/en-us/windows/win32/fileio/naming-a-file#file-and-directory-names
            # Disallow the following [<,>,.,",|,?,*] - note, we still need directory characters to declare a path
            self.lineEdit_mountPoint.setValidator(QtGui.QRegularExpressionValidator(r'^[^<>."|?\0*]*$',self))
        else:
            # Allow anything BUT Nul
            # Note: Different versions of Python don't like the embedded null character, send in the raw string instead
            self.lineEdit_mountPoint.setValidator(QtGui.QRegularExpressionValidator(r'^[^\0]*$',self))
       
        # Set up the signals for all the interactable intities
        self.button_browse.clicked.connect(self.getFileDirInput)
        self.button_config.clicked.connect(self.showSettingsWidget)
        self.button_mount.clicked.connect(self.mountBucket)
        self.button_unmount.clicked.connect(self.unmountBucket)
        self.actionAbout_Qt.triggered.connect(self.showAboutQtPage)
        self.actionAbout_CloudFuse.triggered.connect(self.showAboutCloudFusePage)
        self.action_debugHealthMonitor.triggered.connect(self.showUnderConstructionPage)
        self.action_debugLogging.triggered.connect(self.showUnderConstructionPage)
        self.action_debugTesting.triggered.connect(self.showUnderConstructionPage)
        
        if platform == "win32":
            self.lineEdit_mountPoint.setToolTip("Designate a new location to mount the bucket, do not create the directory")
            self.button_browse.setToolTip("Browse to a new location but don't create a new directory")
        else:
            self.lineEdit_mountPoint.setToolTip("Designate a location to mount the bucket - the directory must already exist")
            self.button_browse.setToolTip("Browse to a pre-existing directory")

    # Define the slots that will be triggered when the signals in Qt are activated

    # There are unique settings per bucket selected for the pipeline, 
    #   so we must use different widgets to show the different settings
    def showSettingsWidget(self):

        targetIndex = self.dropDown_bucketSelect.currentIndex()
        if bucketOptions[targetIndex] == 's3storage':
            self.settings = s3SettingsWidget()
        else:
            self.settings = azureSettingsWidget()
        self.settings.setWindowModality(Qt.ApplicationModal)
        self.settings.show()

    def getFileDirInput(self):
        directory = str(QtWidgets.QFileDialog.getExistingDirectory())
        self.lineEdit_mountPoint.setText('{}'.format(directory))


    # Display the pre-baked about QT messagebox
    def showAboutQtPage(self):
        QtWidgets.QMessageBox.aboutQt(self, "About QT")

    # Display the custom dialog box for the cloudfuse 'about' page.
    def showAboutCloudFusePage(self):
        self.page = aboutPage()
        self.page.show()

    def showUnderConstructionPage(self):
        self.page = underConstruction()
        self.page.show()


<<<<<<< HEAD
        try:
            windowsServiceCmd = subprocess.run([".\cloudfuse.exe", "service", "install"], capture_output=True, check=False)
        except:
            return False

        if windowsServiceCmd.returncode == 0 or windowsServiceCmd.stderr.decode().find("cloudfuse service already exists") != -1: #we found this message
            windowsServiceCmd = (subprocess.run([".\cloudfuse.exe", "service", "start"], capture_output=True))
            if windowsServiceCmd.stderr.decode().find("An instance of the service is already running.") != -1:
                return True
            elif windowsServiceCmd.returncode == 1: 
                self.textEdit_output.setText("!!Error starting service before mounting container!!\n")# + mount.stdout.decode())
                # Get the users attention by popping open a new window on an error
                msg.setWindowTitle("Error")
                msg.setText("Error mounting container - Run this application as administrator. uninstall the service and try again. Make sure that WinFSP is installed")
                # Show the message box
                msg.exec()
                return False
            else:
                # Started just fine
                return True 
        else:
            self.textEdit_output.setText("!!Error installing service to mount container!!\n")# + mount.stdout.decode())
            # Get the users attention by popping open a new window on an error
            msg.setWindowTitle("Error")
            msg.setText("Error installing service to mount container - Run application as administrator and try again")
            # Show the message box
            msg.exec()
            return False
=======
>>>>>>> 3846f4f5
    def mountBucket(self):
        # Update the pipeline/components before mounting the target
        targetIndex = self.dropDown_bucketSelect.currentIndex() 
        success = self.modifyPipeline(bucketOptions[targetIndex])
        if not success:
            # Don't try mounting the container since the config file couldn't be modified for the pipeline setting
            return
        
        try:
            directory = str(self.lineEdit_mountPoint.text())
        except ValueError as e:
            self.addOutputText(f"Invalid mount path: {str(e)}")
            return
        configPath = os.path.join(widgetFuncs.getCurrentDir(self), 'config.yaml')

        if platform == "win32":
            # Windows mount has a quirk where the folder shouldn't exist yet,
            #   add CloudFuse at the end of the directory 
            directory = os.path.join(directory,'cloudFuse')
            
            # make sure the mount directory doesn't already exist
            if os.path.exists(directory):
                self.addOutputText(f"Directory {directory} already exists! Aborting new mount.")
                self.errorMessageBox(f"Error: Cloudfuse needs to create the directory {directory}, but it already exists!")
                return
            
            commandParts = ['cloudfuse.exe', 'service', 'mount', directory, f'--config-file={configPath}']
            (stdOut, stdErr, exitCode, executableFound) = self.runCommand(commandParts)
            if not executableFound:
                self.addOutputText("cloudfuse.exe not found! Is it installed?")
                self.errorMessageBox("Error running cloudfuse CLI - Please re-install Cloudfuse.")
                return
            
            if exitCode != 0:
                self.addOutputText(stdErr)
                if stdErr.find("mount path exists") != -1:
                    self.errorMessageBox("This container is already mounted at this directory.")
                return
            
            # wait for mount, then check that mount succeeded by verifying that the mount directory exists
            self.addOutputText("Mount command successfully sent to Windows service.\nVerifying mount success...")
            def verifyMountSuccess():
                if not os.path.exists(directory):
                    self.addOutputText(f"Failed to create mount directory {directory}")
                    self.errorMessageBox("Mount failed silently... Do you need to empty the file cache directory?")
                self.addOutputText("Successfully mounted container")
            QtCore.QTimer.singleShot(5000, verifyMountSuccess)
        else:
            commandParts = ['./cloudfuse', 'mount', directory, f'--config-file={configPath}']
            (stdOut, stdErr, exitCode, executableFound) = self.runCommand(commandParts)
            if exitCode != 0:
                self.addOutputText(f"Error mounting container: {stdErr}")
                self.errorMessageBox(f"Error mounting container - check the settings and try again\n{stdErr}")
                return
            
            self.addOutputText("Successfully mounted container\n")

    def unmountBucket(self):
        directory = str(self.lineEdit_mountPoint.text())
        commandParts = []
        # TODO: properly handle unmount. This is relying on the line_edit not being changed by the user.
        
        if platform == "win32":
            # for windows, 'cloudfuse' was added to the directory so add it back in for umount
            directory = os.path.join(directory, 'cloudFuse')
            commandParts = "cloudfuse.exe service unmount".split()
        else:
            commandParts = "./cloudfuse unmount --lazy".split()
        commandParts.append(directory)
        
        (stdOut, stdErr, exitCode, executableFound) = self.runCommand(commandParts)
        if not executableFound:
            self.addOutputText("cloudfuse.exe not found! Is it installed?")
            self.errorMessageBox("Error running cloudfuse CLI - Please re-install Cloudfuse.")
        elif exitCode != 0:
            self.addOutputText(f"Failed to unmount container: {stdErr}")
            self.errorMessageBox(f"Failed to unmount container: {stdErr}")
        else:
            self.addOutputText(f"Successfully unmounted container {stdErr}")

    # This function reads in the config file, modifies the components section, then writes the config file back
    def modifyPipeline(self,target):

        currentDir = widgetFuncs.getCurrentDir(self)
        errMsg = QtWidgets.QMessageBox()
        
        # Read in the configs as a dictionary. Notify user if failed
        try:
            with open(currentDir+'/config.yaml', 'r') as file:
                configs = yaml.safe_load(file)
        except:
            errMsg.setWindowTitle("Could not read config file")
            errMsg.setText(f"Could not read the config file in {currentDir}. Consider going through the settings for selected target.")
            errMsg.exec()
            return False
        
        # Modify the components (pipeline) in the config file. 
        #   If the components are not present, there's a chance the configs are wrong. Notify user.

        components = configs.get('components')
        if components != None:
            components[mountTargetComponent] = target
            configs['components'] = components
        else:
            errMsg.setWindowTitle("Components in config missing")
            errMsg.setText(f"The components is missing in {currentDir}/config.yaml. Consider Going through the settings to create one.")
            errMsg.exec()            
            return False
        
        # Write the config file with the modified components 
        try:
            with open(currentDir+'/config.yaml','w') as file:
                yaml.safe_dump(configs,file)
        except:
            errMsg.setWindowTitle("Could not modify config file")
            errMsg.setText(f"Could not modify {currentDir}/config.yaml.")
            errMsg.exec()
            return False
        
        # If nothing failed so far, return true to proceed to the mount phase
        return True
    
    # run command and return tuple:
    # (stdOut, stdErr, exitCode, executableFound)
    def runCommand(self, commandParts):
        if len(commandParts) < 1:
            # (stdOut, stdErr, exitCode, executableFound)
            return ('', '', -1, False)
        # run command
        try:
            process = subprocess.run(commandParts, capture_output=True)
            stdOut = process.stdout.decode().strip()
            stdErr = process.stderr.decode().strip()
            exitCode = process.returncode
            return (stdOut, stdErr, exitCode, True)
        except FileNotFoundError:
            return ('', '', -1, False)
        except PermissionError:
            return ('', '', -1, False)
    
    def addOutputText(self, textString):
        self.textEdit_output.setText(f"{self.textEdit_output.toPlainText()}{textString}\n")
    
    def errorMessageBox(self, messageString):
        msg = QtWidgets.QMessageBox()
        # Get the user's attention by popping open a new window
        msg.setWindowTitle("Error")
        msg.setText(messageString)
        # Show the message box
        msg.exec()<|MERGE_RESOLUTION|>--- conflicted
+++ resolved
@@ -88,37 +88,6 @@
         self.page.show()
 
 
-<<<<<<< HEAD
-        try:
-            windowsServiceCmd = subprocess.run([".\cloudfuse.exe", "service", "install"], capture_output=True, check=False)
-        except:
-            return False
-
-        if windowsServiceCmd.returncode == 0 or windowsServiceCmd.stderr.decode().find("cloudfuse service already exists") != -1: #we found this message
-            windowsServiceCmd = (subprocess.run([".\cloudfuse.exe", "service", "start"], capture_output=True))
-            if windowsServiceCmd.stderr.decode().find("An instance of the service is already running.") != -1:
-                return True
-            elif windowsServiceCmd.returncode == 1: 
-                self.textEdit_output.setText("!!Error starting service before mounting container!!\n")# + mount.stdout.decode())
-                # Get the users attention by popping open a new window on an error
-                msg.setWindowTitle("Error")
-                msg.setText("Error mounting container - Run this application as administrator. uninstall the service and try again. Make sure that WinFSP is installed")
-                # Show the message box
-                msg.exec()
-                return False
-            else:
-                # Started just fine
-                return True 
-        else:
-            self.textEdit_output.setText("!!Error installing service to mount container!!\n")# + mount.stdout.decode())
-            # Get the users attention by popping open a new window on an error
-            msg.setWindowTitle("Error")
-            msg.setText("Error installing service to mount container - Run application as administrator and try again")
-            # Show the message box
-            msg.exec()
-            return False
-=======
->>>>>>> 3846f4f5
     def mountBucket(self):
         # Update the pipeline/components before mounting the target
         targetIndex = self.dropDown_bucketSelect.currentIndex() 
