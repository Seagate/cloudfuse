# System imports
import subprocess
from sys import platform
import os
import yaml

# Import QT libraries
from PySide6.QtCore import Qt
from PySide6 import QtWidgets, QtGui
from PySide6.QtWidgets import QMainWindow

# Import the custom class created with QtDesigner 
from ui_mountPrimaryWindow import Ui_primaryFUSEwindow
from s3_config_common import s3SettingsWidget
from azure_config_common import azureSettingsWidget

bucketOptions = ['s3storage', 'azstorage']
mountTargetComponent = 3
class FUSEWindow(QMainWindow, Ui_primaryFUSEwindow):
    def __init__(self):
        super().__init__()
        self.setupUi(self)
<<<<<<< HEAD

        self.setWindowTitle("Cloud FUSE")


=======
        self.setWindowTitle("LyveCloud FUSE")
        
        if platform == 'win32':
            # Windows directory and filename conventions:
            #   https://learn.microsoft.com/en-us/windows/win32/fileio/naming-a-file#file-and-directory-names
            # Disallow the following [<,>,.,",|,?,*] - note, we still need directory characters to declare a path
            self.lineEdit_mountPoint.setValidator(QtGui.QRegularExpressionValidator('^[^<>."|?\0*]*$',self))
        else:
            # Allow anything BUT Nul
            self.lineEdit_mountPoint.setValidator(QtGui.QRegularExpressionValidator('^[^\0]*$',self))
       
>>>>>>> 6b629131
        # Set up the signals for all the interactable intities
        self.button_browse.clicked.connect(self.getFileDirInput)
        self.button_config.clicked.connect(self.showSettingsWidget)
        self.button_mount.clicked.connect(self.mountBucket)
        self.button_unmount.clicked.connect(self.unmountBucket)
        
        if platform == "win32":
            self.lineEdit_mountPoint.setToolTip("Designate a new location to mount the bucket, do not create the directory")
            self.button_browse.setToolTip("Browse to a new location but don't create a new directory")
        else:
            self.lineEdit_mountPoint.setToolTip("Designate a location to mount the bucket - the directory must already exist")
            self.button_browse.setToolTip("Browse to a pre-existing directory")

    # Define the slots that will be triggered when the signals in Qt are activated

    # There are unique settings per bucket selected for the pipeline, 
    # so we must use different widgets to show the different settings
    def showSettingsWidget(self):

        targetIndex = self.dropDown_bucketSelect.currentIndex()
        if bucketOptions[targetIndex] == 's3storage':
            self.settings = s3SettingsWidget()
        else:
            self.settings = azureSettingsWidget()
        self.settings.setWindowModality(Qt.ApplicationModal)
        self.settings.show()

    def getFileDirInput(self):
        directory = str(QtWidgets.QFileDialog.getExistingDirectory())
        self.lineEdit_mountPoint.setText('{}'.format(directory))

    #wrapper/helper for the service install and start.
    def windowsServiceInstall(self):
        msg = QtWidgets.QMessageBox()

        # use the completedProcess object in mount var to determine next steps 
        # if service already installed, run lyvecloudfuse.exe service start
        # if start successful, run lyvecloudfuse.exe service mount
        
        mount = subprocess.run([".\lyvecloudfuse.exe", "service", "install"], capture_output=True, check=False)    
        if mount.returncode == 0 or mount.stderr.decode().find("lyvecloudfuse service already exists") != -1: #we found this message
            mount = (subprocess.run([".\lyvecloudfuse.exe", "service", "start"], capture_output=True))
            if mount.stderr.decode().find("An instance of the service is already running.") != -1:
                return True
            elif mount.returncode == 1: 
                self.textEdit_output.setText("!!Error starting service before mounting container!!\n")# + mount.stdout.decode())
                # Get the users attention by popping open a new window on an error
                msg.setWindowTitle("Error")
                msg.setText("Error mounting container - Run this application as administrator. uninstall the service and try again")
                # Show the message box
                msg.exec()
                return False
            else:
                return True #started just fine
        else:
            self.textEdit_output.setText("!!Error installing service to mount container!!\n")# + mount.stdout.decode())
            # Get the users attention by popping open a new window on an error
            msg.setWindowTitle("Error")
            msg.setText("Error installing service to mount container - Run application as administrator and try again")
            # Show the message box
            msg.exec()
            return False
    def mountBucket(self):
        msg = QtWidgets.QMessageBox()
        
        # Update the pipeline/components before mounting the target
        targetIndex = self.dropDown_bucketSelect.currentIndex() 
        success = self.modifyPipeline(bucketOptions[targetIndex])
        if not success:
            # Don't try mounting the container since the config file couldn't be modified for the pipeline setting
            return
        try:
            directory = str(self.lineEdit_mountPoint.text())
            
            if platform == "win32":
                # Windows mount has a quirk where the folder shouldn't exist yet,
                # add lyveCloudFuse at the end of the directory 
                directory = directory+'/lyveCloudFuse'
                
                isRunning = self.windowsServiceInstall()  #install and start the service
            
                if isRunning:
                    mount = (subprocess.run([".\lyvecloudfuse.exe", "service", "mount", directory, "--config-file=.\config.yaml"], capture_output=True))
                    if mount.returncode == 0:
                        self.textEdit_output.setText("Successfully mounted container\n")
                    elif mount.stderr.decode().find("mount path exists") != -1:
                        self.textEdit_output.setText("!!The container is already mounted!!\n")# + mount.stdout.decode())
                        # Get the users attention by popping open a new window on an error
                        msg.setWindowTitle("Error")
                        msg.setText("This container is already mounted at this directory.")
                        # Show the message box
                        msg.exec()
                else:
                    self.textEdit_output.setText("!!Error mounting container!!\n")# + mount.stdout.decode())
                    # Get the users attention by popping open a new window on an error
                    msg.setWindowTitle("Error")
                    msg.setText("Error mounting container - check the settings and try again")
                    # Show the message box
                    msg.exec()

                # TODO: For future use to get output on Popen
                # for line in mount.stdout.readlines():    
            else:
                mount = subprocess.run(["./lyvecloudfuse", "mount", directory, "--config-file=./config.yaml"], capture_output=True)
                # Print to the text edit window the results of the mount
                if mount.returncode == 0:
                    self.textEdit_output.setText("Successfully mounted container\n")
                else:
                    self.textEdit_output.setText("!!Error mounting container!!\n")# + mount.stdout.decode())
                    # Get the users attention by popping open a new window on an error
                    msg.setWindowTitle("Error")
                    msg.setText("Error mounting container - check the settings and try again")
                    # Show the message box
                    msg.exec()
        except ValueError:
            pass

    def unmountBucket(self):
        msg = QtWidgets.QMessageBox()
        directory = str(self.lineEdit_mountPoint.text())
        try:#TODO: properly handle unmount. This is relying on the line_edit not being changed by the user.
            directory = directory+'/lyveCloudFuse'
            unmount = (subprocess.run([".\lyvecloudfuse.exe", "service", "unmount", directory], capture_output=True))      
            # Print to the text edit window the results of the unmount
            if unmount.returncode == 0:
                self.textEdit_output.setText("Successfully unmounted container\n" + unmount.stdout.decode())
            else:
                self.textEdit_output.setText("!!Error unmounting container!!\n" + unmount.stdout.decode())
                msg.setWindowTitle("Error")
                msg.setText("Error unmounting container - check the logs")
                # Show the message box
                msg.exec()
        except ValueError:
            pass
        
        
    # This function reads in the config file, modifies the components section, then writes the config file back
    def modifyPipeline(self,target):
        currentDir = os.getcwd()
        errMsg = QtWidgets.QMessageBox()
        
        # Read in the configs as a dictionary. Notify user if failed
        try:
            with open(currentDir+'/config.yaml', 'r') as file:
                configs = yaml.safe_load(file)
        except:
            errMsg.setWindowTitle("Could not read config file")
            errMsg.setText(f"Could not read the config file in {currentDir}. Consider going through the settings for selected target.")
            errMsg.exec()
            return False
        
        # Modify the components (pipeline) in the config file. 
        #   If the components are not present, there's a chance the configs are wrong. Notify user.

        components = configs.get('components')
        if components != None:
            components[mountTargetComponent] = target
            configs['components'] = components
        else:
            errMsg.setWindowTitle("Components in config missing")
            errMsg.setText(f"The components is missing in {currentDir}/config.yaml. Consider Going through the settings to create one.")
            errMsg.exec()            
            return False
        
        # Write the config file with the modified components 
        try:
            with open(currentDir+'/config.yaml','w') as file:
                yaml.safe_dump(configs,file)
        except:
            errMsg.setWindowTitle("Could not modify config file")
            errMsg.setText(f"Could not modify {currentDir}/config.yaml.")
            errMsg.exec()
            return False
        
        # If nothing failed so far, return true to proceed to the mount phase
        return True<|MERGE_RESOLUTION|>--- conflicted
+++ resolved
@@ -20,13 +20,7 @@
     def __init__(self):
         super().__init__()
         self.setupUi(self)
-<<<<<<< HEAD
-
         self.setWindowTitle("Cloud FUSE")
-
-
-=======
-        self.setWindowTitle("LyveCloud FUSE")
         
         if platform == 'win32':
             # Windows directory and filename conventions:
@@ -37,7 +31,6 @@
             # Allow anything BUT Nul
             self.lineEdit_mountPoint.setValidator(QtGui.QRegularExpressionValidator('^[^\0]*$',self))
        
->>>>>>> 6b629131
         # Set up the signals for all the interactable intities
         self.button_browse.clicked.connect(self.getFileDirInput)
         self.button_config.clicked.connect(self.showSettingsWidget)
