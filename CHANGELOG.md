# Cloudfuse Changelog #

## 0.2.0 (WIP) ##
<<<<<<< HEAD
**Features**
-- Include an installer on Windows
=======

**Features**
-- Linux installers now include the GUI and add it to the user applications.
>>>>>>> 2bb3c6cb

## 0.1.0 ##

This release includes all features planned for the 1.0.0 release of cloudfuse, which will be released after additional bug fixes.
This version is based on [blobfuse2 2.1.0](https://github.com/Azure/azure-storage-fuse/releases/tag/blobfuse2-2.1.0) (upstream).
**Features**
-- Runs on Windows using WinFSP, and runs as a Windows service to provide a persistent mount
-- S3 cloud storage is now a supported cloud backend
-- GUI for easy configuration on Linux and Windows<|MERGE_RESOLUTION|>--- conflicted
+++ resolved
@@ -1,14 +1,9 @@
 # Cloudfuse Changelog #
 
 ## 0.2.0 (WIP) ##
-<<<<<<< HEAD
 **Features**
 -- Include an installer on Windows
-=======
-
-**Features**
 -- Linux installers now include the GUI and add it to the user applications.
->>>>>>> 2bb3c6cb
 
 ## 0.1.0 ##
 
