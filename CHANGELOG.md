<<<<<<< HEAD
# Cloudfuse Changelog #
=======
## 2.1.2 (WIP)
**Bug Fixes**
- [#1243](https://github.com/Azure/azure-storage-fuse/issues/1243) Fixed issue where symlink was not working for ADLS accounts.
- [#1259](https://github.com/Azure/azure-storage-fuse/issues/1259) sync-to-flush will force upload the file contents to container.
- [#1285](https://github.com/Azure/azure-storage-fuse/issues/1285) Rename directory fails for blob accounts when marker blob does not exist for source directory.
- Randomize token refresh interval for MSI and SPN to support multi-instance deployment.

## 2.1.1 (2023-10-31)
**Bug Fixes**
- [#1237](https://github.com/Azure/azure-storage-fuse/issues/1237) Fixed the case sensitivity of content type for file extensions.
- [#1230](https://github.com/Azure/azure-storage-fuse/issues/1230) Disable deletion of files from local-cache on sync. Use `--ignore-sync` cli option to enable this.
- Rename API for HNS account now works with user delegation SAS
- SAS token is redacted in logs for rename api over dfs endpoint
- Allow user to configure custom AAD endpoint using MSI_ENPOINT environment variable for MSI based authentication
- Fail mount if block-cache prefetch count exceeds the defined memory limits.
- uid/gid supplied as CLI parameters will be shown as actual user/group while listing files.
- Corrected handling of `umask` libfuse option.

**Optimizations**
- Optimized file-cache to skip download when O_TRUNC flag is provided in open call.
- Refresh token 5 minutes before the expiry instead of last 10 seconds.

**Features**
- Sync in stream mode will force upload the file to storage container.
- Fail `Open` and `Write` operations with file-cache if the file size exceeds the high threshold set with local cache limits. 

## 2.1.0 (2023-08-31)
**Features**
- Added support for ARM64 architecture.
- Block cache component added to support faster serial reads of large files with prefetching of blocks
    - As of now only one file single threaded read is faster
    - Only read-only mounts will support block-cache
- Adaptive prefetching to support random reads without incurring extra network cost
- Block cache with disk backup to reduce network cost if same blocks are read again
- On AML compute cluster MSI authentication is now supported (this will use the identity assigned to compute cluster) 

**Bug Fixes**
- Fix to evict the destination file from local cache post rename file operation.
- If `$PATH` is not populated correctly, find out correct path for `du` command.
- Disable `kernel_cache` and `writeback_cache` when `direct_io` is set.
- Fix FUSE CLI parameter parsing, where CLI overrides parameters provided in config file.
- [#1226](https://github.com/Azure/azure-storage-fuse/issues/1226) If max disk-cache size is not configured, check the available disk space to kick-in early eviction.
- [#1230](https://github.com/Azure/azure-storage-fuse/issues/1230) Truncate file locally and then upload instead of downloading it again.

## 2.0.5 (2023-08-02)
**Features**
- In case of MSI based authentication, user shall provide object-id of the identity and honour-acl flag for file-system to work with ACLs assigned to the given identity instead of permissions.
- Added support to read OAuth token from a user given file.

**Bug Fixes**
- Fixed priority level check of components to reject invalid pipeline entries.
- [#1196](https://github.com/Azure/azure-storage-fuse/issues/1196) 100% CPU usage in 2.0.4 fixed.
- [#1207](https://github.com/Azure/azure-storage-fuse/issues/1207) Fix log-rotate script.
- Unmount command was looking for `fusermount` while on fuse3 systems it should be looking for `fusermount3`.
- If `du` command is not found skip checking for disk usage in LRU cache-eviction policy.
- V1 flag of `file-cache-timeout-in-seconds` not interpreted correctly by V2 and causing eviction policy to assume its 0. 
- If `du` is not found on standard path try paths where it can potentially be found.
- Fix uid/gid marshalling for `mountv1` command, which was resulting in panic.

## 2.0.4 (2023-07-03)
**Features**
- Added new config parameter "max-fuse-threads" under "libfuse" config to control max threads allowed at libfuse layer.
- Added new config parameter 'refresh-sec' in 'file-cache'. When file-cache-timeout is set to a large value, this field can control when to refresh the file if file in container has changed.
- Added FUSE option `direct_io` to bypass the kernel cache and perform direct I/O operations.


**Bug Fixes**
- [#1116](https://github.com/Azure/azure-storage-fuse/issues/1116) Relative path for tmp-cache is resulting into file read-write failure.
- [#1151](https://github.com/Azure/azure-storage-fuse/issues/1151) Reason for unmount failure is not displayed in the console output.
- Remove leading slashes from subdirectory name.
- [#1156](https://github.com/Azure/azure-storage-fuse/issues/1156) Reuse 'auth-resource' config to alter scope of SPN token.
- [#1175](https://github.com/Azure/azure-storage-fuse/issues/1175) Divide by 0 exception in Stream in case of direct streaming option.
- [#1161](https://github.com/Azure/azure-storage-fuse/issues/1161) Add more verbose logs for pipeline init failures
- Return permission denied error for `AuthorizationPermissionMismatch` error from service.
- [#1187](https://github.com/Azure/azure-storage-fuse/issues/1187) File-cache path will be created recursively, if it does not exist.
- Resolved bug related to constant 5% CPU usage even where there is no activity on the blobfuse2 mounted path.

## 2.0.3 (2023-04-26)
**Bug Fixes**
- [#1080](https://github.com/Azure/azure-storage-fuse/issues/1080) HNS rename flow does not encode source path correctly.
- [#1081](https://github.com/Azure/azure-storage-fuse/issues/1081) Blobfuse will exit with non-zero status code if allow_other option is used but not enabled in fuse config.
- [#1079](https://github.com/Azure/azure-storage-fuse/issues/1079) Shell returns before child process mounts the container and if user tries to bind the mount it leads to inconsistent state.
- If mount fails in forked child, blobfuse2 will return back with status error code.
- [#1100](https://github.com/Azure/azure-storage-fuse/issues/1100) If content-encoding is set in blob then transport layer compression shall be disabled.
- Subdir mount is not able to list blobs correctly when virtual-directory is turned on.
- Adding support to pass down uid/gid values supplied in mount to libfuse.
- [#1102](https://github.com/Azure/azure-storage-fuse/issues/1102) Remove nanoseconds from file times as storage does not provide that  granularity.
- [#1113](https://github.com/Azure/azure-storage-fuse/issues/1113) Allow-root option is not sent down to libfuse.

**Features**
- Added new CLI parameter "--sync-to-flush". Once configured sync() call on file will force upload a file to storage container. As this is file handle based api, if file was not in file-cache it will first download and then upload the file. 
- Added new CLI parameter "--disable-compression". Disables content compression at transport layer. Required when content-encoding is set to 'gzip' in blob.
- Added new config "max-results-for-list" that allow users to change maximum results returned as part of list calls during getAttr.
- Added new config "max-files" that allows users to change maximum files attributes that can be cached in attribute cache.
- Ensures all panic errors are logged before blobfuse crashes. 
>>>>>>> 41fa93b8

## 0.2.1 (WIP) ##

This version is based on [blobfuse2 commit 9c10ae08 dated 2023-11-7](https://github.com/Azure/azure-storage-fuse/commit/9c10ae0880e4b042d89ae4ea571aaf8f49b3d519) (upstream).
**Changes**
Changed sync-to-flush to true by default.

## 0.2.0 ##

**Features**
-- Include an installer on Windows
-- Linux installers now include the GUI and add it to the user applications.
-- Unmount now accepts --lazy as an argument to unmount in background
**Bug Fixes**
-- [#29](https://github.com/Seagate/cloudfuse/pull/29) Listing directories on S3 now correctly lists directories up until the maximum configured
-- [#28](https://github.com/Seagate/cloudfuse/pull/28)  User-Agent header is now sent on S3 requests

## 0.1.0 ##

This release includes all features planned for the 1.0.0 release of cloudfuse, which will be released after additional bug fixes.
This version is based on [blobfuse2 2.1.0](https://github.com/Azure/azure-storage-fuse/releases/tag/blobfuse2-2.1.0) (upstream).
**Features**
-- Runs on Windows using WinFSP, and runs as a Windows service to provide a persistent mount
-- S3 cloud storage is now a supported cloud backend
-- GUI for easy configuration on Linux and Windows<|MERGE_RESOLUTION|>--- conflicted
+++ resolved
@@ -1,106 +1,8 @@
-<<<<<<< HEAD
 # Cloudfuse Changelog #
-=======
-## 2.1.2 (WIP)
-**Bug Fixes**
-- [#1243](https://github.com/Azure/azure-storage-fuse/issues/1243) Fixed issue where symlink was not working for ADLS accounts.
-- [#1259](https://github.com/Azure/azure-storage-fuse/issues/1259) sync-to-flush will force upload the file contents to container.
-- [#1285](https://github.com/Azure/azure-storage-fuse/issues/1285) Rename directory fails for blob accounts when marker blob does not exist for source directory.
-- Randomize token refresh interval for MSI and SPN to support multi-instance deployment.
-
-## 2.1.1 (2023-10-31)
-**Bug Fixes**
-- [#1237](https://github.com/Azure/azure-storage-fuse/issues/1237) Fixed the case sensitivity of content type for file extensions.
-- [#1230](https://github.com/Azure/azure-storage-fuse/issues/1230) Disable deletion of files from local-cache on sync. Use `--ignore-sync` cli option to enable this.
-- Rename API for HNS account now works with user delegation SAS
-- SAS token is redacted in logs for rename api over dfs endpoint
-- Allow user to configure custom AAD endpoint using MSI_ENPOINT environment variable for MSI based authentication
-- Fail mount if block-cache prefetch count exceeds the defined memory limits.
-- uid/gid supplied as CLI parameters will be shown as actual user/group while listing files.
-- Corrected handling of `umask` libfuse option.
-
-**Optimizations**
-- Optimized file-cache to skip download when O_TRUNC flag is provided in open call.
-- Refresh token 5 minutes before the expiry instead of last 10 seconds.
-
-**Features**
-- Sync in stream mode will force upload the file to storage container.
-- Fail `Open` and `Write` operations with file-cache if the file size exceeds the high threshold set with local cache limits. 
-
-## 2.1.0 (2023-08-31)
-**Features**
-- Added support for ARM64 architecture.
-- Block cache component added to support faster serial reads of large files with prefetching of blocks
-    - As of now only one file single threaded read is faster
-    - Only read-only mounts will support block-cache
-- Adaptive prefetching to support random reads without incurring extra network cost
-- Block cache with disk backup to reduce network cost if same blocks are read again
-- On AML compute cluster MSI authentication is now supported (this will use the identity assigned to compute cluster) 
-
-**Bug Fixes**
-- Fix to evict the destination file from local cache post rename file operation.
-- If `$PATH` is not populated correctly, find out correct path for `du` command.
-- Disable `kernel_cache` and `writeback_cache` when `direct_io` is set.
-- Fix FUSE CLI parameter parsing, where CLI overrides parameters provided in config file.
-- [#1226](https://github.com/Azure/azure-storage-fuse/issues/1226) If max disk-cache size is not configured, check the available disk space to kick-in early eviction.
-- [#1230](https://github.com/Azure/azure-storage-fuse/issues/1230) Truncate file locally and then upload instead of downloading it again.
-
-## 2.0.5 (2023-08-02)
-**Features**
-- In case of MSI based authentication, user shall provide object-id of the identity and honour-acl flag for file-system to work with ACLs assigned to the given identity instead of permissions.
-- Added support to read OAuth token from a user given file.
-
-**Bug Fixes**
-- Fixed priority level check of components to reject invalid pipeline entries.
-- [#1196](https://github.com/Azure/azure-storage-fuse/issues/1196) 100% CPU usage in 2.0.4 fixed.
-- [#1207](https://github.com/Azure/azure-storage-fuse/issues/1207) Fix log-rotate script.
-- Unmount command was looking for `fusermount` while on fuse3 systems it should be looking for `fusermount3`.
-- If `du` command is not found skip checking for disk usage in LRU cache-eviction policy.
-- V1 flag of `file-cache-timeout-in-seconds` not interpreted correctly by V2 and causing eviction policy to assume its 0. 
-- If `du` is not found on standard path try paths where it can potentially be found.
-- Fix uid/gid marshalling for `mountv1` command, which was resulting in panic.
-
-## 2.0.4 (2023-07-03)
-**Features**
-- Added new config parameter "max-fuse-threads" under "libfuse" config to control max threads allowed at libfuse layer.
-- Added new config parameter 'refresh-sec' in 'file-cache'. When file-cache-timeout is set to a large value, this field can control when to refresh the file if file in container has changed.
-- Added FUSE option `direct_io` to bypass the kernel cache and perform direct I/O operations.
-
-
-**Bug Fixes**
-- [#1116](https://github.com/Azure/azure-storage-fuse/issues/1116) Relative path for tmp-cache is resulting into file read-write failure.
-- [#1151](https://github.com/Azure/azure-storage-fuse/issues/1151) Reason for unmount failure is not displayed in the console output.
-- Remove leading slashes from subdirectory name.
-- [#1156](https://github.com/Azure/azure-storage-fuse/issues/1156) Reuse 'auth-resource' config to alter scope of SPN token.
-- [#1175](https://github.com/Azure/azure-storage-fuse/issues/1175) Divide by 0 exception in Stream in case of direct streaming option.
-- [#1161](https://github.com/Azure/azure-storage-fuse/issues/1161) Add more verbose logs for pipeline init failures
-- Return permission denied error for `AuthorizationPermissionMismatch` error from service.
-- [#1187](https://github.com/Azure/azure-storage-fuse/issues/1187) File-cache path will be created recursively, if it does not exist.
-- Resolved bug related to constant 5% CPU usage even where there is no activity on the blobfuse2 mounted path.
-
-## 2.0.3 (2023-04-26)
-**Bug Fixes**
-- [#1080](https://github.com/Azure/azure-storage-fuse/issues/1080) HNS rename flow does not encode source path correctly.
-- [#1081](https://github.com/Azure/azure-storage-fuse/issues/1081) Blobfuse will exit with non-zero status code if allow_other option is used but not enabled in fuse config.
-- [#1079](https://github.com/Azure/azure-storage-fuse/issues/1079) Shell returns before child process mounts the container and if user tries to bind the mount it leads to inconsistent state.
-- If mount fails in forked child, blobfuse2 will return back with status error code.
-- [#1100](https://github.com/Azure/azure-storage-fuse/issues/1100) If content-encoding is set in blob then transport layer compression shall be disabled.
-- Subdir mount is not able to list blobs correctly when virtual-directory is turned on.
-- Adding support to pass down uid/gid values supplied in mount to libfuse.
-- [#1102](https://github.com/Azure/azure-storage-fuse/issues/1102) Remove nanoseconds from file times as storage does not provide that  granularity.
-- [#1113](https://github.com/Azure/azure-storage-fuse/issues/1113) Allow-root option is not sent down to libfuse.
-
-**Features**
-- Added new CLI parameter "--sync-to-flush". Once configured sync() call on file will force upload a file to storage container. As this is file handle based api, if file was not in file-cache it will first download and then upload the file. 
-- Added new CLI parameter "--disable-compression". Disables content compression at transport layer. Required when content-encoding is set to 'gzip' in blob.
-- Added new config "max-results-for-list" that allow users to change maximum results returned as part of list calls during getAttr.
-- Added new config "max-files" that allows users to change maximum files attributes that can be cached in attribute cache.
-- Ensures all panic errors are logged before blobfuse crashes. 
->>>>>>> 41fa93b8
 
 ## 0.2.1 (WIP) ##
 
-This version is based on [blobfuse2 commit 9c10ae08 dated 2023-11-7](https://github.com/Azure/azure-storage-fuse/commit/9c10ae0880e4b042d89ae4ea571aaf8f49b3d519) (upstream).
+This version is based on [blobfuse2 commit 41fa93b dated 2023-11-15](https://github.com/Azure/azure-storage-fuse/commit/41fa93b82fd03069ebeae0e037bdeba6f7737118) (upstream).
 **Changes**
 Changed sync-to-flush to true by default.
 
