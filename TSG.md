--- conflicted
+++ resolved
@@ -3,16 +3,9 @@
 Please ensure logging is turned on DEBUG mode when trying to reproduce an issue.
 This can help in many instances to understand what the underlying issue is.
 
-<<<<<<< HEAD
-A useful setting in your configuration file to utilize when debugging is `sdk-trace: true` under the azstorage component. This will log all outgoing REST calls.
-
 # Cloudfuse Health Monitor
-=======
-# BlobFuse2 Health Monitor
->>>>>>> 33008bbc
 
 The health monitor customers gain more insight into how their Cloudfuse instance is behaving with the rest of their machine. Visit [here](tools/health-monitor/README.md) to set it up.
-
 
 # Common Mount Problems
 
@@ -30,8 +23,9 @@
 There might be something wrong about the storage config, please double check the storage account name, account key and container/filesystem name. errno = 1**
 
 Possible causes are:
+
 - Invalid account, or access key
-- Non-existing container (The container must be created prior to Cloudfuse mount) 
+- Non-existing container (The container must be created prior to Cloudfuse mount)
 - Windows line-endings (CRLF) - fix it by running dos2unix
 - Use of HTTP while 'Secure Transfer (HTTPS)' is enabled on a Storage account
 - Enabled VNET Security rule that blocks VM from connecting to the Storage account. Ensure you can connect to your Storage account using AzCopy or Azure CLI
@@ -39,6 +33,7 @@
 - If using a proxy endpoint - ensure that you use the correct transfer protocol HTTP vs HTTPS
 
 **4. For MSI or SPN auth, Http Status Code = 403 in the response. Authorization error**
+
 - Verify your storage account Access roles. Make sure you have both Contributor and Storage Blob Contributor roles for the MSI or SPN identity.
 - In the case of a private AAD endpoint (private MSI endpoitns) ensure that your env variables are configured correctly.
 
@@ -55,11 +50,10 @@
 
     sudo cloudfuse2 mount /home/myuser/mount_dir/ --config-file=config.yaml --allow-other
 
-
 **7. fusermount: command not found**
 
 You try to unmount the blob storage, but the recommended command is not found. Whilst `umount` may work instead, fusermount is the recommended method, so install the fuse package, for example on Ubuntu 20+:
-    
+
     sudo apt install fuse3
 please note the fuse version (2 or 3) is dependent on the linux distribution you're using. Refer to fuse version for your distro.
 
@@ -83,7 +77,7 @@
 
 For Custom DNS server defined check the following:
 
-Custom DNS Server forwards all requests to 168.63.129.16 
+Custom DNS Server forwards all requests to 168.63.129.16
 
 Yes – you should be able to consume Azure Private DNS zones correctly.
 
@@ -95,16 +89,14 @@
 
 b) DNS Forwarders to another DNS Server (not Azure Provided DNS) – In this case you need to create a conditional forwarder to original PaaS domain zone (i.e. Storage you should configure blob.core.windows.net conditional forwarder to 168.63.129.16). Keep in mind using that approach will make all DNS requests to storage account with or without private endpoint to be resolved by Azure Provided DNS. By having multiple Custom DNS Serves in Azure will help to get better high availability for requests coming from On-Prem.
 
-
 **9. Cloudfuse killed by OOM**
 
 The "OOM Killer" or "Out of Memory Killer" is a process that the Linux kernel employs when the system is critically low on memory. Based on its algorithm it kills one or more process to free up some memory space. Cloudfuse could be one such process. To investigate Cloudfuse was killed by OOM or not run following command:
 
-``` dmesg -T | egrep -i 'killed process'```
+```dmesg -T | egrep -i 'killed process'```
 
 If Cloudfuse pid is listed in the output then OOM has sent a SIGKILL to Cloudfuse. If Cloudfuse was not running as a service it will not restart automatically and user has to manually mount again. If this keeps happening then user need to monitor the system and investigate why system is getting low on memory. VM might need an upgrade here if the such high usage is expected.
 
-
 **10. Unable to access HNS enabled storage account behind a private end point**
 
 For HNS account, always add `type: adls` under `azstorage` section in your config file. Avoid using `endpoint` unless your storage account is behind a private endpoint. Cloudfuse uses both blob and dfs endpoints to connect to storage account. User has to expose both these endpoints over private-endpoint for Cloudfuse to function properly.
@@ -118,14 +110,15 @@
 The [BlobFuse2 base configuration file](https://github.com/Azure/azure-storage-fuse/blob/main/setup/baseConfig.yaml) contains a list of all settings and a brief explanation of each setting. Use the [sample file cache configuration file](https://github.com/Azure/azure-storage-fuse/blob/main/sampleFileCacheConfig.yaml) or the [sample block cache configuration file](https://github.com/Azure/azure-storage-fuse/blob/main/sampleBlockCacheConfig.yaml) to get started quickly by using some basic settings for each of those scenarios.
 
 # Common Problems after a Successful Mount
+
 **1. Errno 24: Failed to open file /mnt/tmp/root/filex in file cache.  errno = 24 OR Too many files Open error**
-Errno 24 in Linux corresponds to 'Too many files open' error which can occur when an application opens more files than it is allowed on the system. Cloudfuse typically allows 20 files less than the ulimit value set in Linux. Usually the Linux limit is 1024 per process (e.g. Cloudfuse in this case will allow 1004 open file descriptors at a time). Recommended approach is to edit the /etc/security/limits.conf in Ubuntu and add these two lines, 
-* soft nofile 16384
-* hard nofile 16384
+Errno 24 in Linux corresponds to 'Too many files open' error which can occur when an application opens more files than it is allowed on the system. Cloudfuse typically allows 20 files less than the ulimit value set in Linux. Usually the Linux limit is 1024 per process (e.g. Cloudfuse in this case will allow 1004 open file descriptors at a time). Recommended approach is to edit the /etc/security/limits.conf in Ubuntu and add these two lines,
+- soft nofile 16384
+- hard nofile 16384
 
 16384 here refers to the number of allowed open files
-you must reboot after editing this file for Cloudfuse to pick up the new limits. You may increase the limit via the command `ulimit -n 16834` however this does not appear in work in Ubuntu. 
- 
+you must reboot after editing this file for Cloudfuse to pick up the new limits. You may increase the limit via the command `ulimit -n 16834` however this does not appear in work in Ubuntu.
+
 **2. Input/output error**
 If you mounted a Blob container successfully, but failed to create a directory, or upload a file, it may be that you mounted a Blob container from a Premium (Page) Blob account which does not support Block blob. Cloudfuse uses Block Blobs as files hence requires accounts that support Block blobs.
 
@@ -157,6 +150,7 @@
 1.Create a new configmap in the cluster which contains the new configuration about the script.
 
 2.Create a DaemonSet with the new configmap which could apply the configuration changes to every node in the cluster.
+
 ```
 Example:
 configmap fiie: (testcm.yaml)
@@ -212,27 +206,26 @@
 path: /etc
 type: Directory
 ```
-**4. File contents are not in sync with storage** 
+
+**4. File contents are not in sync with storage**
 
 Please refer to the file cache component setting `timeout-sec`.
-
 
 **5. failed to unmount /path/<mount dir>**
 
 Unmount fails when a file is open or a user or process is cd'd into the mount directory or its sub directories. Please ensure no files are in use and try the unmount command again. Even umount -f will not work if the mounted files /directories are in use.
 umount -l does a lazy unmount meaning it will unmount automatically when the mounted files are no longer in use.
 
-**6. Cloudfuse mounts but not functioning at all** 
-
-https://github.com/Azure/azure-storage-fuse/issues/803
+**6. Cloudfuse mounts but not functioning at all**
+
+<https://github.com/Azure/azure-storage-fuse/issues/803>
 There are cases where anti-malware / anti-virus software block the fuse functionality and in such case though mount command is successful and Cloudfuse binary is running, the fuse functionality will not work. One way to identify that you are hitting this issue is turn on the debug logs and mount Cloudfuse. If you do not see any logs coming from Cloudfuse and potentially you have run into this issue. Stop the anti-virus software and try again.
 In such cases we have seen mounting through /etc/fstab works, because that executes mount command before the anti-malware software kicks in.
 
 **7. file cache temp directory not empty**
 
 To ensure that you don't have leftover files in your file cache temp dir, unmount rather than killing
-Cloudfuse. If Cloudfuse is killed without unmounting you can also set `cleanup-on-start` in your config file on the next mount to clear the temp dir. 
-
+Cloudfuse. If Cloudfuse is killed without unmounting you can also set `cleanup-on-start` in your config file on the next mount to clear the temp dir.
 
 **8. Unable to modify existing file (error: invalid argument)**
 <!-- Uncomment when cgofuse supports fuse3
@@ -240,8 +233,7 @@
 -->
 To disable writeback-cache : Add `disable-writeback-cache: true` under libfuse section in your config file.
 
-To make it work with writeback-cache : Add `ignore-open-flags: true` under libfuse section in your config file. 
-
+To make it work with writeback-cache : Add `ignore-open-flags: true` under libfuse section in your config file.
 
 **9. Unable to list files/directories for non-HNS (flat-namespace) accounts**
 
@@ -269,6 +261,7 @@
 -->
 
 # Problems with build
+
 Make sure you have correctly setup your GO dev environment. Ensure you have installed fuse2 for example:
 
-    sudo apt-get install fuse libfuse-dev -y
+    sudo apt-get install fuse libfuse-dev -y