/*
   Licensed under the MIT License <http://opensource.org/licenses/MIT>.

   Copyright © 2023-2025 Seagate Technology LLC and/or its Affiliates
   Copyright © 2020-2024 Microsoft Corporation. All rights reserved.

   Permission is hereby granted, free of charge, to any person obtaining a copy
   of this software and associated documentation files (the "Software"), to deal
   in the Software without restriction, including without limitation the rights
   to use, copy, modify, merge, publish, distribute, sublicense, and/or sell
   copies of the Software, and to permit persons to whom the Software is
   furnished to do so, subject to the following conditions:

   The above copyright notice and this permission notice shall be included in all
   copies or substantial portions of the Software.

   THE SOFTWARE IS PROVIDED "AS IS", WITHOUT WARRANTY OF ANY KIND, EXPRESS OR
   IMPLIED, INCLUDING BUT NOT LIMITED TO THE WARRANTIES OF MERCHANTABILITY,
   FITNESS FOR A PARTICULAR PURPOSE AND NONINFRINGEMENT. IN NO EVENT SHALL THE
   AUTHORS OR COPYRIGHT HOLDERS BE LIABLE FOR ANY CLAIM, DAMAGES OR OTHER
   LIABILITY, WHETHER IN AN ACTION OF CONTRACT, TORT OR OTHERWISE, ARISING FROM,
   OUT OF OR IN CONNECTION WITH THE SOFTWARE OR THE USE OR OTHER DEALINGS IN THE
   SOFTWARE
*/

package internal

import (
	"context"
	"fmt"

<<<<<<< HEAD
	"github.com/Seagate/cloudfuse/common/log"
=======
	"github.com/Azure/azure-storage-fuse/v2/common"
	"github.com/Azure/azure-storage-fuse/v2/common/log"
>>>>>>> 4a57c1b7
)

// Pipeline: Base pipeline structure holding list of components deployed along with the head of pipeline
type Pipeline struct {
	components []Component
	Header     Component
}

// NewComponent : Function that all components have to register to allow their instantiation
type NewComponent func() Component

// Map holding all possible components along with their respective constructors
var registeredComponents map[string]NewComponent

func GetComponent(name string) Component {
	compInit, ok := registeredComponents[name]
	if ok {
		return compInit()
	}
	return nil
}

// NewPipeline : Using a list of strings holding name of components, create and configure the component objects
func NewPipeline(components []string, isParent bool) (*Pipeline, error) {
	comps := make([]Component, 0)
	lastPriority := EComponentPriority.Producer()
	for _, name := range components {
		if name == "stream" {
			common.IsStream = true
			name = "block_cache"
		}
		//  Search component exists in our registered map or not
		compInit, ok := registeredComponents[name]
		if ok {
			// Call the constructor method registered by the component
			comp := compInit()

			// request component to parse and validate config of its interest
			err := comp.Configure(isParent)
			if err != nil {
				log.Err("Pipeline: error creating pipeline component %s [%s]", comp.Name(), err)
				return nil, err
			}

			if !(comp.Priority() <= lastPriority) {
				log.Err("Pipeline::NewPipeline : Invalid Component order [priority of %s higher than above components]", comp.Name())
				return nil, fmt.Errorf("config error in Pipeline [component %s is out of order]", name)
			} else {
				lastPriority = comp.Priority()
			}

			// store the configured object in list of components
			comps = append(comps, comp)
		} else {
			log.Err("Pipeline: error [component %s not registered]", name)
			return nil, fmt.Errorf("config error in Pipeline [component %s not registered]", name)
		}

	}

	// Create pipeline structure holding list of all component objects requested by config file
	return &Pipeline{
		components: comps,
	}, nil
}

// Create : Use the initialized objects to form a pipeline by registering next component to each component
func (p *Pipeline) Create() {
	p.Header = p.components[0]
	curComp := p.Header

	for i := 1; i < len(p.components); i++ {
		nextComp := p.components[i]
		curComp.SetNextComponent(nextComp)
		curComp = nextComp
	}
}

// Start : Start the pipeline by calling 'Start' method of each component in reverse order of chaining
func (p *Pipeline) Start(ctx context.Context) (err error) {
	p.Create()

	for i := len(p.components) - 1; i >= 0; i-- {
		if err = p.components[i].Start(ctx); err != nil {
			return err
		}
	}

	return nil
}

// Stop : Stop the pipeline by calling 'Stop' method of each component
func (p *Pipeline) Stop() (err error) {
	for i := 0; i < len(p.components); i++ {
		if err = p.components[i].Stop(); err != nil {
			return err
		}
	}

	return nil
}

// AddComponent : Each component calls this method in their init to register the constructor
func AddComponent(name string, init NewComponent) {
	registeredComponents[name] = init
}

func init() {
	registeredComponents = make(map[string]NewComponent)
}<|MERGE_RESOLUTION|>--- conflicted
+++ resolved
@@ -29,12 +29,8 @@
 	"context"
 	"fmt"
 
-<<<<<<< HEAD
+	"github.com/Seagate/cloudfuse/common"
 	"github.com/Seagate/cloudfuse/common/log"
-=======
-	"github.com/Azure/azure-storage-fuse/v2/common"
-	"github.com/Azure/azure-storage-fuse/v2/common/log"
->>>>>>> 4a57c1b7
 )
 
 // Pipeline: Base pipeline structure holding list of components deployed along with the head of pipeline
