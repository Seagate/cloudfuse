/*
   Licensed under the MIT License <http://opensource.org/licenses/MIT>.

   Copyright © 2023-2025 Seagate Technology LLC and/or its Affiliates
   Copyright © 2020-2025 Microsoft Corporation. All rights reserved.

   Permission is hereby granted, free of charge, to any person obtaining a copy
   of this software and associated documentation files (the "Software"), to deal
   in the Software without restriction, including without limitation the rights
   to use, copy, modify, merge, publish, distribute, sublicense, and/or sell
   copies of the Software, and to permit persons to whom the Software is
   furnished to do so, subject to the following conditions:

   The above copyright notice and this permission notice shall be included in all
   copies or substantial portions of the Software.

   THE SOFTWARE IS PROVIDED "AS IS", WITHOUT WARRANTY OF ANY KIND, EXPRESS OR
   IMPLIED, INCLUDING BUT NOT LIMITED TO THE WARRANTIES OF MERCHANTABILITY,
   FITNESS FOR A PARTICULAR PURPOSE AND NONINFRINGEMENT. IN NO EVENT SHALL THE
   AUTHORS OR COPYRIGHT HOLDERS BE LIABLE FOR ANY CLAIM, DAMAGES OR OTHER
   LIABILITY, WHETHER IN AN ACTION OF CONTRACT, TORT OR OTHERWISE, ARISING FROM,
   OUT OF OR IN CONNECTION WITH THE SOFTWARE OR THE USE OR OTHER DEALINGS IN THE
   SOFTWARE
*/

package internal

import (
	"context"
	"errors"
	"fmt"

	"github.com/Seagate/cloudfuse/common/log"
)

// Pipeline: Base pipeline structure holding list of components deployed along with the head of pipeline
type Pipeline struct {
	components []Component
	Header     Component
}

// NewComponent : Function that all components have to register to allow their instantiation
type NewComponent func() Component

// Map holding all possible components along with their respective constructors
var registeredComponents map[string]NewComponent

func GetComponent(name string) Component {
	compInit, ok := registeredComponents[name]
	if ok {
		return compInit()
	}
	return nil
}

// NewPipeline : Using a list of strings holding name of components, create and configure the component objects
func NewPipeline(components []string, isParent bool) (*Pipeline, error) {
	comps := make([]Component, 0)
	lastPriority := EComponentPriority.Producer()
	for _, name := range components {
		// TODO: Replace when stream is deprecated
		// if name == "stream" {
		// 	common.IsStream = true
		// 	name = "block_cache"
		// }
		//  Search component exists in our registered map or not
		compInit, ok := registeredComponents[name]
		if ok {
			// Call the constructor method registered by the component
			comp := compInit()

			// request component to parse and validate config of its interest
			err := comp.Configure(isParent)
			if err != nil {
				log.Err("Pipeline: error creating pipeline component %s [%s]", comp.Name(), err)
				return nil, err
			}

			if comp.Priority() > lastPriority {
<<<<<<< HEAD
				log.Err(
					"Pipeline::NewPipeline : Invalid Component order [priority of %s higher than above components]",
					comp.Name(),
				)
				return nil, fmt.Errorf(
					"config error in Pipeline [component %s is out of order]",
					name,
				)
=======
				log.Err("Pipeline::NewPipeline : Invalid Component order [priority of %s higher than above components]", comp.Name())
				return nil, fmt.Errorf("config error in Pipeline [component %s is out of order]", name)
>>>>>>> c09d35af
			} else {
				lastPriority = comp.Priority()
			}

			// store the configured object in list of components
			comps = append(comps, comp)
		} else {
			log.Err("Pipeline: error [component %s not registered]", name)
			return nil, fmt.Errorf("config error in Pipeline [component %s not registered]", name)
		}

	}

	// Create pipeline structure holding list of all component objects requested by config file
	return &Pipeline{
		components: comps,
	}, nil
}

// Create : Use the initialized objects to form a pipeline by registering next component to each component
func (p *Pipeline) Create() {
	p.Header = p.components[0]
	curComp := p.Header

	for i := 1; i < len(p.components); i++ {
		nextComp := p.components[i]
		curComp.SetNextComponent(nextComp)
		curComp = nextComp
	}
}

// Start : Start the pipeline by calling 'Start' method of each component in reverse order of chaining
func (p *Pipeline) Start(ctx context.Context) (err error) {
	p.Create()

	var errs []error

	for i := len(p.components) - 1; i >= 0; i-- {
		if err = p.components[i].Start(ctx); err != nil {
			errs = append(errs, err)
			// stop all the upstream components before returning, f.e., this would prevent the upstream components
			// to use the logger after it is destroyed.
			for j := i + 1; j < len(p.components); j++ {
				if err = p.components[j].Stop(); err != nil {
					errs = append(errs, err)
				}
			}
		}
	}

	if len(errs) > 0 {
		return errors.Join(errs...)
	}

	return nil
}

// Stop : Stop the pipeline by calling 'Stop' method of each component
func (p *Pipeline) Stop() (err error) {
	var errs []error
	for i := range p.components {
		if err = p.components[i].Stop(); err != nil {
			errs = append(errs, err)
		}
	}

	if len(errs) > 0 {
		return errors.Join(errs...)
	}

	return nil
}

// AddComponent : Each component calls this method in their init to register the constructor
func AddComponent(name string, init NewComponent) {
	registeredComponents[name] = init
}

func init() {
	registeredComponents = make(map[string]NewComponent)
}<|MERGE_RESOLUTION|>--- conflicted
+++ resolved
@@ -77,7 +77,6 @@
 			}
 
 			if comp.Priority() > lastPriority {
-<<<<<<< HEAD
 				log.Err(
 					"Pipeline::NewPipeline : Invalid Component order [priority of %s higher than above components]",
 					comp.Name(),
@@ -86,10 +85,6 @@
 					"config error in Pipeline [component %s is out of order]",
 					name,
 				)
-=======
-				log.Err("Pipeline::NewPipeline : Invalid Component order [priority of %s higher than above components]", comp.Name())
-				return nil, fmt.Errorf("config error in Pipeline [component %s is out of order]", name)
->>>>>>> c09d35af
 			} else {
 				lastPriority = comp.Priority()
 			}
