/*
   Licensed under the MIT License <http://opensource.org/licenses/MIT>.

   Copyright © 2023-2025 Seagate Technology LLC and/or its Affiliates
   Copyright © 2020-2024 Microsoft Corporation. All rights reserved.

   Permission is hereby granted, free of charge, to any person obtaining a copy
   of this software and associated documentation files (the "Software"), to deal
   in the Software without restriction, including without limitation the rights
   to use, copy, modify, merge, publish, distribute, sublicense, and/or sell
   copies of the Software, and to permit persons to whom the Software is
   furnished to do so, subject to the following conditions:

   The above copyright notice and this permission notice shall be included in all
   copies or substantial portions of the Software.

   THE SOFTWARE IS PROVIDED "AS IS", WITHOUT WARRANTY OF ANY KIND, EXPRESS OR
   IMPLIED, INCLUDING BUT NOT LIMITED TO THE WARRANTIES OF MERCHANTABILITY,
   FITNESS FOR A PARTICULAR PURPOSE AND NONINFRINGEMENT. IN NO EVENT SHALL THE
   AUTHORS OR COPYRIGHT HOLDERS BE LIABLE FOR ANY CLAIM, DAMAGES OR OTHER
   LIABILITY, WHETHER IN AN ACTION OF CONTRACT, TORT OR OTHERWISE, ARISING FROM,
   OUT OF OR IN CONNECTION WITH THE SOFTWARE OR THE USE OR OTHER DEALINGS IN THE
   SOFTWARE
*/

package internal

import (
	"context"
	"fmt"
	"testing"

	"github.com/Seagate/cloudfuse/common"
	"github.com/Seagate/cloudfuse/common/log"
	"github.com/stretchr/testify/assert"
	"github.com/stretchr/testify/suite"
)

// Test components
type ComponentA struct {
	BaseComponent
}

func (ac *ComponentA) Priority() ComponentPriority {
	return EComponentPriority.Producer()
}

func NewComponentA() Component {
	return &ComponentA{}
}

type ComponentB struct {
	BaseComponent
}

func (ac *ComponentB) Priority() ComponentPriority {
	return EComponentPriority.LevelMid()
}

func NewComponentB() Component {
	return &ComponentB{}
}

type ComponentC struct {
	BaseComponent
}

func (ac *ComponentC) Priority() ComponentPriority {
	return EComponentPriority.Consumer()
}

func NewComponentC() Component {
	return &ComponentC{}
}

/////////////////////////////////////////

type pipelineTestSuite struct {
	suite.Suite
	assert *assert.Assertions
}

func (s *pipelineTestSuite) SetupTest() {
	AddComponent("ComponentA", NewComponentA)
	AddComponent("ComponentB", NewComponentB)
	AddComponent("ComponentC", NewComponentC)
<<<<<<< HEAD
	s.assert = assert.New(s.T())
=======
	suite.assert = assert.New(suite.T())
	err := log.SetDefaultLogger("silent", common.LogConfig{})
	if err != nil {
		panic(fmt.Sprintf("Unable to set silent logger as default: %v", err))
	}
>>>>>>> c2b5a878
}

func (s *pipelineTestSuite) TestCreatePipeline() {
	_, err := NewPipeline([]string{"ComponentA", "ComponentB"}, false)
	s.assert.NoError(err)
}

func (s *pipelineTestSuite) TestCreateInvalidPipeline() {
	_, err := NewPipeline([]string{"ComponentC", "ComponentA"}, false)
	s.assert.Error(err)
	s.assert.Contains(err.Error(), "is out of order")

}

func (s *pipelineTestSuite) TestInvalidComponent() {
	_, err := NewPipeline([]string{"ComponentD"}, false)
	s.assert.Error(err)
}

func (s *pipelineTestSuite) TestStartStopCreateNewPipeline() {
	p, err := NewPipeline([]string{"ComponentA", "ComponentB"}, false)
	s.assert.NoError(err)

	err = p.Start(context.TODO())
	s.assert.NoError(err)

	err = p.Stop()
	s.assert.NoError(err)
}

func TestPipelineTestSuite(t *testing.T) {
	suite.Run(t, new(pipelineTestSuite))
}<|MERGE_RESOLUTION|>--- conflicted
+++ resolved
@@ -84,15 +84,11 @@
 	AddComponent("ComponentA", NewComponentA)
 	AddComponent("ComponentB", NewComponentB)
 	AddComponent("ComponentC", NewComponentC)
-<<<<<<< HEAD
 	s.assert = assert.New(s.T())
-=======
-	suite.assert = assert.New(suite.T())
 	err := log.SetDefaultLogger("silent", common.LogConfig{})
 	if err != nil {
 		panic(fmt.Sprintf("Unable to set silent logger as default: %v", err))
 	}
->>>>>>> c2b5a878
 }
 
 func (s *pipelineTestSuite) TestCreatePipeline() {
