--- conflicted
+++ resolved
@@ -125,17 +125,10 @@
 
 func (s *pipelineTestSuite) TestStartStopCreateNewPipeline() {
 	p, err := NewPipeline([]string{"ComponentA", "ComponentB"}, false)
-<<<<<<< HEAD
 	s.assert.NoError(err)
 
 	err = p.Start(context.TODO())
 	s.assert.NoError(err)
-=======
-	s.assert.Nil(err)
-	print(p.components[0].Name())
-	err = p.Start(nil)
-	s.assert.Nil(err)
->>>>>>> 4a57c1b7
 
 	err = p.Stop()
 	s.assert.NoError(err)
