/*
   Licensed under the MIT License <http://opensource.org/licenses/MIT>.

   Copyright © 2023-2025 Seagate Technology LLC and/or its Affiliates
   Copyright © 2020-2024 Microsoft Corporation. All rights reserved.

   Permission is hereby granted, free of charge, to any person obtaining a copy
   of this software and associated documentation files (the "Software"), to deal
   in the Software without restriction, including without limitation the rights
   to use, copy, modify, merge, publish, distribute, sublicense, and/or sell
   copies of the Software, and to permit persons to whom the Software is
   furnished to do so, subject to the following conditions:

   The above copyright notice and this permission notice shall be included in all
   copies or substantial portions of the Software.

   THE SOFTWARE IS PROVIDED "AS IS", WITHOUT WARRANTY OF ANY KIND, EXPRESS OR
   IMPLIED, INCLUDING BUT NOT LIMITED TO THE WARRANTIES OF MERCHANTABILITY,
   FITNESS FOR A PARTICULAR PURPOSE AND NONINFRINGEMENT. IN NO EVENT SHALL THE
   AUTHORS OR COPYRIGHT HOLDERS BE LIABLE FOR ANY CLAIM, DAMAGES OR OTHER
   LIABILITY, WHETHER IN AN ACTION OF CONTRACT, TORT OR OTHERWISE, ARISING FROM,
   OUT OF OR IN CONNECTION WITH THE SOFTWARE OR THE USE OR OTHER DEALINGS IN THE
   SOFTWARE
*/

package internal

import (
	"context"
	"fmt"
	"testing"

	"github.com/Seagate/cloudfuse/common"
	"github.com/Seagate/cloudfuse/common/log"
	"github.com/stretchr/testify/assert"
	"github.com/stretchr/testify/suite"
)

// Test components
type ComponentA struct {
	BaseComponent
}

func (ac *ComponentA) Priority() ComponentPriority {
	return EComponentPriority.Producer()
}

func NewComponentA() Component {
	return &ComponentA{}
}

type ComponentB struct {
	BaseComponent
}

func (ac *ComponentB) Priority() ComponentPriority {
	return EComponentPriority.LevelMid()
}

func NewComponentB() Component {
	return &ComponentB{}
}

type ComponentC struct {
	BaseComponent
}

func (ac *ComponentC) Priority() ComponentPriority {
	return EComponentPriority.Consumer()
}

func NewComponentC() Component {
	return &ComponentC{}
}

type ComponentStream struct {
	BaseComponent
}

func NewComponentStream() Component {
	comp := &ComponentStream{}
	comp.SetName("stream")
	return comp
}

type ComponentBlockCache struct {
	BaseComponent
}

func NewComponentBlockCache() Component {
	comp := &ComponentBlockCache{}
	comp.SetName("block_cache")
	return comp
}

/////////////////////////////////////////

type pipelineTestSuite struct {
	suite.Suite
	assert *assert.Assertions
}

func (s *pipelineTestSuite) SetupTest() {
	AddComponent("ComponentA", NewComponentA)
	AddComponent("ComponentB", NewComponentB)
	AddComponent("ComponentC", NewComponentC)
<<<<<<< HEAD
	s.assert = assert.New(s.T())
=======
	AddComponent("stream", NewComponentStream)
	AddComponent("block_cache", NewComponentBlockCache)
	suite.assert = assert.New(suite.T())
>>>>>>> 51d6e4ca
	err := log.SetDefaultLogger("silent", common.LogConfig{})
	if err != nil {
		panic(fmt.Sprintf("Unable to set silent logger as default: %v", err))
	}
}

func (s *pipelineTestSuite) TestCreatePipeline() {
	_, err := NewPipeline([]string{"ComponentA", "ComponentB"}, false)
	s.assert.NoError(err)
}

func (s *pipelineTestSuite) TestCreateInvalidPipeline() {
	_, err := NewPipeline([]string{"ComponentC", "ComponentA"}, false)
	s.assert.Error(err)
	s.assert.Contains(err.Error(), "is out of order")

}

func (s *pipelineTestSuite) TestInvalidComponent() {
	_, err := NewPipeline([]string{"ComponentD"}, false)
	s.assert.Error(err)
}

func (s *pipelineTestSuite) TestStartStopCreateNewPipeline() {
	p, err := NewPipeline([]string{"ComponentA", "ComponentB"}, false)
	s.assert.NoError(err)

	err = p.Start(context.TODO())
	s.assert.NoError(err)

	err = p.Stop()
	s.assert.NoError(err)
}

func (s *pipelineTestSuite) TestStreamToBlockCacheConfig() {
	p, err := NewPipeline([]string{"stream"}, false)
	s.assert.Nil(err)
	s.assert.Equal(p.components[0].Name(), "block_cache")
}

func TestPipelineTestSuite(t *testing.T) {
	suite.Run(t, new(pipelineTestSuite))
}<|MERGE_RESOLUTION|>--- conflicted
+++ resolved
@@ -104,13 +104,9 @@
 	AddComponent("ComponentA", NewComponentA)
 	AddComponent("ComponentB", NewComponentB)
 	AddComponent("ComponentC", NewComponentC)
-<<<<<<< HEAD
-	s.assert = assert.New(s.T())
-=======
 	AddComponent("stream", NewComponentStream)
 	AddComponent("block_cache", NewComponentBlockCache)
 	suite.assert = assert.New(suite.T())
->>>>>>> 51d6e4ca
 	err := log.SetDefaultLogger("silent", common.LogConfig{})
 	if err != nil {
 		panic(fmt.Sprintf("Unable to set silent logger as default: %v", err))
