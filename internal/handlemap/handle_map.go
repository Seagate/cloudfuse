--- conflicted
+++ resolved
@@ -72,19 +72,11 @@
 	ID       HandleID // Cloudfuse assigned unique ID to this handle
 	Size     int64    // Size of the file being handled here
 	Mtime    time.Time
-<<<<<<< HEAD
 	UnixFD   uint64                 // Unix FD created by create/open syscall
 	OptCnt   uint64                 // Number of operations done on this file
 	Flags    common.BitMap16        // Various states of the file
 	Path     string                 // Always holds path relative to mount dir, same as object name (uses common.JoinUnixFilepath)
-	values   map[string]interface{} // Map to hold other info if application wants to store
-=======
-	UnixFD   uint64          // Unix FD created by create/open syscall
-	OptCnt   uint64          // Number of operations done on this file
-	Flags    common.BitMap16 // Various states of the file
-	Path     string          // Always holds path relative to mount dir
-	values   map[string]any  // Map to hold other info if application wants to store
->>>>>>> 4e933405
+	values   map[string]any // Map to hold other info if application wants to store
 }
 
 func NewHandle(path string) *Handle {
