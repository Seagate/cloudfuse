rules:
<<<<<<< HEAD
  template-injection:
    ignore:
      - publish-release.yml:87
=======
>>>>>>> 90da6bb7
  excessive-permissions:
    ignore:
      - scorecard.yml:18<|MERGE_RESOLUTION|>--- conflicted
+++ resolved
@@ -1,10 +1,4 @@
 rules:
-<<<<<<< HEAD
-  template-injection:
-    ignore:
-      - publish-release.yml:87
-=======
->>>>>>> 90da6bb7
   excessive-permissions:
     ignore:
       - scorecard.yml:18