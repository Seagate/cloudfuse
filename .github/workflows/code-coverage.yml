name: Code_Coverage
permissions: {}

on:
  push:
    branches:
      - main
  pull_request:

concurrency:
  # New commit on branch cancels a running workflow on the same branch
  group: ${{ github.workflow }}-${{ github.ref }}
  cancel-in-progress: true

jobs:
  BuildAndTest-Coverage:
    strategy:
      matrix:
        go: ["1.23.2"]
        job_name: ["linux"]

        include:
          - job_name: linux
            os: ubuntu-latest
<<<<<<< HEAD
            containerName: 'test-cnt-ubn'
            fuselib: libfuse3-dev
            fuselib2: fuse3
=======
            containerName: "test-cnt-ubn"
            fuselib: libfuse-dev
            fuselib2: fuse
>>>>>>> 43fb2118

    runs-on: ${{ matrix.os }}
    env:
      MOUNT_DIR: "$HOME/blob_mnt"
      TEMP_DIR: "$HOME/cloudfuse_tmp"
      WORK_DIR: "."
      cloudfuse_ADLS_CFG: "./cloudfuse.adls.yaml"
      cloudfuse_CFG: "./cloudfuse.yaml"
      cloudfuse_STREAM_CFG: "./cloudfuse_stream.yaml"

    # Skip for dependabot updates
    if: ${{ github.triggering_actor != 'dependabot[bot]' }}

    timeout-minutes: 60
    steps:
<<<<<<< HEAD
    - name: checkout
      uses: actions/checkout@v4

    - name: Install Go
      uses: actions/setup-go@v5
      with:
        go-version: ${{ matrix.go }}
        check-latest: true
    - run: go version

    - name: Install libfuse
      run: |-
        sudo apt-get install ${{ matrix.fuselib }} ${{ matrix.fuselib2 }}
    
    - name: Create Directory Structure
      run: |-
        sudo mkdir -p ${{ env.MOUNT_DIR }}
        sudo chown -R `whoami` ${{ env.MOUNT_DIR }}
        chmod 777 ${{ env.MOUNT_DIR }}
        sudo mkdir -p ${{ env.TEMP_DIR }}
        sudo chown -R `whoami` ${{ env.TEMP_DIR }}
        chmod 777 ${{ env.TEMP_DIR }}

    - name: Build
      run: |
        ./build.sh

    - name: Create Azure Configuration File
      run: |-
        cnfFile=$HOME/azuretest.json
        echo $cnfFile
        touch $cnfFile
        echo "{" > $cnfFile
        echo "\"block-acct\"": "\"${{ secrets.AZTEST_BLOCK_ACC_NAME }}\"", >> $cnfFile
        echo "\"adls-acct\"": "\"${{ secrets.AZTEST_ADLS_ACC_NAME }}\"", >> $cnfFile
        echo "\"block-cont\"": "\"${{ matrix.containerName }}\"", >> $cnfFile
        echo "\"adls-cont\"": "\"${{ matrix.containerName }}\"", >> $cnfFile
        echo "\"block-key\"": "\"${{ secrets.AZTEST_BLOCK_KEY }}\"", >> $cnfFile
        echo "\"adls-key\"": "\"${{ secrets.AZTEST_ADLS_KEY }}\"", >> $cnfFile
        echo "\"block-sas\"": "\"${{ secrets.AZTEST_BLOCK_SAS }}\"", >> $cnfFile
        echo "\"block-cont-sas-ubn-18\"": "\"${{ secrets.AZTEST_BLOCK_CONT_SAS_UBN_18 }}\"", >> $cnfFile
        echo "\"block-cont-sas-ubn-20\"": "\"${{ secrets.AZTEST_BLOCK_CONT_SAS_UBN_20 }}\"", >> $cnfFile
        echo "\"adls-sas\"": "\"${{ secrets.AZTEST_ADLS_SAS }}\"", >> $cnfFile
        echo "\"msi-appid\"": "\"${{ secrets.AZTEST_APP_ID }}\"", >> $cnfFile
        echo "\"msi-resid\"": "\"${{ secrets.AZTEST_RES_ID }}\"", >> $cnfFile
        echo "\"msi-objid\"": "\"${{ secrets.AZTEST_OBJ_ID }}\"", >> $cnfFile
        echo "\"spn-client\"": "\"${{ secrets.AZTEST_CLIENT }}\"", >> $cnfFile
        echo "\"spn-tenant\"": "\"${{ secrets.AZTEST_TENANT }}\"", >> $cnfFile
        echo "\"spn-secret\"": "\"${{ secrets.AZTEST_SECRET }}\"", >> $cnfFile
        echo "\"skip-msi\"": "true", >> $cnfFile
        echo "\"skip-azcli\"": "true", >> $cnfFile
        echo "\"proxy-address\"": "\"\"" >> $cnfFile
        echo "}" >> $cnfFile
    
    - name: Create S3 Configuration File
      run: |-
        cnfFile=$HOME/s3test.json
        echo $cnfFile
        touch $cnfFile
        echo "{" > $cnfFile
        echo "\"bucket-name\"": "\"${{ secrets.S3TEST_BUCKET_NAME }}\"", >> $cnfFile
        echo "\"access-key\"": "\"${{ secrets.S3TEST_ACCESS_KEY }}\"", >> $cnfFile
        echo "\"secret-key\"": "\"${{ secrets.S3TEST_SECRET_KEY }}\"", >> $cnfFile
        echo "\"endpoint\"": "\"${{ secrets.S3TEST_ENDPOINT }}\"", >> $cnfFile
        echo "\"region\"": "\"${{ secrets.S3TEST_REGION }}\"" >> $cnfFile
        echo "}" >> $cnfFile
    
    - name: UT Code Coverage
      run: go test -v -timeout=1h ./... --tags=unittest,storagetest -covermode count -coverprofile ./cloudfuse_ut.cov
    
    - name: Build coverage binary
      run: go test -coverpkg="./..." -covermode=count -c -o cloudfuse.test
    
    - name: Create Config File - Block Blob
      env:
        NIGHTLY_STO_ACC_NAME: "${{ secrets.NIGHTLY_STO_BLOB_ACC_NAME }}"
        NIGHTLY_STO_ACC_KEY: "${{ secrets.NIGHTLY_STO_BLOB_ACC_KEY }}"
        ACCOUNT_TYPE: block
        ACCOUNT_ENDPOINT: https://${{ secrets.NIGHTLY_STO_BLOB_ACC_NAME }}.blob.core.windows.net
        VERBOSE_LOG: false
        USE_HTTP: false
      run: "./cloudfuse.test -test.v -test.coverprofile=${{ env.WORK_DIR }}/cloudfuse_gentest1.cov gen-test-config --config-file=azure_key.yaml --container-name=${{ matrix.containerName }} --temp-path=${{ env.TEMP_DIR }} --output-file=${{ env.cloudfuse_CFG }}"
    
    - name: Block Blob Coverage
      run: |-
        rm -rf ${{ env.MOUNT_DIR }}/*
        rm -rf ${{ env.TEMP_DIR }}/*
        ./cloudfuse.test -test.v -test.coverprofile=${{ env.WORK_DIR }}/cloudfuse_block.cov mount ${{ env.MOUNT_DIR }} --config-file=${{ env.cloudfuse_CFG }} --foreground=true &
        sleep 10
        ps -aux | grep cloudfuse
        rm -rf ${{ env.MOUNT_DIR }}/*
        cd test/e2e_tests
        go test -v -timeout=7200s ./... -args -mnt-path=${{ env.MOUNT_DIR }} -tmp-path=${{ env.TEMP_DIR }}
        cd -
        sudo fusermount -u ${{ env.MOUNT_DIR }}
        sleep 5
    
    - name: Block Blob Coverage with profilers
      run: |-
        rm -rf ${{ env.MOUNT_DIR }}/*
        rm -rf ${{ env.TEMP_DIR }}/*
        cp ${{ env.cloudfuse_CFG }} /tmp/configBlockProfilerTemp.yaml
        echo "dynamic-profile: true" >> /tmp/configBlockProfilerTemp.yaml
        echo "cpu-profile: /tmp/cpuBlockProfTmp" >> /tmp/configBlockProfilerTemp.yaml
        echo "mem-profile: /tmp/memBlockProfTmp" >> /tmp/configBlockProfilerTemp.yaml
        echo "health_monitor:" >> /tmp/configBlockProfilerTemp.yaml
        echo "  enable-monitoring: true" >> /tmp/configBlockProfilerTemp.yaml
        echo "  monitor-disable-list:" >> /tmp/configBlockProfilerTemp.yaml
        echo "    - cloudfuse_stats" >> /tmp/configBlockProfilerTemp.yaml
        cat /tmp/configBlockProfilerTemp.yaml
        ./cloudfuse.test -test.v -test.coverprofile=${{ env.WORK_DIR }}/cloudfuse_block_profiler.cov mount ${{ env.MOUNT_DIR }} --config-file=/tmp/configBlockProfilerTemp.yaml --foreground=true &
        sleep 10
        ps -aux | grep cloudfuse
        rm -rf ${{ env.MOUNT_DIR }}/*
        cd test/e2e_tests
        go test -v -timeout=7200s ./... -args -mnt-path=${{ env.MOUNT_DIR }} -tmp-path=${{ env.TEMP_DIR }}
        cd -
        sudo fusermount -u ${{ env.MOUNT_DIR }}
        sleep 5
    
    - name: Create Config File - ADLS
      env:
        NIGHTLY_STO_ACC_NAME: "${{ secrets.AZTEST_ADLS_ACC_NAME }}"
        NIGHTLY_STO_ACC_KEY: "${{ secrets.AZTEST_ADLS_KEY }}"
        ACCOUNT_TYPE: adls
        ACCOUNT_ENDPOINT: https://${{ secrets.AZTEST_ADLS_ACC_NAME }}.dfs.core.windows.net
        VERBOSE_LOG: false
        USE_HTTP: false
      run: "./cloudfuse.test gen-test-config --config-file=azure_key.yaml --container-name=${{ matrix.containerName }} --temp-path=${{ env.TEMP_DIR }} --output-file=${{ env.cloudfuse_ADLS_CFG }}"
    
    - name: ADLS Coverage
      run: |-
        rm -rf ${{ env.MOUNT_DIR }}/*
        rm -rf ${{ env.TEMP_DIR }}/*
        ./cloudfuse.test -test.v -test.coverprofile=${{ env.WORK_DIR }}/cloudfuse_adls.cov mount ${{ env.MOUNT_DIR }} --config-file=${{ env.cloudfuse_ADLS_CFG }} --foreground=true &
        sleep 10
        ps -aux | grep cloudfuse
        rm -rf ${{ env.MOUNT_DIR }}/*
        cd test/e2e_tests
        go test -v -timeout=7200s ./... -args -mnt-path=${{ env.MOUNT_DIR }} -adls=true -tmp-path=${{ env.TEMP_DIR }}
        cd -
        sudo fusermount -u ${{ env.MOUNT_DIR }}
        sleep 5
    
    - name: ADLS Coverage with profilers
      run: |-
        rm -rf ${{ env.MOUNT_DIR }}/*
        rm -rf ${{ env.TEMP_DIR }}/*
        cp ${{ env.cloudfuse_ADLS_CFG }} /tmp/configAdlsProfilerTemp.yaml
        echo "dynamic-profile: true" >> /tmp/configAdlsProfilerTemp.yaml
        echo "cpu-profile: /tmp/cpuAdlsProfTmp" >> /tmp/configAdlsProfilerTemp.yaml
        echo "mem-profile: /tmp/memAdlsProfTmp" >> /tmp/configAdlsProfilerTemp.yaml
        echo "health_monitor:" >> /tmp/configAdlsProfilerTemp.yaml
        echo "  enable-monitoring: true" >> /tmp/configAdlsProfilerTemp.yaml
        echo "  monitor-disable-list:" >> /tmp/configAdlsProfilerTemp.yaml
        echo "    - cloudfuse_stats" >> /tmp/configAdlsProfilerTemp.yaml
        cat /tmp/configAdlsProfilerTemp.yaml
        ./cloudfuse.test -test.v -test.coverprofile=${{ env.WORK_DIR }}/cloudfuse_adls_profiler.cov mount ${{ env.MOUNT_DIR }} --config-file=/tmp/configAdlsProfilerTemp.yaml --foreground=true &
        sleep 10
        ps -aux | grep cloudfuse
        rm -rf ${{ env.MOUNT_DIR }}/*
        cd test/e2e_tests
        go test -v -timeout=7200s ./... -args -mnt-path=${{ env.MOUNT_DIR }} -tmp-path=${{ env.TEMP_DIR }}
        cd -
        sudo fusermount -u ${{ env.MOUNT_DIR }}
        sleep 5
    
    - name: Create Config File - S3
      env:
        S3_BUCKET_NAME: "${{ secrets.S3TEST_BUCKET_NAME }}"
        S3_ENDPOINT: "${{ secrets.S3TEST_ENDPOINT }}"
        S3_KEY_ID: "${{ secrets.S3TEST_ACCESS_KEY }}"
        S3_REGION: "${{ secrets.S3TEST_REGION }}"
        S3_SECRET_KEY: "${{ secrets.S3TEST_SECRET_KEY }}"
      run: "./cloudfuse.test gen-test-config --config-file=s3_key.yaml --temp-path=${{ env.TEMP_DIR }} --output-file=${{ env.cloudfuse_CFG }}"
    
    - name: S3 Coverage
      run: |-
        rm -rf ${{ env.MOUNT_DIR }}/*
        rm -rf ${{ env.TEMP_DIR }}/*
        ./cloudfuse.test -test.v -test.coverprofile=${{ env.WORK_DIR }}/cloudfuse_s3.cov mount ${{ env.MOUNT_DIR }} --config-file=${{ env.cloudfuse_CFG }} --foreground=true &
        sleep 10
        ps -aux | grep cloudfuse
        cd test/e2e_tests
        go test -v -timeout=7200s ./... -args -mnt-path=${{ env.MOUNT_DIR }} -tmp-path=${{ env.TEMP_DIR }}
        cd -
        sudo fusermount -u ${{ env.MOUNT_DIR }}
        sleep 5
    
    - name: S3 Coverage with profilers
      run: |-
        rm -rf ${{ env.MOUNT_DIR }}/*
        rm -rf ${{ env.TEMP_DIR }}/*
        cp ${{ env.cloudfuse_CFG }} /tmp/configBlockProfilerTemp.yaml
        echo "dynamic-profile: true" >> /tmp/configBlockProfilerTemp.yaml
        echo "cpu-profile: /tmp/cpuBlockProfTmp" >> /tmp/configBlockProfilerTemp.yaml
        echo "mem-profile: /tmp/memBlockProfTmp" >> /tmp/configBlockProfilerTemp.yaml
        echo "health_monitor:" >> /tmp/configBlockProfilerTemp.yaml
        echo "  enable-monitoring: true" >> /tmp/configBlockProfilerTemp.yaml
        echo "  monitor-disable-list:" >> /tmp/configBlockProfilerTemp.yaml
        echo "    - cloudfuse_stats" >> /tmp/configBlockProfilerTemp.yaml
        cat /tmp/configBlockProfilerTemp.yaml
        ./cloudfuse.test -test.v -test.coverprofile=${{ env.WORK_DIR }}/cloudfuse_s3_profiler.cov mount ${{ env.MOUNT_DIR }} --config-file=/tmp/configBlockProfilerTemp.yaml --foreground=true &
        sleep 10
        ps -aux | grep cloudfuse
        cd test/e2e_tests
        go test -v -timeout=7200s ./... -args -mnt-path=${{ env.MOUNT_DIR }} -tmp-path=${{ env.TEMP_DIR }}
        cd -
        sudo fusermount -u ${{ env.MOUNT_DIR }}
        sleep 5
    
    - name: Create Config File - Stream
      env:
        NIGHTLY_STO_ACC_NAME: "${{ secrets.NIGHTLY_STO_BLOB_ACC_NAME }}"
        NIGHTLY_STO_ACC_KEY: "${{ secrets.NIGHTLY_STO_BLOB_ACC_KEY }}"
        ACCOUNT_TYPE: block
        ACCOUNT_ENDPOINT: https://${{ secrets.NIGHTLY_STO_BLOB_ACC_NAME }}.blob.core.windows.net
        VERBOSE_LOG: false
      run: "./cloudfuse.test -test.v -test.coverprofile=${{ env.WORK_DIR }}/cloudfuse_gentest3.cov gen-test-config --config-file=azure_stream.yaml --container-name=${{ matrix.containerName }} --temp-path=${{ env.TEMP_DIR }} --output-file=${{ env.cloudfuse_STREAM_CFG }}"
    
    - name: Block Blob Stream Preparation
      run: "rm -rf ${{ env.MOUNT_DIR }}/*\nrm -rf ${{ env.TEMP_DIR }}/*\n./cloudfuse.test -test.v -test.coverprofile=${{ env.WORK_DIR }}/cloudfuse_stream_prep.cov mount ${{ env.MOUNT_DIR }} --config-file=${{ env.cloudfuse_STREAM_CFG }} --foreground=true &\nsleep 10\nps -aux | grep cloudfuse\nfor i in {10,50,100}; do echo $i; done | parallel --will-cite -j 5 'head -c {}M < /dev/urandom > ${{ env.WORK_DIR }}/myfile_{}'\nfor i in {10,50,100}; do echo $i; done | parallel --will-cite -j 5 'cp ${{ env.WORK_DIR }}/myfile_{} ${{ env.MOUNT_DIR }}/'\nsudo fusermount -u ${{ env.MOUNT_DIR }} \nsleep 5"
    
    - name: Block Blob Stream Coverage
      run: "rm -rf ${{ env.MOUNT_DIR }}/*\nrm -rf ${{ env.TEMP_DIR }}/*\n./cloudfuse.test -test.v -test.coverprofile=${{ env.WORK_DIR }}/cloudfuse_stream.cov mount ${{ env.MOUNT_DIR }} --config-file=${{ env.cloudfuse_STREAM_CFG }} --foreground=true &\nsleep 10\nps -aux | grep cloudfuse\nrm -rf ${{ env.MOUNT_DIR }}/*\ncd test/e2e_tests\ngo test -v -timeout=7200s ./... -args -mnt-path=${{ env.MOUNT_DIR }} -tmp-path=${{ env.TEMP_DIR }}\ncd -\nsudo fusermount -u ${{ env.MOUNT_DIR }} \nsleep 5"
    
    - name: Create Config File - Block Blob
      env:
        NIGHTLY_STO_ACC_NAME: "${{ secrets.NIGHTLY_STO_BLOB_ACC_NAME }}"
        NIGHTLY_STO_ACC_KEY: "${{ secrets.NIGHTLY_STO_BLOB_ACC_KEY }}"
        ACCOUNT_TYPE: block
        ACCOUNT_ENDPOINT: https://${{ secrets.NIGHTLY_STO_BLOB_ACC_NAME }}.blob.core.windows.net
        VERBOSE_LOG: false
        USE_HTTP: false
      run: "./cloudfuse.test gen-test-config --config-file=azure_key.yaml --container-name=${{ matrix.containerName }} --temp-path=${{ env.TEMP_DIR }} --output-file=${{ env.cloudfuse_CFG }}"
    
    - name: 'CLI : Component Generation'
      run: |-
        ./cloudfuse.test -test.v -test.coverprofile=${{ env.WORK_DIR }}/generate_cmd.cov generate test_component
        if [ $? -ne 0 ]; then
          exit 1
        fi
    
    - name: 'CLI : Mount List'
      run: |-
        rm -rf ${{ env.MOUNT_DIR }}/*
        rm -rf ${{ env.TEMP_DIR }}/*
        ./cloudfuse.test -test.v -test.coverprofile=${{ env.WORK_DIR }}/list_empty_cmd.cov mount list
        if [ $? -ne 0 ]; then
          exit 1
        fi
    
    - name: 'CLI : Mount all and List'
      run: "./cloudfuse.test -test.v -test.coverprofile=${{ env.WORK_DIR }}/mount_cmd.cov mount all ${{ env.MOUNT_DIR }} --config-file=${{ env.cloudfuse_CFG }} --log-level=log_debug \nif [ $? -ne 0 ]; then\n  exit 1\nfi\n\nsleep 20     \n\n./cloudfuse.test -test.v -test.coverprofile=${{ env.WORK_DIR }}/list_cmd_all.cov mount list\nif [ $? -ne 0 ]; then\n  exit 1\nfi\n./cloudfuse.test unmount all"
    
    - name: 'CLI : Unmount options'
      shell: bash {0}
      run: |-
        set +x
        ./cloudfuse.test -test.v -test.coverprofile=${{ env.WORK_DIR }}/mount_cmd_all.cov mount all ${{ env.MOUNT_DIR }} --config-file=${{ env.cloudfuse_CFG }} --log-level=log_debug 
        if [ $? -ne 0 ]; then
          exit 1
        fi
        sleep 20
        cd $(MOUNT_DIR)/$(containerName)
        ./cloudfuse.test -test.v -test.coverprofile=$(WORK_DIR)/umnt_cmd_cont_fail.cov unmount $(MOUNT_DIR)/$(containerName)
        cd -
        ./cloudfuse.test -test.v -test.coverprofile=${{ env.WORK_DIR }}/umnt_cmd_cont.cov unmount ${{ env.MOUNT_DIR }}/${{ matrix.containerName }}
        if [ $? -ne 0 ]; then
          exit 1
        fi
        ./cloudfuse.test -test.v -test.coverprofile=${{ env.WORK_DIR }}/umnt_wild_cmd.cov unmount \"testmut*\"
        if [ $? -ne 0 ]; then
          exit 1
        fi
        ./cloudfuse.test -test.v -test.coverprofile=${{ env.WORK_DIR }}/umnt_wild_cmd.cov unmount \"abcdef*\"
        if [ $? -ne 0 ]; then
          exit 1
        fi
        ./cloudfuse.test -test.v -test.coverprofile=${{ env.WORK_DIR }}/umnt_negative_cmd.cov unmount abcdef
        if [ $? -ne 1 ]; then
          exit 1
        fi
        for i in {1..5}; do ./cloudfuse.test -test.v -test.coverprofile=${{ env.WORK_DIR }}/umnt_all_cmd$i.cov unmount all; done
    
    - name: 'CLI : Invalid mount path'
      timeout-minutes: 2
      shell: bash {0}
      run: |-
        set +x
        ./cloudfuse.test -test.v -test.coverprofile=${{ env.WORK_DIR }}/mount_neg.cov mount all /abc --config-file=${{ env.cloudfuse_CFG }} --log-level=log_debug
        if [ $? -eq 0 ]; then
          exit 1
        fi
    
    - name: 'CLI : Mount all with secure config'
      timeout-minutes: 2
      run: "./cloudfuse.test unmount all\ncp ${{ env.cloudfuse_CFG }} /tmp/configMountall.yaml\necho \"mountall:\" >> /tmp/configMountall.yaml\necho \"  container-allowlist:\" >> /tmp/configMountall.yaml\necho \"    - abcd\" >> /tmp/configMountall.yaml\ncat /tmp/configMountall.yaml\n\n./cloudfuse.test -test.v -test.coverprofile=${{ env.WORK_DIR }}/secure_encrypt_all.cov secure encrypt --config-file=/tmp/configMountall.yaml --output-file=${{ runner.workspace }}/cloudfuse.azsec --passphrase=12312312312312312312312312312312 \nif [ $? -ne 0 ]; then\n  exit 1\nfi\n\n./cloudfuse.test -test.v -test.coverprofile=${{ env.WORK_DIR }}/mount_all_cmd_secure.cov mount all ${{ env.MOUNT_DIR }} --config-file=${{ runner.workspace }}/cloudfuse.azsec --passphrase=12312312312312312312312312312312 --log-level=log_debug --foreground=true &\nif [ $? -ne 0 ]; then\n  exit 1\nfi\n\nsleep 5\n./cloudfuse.test unmount all"
    
    - name: 'CLI : Mount all with secure config 2'
      timeout-minutes: 2
      run: "./cloudfuse.test unmount all\ncp ${{ env.cloudfuse_CFG }} /tmp/configMountall.yaml\necho \"mountall:\" >> /tmp/configMountall.yaml\necho \"  container-denylist:\" >> /tmp/configMountall.yaml\necho \"    - abcd\" >> /tmp/configMountall.yaml\ncat /tmp/configMountall.yaml\n\n./cloudfuse.test -test.v -test.coverprofile=${{ env.WORK_DIR }}/secure_encrypt_all2.cov secure encrypt --config-file=/tmp/configMountall.yaml --output-file=${{ runner.workspace }}/cloudfuse.azsec --passphrase=12312312312312312312312312312312 \nif [ $? -ne 0 ]; then\n  exit 1\nfi\n\n./cloudfuse.test -test.v -test.coverprofile=${{ env.WORK_DIR }}/mount_all_cmd_secure2.cov mount all ${{ env.MOUNT_DIR }} --config-file=${{ runner.workspace }}/cloudfuse.azsec --passphrase=12312312312312312312312312312312 --log-level=log_debug --foreground=true &\nif [ $? -ne 0 ]; then\n  exit 1\nfi\n\nsleep 5\n./cloudfuse.test unmount all"
    
    - name: 'CLI : Remount test'
      timeout-minutes: 2
      shell: bash {0}
      run: |-
        set +x
        ./cloudfuse.test unmount all
        ./cloudfuse.test -test.v -test.coverprofile=${{ env.WORK_DIR }}/mount_foreg.cov mount ${{ env.MOUNT_DIR }} --config-file=${{ env.cloudfuse_CFG }} --log-level=log_debug --foreground=true &
        if [ $? -ne 0 ]; then
          exit 1
        fi
        sleep 5
        ./cloudfuse.test -test.v -test.coverprofile=${{ env.WORK_DIR }}/mount_remount.cov mount ${{ env.MOUNT_DIR }} --config-file=${{ env.cloudfuse_CFG }} --log-level=log_debug
        if [ $? -eq 0 ]; then
          exit 1
        fi
        sleep 5
        ./cloudfuse.test unmount all
    
    - name: 'CLI : doc generation'
      timeout-minutes: 2
      shell: bash {0}
      run: |-
        set +x
        ./cloudfuse.test -test.v -test.coverprofile=${{ env.WORK_DIR }}/doc1.cov doc
        ./cloudfuse.test -test.v -test.coverprofile=${{ env.WORK_DIR }}/doc2.cov doc --output-location /notexists
        touch ~/a.txt
        ./cloudfuse.test -test.v -test.coverprofile=${{ env.WORK_DIR }}/doc2.cov doc --output-location ~/a.txt
        rm -rf ~/a.txt
    
    - name: 'CLI : version'
      timeout-minutes: 2
      shell: bash {0}
      run: |-
        set +x
        ./cloudfuse.test -test.v -test.coverprofile=${{ env.WORK_DIR }}/version1.cov --version
        ./cloudfuse.test -test.v -test.coverprofile=${{ env.WORK_DIR }}/version2.cov version
        ./cloudfuse.test -test.v -test.coverprofile=${{ env.WORK_DIR }}/version2.cov version --check
    
    - name: 'CLI : Config change simulator'
      shell: bash {0}
      run: |-
        set +x
        rm -rf ${{ env.MOUNT_DIR }}/*
        rm -rf ${{ env.TEMP_DIR }}/*
        ./cloudfuse.test unmount all
        ./cloudfuse.test -test.v -test.coverprofile=${{ env.WORK_DIR }}/mount_foreg_2.cov mount all ${{ env.MOUNT_DIR }} --config-file=${{ env.cloudfuse_CFG }} --log-level=log_debug --foreground=true &
        if [ $? -ne 0 ]; then
          exit 1
        fi
        sleep 5
        echo -e "\n\nlogging:\n  level:log_debug\n  type:base" >> ${{ env.cloudfuse_CFG }}
        sed -i 's/timeout:.*/timeout: 300/' ${{ env.cloudfuse_CFG }}
        sleep 5
        ./cloudfuse.test unmount all
    
    - name: 'CLI : Secure Config'
      shell: bash {0}
      env:
        NIGHTLY_STO_ACC_NAME: "${{ secrets.NIGHTLY_STO_BLOB_ACC_NAME }}"
        NIGHTLY_STO_ACC_KEY: "${{ secrets.NIGHTLY_STO_BLOB_ACC_KEY }}"
        ACCOUNT_TYPE: block
        ACCOUNT_ENDPOINT: https://${{ secrets.NIGHTLY_STO_BLOB_ACC_NAME }}.blob.core.windows.net
        VERBOSE_LOG: false
        USE_HTTP: false
      run: "set +x\nrm -rf ${{ env.MOUNT_DIR }}/*\nrm -rf ${{ env.TEMP_DIR }}/*\n./cloudfuse.test unmount all\n./cloudfuse.test gen-test-config --config-file=azure_key.yaml --container-name=${{ matrix.containerName }} --temp-path=${{ env.TEMP_DIR }} --output-file=${{ env.cloudfuse_CFG }}\n\n./cloudfuse.test -test.v -test.coverprofile=${{ env.WORK_DIR }}/secure_encrypt.cov secure encrypt --config-file=${{ env.cloudfuse_CFG }} --output-file=${{ runner.workspace }}/cloudfuse.azsec --passphrase=12312312312312312312312312312312 \nif [ $? -ne 0 ]; then\n  exit 1\nfi\n./cloudfuse.test -test.v -test.coverprofile=${{ env.WORK_DIR }}/mount_secure.cov mount ${{ env.MOUNT_DIR }} --config-file=${{ runner.workspace }}/cloudfuse.azsec --passphrase=12312312312312312312312312312312 &\nsleep 10\nps -aux | grep cloudfuse\nrm -rf ${{ env.MOUNT_DIR }}/*\ncd test/e2e_tests\ngo test -v -timeout=7200s ./... -args -mnt-path=${{ env.MOUNT_DIR }} -adls=false -tmp-path=${{ env.TEMP_DIR }}\ncd -\n\n./cloudfuse.test -test.v -test.coverprofile=${{ env.WORK_DIR }}/secure_set.cov secure set --config-file=${{ runner.workspace }}/cloudfuse.azsec --passphrase=12312312312312312312312312312312 --key=logging.level --value=log_debug\n./cloudfuse.test unmount all\nsleep 5"
    
    - name: 'CLI : Health monitor stop pid'
      shell: bash {0}
      run: |-
        set +x
        ./cloudfuse.test unmount all
        sudo kill -9 `pidof cloudfuse.test`
        rm -rf ${{ env.MOUNT_DIR }}/*
        rm -rf ${{ env.TEMP_DIR }}/*
        mkdir -p ${{ env.MOUNT_DIR }}/hmon_test
        sudo ln -s `pwd`/cfusemon /usr/local/bin/cfusemon
        ls -l /usr/local/bin/cfusemon*
        cat /tmp/configAdlsProfilerTemp.yaml
        ./cloudfuse.test mount ${{ env.MOUNT_DIR }}/hmon_test --config-file=/tmp/configAdlsProfilerTemp.yaml
        sleep 10
        ps -aux | grep cloudfuse
        ps -aux | grep cfusemon
        ./cloudfuse.test -test.v -test.coverprofile=${{ env.WORK_DIR }}/cfusemon_stop_pid.cov health-monitor stop --pid=`pidof cloudfuse`
        ./cloudfuse.test unmount all
    
    - name: 'CLI : Health monitor stop all'
      shell: bash {0}
      run: |-
        set +x
        ./cloudfuse.test unmount all
        sudo kill -9 `pidof cloudfuse.test`
        rm -rf ${{ env.MOUNT_DIR }}/*
        rm -rf ${{ env.TEMP_DIR }}/*
        mkdir -p ${{ env.MOUNT_DIR }}/hmon_test
        cat /tmp/configAdlsProfilerTemp.yaml
        ./cloudfuse.test mount ${{ env.MOUNT_DIR }}/hmon_test --config-file=/tmp/configAdlsProfilerTemp.yaml
        sleep 10
        ps -aux | grep cloudfuse
        ps -aux | grep cfusemon
        ./cloudfuse.test -test.v -test.coverprofile=${{ env.WORK_DIR }}/cfusemon_stop_all.cov health-monitor stop all
        ./cloudfuse.test unmount all
    
    - name: Install & Start Proxy
      run: |-
        sudo apt-get update --fix-missing -y
        sudo apt remove mitmproxy -y
        sudo apt-get install python3-setuptools -y
        sudo apt install python3-pip -y
        sudo pip3 install mitmproxy
        mitmdump -w proxy_logs.txt &
    
    - name: Configure Proxy
      run: |-
        sudo mkdir /usr/local/share/ca-certificates/extra
        sudo cp ~/.mitmproxy/mitmproxy-ca-cert.cer /usr/local/share/ca-certificates/extra/mitmproxy-ca-cert.crt
        sudo update-ca-certificates
        export https_proxy="127.0.0.1:8080"
        export http_proxy="127.0.0.1:8080"
    
    - name: Create Config File - Block Blob Proxy
      env:
        NIGHTLY_STO_ACC_NAME: "${{ secrets.NIGHTLY_STO_BLOB_ACC_NAME }}"
        NIGHTLY_STO_ACC_KEY: "${{ secrets.NIGHTLY_STO_BLOB_ACC_KEY }}"
        ACCOUNT_TYPE: block
        ACCOUNT_ENDPOINT: https://${{ secrets.NIGHTLY_STO_BLOB_ACC_NAME }}.blob.core.windows.net
        VERBOSE_LOG: false
        USE_HTTP: false
      run: "./cloudfuse.test gen-test-config --config-file=azure_key_proxy.yaml --container-name=${{ matrix.containerName }} --temp-path=${{ env.TEMP_DIR }} --output-file=${{ env.cloudfuse_CFG }}"
    
    - name: Block Blob Coverage Proxy
      run: "rm -rf ${{ env.MOUNT_DIR }}/*\nrm -rf ${{ env.TEMP_DIR }}/*\n./cloudfuse.test -test.v -test.coverprofile=${{ env.WORK_DIR }}/cloudfuse_block_proxy.cov mount ${{ env.MOUNT_DIR }} --config-file=${{ env.cloudfuse_CFG }} --disable-compression=true --foreground=true &\nsleep 10\nps -aux | grep cloudfuse\nrm -rf ${{ env.MOUNT_DIR }}/*\ncd test/e2e_tests\ngo test -v -timeout=7200s ./... -args -mnt-path=${{ env.MOUNT_DIR }} -tmp-path=${{ env.TEMP_DIR }}\ncd -\nsudo fusermount -u ${{ env.MOUNT_DIR }} \nsleep 5"
    
    - name: Create Config File - ADLS Proxy
      env:
        NIGHTLY_STO_ACC_NAME: "${{ secrets.AZTEST_ADLS_ACC_NAME }}"
        NIGHTLY_STO_ACC_KEY: "${{ secrets.AZTEST_ADLS_KEY }}"
        ACCOUNT_TYPE: adls
        ACCOUNT_ENDPOINT: https://${{ secrets.AZTEST_ADLS_ACC_NAME }}.dfs.core.windows.net
        VERBOSE_LOG: false
        USE_HTTP: false
      run: "./cloudfuse.test gen-test-config --config-file=azure_key_proxy.yaml --container-name=${{ matrix.containerName }} --temp-path=${{ env.TEMP_DIR }} --output-file=${{ env.cloudfuse_ADLS_CFG }}"
    
    - name: ADLS Coverage Proxy
      run: |-
        rm -rf ${{ env.MOUNT_DIR }}/*
        rm -rf ${{ env.TEMP_DIR }}/*
        ./cloudfuse.test -test.v -test.coverprofile=${{ env.WORK_DIR }}/cloudfuse_adls_proxy.cov mount ${{ env.MOUNT_DIR }} --config-file=${{ env.cloudfuse_ADLS_CFG }} --foreground=true &
        sleep 10
        ps -aux | grep cloudfuse
        rm -rf ${{ env.MOUNT_DIR }}/*
        cd test/e2e_tests
        go test -v -timeout=7200s ./... -args -mnt-path=${{ env.MOUNT_DIR }} -adls=true -tmp-path=${{ env.TEMP_DIR }}
        cd -
        ./cloudfuse.test unmount all
        sleep 5
    
    - name: Save coverage report
      run: |
        echo 'mode: count' > ./cloudfuse_coverage_raw.rpt
        tail -q -n +2 ./*.cov >> ./cloudfuse_coverage_raw.rpt
        cat ./cloudfuse_coverage_raw.rpt | grep -v mock_component | grep -v base_component | grep -v loopback | grep -v tools | grep -v "common/log" | grep -v "common/exectime" | grep -v "common/types.go" | grep -v "internal/stats_manager" | grep -v "main.go" | grep -v "component/azstorage/azauthmsi.go" | grep -v "component/azstorage/azauthspn.go" | grep -v "component/stream" | grep -v "component/azstorage/azauthcli.go" > ./cloudfuse_coverage.rpt 
        go tool cover -func cloudfuse_coverage.rpt  > ./cloudfuse_func_cover.rpt
        go tool cover -html=./cloudfuse_coverage.rpt -o ./cloudfuse_coverage.html
        go tool cover -html=./cloudfuse_ut.cov -o ./cloudfuse_ut.html
        cp ./*.rpt  ${{ runner.temp }}/
        cp ./*.cov  ${{ runner.temp }}/
        cp ./*.html ${{ runner.temp }}/
    
    - name: Overall coverage check
      run: |-
        chmod 777 ./test/scripts/coveragecheck.sh
        ./test/scripts/coveragecheck.sh
    
    - name: File level coverage check
      run: "./test/scripts/coveragecheck.sh file"
=======
      - name: checkout
        uses: actions/checkout@v4
        with:
          persist-credentials: false

      - name: Install Go
        uses: actions/setup-go@v5
        with:
          go-version: ${{ matrix.go }}
          check-latest: true
      - run: go version

      - name: Install libfuse
        run: |-
          sudo apt-get update --fix-missing -o Dpkg::Options::="--force-confnew"
          sudo apt-get install make cmake gcc g++ parallel ${{ matrix.fuselib }} ${{ matrix.fuselib2 }} -y -o Dpkg::Options::="--force-confnew"

      - name: Create Directory Structure
        run: |-
          sudo mkdir -p ${{ env.MOUNT_DIR }}
          sudo chown -R `whoami` ${{ env.MOUNT_DIR }}
          chmod 777 ${{ env.MOUNT_DIR }}
          sudo mkdir -p ${{ env.TEMP_DIR }}
          sudo chown -R `whoami` ${{ env.TEMP_DIR }}
          chmod 777 ${{ env.TEMP_DIR }}

      - name: Build
        run: |
          ./build.sh

      - name: Create Azure Configuration File
        run: |-
          cnfFile=$HOME/azuretest.json
          echo $cnfFile
          touch $cnfFile
          echo "{" > $cnfFile
          echo "\"block-acct\"": "\"${{ secrets.AZTEST_BLOCK_ACC_NAME }}\"", >> $cnfFile
          echo "\"adls-acct\"": "\"${{ secrets.AZTEST_ADLS_ACC_NAME }}\"", >> $cnfFile
          echo "\"block-cont\"": "\"${{ matrix.containerName }}\"", >> $cnfFile
          echo "\"adls-cont\"": "\"${{ matrix.containerName }}\"", >> $cnfFile
          echo "\"block-key\"": "\"${{ secrets.AZTEST_BLOCK_KEY }}\"", >> $cnfFile
          echo "\"adls-key\"": "\"${{ secrets.AZTEST_ADLS_KEY }}\"", >> $cnfFile
          echo "\"block-sas\"": "\"${{ secrets.AZTEST_BLOCK_SAS }}\"", >> $cnfFile
          echo "\"block-cont-sas-ubn-18\"": "\"${{ secrets.AZTEST_BLOCK_CONT_SAS_UBN_18 }}\"", >> $cnfFile
          echo "\"block-cont-sas-ubn-20\"": "\"${{ secrets.AZTEST_BLOCK_CONT_SAS_UBN_20 }}\"", >> $cnfFile
          echo "\"adls-sas\"": "\"${{ secrets.AZTEST_ADLS_SAS }}\"", >> $cnfFile
          echo "\"msi-appid\"": "\"${{ secrets.AZTEST_APP_ID }}\"", >> $cnfFile
          echo "\"msi-resid\"": "\"${{ secrets.AZTEST_RES_ID }}\"", >> $cnfFile
          echo "\"msi-objid\"": "\"${{ secrets.AZTEST_OBJ_ID }}\"", >> $cnfFile
          echo "\"spn-client\"": "\"${{ secrets.AZTEST_CLIENT }}\"", >> $cnfFile
          echo "\"spn-tenant\"": "\"${{ secrets.AZTEST_TENANT }}\"", >> $cnfFile
          echo "\"spn-secret\"": "\"${{ secrets.AZTEST_SECRET }}\"", >> $cnfFile
          echo "\"skip-msi\"": "true", >> $cnfFile
          echo "\"skip-azcli\"": "true", >> $cnfFile
          echo "\"proxy-address\"": "\"\"" >> $cnfFile
          echo "}" >> $cnfFile

      - name: Create S3 Configuration File
        run: |-
          cnfFile=$HOME/s3test.json
          echo $cnfFile
          touch $cnfFile
          echo "{" > $cnfFile
          echo "\"bucket-name\"": "\"${{ secrets.S3TEST_BUCKET_NAME }}\"", >> $cnfFile
          echo "\"access-key\"": "\"${{ secrets.S3TEST_ACCESS_KEY }}\"", >> $cnfFile
          echo "\"secret-key\"": "\"${{ secrets.S3TEST_SECRET_KEY }}\"", >> $cnfFile
          echo "\"endpoint\"": "\"${{ secrets.S3TEST_ENDPOINT }}\"", >> $cnfFile
          echo "\"region\"": "\"${{ secrets.S3TEST_REGION }}\"" >> $cnfFile
          echo "}" >> $cnfFile

      - name: UT Code Coverage
        run: go test -v -timeout=1h ./... --tags=unittest,storagetest -covermode count -coverprofile ./cloudfuse_ut.cov

      - name: Build coverage binary
        run: go test -coverpkg="./..." -covermode=count -c -o cloudfuse.test

      - name: Create Config File - Block Blob
        env:
          NIGHTLY_STO_ACC_NAME: "${{ secrets.NIGHTLY_STO_BLOB_ACC_NAME }}"
          NIGHTLY_STO_ACC_KEY: "${{ secrets.NIGHTLY_STO_BLOB_ACC_KEY }}"
          ACCOUNT_TYPE: block
          ACCOUNT_ENDPOINT: https://${{ secrets.NIGHTLY_STO_BLOB_ACC_NAME }}.blob.core.windows.net
          VERBOSE_LOG: false
          USE_HTTP: false
        run: "./cloudfuse.test -test.v -test.coverprofile=${{ env.WORK_DIR }}/cloudfuse_gentest1.cov gen-test-config --config-file=azure_key.yaml --container-name=${{ matrix.containerName }} --temp-path=${{ env.TEMP_DIR }} --output-file=${{ env.cloudfuse_CFG }}"

      - name: Block Blob Coverage
        run: |-
          rm -rf ${{ env.MOUNT_DIR }}/*
          rm -rf ${{ env.TEMP_DIR }}/*
          ./cloudfuse.test -test.v -test.coverprofile=${{ env.WORK_DIR }}/cloudfuse_block.cov mount ${{ env.MOUNT_DIR }} --config-file=${{ env.cloudfuse_CFG }} --foreground=true &
          sleep 10
          ps -aux | grep cloudfuse
          rm -rf ${{ env.MOUNT_DIR }}/*
          cd test/e2e_tests
          go test -v -timeout=7200s ./... -args -mnt-path=${{ env.MOUNT_DIR }} -tmp-path=${{ env.TEMP_DIR }}
          cd -
          sudo fusermount -u ${{ env.MOUNT_DIR }}
          sleep 5

      - name: Block Blob Coverage with profilers
        run: |-
          rm -rf ${{ env.MOUNT_DIR }}/*
          rm -rf ${{ env.TEMP_DIR }}/*
          cp ${{ env.cloudfuse_CFG }} /tmp/configBlockProfilerTemp.yaml
          echo "dynamic-profile: true" >> /tmp/configBlockProfilerTemp.yaml
          echo "cpu-profile: /tmp/cpuBlockProfTmp" >> /tmp/configBlockProfilerTemp.yaml
          echo "mem-profile: /tmp/memBlockProfTmp" >> /tmp/configBlockProfilerTemp.yaml
          echo "health_monitor:" >> /tmp/configBlockProfilerTemp.yaml
          echo "  enable-monitoring: true" >> /tmp/configBlockProfilerTemp.yaml
          echo "  monitor-disable-list:" >> /tmp/configBlockProfilerTemp.yaml
          echo "    - cloudfuse_stats" >> /tmp/configBlockProfilerTemp.yaml
          cat /tmp/configBlockProfilerTemp.yaml
          ./cloudfuse.test -test.v -test.coverprofile=${{ env.WORK_DIR }}/cloudfuse_block_profiler.cov mount ${{ env.MOUNT_DIR }} --config-file=/tmp/configBlockProfilerTemp.yaml --foreground=true &
          sleep 10
          ps -aux | grep cloudfuse
          rm -rf ${{ env.MOUNT_DIR }}/*
          cd test/e2e_tests
          go test -v -timeout=7200s ./... -args -mnt-path=${{ env.MOUNT_DIR }} -tmp-path=${{ env.TEMP_DIR }}
          cd -
          sudo fusermount -u ${{ env.MOUNT_DIR }}
          sleep 5

      - name: Create Config File - ADLS
        env:
          NIGHTLY_STO_ACC_NAME: "${{ secrets.AZTEST_ADLS_ACC_NAME }}"
          NIGHTLY_STO_ACC_KEY: "${{ secrets.AZTEST_ADLS_KEY }}"
          ACCOUNT_TYPE: adls
          ACCOUNT_ENDPOINT: https://${{ secrets.AZTEST_ADLS_ACC_NAME }}.dfs.core.windows.net
          VERBOSE_LOG: false
          USE_HTTP: false
        run: "./cloudfuse.test gen-test-config --config-file=azure_key.yaml --container-name=${{ matrix.containerName }} --temp-path=${{ env.TEMP_DIR }} --output-file=${{ env.cloudfuse_ADLS_CFG }}"

      - name: ADLS Coverage
        run: |-
          rm -rf ${{ env.MOUNT_DIR }}/*
          rm -rf ${{ env.TEMP_DIR }}/*
          ./cloudfuse.test -test.v -test.coverprofile=${{ env.WORK_DIR }}/cloudfuse_adls.cov mount ${{ env.MOUNT_DIR }} --config-file=${{ env.cloudfuse_ADLS_CFG }} --foreground=true &
          sleep 10
          ps -aux | grep cloudfuse
          rm -rf ${{ env.MOUNT_DIR }}/*
          cd test/e2e_tests
          go test -v -timeout=7200s ./... -args -mnt-path=${{ env.MOUNT_DIR }} -adls=true -tmp-path=${{ env.TEMP_DIR }}
          cd -
          sudo fusermount -u ${{ env.MOUNT_DIR }}
          sleep 5

      - name: ADLS Coverage with profilers
        run: |-
          rm -rf ${{ env.MOUNT_DIR }}/*
          rm -rf ${{ env.TEMP_DIR }}/*
          cp ${{ env.cloudfuse_ADLS_CFG }} /tmp/configAdlsProfilerTemp.yaml
          echo "dynamic-profile: true" >> /tmp/configAdlsProfilerTemp.yaml
          echo "cpu-profile: /tmp/cpuAdlsProfTmp" >> /tmp/configAdlsProfilerTemp.yaml
          echo "mem-profile: /tmp/memAdlsProfTmp" >> /tmp/configAdlsProfilerTemp.yaml
          echo "health_monitor:" >> /tmp/configAdlsProfilerTemp.yaml
          echo "  enable-monitoring: true" >> /tmp/configAdlsProfilerTemp.yaml
          echo "  monitor-disable-list:" >> /tmp/configAdlsProfilerTemp.yaml
          echo "    - cloudfuse_stats" >> /tmp/configAdlsProfilerTemp.yaml
          cat /tmp/configAdlsProfilerTemp.yaml
          ./cloudfuse.test -test.v -test.coverprofile=${{ env.WORK_DIR }}/cloudfuse_adls_profiler.cov mount ${{ env.MOUNT_DIR }} --config-file=/tmp/configAdlsProfilerTemp.yaml --foreground=true &
          sleep 10
          ps -aux | grep cloudfuse
          rm -rf ${{ env.MOUNT_DIR }}/*
          cd test/e2e_tests
          go test -v -timeout=7200s ./... -args -mnt-path=${{ env.MOUNT_DIR }} -tmp-path=${{ env.TEMP_DIR }}
          cd -
          sudo fusermount -u ${{ env.MOUNT_DIR }}
          sleep 5

      - name: Create Config File - S3
        env:
          S3_BUCKET_NAME: "${{ secrets.S3TEST_BUCKET_NAME }}"
          S3_ENDPOINT: "${{ secrets.S3TEST_ENDPOINT }}"
          S3_KEY_ID: "${{ secrets.S3TEST_ACCESS_KEY }}"
          S3_REGION: "${{ secrets.S3TEST_REGION }}"
          S3_SECRET_KEY: "${{ secrets.S3TEST_SECRET_KEY }}"
        run: "./cloudfuse.test gen-test-config --config-file=s3_key.yaml --temp-path=${{ env.TEMP_DIR }} --output-file=${{ env.cloudfuse_CFG }}"

      - name: S3 Coverage
        run: |-
          rm -rf ${{ env.MOUNT_DIR }}/*
          rm -rf ${{ env.TEMP_DIR }}/*
          ./cloudfuse.test -test.v -test.coverprofile=${{ env.WORK_DIR }}/cloudfuse_s3.cov mount ${{ env.MOUNT_DIR }} --config-file=${{ env.cloudfuse_CFG }} --foreground=true &
          sleep 10
          ps -aux | grep cloudfuse
          cd test/e2e_tests
          go test -v -timeout=7200s ./... -args -mnt-path=${{ env.MOUNT_DIR }} -tmp-path=${{ env.TEMP_DIR }}
          cd -
          sudo fusermount -u ${{ env.MOUNT_DIR }}
          sleep 5

      - name: S3 Coverage with profilers
        run: |-
          rm -rf ${{ env.MOUNT_DIR }}/*
          rm -rf ${{ env.TEMP_DIR }}/*
          cp ${{ env.cloudfuse_CFG }} /tmp/configBlockProfilerTemp.yaml
          echo "dynamic-profile: true" >> /tmp/configBlockProfilerTemp.yaml
          echo "cpu-profile: /tmp/cpuBlockProfTmp" >> /tmp/configBlockProfilerTemp.yaml
          echo "mem-profile: /tmp/memBlockProfTmp" >> /tmp/configBlockProfilerTemp.yaml
          echo "health_monitor:" >> /tmp/configBlockProfilerTemp.yaml
          echo "  enable-monitoring: true" >> /tmp/configBlockProfilerTemp.yaml
          echo "  monitor-disable-list:" >> /tmp/configBlockProfilerTemp.yaml
          echo "    - cloudfuse_stats" >> /tmp/configBlockProfilerTemp.yaml
          cat /tmp/configBlockProfilerTemp.yaml
          ./cloudfuse.test -test.v -test.coverprofile=${{ env.WORK_DIR }}/cloudfuse_s3_profiler.cov mount ${{ env.MOUNT_DIR }} --config-file=/tmp/configBlockProfilerTemp.yaml --foreground=true &
          sleep 10
          ps -aux | grep cloudfuse
          cd test/e2e_tests
          go test -v -timeout=7200s ./... -args -mnt-path=${{ env.MOUNT_DIR }} -tmp-path=${{ env.TEMP_DIR }}
          cd -
          sudo fusermount -u ${{ env.MOUNT_DIR }}
          sleep 5

      - name: Create Config File - Stream
        env:
          NIGHTLY_STO_ACC_NAME: "${{ secrets.NIGHTLY_STO_BLOB_ACC_NAME }}"
          NIGHTLY_STO_ACC_KEY: "${{ secrets.NIGHTLY_STO_BLOB_ACC_KEY }}"
          ACCOUNT_TYPE: block
          ACCOUNT_ENDPOINT: https://${{ secrets.NIGHTLY_STO_BLOB_ACC_NAME }}.blob.core.windows.net
          VERBOSE_LOG: false
        run: "./cloudfuse.test -test.v -test.coverprofile=${{ env.WORK_DIR }}/cloudfuse_gentest3.cov gen-test-config --config-file=azure_stream.yaml --container-name=${{ matrix.containerName }} --temp-path=${{ env.TEMP_DIR }} --output-file=${{ env.cloudfuse_STREAM_CFG }}"

      - name: Block Blob Stream Preparation
        run: "rm -rf ${{ env.MOUNT_DIR }}/*\nrm -rf ${{ env.TEMP_DIR }}/*\n./cloudfuse.test -test.v -test.coverprofile=${{ env.WORK_DIR }}/cloudfuse_stream_prep.cov mount ${{ env.MOUNT_DIR }} --config-file=${{ env.cloudfuse_STREAM_CFG }} --foreground=true &\nsleep 10\nps -aux | grep cloudfuse\nfor i in {10,50,100}; do echo $i; done | parallel --will-cite -j 5 'head -c {}M < /dev/urandom > ${{ env.WORK_DIR }}/myfile_{}'\nfor i in {10,50,100}; do echo $i; done | parallel --will-cite -j 5 'cp ${{ env.WORK_DIR }}/myfile_{} ${{ env.MOUNT_DIR }}/'\nsudo fusermount -u ${{ env.MOUNT_DIR }} \nsleep 5"

      - name: Block Blob Stream Coverage
        run: "rm -rf ${{ env.MOUNT_DIR }}/*\nrm -rf ${{ env.TEMP_DIR }}/*\n./cloudfuse.test -test.v -test.coverprofile=${{ env.WORK_DIR }}/cloudfuse_stream.cov mount ${{ env.MOUNT_DIR }} --config-file=${{ env.cloudfuse_STREAM_CFG }} --foreground=true &\nsleep 10\nps -aux | grep cloudfuse\nrm -rf ${{ env.MOUNT_DIR }}/*\ncd test/e2e_tests\ngo test -v -timeout=7200s ./... -args -mnt-path=${{ env.MOUNT_DIR }} -tmp-path=${{ env.TEMP_DIR }}\ncd -\nsudo fusermount -u ${{ env.MOUNT_DIR }} \nsleep 5"

      - name: Create Config File - Block Blob
        env:
          NIGHTLY_STO_ACC_NAME: "${{ secrets.NIGHTLY_STO_BLOB_ACC_NAME }}"
          NIGHTLY_STO_ACC_KEY: "${{ secrets.NIGHTLY_STO_BLOB_ACC_KEY }}"
          ACCOUNT_TYPE: block
          ACCOUNT_ENDPOINT: https://${{ secrets.NIGHTLY_STO_BLOB_ACC_NAME }}.blob.core.windows.net
          VERBOSE_LOG: false
          USE_HTTP: false
        run: "./cloudfuse.test gen-test-config --config-file=azure_key.yaml --container-name=${{ matrix.containerName }} --temp-path=${{ env.TEMP_DIR }} --output-file=${{ env.cloudfuse_CFG }}"

      - name: "CLI : Component Generation"
        run: |-
          ./cloudfuse.test -test.v -test.coverprofile=${{ env.WORK_DIR }}/generate_cmd.cov generate test_component
          if [ $? -ne 0 ]; then
            exit 1
          fi

      - name: "CLI : Mount List"
        run: |-
          rm -rf ${{ env.MOUNT_DIR }}/*
          rm -rf ${{ env.TEMP_DIR }}/*
          ./cloudfuse.test -test.v -test.coverprofile=${{ env.WORK_DIR }}/list_empty_cmd.cov mount list
          if [ $? -ne 0 ]; then
            exit 1
          fi

      - name: "CLI : Mount all and List"
        run: "./cloudfuse.test -test.v -test.coverprofile=${{ env.WORK_DIR }}/mount_cmd.cov mount all ${{ env.MOUNT_DIR }} --config-file=${{ env.cloudfuse_CFG }} --log-level=log_debug \nif [ $? -ne 0 ]; then\n  exit 1\nfi\n\nsleep 20     \n\n./cloudfuse.test -test.v -test.coverprofile=${{ env.WORK_DIR }}/list_cmd_all.cov mount list\nif [ $? -ne 0 ]; then\n  exit 1\nfi\n./cloudfuse.test unmount all"

      - name: "CLI : Unmount options"
        shell: bash {0}
        run: |-
          set +x
          ./cloudfuse.test -test.v -test.coverprofile=${{ env.WORK_DIR }}/mount_cmd_all.cov mount all ${{ env.MOUNT_DIR }} --config-file=${{ env.cloudfuse_CFG }} --log-level=log_debug
          if [ $? -ne 0 ]; then
            exit 1
          fi
          sleep 20
          cd $(MOUNT_DIR)/$(containerName)
          ./cloudfuse.test -test.v -test.coverprofile=$(WORK_DIR)/umnt_cmd_cont_fail.cov unmount $(MOUNT_DIR)/$(containerName)
          cd -
          ./cloudfuse.test -test.v -test.coverprofile=${{ env.WORK_DIR }}/umnt_cmd_cont.cov unmount ${{ env.MOUNT_DIR }}/${{ matrix.containerName }}
          if [ $? -ne 0 ]; then
            exit 1
          fi
          ./cloudfuse.test -test.v -test.coverprofile=${{ env.WORK_DIR }}/umnt_wild_cmd.cov unmount \"testmut*\"
          if [ $? -ne 0 ]; then
            exit 1
          fi
          ./cloudfuse.test -test.v -test.coverprofile=${{ env.WORK_DIR }}/umnt_wild_cmd.cov unmount \"abcdef*\"
          if [ $? -ne 0 ]; then
            exit 1
          fi
          ./cloudfuse.test -test.v -test.coverprofile=${{ env.WORK_DIR }}/umnt_negative_cmd.cov unmount abcdef
          if [ $? -ne 1 ]; then
            exit 1
          fi
          for i in {1..5}; do ./cloudfuse.test -test.v -test.coverprofile=${{ env.WORK_DIR }}/umnt_all_cmd$i.cov unmount all; done

      - name: "CLI : Invalid mount path"
        timeout-minutes: 2
        shell: bash {0}
        run: |-
          set +x
          ./cloudfuse.test -test.v -test.coverprofile=${{ env.WORK_DIR }}/mount_neg.cov mount all /abc --config-file=${{ env.cloudfuse_CFG }} --log-level=log_debug
          if [ $? -eq 0 ]; then
            exit 1
          fi

      - name: "CLI : Mount all with secure config"
        timeout-minutes: 2
        run: "./cloudfuse.test unmount all\ncp ${{ env.cloudfuse_CFG }} /tmp/configMountall.yaml\necho \"mountall:\" >> /tmp/configMountall.yaml\necho \"  container-allowlist:\" >> /tmp/configMountall.yaml\necho \"    - abcd\" >> /tmp/configMountall.yaml\ncat /tmp/configMountall.yaml\n\n./cloudfuse.test -test.v -test.coverprofile=${{ env.WORK_DIR }}/secure_encrypt_all.cov secure encrypt --config-file=/tmp/configMountall.yaml --output-file=${{ env.WORK_DIR }}/cloudfuse.azsec --passphrase=12312312312312312312312312312312 \nif [ $? -ne 0 ]; then\n  exit 1\nfi\n\n./cloudfuse.test -test.v -test.coverprofile=${{ env.WORK_DIR }}/mount_all_cmd_secure.cov mount all ${{ env.MOUNT_DIR }} --config-file=${{ env.WORK_DIR }}/cloudfuse.azsec --passphrase=12312312312312312312312312312312 --log-level=log_debug --foreground=true &\nif [ $? -ne 0 ]; then\n  exit 1\nfi\n\nsleep 5\n./cloudfuse.test unmount all"

      - name: "CLI : Mount all with secure config 2"
        timeout-minutes: 2
        run: "./cloudfuse.test unmount all\ncp ${{ env.cloudfuse_CFG }} /tmp/configMountall.yaml\necho \"mountall:\" >> /tmp/configMountall.yaml\necho \"  container-denylist:\" >> /tmp/configMountall.yaml\necho \"    - abcd\" >> /tmp/configMountall.yaml\ncat /tmp/configMountall.yaml\n\n./cloudfuse.test -test.v -test.coverprofile=${{ env.WORK_DIR }}/secure_encrypt_all2.cov secure encrypt --config-file=/tmp/configMountall.yaml --output-file=${{ env.WORK_DIR }}/cloudfuse.azsec --passphrase=12312312312312312312312312312312 \nif [ $? -ne 0 ]; then\n  exit 1\nfi\n\n./cloudfuse.test -test.v -test.coverprofile=${{ env.WORK_DIR }}/mount_all_cmd_secure2.cov mount all ${{ env.MOUNT_DIR }} --config-file=${{ env.WORK_DIR }}/cloudfuse.azsec --passphrase=12312312312312312312312312312312 --log-level=log_debug --foreground=true &\nif [ $? -ne 0 ]; then\n  exit 1\nfi\n\nsleep 5\n./cloudfuse.test unmount all"

      - name: "CLI : Remount test"
        timeout-minutes: 2
        shell: bash {0}
        run: |-
          set +x
          ./cloudfuse.test unmount all
          ./cloudfuse.test -test.v -test.coverprofile=${{ env.WORK_DIR }}/mount_foreg.cov mount ${{ env.MOUNT_DIR }} --config-file=${{ env.cloudfuse_CFG }} --log-level=log_debug --foreground=true &
          if [ $? -ne 0 ]; then
            exit 1
          fi
          sleep 5
          ./cloudfuse.test -test.v -test.coverprofile=${{ env.WORK_DIR }}/mount_remount.cov mount ${{ env.MOUNT_DIR }} --config-file=${{ env.cloudfuse_CFG }} --log-level=log_debug
          if [ $? -eq 0 ]; then
            exit 1
          fi
          sleep 5
          ./cloudfuse.test unmount all

      - name: "CLI : doc generation"
        timeout-minutes: 2
        shell: bash {0}
        run: |-
          set +x
          ./cloudfuse.test -test.v -test.coverprofile=${{ env.WORK_DIR }}/doc1.cov doc
          ./cloudfuse.test -test.v -test.coverprofile=${{ env.WORK_DIR }}/doc2.cov doc --output-location /notexists
          touch ~/a.txt
          ./cloudfuse.test -test.v -test.coverprofile=${{ env.WORK_DIR }}/doc2.cov doc --output-location ~/a.txt
          rm -rf ~/a.txt

      - name: "CLI : version"
        timeout-minutes: 2
        shell: bash {0}
        run: |-
          set +x
          ./cloudfuse.test -test.v -test.coverprofile=${{ env.WORK_DIR }}/version1.cov --version
          ./cloudfuse.test -test.v -test.coverprofile=${{ env.WORK_DIR }}/version2.cov version
          ./cloudfuse.test -test.v -test.coverprofile=${{ env.WORK_DIR }}/version2.cov version --check

      - name: "CLI : Config change simulator"
        shell: bash {0}
        run: |-
          set +x
          rm -rf ${{ env.MOUNT_DIR }}/*
          rm -rf ${{ env.TEMP_DIR }}/*
          ./cloudfuse.test unmount all
          ./cloudfuse.test -test.v -test.coverprofile=${{ env.WORK_DIR }}/mount_foreg_2.cov mount all ${{ env.MOUNT_DIR }} --config-file=${{ env.cloudfuse_CFG }} --log-level=log_debug --foreground=true &
          if [ $? -ne 0 ]; then
            exit 1
          fi
          sleep 5
          echo -e "\n\nlogging:\n  level:log_debug\n  type:base" >> ${{ env.cloudfuse_CFG }}
          sed -i 's/timeout:.*/timeout: 300/' ${{ env.cloudfuse_CFG }}
          sleep 5
          ./cloudfuse.test unmount all

      - name: "CLI : Secure Config"
        shell: bash {0}
        env:
          NIGHTLY_STO_ACC_NAME: "${{ secrets.NIGHTLY_STO_BLOB_ACC_NAME }}"
          NIGHTLY_STO_ACC_KEY: "${{ secrets.NIGHTLY_STO_BLOB_ACC_KEY }}"
          ACCOUNT_TYPE: block
          ACCOUNT_ENDPOINT: https://${{ secrets.NIGHTLY_STO_BLOB_ACC_NAME }}.blob.core.windows.net
          VERBOSE_LOG: false
          USE_HTTP: false
        run: "set +x\nrm -rf ${{ env.MOUNT_DIR }}/*\nrm -rf ${{ env.TEMP_DIR }}/*\n./cloudfuse.test unmount all\n./cloudfuse.test gen-test-config --config-file=azure_key.yaml --container-name=${{ matrix.containerName }} --temp-path=${{ env.TEMP_DIR }} --output-file=${{ env.cloudfuse_CFG }}\n\n./cloudfuse.test -test.v -test.coverprofile=${{ env.WORK_DIR }}/secure_encrypt.cov secure encrypt --config-file=${{ env.cloudfuse_CFG }} --output-file=${{ env.WORK_DIR }}/cloudfuse.azsec --passphrase=12312312312312312312312312312312 \nif [ $? -ne 0 ]; then\n  exit 1\nfi\n./cloudfuse.test -test.v -test.coverprofile=${{ env.WORK_DIR }}/mount_secure.cov mount ${{ env.MOUNT_DIR }} --config-file=${{ env.WORK_DIR }}/cloudfuse.azsec --passphrase=12312312312312312312312312312312 &\nsleep 10\nps -aux | grep cloudfuse\nrm -rf ${{ env.MOUNT_DIR }}/*\ncd test/e2e_tests\ngo test -v -timeout=7200s ./... -args -mnt-path=${{ env.MOUNT_DIR }} -adls=false -tmp-path=${{ env.TEMP_DIR }}\ncd -\n\n./cloudfuse.test -test.v -test.coverprofile=${{ env.WORK_DIR }}/secure_set.cov secure set --config-file=${{ env.WORK_DIR }}/cloudfuse.azsec --passphrase=12312312312312312312312312312312 --key=logging.level --value=log_debug\n./cloudfuse.test unmount all\nsleep 5"

      - name: "CLI : Health monitor stop pid"
        shell: bash {0}
        run: |-
          set +x
          ./cloudfuse.test unmount all
          sudo kill -9 `pidof cloudfuse.test`
          rm -rf ${{ env.MOUNT_DIR }}/*
          rm -rf ${{ env.TEMP_DIR }}/*
          mkdir -p ${{ env.MOUNT_DIR }}/hmon_test
          sudo ln -s `pwd`/cfusemon /usr/local/bin/cfusemon
          ls -l /usr/local/bin/cfusemon*
          cat /tmp/configAdlsProfilerTemp.yaml
          ./cloudfuse.test mount ${{ env.MOUNT_DIR }}/hmon_test --config-file=/tmp/configAdlsProfilerTemp.yaml
          sleep 10
          ps -aux | grep cloudfuse
          ps -aux | grep cfusemon
          ./cloudfuse.test -test.v -test.coverprofile=${{ env.WORK_DIR }}/cfusemon_stop_pid.cov health-monitor stop --pid=`pidof cloudfuse`
          ./cloudfuse.test unmount all

      - name: "CLI : Health monitor stop all"
        shell: bash {0}
        run: |-
          set +x
          ./cloudfuse.test unmount all
          sudo kill -9 `pidof cloudfuse.test`
          rm -rf ${{ env.MOUNT_DIR }}/*
          rm -rf ${{ env.TEMP_DIR }}/*
          mkdir -p ${{ env.MOUNT_DIR }}/hmon_test
          cat /tmp/configAdlsProfilerTemp.yaml
          ./cloudfuse.test mount ${{ env.MOUNT_DIR }}/hmon_test --config-file=/tmp/configAdlsProfilerTemp.yaml
          sleep 10
          ps -aux | grep cloudfuse
          ps -aux | grep cfusemon
          ./cloudfuse.test -test.v -test.coverprofile=${{ env.WORK_DIR }}/cfusemon_stop_all.cov health-monitor stop all
          ./cloudfuse.test unmount all

      - name: Install & Start Proxy
        run: |-
          sudo apt-get update --fix-missing -y
          sudo apt remove mitmproxy -y
          sudo apt-get install python3-setuptools -y
          sudo apt install python3-pip -y
          sudo pip3 install mitmproxy --ignore-installed blinker
          mitmdump -w proxy_logs.txt &

      - name: Configure Proxy
        run: |-
          sudo mkdir /usr/local/share/ca-certificates/extra
          sudo cp ~/.mitmproxy/mitmproxy-ca-cert.cer /usr/local/share/ca-certificates/extra/mitmproxy-ca-cert.crt
          sudo update-ca-certificates
          export https_proxy="127.0.0.1:8080"
          export http_proxy="127.0.0.1:8080"

      - name: Create Config File - Block Blob Proxy
        env:
          NIGHTLY_STO_ACC_NAME: "${{ secrets.NIGHTLY_STO_BLOB_ACC_NAME }}"
          NIGHTLY_STO_ACC_KEY: "${{ secrets.NIGHTLY_STO_BLOB_ACC_KEY }}"
          ACCOUNT_TYPE: block
          ACCOUNT_ENDPOINT: https://${{ secrets.NIGHTLY_STO_BLOB_ACC_NAME }}.blob.core.windows.net
          VERBOSE_LOG: false
          USE_HTTP: false
        run: "./cloudfuse.test gen-test-config --config-file=azure_key_proxy.yaml --container-name=${{ matrix.containerName }} --temp-path=${{ env.TEMP_DIR }} --output-file=${{ env.cloudfuse_CFG }}"

      - name: Block Blob Coverage Proxy
        run: "rm -rf ${{ env.MOUNT_DIR }}/*\nrm -rf ${{ env.TEMP_DIR }}/*\n./cloudfuse.test -test.v -test.coverprofile=${{ env.WORK_DIR }}/cloudfuse_block_proxy.cov mount ${{ env.MOUNT_DIR }} --config-file=${{ env.cloudfuse_CFG }} --disable-compression=true --foreground=true &\nsleep 10\nps -aux | grep cloudfuse\nrm -rf ${{ env.MOUNT_DIR }}/*\ncd test/e2e_tests\ngo test -v -timeout=7200s ./... -args -mnt-path=${{ env.MOUNT_DIR }} -tmp-path=${{ env.TEMP_DIR }}\ncd -\nsudo fusermount -u ${{ env.MOUNT_DIR }} \nsleep 5"

      - name: Create Config File - ADLS Proxy
        env:
          NIGHTLY_STO_ACC_NAME: "${{ secrets.AZTEST_ADLS_ACC_NAME }}"
          NIGHTLY_STO_ACC_KEY: "${{ secrets.AZTEST_ADLS_KEY }}"
          ACCOUNT_TYPE: adls
          ACCOUNT_ENDPOINT: https://${{ secrets.AZTEST_ADLS_ACC_NAME }}.dfs.core.windows.net
          VERBOSE_LOG: false
          USE_HTTP: false
        run: "./cloudfuse.test gen-test-config --config-file=azure_key_proxy.yaml --container-name=${{ matrix.containerName }} --temp-path=${{ env.TEMP_DIR }} --output-file=${{ env.cloudfuse_ADLS_CFG }}"

      - name: ADLS Coverage Proxy
        run: |-
          rm -rf ${{ env.MOUNT_DIR }}/*
          rm -rf ${{ env.TEMP_DIR }}/*
          ./cloudfuse.test -test.v -test.coverprofile=${{ env.WORK_DIR }}/cloudfuse_adls_proxy.cov mount ${{ env.MOUNT_DIR }} --config-file=${{ env.cloudfuse_ADLS_CFG }} --foreground=true &
          sleep 10
          ps -aux | grep cloudfuse
          rm -rf ${{ env.MOUNT_DIR }}/*
          cd test/e2e_tests
          go test -v -timeout=7200s ./... -args -mnt-path=${{ env.MOUNT_DIR }} -adls=true -tmp-path=${{ env.TEMP_DIR }}
          cd -
          ./cloudfuse.test unmount all
          sleep 5

      - name: Save coverage report
        run: |
          echo 'mode: count' > ./cloudfuse_coverage_raw.rpt
          tail -q -n +2 ./*.cov >> ./cloudfuse_coverage_raw.rpt
          cat ./cloudfuse_coverage_raw.rpt | grep -v mock_component | grep -v base_component | grep -v loopback | grep -v tools | grep -v "common/log" | grep -v "common/exectime" | grep -v "common/types.go" | grep -v "internal/stats_manager" | grep -v "main.go" | grep -v "component/azstorage/azauthmsi.go" | grep -v "component/azstorage/azauthspn.go" | grep -v "component/stream" | grep -v "component/azstorage/azauthcli.go" > ./cloudfuse_coverage.rpt
          go tool cover -func cloudfuse_coverage.rpt  > ./cloudfuse_func_cover.rpt
          go tool cover -html=./cloudfuse_coverage.rpt -o ./cloudfuse_coverage.html
          go tool cover -html=./cloudfuse_ut.cov -o ./cloudfuse_ut.html
          cp ./*.rpt  ${{ runner.temp }}/
          cp ./*.cov  ${{ runner.temp }}/
          cp ./*.html ${{ runner.temp }}/

      - name: Overall coverage check
        run: |-
          chmod 777 ./test/scripts/coveragecheck.sh
          ./test/scripts/coveragecheck.sh

      - name: File level coverage check
        run: "./test/scripts/coveragecheck.sh file"
>>>>>>> 43fb2118

  BuildAndTest-Coverage-Windows:
    strategy:
      matrix:
        go: ["1.23.2"]
        job_name: ["windows"]

        include:
          - job_name: windows
            os: windows-latest
            containerName: "test-cnt-win"

    runs-on: ${{ matrix.os }}
    env:
      MOUNT_DIR: "$HOME/blob_mnt"
      TEMP_DIR: "$HOME/cloudfuse_tmp"
      WORK_DIR: "."
      cloudfuse_ADLS_CFG: "./cloudfuse.adls.yaml"
      cloudfuse_ADLS_CFG_HMON: "./cloudfuse.adls.hmon.yaml"
      cloudfuse_CFG: "./cloudfuse.yaml"
      cloudfuse_STREAM_CFG: "./cloudfuse_stream.yaml"

    # Skip for dependabot updates
    if: ${{ github.triggering_actor != 'dependabot[bot]' }}

    timeout-minutes: 60
    steps:
      - name: checkout
        uses: actions/checkout@v4
        with:
          persist-credentials: false

      - name: Install Go
        uses: actions/setup-go@v5
        with:
          go-version: ${{ matrix.go }}
          check-latest: true
      - run: go version

      # From rclone github repo under MIT license
      # https://github.com/rclone/rclone/blob/master/.github/workflows/build.yml
      - name: Install Libraries on Windows
        shell: powershell
        run: |
          $ProgressPreference = 'SilentlyContinue'
          choco install -y winfsp zip
          echo "CPATH=C:\Program Files\WinFsp\inc\fuse;C:\Program Files (x86)\WinFsp\inc\fuse" | Out-File -FilePath $env:GITHUB_ENV -Encoding utf8 -Append
          # Copy mingw32-make.exe to make.exe so the same command line
          # can be used on Windows as on macOS and Linux
          $path = (get-command mingw32-make.exe).Path
          Copy-Item -Path $path -Destination (Join-Path (Split-Path -Path $path) 'make.exe')

      - name: Create Directory Structure
        shell: bash
        run: |-
          mkdir -p ${{ env.TEMP_DIR }}
          chown -R `whoami` ${{ env.TEMP_DIR }}
          chmod 777 ${{ env.TEMP_DIR }}

      - name: Build
        run: |
          ./build.sh

      - name: Create Azure Configuration File on Windows
        run: |-
          $cnfFile="~\azuretest.json"
          Write-Host $cnfFile
          $content = @"
          {
            "block-acct": "${{ secrets.AZTEST_BLOCK_ACC_NAME }}",
            "adls-acct": "${{ secrets.AZTEST_ADLS_ACC_NAME }}",
            "block-cont": "${{ matrix.containerName }}",
            "adls-cont": "${{ matrix.containerName }}",
            "block-key": "${{ secrets.AZTEST_BLOCK_KEY }}",
            "adls-key": "${{ secrets.AZTEST_ADLS_KEY }}",
            "block-sas": "${{ secrets.AZTEST_BLOCK_SAS }}",
            "block-cont-sas-ubn-18": "${{ secrets.AZTEST_BLOCK_CONT_SAS_UBN_18 }}",
            "block-cont-sas-ubn-20": "${{ secrets.AZTEST_BLOCK_CONT_SAS_UBN_20 }}",
            "adls-sas": "${{ secrets.AZTEST_ADLS_SAS }}",
            "msi-appid": "${{ secrets.AZTEST_APP_ID }}",
            "msi-resid": "${{ secrets.AZTEST_RES_ID }}",
            "msi-objid": "${{ secrets.AZTEST_OBJ_ID }}",
            "spn-client": "${{ secrets.AZTEST_CLIENT }}",
            "spn-tenant": "${{ secrets.AZTEST_TENANT }}",
            "spn-secret": "${{ secrets.AZTEST_SECRET }}",
            "skip-msi": true,
            "skip-azcli": true,
            "proxy-address": ""
          }
          "@
          $content | Out-File -FilePath $cnfFile -Encoding Ascii
        shell: powershell

      - name: Create S3 Configuration File on Windows
        run: |-
          $cnfFile="~\s3test.json"
          Write-Host $cnfFile
          $content = @"
          {
            "bucket-name": "${{ secrets.S3TEST_BUCKET_NAME }}",
            "access-key": "${{ secrets.S3TEST_ACCESS_KEY }}",
            "secret-key": "${{ secrets.S3TEST_SECRET_KEY }}",
            "endpoint": "${{ secrets.S3TEST_ENDPOINT }}",
            "region": "${{ secrets.S3TEST_REGION }}"
          }
          "@
          $content | Out-File -FilePath $cnfFile -Encoding Ascii
        shell: powershell

      - name: UT Code Coverage
        run: go test -v -timeout=1h ./... --tags=unittest,storagetest -covermode count -coverprofile ./cloudfuse_ut.cov

      - name: Build coverage binary
        run: go test -coverpkg="./..." -covermode=count -c -o cloudfuse.test

      - name: Create Config File - Block Blob
        shell: bash
        env:
          NIGHTLY_STO_ACC_NAME: "${{ secrets.NIGHTLY_STO_BLOB_ACC_NAME }}"
          NIGHTLY_STO_ACC_KEY: "${{ secrets.NIGHTLY_STO_BLOB_ACC_KEY }}"
          ACCOUNT_TYPE: block
          ACCOUNT_ENDPOINT: https://${{ secrets.NIGHTLY_STO_BLOB_ACC_NAME }}.blob.core.windows.net
          VERBOSE_LOG: false
          USE_HTTP: false
        run: "./cloudfuse.test -test.v -test.coverprofile=${{ env.WORK_DIR }}/cloudfuse_gentest1.cov gen-test-config --config-file=azure_key.yaml --container-name=${{ matrix.containerName }} --temp-path=${{ env.TEMP_DIR }} --output-file=${{ env.cloudfuse_CFG }}"

      - name: Block Blob Coverage
        shell: bash
        run: |-
          rm -rf ${{ env.TEMP_DIR }}/*
          ./cloudfuse.test -test.v -test.coverprofile=${{ env.WORK_DIR }}/cloudfuse_block.cov mount ${{ env.MOUNT_DIR }} --config-file=${{ env.cloudfuse_CFG }} --foreground=true &
          sleep 10
          pid=`ps -a | grep cloudfuse | tr -s ' ' | cut -d ' ' -f2`
          rm -rf ${{ env.MOUNT_DIR }}/*
          cd test/e2e_tests
          go test -v -timeout=7200s ./... -args -mnt-path=${{ env.MOUNT_DIR }} -tmp-path=${{ env.TEMP_DIR }} -quick-test=true -stream-direct-test=true
          cd -
          kill $pid
          sleep 5

      - name: Block Blob Coverage with profilers
        shell: bash
        run: |-
          rm -rf ${{ env.MOUNT_DIR }}/*
          rm -rf ${{ env.TEMP_DIR }}/*
          cp ${{ env.cloudfuse_CFG }} /tmp/configBlockProfilerTemp.yaml
          echo "dynamic-profile: true" >> /tmp/configBlockProfilerTemp.yaml
          echo "cpu-profile: /tmp/cpuBlockProfTmp" >> /tmp/configBlockProfilerTemp.yaml
          echo "mem-profile: /tmp/memBlockProfTmp" >> /tmp/configBlockProfilerTemp.yaml
          echo "health_monitor:" >> /tmp/configBlockProfilerTemp.yaml
          echo "  enable-monitoring: true" >> /tmp/configBlockProfilerTemp.yaml
          echo "  monitor-disable-list:" >> /tmp/configBlockProfilerTemp.yaml
          echo "    - cloudfuse_stats" >> /tmp/configBlockProfilerTemp.yaml
          cat /tmp/configBlockProfilerTemp.yaml
          ./cloudfuse.test -test.v -test.coverprofile=${{ env.WORK_DIR }}/cloudfuse_block_profiler.cov mount ${{ env.MOUNT_DIR }} --config-file=/tmp/configBlockProfilerTemp.yaml --foreground=true &
          sleep 10
          pid=`ps -a | grep cloudfuse | tr -s ' ' | cut -d ' ' -f2`
          rm -rf ${{ env.MOUNT_DIR }}/*
          cd test/e2e_tests
          go test -v -timeout=7200s ./... -args -mnt-path=${{ env.MOUNT_DIR }} -tmp-path=${{ env.TEMP_DIR }} -quick-test=true -stream-direct-test=true
          cd -
          kill $pid
          sleep 5

      - name: Create Config File - ADLS
        shell: bash
        env:
          NIGHTLY_STO_ACC_NAME: "${{ secrets.AZTEST_ADLS_ACC_NAME }}"
          NIGHTLY_STO_ACC_KEY: "${{ secrets.AZTEST_ADLS_KEY }}"
          ACCOUNT_TYPE: adls
          ACCOUNT_ENDPOINT: https://${{ secrets.AZTEST_ADLS_ACC_NAME }}.dfs.core.windows.net
          VERBOSE_LOG: false
          USE_HTTP: false
        run: "./cloudfuse.test gen-test-config --config-file=azure_key.yaml --container-name=${{ matrix.containerName }} --temp-path=${{ env.TEMP_DIR }} --output-file=${{ env.cloudfuse_ADLS_CFG }}"

      - name: ADLS Coverage
        shell: bash
        run: |-
          rm -rf ${{ env.MOUNT_DIR }}/*
          rm -rf ${{ env.TEMP_DIR }}/*
          ./cloudfuse.test -test.v -test.coverprofile=${{ env.WORK_DIR }}/cloudfuse_adls.cov mount ${{ env.MOUNT_DIR }} --config-file=${{ env.cloudfuse_ADLS_CFG }} --foreground=true &
          sleep 10
          pid=`ps -a | grep cloudfuse | tr -s ' ' | cut -d ' ' -f2`
          rm -rf ${{ env.MOUNT_DIR }}/*
          cd test/e2e_tests
          go test -v -timeout=7200s ./... -args -mnt-path=${{ env.MOUNT_DIR }} -tmp-path=${{ env.TEMP_DIR }} -adls=true -quick-test=true -stream-direct-test=true
          cd -
          kill $pid
          sleep 5

      - name: ADLS Coverage with profilers
        shell: bash
        run: |-
          rm -rf ${{ env.MOUNT_DIR }}/*
          rm -rf ${{ env.TEMP_DIR }}/*
          cp ${{ env.cloudfuse_ADLS_CFG }} ${{ env.cloudfuse_ADLS_CFG_HMON }}
          echo "dynamic-profile: true" >> ${{ env.cloudfuse_ADLS_CFG_HMON }}
          echo "cpu-profile: $HOME/hmontemp/cpuAdlsProfTmp" >> ${{ env.cloudfuse_ADLS_CFG_HMON }}
          echo "mem-profile: $HOME/hmontemp/memAdlsProfTmp" >> ${{ env.cloudfuse_ADLS_CFG_HMON }}
          echo "health_monitor:" >> ${{ env.cloudfuse_ADLS_CFG_HMON }}
          echo "  enable-monitoring: true" >> ${{ env.cloudfuse_ADLS_CFG_HMON }}
          echo "  monitor-disable-list:" >> ${{ env.cloudfuse_ADLS_CFG_HMON }}
          echo "    - cloudfuse_stats" >> ${{ env.cloudfuse_ADLS_CFG_HMON }}
          cat ${{ env.cloudfuse_ADLS_CFG_HMON }}
          ./cloudfuse.test -test.v -test.coverprofile=${{ env.WORK_DIR }}/cloudfuse_adls_profiler.cov mount ${{ env.MOUNT_DIR }} --config-file=${{ env.cloudfuse_ADLS_CFG_HMON }} --foreground=true &
          sleep 10
          pid=`ps -a | grep cloudfuse | tr -s ' ' | cut -d ' ' -f2`
          rm -rf ${{ env.MOUNT_DIR }}/*
          cd test/e2e_tests
          go test -v -timeout=7200s ./... -args -mnt-path=${{ env.MOUNT_DIR }} -tmp-path=${{ env.TEMP_DIR }} -quick-test=true -stream-direct-test=true
          cd -
          kill $pid
          sleep 5

      - name: Create Config File - S3
        shell: bash
        env:
          S3_BUCKET_NAME: "${{ secrets.S3TEST_BUCKET_NAME }}"
          S3_ENDPOINT: "${{ secrets.S3TEST_ENDPOINT }}"
          S3_KEY_ID: "${{ secrets.S3TEST_ACCESS_KEY }}"
          S3_REGION: "${{ secrets.S3TEST_REGION }}"
          S3_SECRET_KEY: "${{ secrets.S3TEST_SECRET_KEY }}"
        run: "./cloudfuse.test gen-test-config --config-file=s3_key.yaml --temp-path=${{ env.TEMP_DIR }} --output-file=${{ env.cloudfuse_CFG }}"

      - name: S3 Coverage
        shell: bash
        run: |-
          rm -rf ${{ env.MOUNT_DIR }}/*
          rm -rf ${{ env.TEMP_DIR }}/*
          ./cloudfuse.test -test.v -test.coverprofile=${{ env.WORK_DIR }}/cloudfuse_s3.cov mount ${{ env.MOUNT_DIR }} --config-file=${{ env.cloudfuse_CFG }} --foreground=true &
          sleep 10
          pid=`ps -a | grep cloudfuse | tr -s ' ' | cut -d ' ' -f2`
          cd test/e2e_tests
          go test -v -timeout=7200s ./... -args -mnt-path=${{ env.MOUNT_DIR }} -tmp-path=${{ env.TEMP_DIR }} -quick-test=true -stream-direct-test=true
          cd -
          kill $pid
          sleep 5

      - name: S3 Coverage with profilers
        shell: bash
        run: |-
          rm -rf ${{ env.MOUNT_DIR }}/*
          rm -rf ${{ env.TEMP_DIR }}/*
          cp ${{ env.cloudfuse_CFG }} configBlockProfilerTemp.yaml
          echo "dynamic-profile: true" >> configBlockProfilerTemp.yaml
          echo "cpu-profile: /tmp/cpuBlockProfTmp" >> configBlockProfilerTemp.yaml
          echo "mem-profile: /tmp/memBlockProfTmp" >> configBlockProfilerTemp.yaml
          echo "health_monitor:" >> configBlockProfilerTemp.yaml
          echo "  enable-monitoring: true" >> configBlockProfilerTemp.yaml
          echo "  monitor-disable-list:" >> configBlockProfilerTemp.yaml
          echo "    - cloudfuse_stats" >> configBlockProfilerTemp.yaml
          cat /tmp/configBlockProfilerTemp.yaml
          ./cloudfuse.test -test.v -test.coverprofile=${{ env.WORK_DIR }}/cloudfuse_s3_profiler.cov mount ${{ env.MOUNT_DIR }} --config-file=/tmp/configBlockProfilerTemp.yaml --foreground=true &
          sleep 10
          pid=`ps -a | grep cloudfuse | tr -s ' ' | cut -d ' ' -f2`
          cd test/e2e_tests
          go test -v -timeout=7200s ./... -args -mnt-path=${{ env.MOUNT_DIR }} -tmp-path=${{ env.TEMP_DIR }} -quick-test=true -stream-direct-test=true
          cd -
          kill $pid
          sleep 5

      - name: Create Config File - Stream
        shell: bash
        env:
          NIGHTLY_STO_ACC_NAME: "${{ secrets.NIGHTLY_STO_BLOB_ACC_NAME }}"
          NIGHTLY_STO_ACC_KEY: "${{ secrets.NIGHTLY_STO_BLOB_ACC_KEY }}"
          ACCOUNT_TYPE: block
          ACCOUNT_ENDPOINT: https://${{ secrets.NIGHTLY_STO_BLOB_ACC_NAME }}.blob.core.windows.net
          VERBOSE_LOG: false
        run: "./cloudfuse.test -test.v -test.coverprofile=${{ env.WORK_DIR }}/cloudfuse_gentest3.cov gen-test-config --config-file=azure_stream.yaml --container-name=${{ matrix.containerName }} --temp-path=${{ env.TEMP_DIR }} --output-file=${{ env.cloudfuse_STREAM_CFG }}"

      # Need to fix these to run on Windows
      # - name: Block Blob Stream Preparation
      #   shell: bash
      #   run: |-
      #     rm -rf ${{ env.MOUNT_DIR }}/*
      #     rm -rf ${{ env.TEMP_DIR }}/*
      #     ./cloudfuse.test -test.v -test.coverprofile=${{ env.WORK_DIR }}/cloudfuse_stream_prep.cov mount ${{ env.MOUNT_DIR }} --config-file=${{ env.cloudfuse_STREAM_CFG }} --foreground=true &
      #     sleep 10
      #     pid=`ps -a | grep cloudfuse | tr -s ' ' | cut -d ' ' -f2`
      #     for i in {10,50,100}; do echo $i; done | parallel --will-cite -j 5 'head -c {}M < /dev/urandom > ${{ env.WORK_DIR }}/myfile_{}'
      #     for i in {10,50,100}; do echo $i; done | parallel --will-cite -j 5 'cp ${{ env.WORK_DIR }}/myfile_{} ${{ env.MOUNT_DIR }}/'
      #     kill $pid
      #     sleep 5"

      # - name: Block Blob Stream Coverage
      #   shell: bash
      #   run: |-
      #     rm -rf ${{ env.MOUNT_DIR }}/*
      #     rm -rf ${{ env.TEMP_DIR }}/*
      #     ./cloudfuse.test -test.v -test.coverprofile=${{ env.WORK_DIR }}/cloudfuse_stream.cov mount ${{ env.MOUNT_DIR }} --config-file=${{ env.cloudfuse_STREAM_CFG }} --foreground=true &
      #     sleep 10
      #     pid=`ps -a | grep cloudfuse | tr -s ' ' | cut -d ' ' -f2`
      #     rm -rf ${{ env.MOUNT_DIR }}/*
      #     cd test/e2e_tests
      #     go test -v -timeout=7200s ./... -args -mnt-path=${{ env.MOUNT_DIR }} -tmp-path=${{ env.TEMP_DIR }} -quick-test=true -stream-direct-test=true
      #     cd -
      #     kill $pid
      #     sleep 5

      - name: Create Config File - Block Blob
        shell: bash
        env:
          NIGHTLY_STO_ACC_NAME: "${{ secrets.NIGHTLY_STO_BLOB_ACC_NAME }}"
          NIGHTLY_STO_ACC_KEY: "${{ secrets.NIGHTLY_STO_BLOB_ACC_KEY }}"
          ACCOUNT_TYPE: block
          ACCOUNT_ENDPOINT: https://${{ secrets.NIGHTLY_STO_BLOB_ACC_NAME }}.blob.core.windows.net
          VERBOSE_LOG: false
          USE_HTTP: false
        run: "./cloudfuse.test gen-test-config --config-file=azure_key.yaml --container-name=${{ matrix.containerName }} --temp-path=${{ env.TEMP_DIR }} --output-file=${{ env.cloudfuse_CFG }}"

      # Following tests don't work on Windows

      # - name: 'CLI : Component Generation'
      #   shell: bash
      #   run: |-
      #     ./cloudfuse.test -test.v -test.coverprofile=${{ env.WORK_DIR }}/generate_cmd.cov generate test_component
      #     if [ $? -ne 0 ]; then
      #       exit 1
      #     fi

      # - name: 'CLI : Mount List'
      #   shell: bash
      #   run: |-
      #     rm -rf ${{ env.MOUNT_DIR }}/*
      #     rm -rf ${{ env.TEMP_DIR }}/*
      #     ./cloudfuse.test -test.v -test.coverprofile=${{ env.WORK_DIR }}/list_empty_cmd.cov mount list
      #     if [ $? -ne 0 ]; then
      #       exit 1
      #     fi

      - name: "CLI : Invalid mount path"
        timeout-minutes: 2
        shell: bash {0}
        run: |-
          mkdir -p /abc
          set +x
          ./cloudfuse.test -test.v -test.coverprofile=${{ env.WORK_DIR }}/mount_neg.cov mount all /abc --config-file=${{ env.cloudfuse_CFG }} --log-level=log_debug --foreground=true
          if [ $? -eq 0 ]; then
            exit 1
          fi

      - name: "CLI : Remount test"
        timeout-minutes: 2
        shell: bash {0}
        run: |-
          set +x
          ./cloudfuse.test -test.v -test.coverprofile=${{ env.WORK_DIR }}/mount_foreg.cov mount ${{ env.MOUNT_DIR }} --config-file=${{ env.cloudfuse_CFG }} --log-level=log_debug --foreground=true &
          if [ $? -ne 0 ]; then
            exit 1
          fi
          sleep 5
          ./cloudfuse.test -test.v -test.coverprofile=${{ env.WORK_DIR }}/mount_remount.cov mount ${{ env.MOUNT_DIR }} --config-file=${{ env.cloudfuse_CFG }} --log-level=log_debug --foreground=true
          if [ $? -eq 0 ]; then
            exit 1
          fi
          sleep 5
          pid=`ps -a | grep cloudfuse | tr -s ' ' | cut -d ' ' -f2`
          kill $pid
          sleep 5

      - name: "CLI : doc generation"
        timeout-minutes: 2
        shell: bash {0}
        run: |-
          set +x
          ./cloudfuse.test -test.v -test.coverprofile=${{ env.WORK_DIR }}/doc1.cov doc
          ./cloudfuse.test -test.v -test.coverprofile=${{ env.WORK_DIR }}/doc2.cov doc --output-location /notexists
          touch ~/a.txt
          ./cloudfuse.test -test.v -test.coverprofile=${{ env.WORK_DIR }}/doc2.cov doc --output-location ~/a.txt
          rm -rf ~/a.txt

      - name: "CLI : version"
        timeout-minutes: 2
        shell: bash {0}
        run: |-
          set +x
          ./cloudfuse.test -test.v -test.coverprofile=${{ env.WORK_DIR }}/version1.cov --version
          ./cloudfuse.test -test.v -test.coverprofile=${{ env.WORK_DIR }}/version2.cov version
          ./cloudfuse.test -test.v -test.coverprofile=${{ env.WORK_DIR }}/version2.cov version --check

      - name: "CLI : Config change simulator"
        shell: bash {0}
        run: |-
          set +x
          rm -rf ${{ env.MOUNT_DIR }}/*
          rm -rf ${{ env.TEMP_DIR }}/*
          ./cloudfuse.test -test.v -test.coverprofile=${{ env.WORK_DIR }}/mount_foreg_2.cov mount ${{ env.MOUNT_DIR }} --config-file=${{ env.cloudfuse_CFG }} --log-level=log_debug --foreground=true &
          if [ $? -ne 0 ]; then
            exit 1
          fi
          sleep 5
          echo -e "\n\nlogging:\n  level:log_debug\n  type:base" >> ${{ env.cloudfuse_CFG }}
          sed -i 's/timeout:.*/timeout: 300/' ${{ env.cloudfuse_CFG }}
          sleep 5
          pid=`ps -a | grep cloudfuse | tr -s ' ' | cut -d ' ' -f2`
          kill $pid
          sleep 5

      - name: "CLI : Secure Config"
        shell: bash {0}
        env:
          NIGHTLY_STO_ACC_NAME: "${{ secrets.NIGHTLY_STO_BLOB_ACC_NAME }}"
          NIGHTLY_STO_ACC_KEY: "${{ secrets.NIGHTLY_STO_BLOB_ACC_KEY }}"
          ACCOUNT_TYPE: block
          ACCOUNT_ENDPOINT: https://${{ secrets.NIGHTLY_STO_BLOB_ACC_NAME }}.blob.core.windows.net
          VERBOSE_LOG: false
          USE_HTTP: false
        run: |-
          set +x
          rm -rf ${{ env.MOUNT_DIR }}/*
          rm -rf ${{ env.TEMP_DIR }}/*
          ./cloudfuse.test unmount all
          ./cloudfuse.test gen-test-config --config-file=azure_key.yaml --container-name=${{ matrix.containerName }} --temp-path=${{ env.TEMP_DIR }} --output-file=${{ env.cloudfuse_CFG }}
          ./cloudfuse.test -test.v -test.coverprofile=${{ env.WORK_DIR }}/secure_encrypt.cov secure encrypt --config-file=${{ env.cloudfuse_CFG }} --output-file=${{ env.WORK_DIR }}/cloudfuse.azsec --passphrase=12312312312312312312312312312312
          if [ $? -ne 0 ]; then
            exit 1
          fi
        # ./cloudfuse.test -test.v -test.coverprofile=${{ env.WORK_DIR }}/mount_secure.cov mount ${{ env.MOUNT_DIR }} --config-file=${{ env.WORK_DIR }}/cloudfuse.azsec --passphrase=12312312312312312312312312312312 --foreground=true &
        # sleep 10
        # pid=`ps -a | grep cloudfuse | tr -s ' ' | cut -d ' ' -f2`
        # rm -rf ${{ env.MOUNT_DIR }}/*
        # cd test/e2e_tests
        # go test -v -timeout=7200s ./... -args -mnt-path=${{ env.MOUNT_DIR }} -adls=false -tmp-path=${{ env.TEMP_DIR }}
        # cd -
        # ./cloudfuse.test -test.v -test.coverprofile=${{ env.WORK_DIR }}/secure_set.cov secure set --config-file=${{ env.WORK_DIR }}/cloudfuse.azsec --passphrase=12312312312312312312312312312312 --key=logging.level --value=log_debug
        # kill $pid
        # sleep 5

      - name: "CLI : Health monitor stop pid"
        shell: bash {0}
        run: |-
          set +x
          rm -rf ${{ env.MOUNT_DIR }}/*
          rm -rf ${{ env.TEMP_DIR }}/*
          cat ${{ env.cloudfuse_ADLS_CFG_HMON }}
          ./cloudfuse.test mount ${{ env.MOUNT_DIR }} --config-file=${{ env.cloudfuse_ADLS_CFG_HMON }} --foreground=true &
          sleep 10
          pid=`ps -a | grep cloudfuse | tr -s ' ' | cut -d ' ' -f2`
          win_pid=`ps -a | grep cloudfuse | tr -s ' ' | cut -d ' ' -f5`
          pid_mon=`ps -a | grep cfusemon | tr -s ' ' | cut -d ' ' -f2`
          ./cloudfuse.test -test.v -test.coverprofile=${{ env.WORK_DIR }}/cfusemon_stop_pid.cov health-monitor stop --pid=$win_pid
          kill $pid
          kill $pid_mon
          sleep 5

      - name: "CLI : Health monitor stop all"
        shell: bash {0}
        run: |-
          set +x
          rm -rf ${{ env.MOUNT_DIR }}/*
          rm -rf ${{ env.TEMP_DIR }}/*
          cat ${{ env.cloudfuse_ADLS_CFG_HMON }}
          ./cloudfuse.test mount ${{ env.MOUNT_DIR }} --config-file=${{ env.cloudfuse_ADLS_CFG_HMON }} --foreground=true &
          sleep 10
          pid=`ps -a | grep cloudfuse | tr -s ' ' | cut -d ' ' -f2`
          pid_mon=`ps -a | grep cfusemon | tr -s ' ' | cut -d ' ' -f2`
          ./cloudfuse.test -test.v -test.coverprofile=${{ env.WORK_DIR }}/cfusemon_stop_all.cov health-monitor stop all
          kill $pid
          kill $pid_mon
          sleep 5

      - name: Save coverage report
        shell: bash
        run: |
          echo 'mode: count' > ./cloudfuse_coverage_raw.rpt
          tail -q -n +2 ./*.cov >> ./cloudfuse_coverage_raw.rpt
          cat ./cloudfuse_coverage_raw.rpt | grep -v mock_component | grep -v base_component | grep -v loopback | grep -v tools | grep -v "common/log" | grep -v "common/exectime" | grep -v "common/types.go" | grep -v "internal/stats_manager" | grep -v "main.go" | grep -v "component/azstorage/azauthmsi.go" | grep -v "component/azstorage/azauthspn.go" | grep -v "component/stream" | grep -v "component/azstorage/azauthcli.go" > ./cloudfuse_coverage.rpt
          go tool cover -func cloudfuse_coverage.rpt  > ./cloudfuse_func_cover.rpt
          go tool cover -html=./cloudfuse_coverage.rpt -o ./cloudfuse_coverage.html
          go tool cover -html=./cloudfuse_ut.cov -o ./cloudfuse_ut.html

      - name: Overall coverage check
        shell: bash
        run: |-
          chmod 777 ./test/scripts/coveragecheck.sh
          ./test/scripts/coveragecheck.sh

      - name: File level coverage check
        shell: bash
        run: "./test/scripts/coveragecheck.sh file"

  AccountCleanup-Cleanup:
    needs:
      - BuildAndTest-Coverage
      - BuildAndTest-Coverage-Windows
    strategy:
      matrix:
        go: ["1.23.2"]
        job_name: ["linux"]

        include:
          - job_name: linux
            os: ubuntu-latest
<<<<<<< HEAD
            containerName: 'test-cnt-ubn'
            fuselib: libfuse3-dev
            fuselib2: fuse3
=======
            containerName: "test-cnt-ubn"
            fuselib: libfuse-dev
            fuselib2: fuse
>>>>>>> 43fb2118

    runs-on: ${{ matrix.os }}
    timeout-minutes: 30
    steps:
<<<<<<< HEAD
    - name: checkout
      uses: actions/checkout@v4

    - name: Install Go
      uses: actions/setup-go@v5
      with:
        go-version: ${{ matrix.go }}
        check-latest: true
    - run: go version

    - name: Install dependency
      run: |-
        sudo apt-get install ${{ matrix.fuselib }} ${{ matrix.fuselib2 }}
      
    - name: Cleanup Blob Storage
      run: go test -timeout 120m -v test/accoutcleanup/accountcleanup_test.go
      env:
        STORAGE_ACCOUNT_NAME: "${{ secrets.NIGHTLY_STO_BLOB_ACC_NAME }}"
        STORAGE_ACCOUNT_Key: "${{ secrets.NIGHTLY_STO_BLOB_ACC_KEY }}"

    - name: Cleanup Datalake Storage
      run: go test -timeout 120m -v test/accoutcleanup/accountcleanup_test.go
      env:
        STORAGE_ACCOUNT_NAME: "${{ secrets.AZTEST_ADLS_ACC_NAME }}"
        STORAGE_ACCOUNT_Key: "${{ secrets.AZTEST_ADLS_KEY }}"
=======
      - name: checkout
        uses: actions/checkout@v4
        with:
          persist-credentials: false

      - name: Install Go
        uses: actions/setup-go@v5
        with:
          go-version: ${{ matrix.go }}
          check-latest: true
      - run: go version

      - name: Install dependency
        run: |-
          sudo apt-get update --fix-missing -o Dpkg::Options::="--force-confnew"
          sudo apt-get install make cmake gcc g++ parallel ${{ matrix.fuselib }} ${{ matrix.fuselib2 }} -y -o Dpkg::Options::="--force-confnew"

      - name: Cleanup Blob Storage
        run: go test -timeout 120m -v test/accoutcleanup/accountcleanup_test.go
        env:
          STORAGE_ACCOUNT_NAME: "${{ secrets.NIGHTLY_STO_BLOB_ACC_NAME }}"
          STORAGE_ACCOUNT_Key: "${{ secrets.NIGHTLY_STO_BLOB_ACC_KEY }}"

      - name: Cleanup Datalake Storage
        run: go test -timeout 120m -v test/accoutcleanup/accountcleanup_test.go
        env:
          STORAGE_ACCOUNT_NAME: "${{ secrets.AZTEST_ADLS_ACC_NAME }}"
          STORAGE_ACCOUNT_Key: "${{ secrets.AZTEST_ADLS_KEY }}"
>>>>>>> 43fb2118
<|MERGE_RESOLUTION|>--- conflicted
+++ resolved
@@ -22,15 +22,9 @@
         include:
           - job_name: linux
             os: ubuntu-latest
-<<<<<<< HEAD
             containerName: 'test-cnt-ubn'
             fuselib: libfuse3-dev
             fuselib2: fuse3
-=======
-            containerName: "test-cnt-ubn"
-            fuselib: libfuse-dev
-            fuselib2: fuse
->>>>>>> 43fb2118
 
     runs-on: ${{ matrix.os }}
     env:
@@ -46,486 +40,6 @@
 
     timeout-minutes: 60
     steps:
-<<<<<<< HEAD
-    - name: checkout
-      uses: actions/checkout@v4
-
-    - name: Install Go
-      uses: actions/setup-go@v5
-      with:
-        go-version: ${{ matrix.go }}
-        check-latest: true
-    - run: go version
-
-    - name: Install libfuse
-      run: |-
-        sudo apt-get install ${{ matrix.fuselib }} ${{ matrix.fuselib2 }}
-    
-    - name: Create Directory Structure
-      run: |-
-        sudo mkdir -p ${{ env.MOUNT_DIR }}
-        sudo chown -R `whoami` ${{ env.MOUNT_DIR }}
-        chmod 777 ${{ env.MOUNT_DIR }}
-        sudo mkdir -p ${{ env.TEMP_DIR }}
-        sudo chown -R `whoami` ${{ env.TEMP_DIR }}
-        chmod 777 ${{ env.TEMP_DIR }}
-
-    - name: Build
-      run: |
-        ./build.sh
-
-    - name: Create Azure Configuration File
-      run: |-
-        cnfFile=$HOME/azuretest.json
-        echo $cnfFile
-        touch $cnfFile
-        echo "{" > $cnfFile
-        echo "\"block-acct\"": "\"${{ secrets.AZTEST_BLOCK_ACC_NAME }}\"", >> $cnfFile
-        echo "\"adls-acct\"": "\"${{ secrets.AZTEST_ADLS_ACC_NAME }}\"", >> $cnfFile
-        echo "\"block-cont\"": "\"${{ matrix.containerName }}\"", >> $cnfFile
-        echo "\"adls-cont\"": "\"${{ matrix.containerName }}\"", >> $cnfFile
-        echo "\"block-key\"": "\"${{ secrets.AZTEST_BLOCK_KEY }}\"", >> $cnfFile
-        echo "\"adls-key\"": "\"${{ secrets.AZTEST_ADLS_KEY }}\"", >> $cnfFile
-        echo "\"block-sas\"": "\"${{ secrets.AZTEST_BLOCK_SAS }}\"", >> $cnfFile
-        echo "\"block-cont-sas-ubn-18\"": "\"${{ secrets.AZTEST_BLOCK_CONT_SAS_UBN_18 }}\"", >> $cnfFile
-        echo "\"block-cont-sas-ubn-20\"": "\"${{ secrets.AZTEST_BLOCK_CONT_SAS_UBN_20 }}\"", >> $cnfFile
-        echo "\"adls-sas\"": "\"${{ secrets.AZTEST_ADLS_SAS }}\"", >> $cnfFile
-        echo "\"msi-appid\"": "\"${{ secrets.AZTEST_APP_ID }}\"", >> $cnfFile
-        echo "\"msi-resid\"": "\"${{ secrets.AZTEST_RES_ID }}\"", >> $cnfFile
-        echo "\"msi-objid\"": "\"${{ secrets.AZTEST_OBJ_ID }}\"", >> $cnfFile
-        echo "\"spn-client\"": "\"${{ secrets.AZTEST_CLIENT }}\"", >> $cnfFile
-        echo "\"spn-tenant\"": "\"${{ secrets.AZTEST_TENANT }}\"", >> $cnfFile
-        echo "\"spn-secret\"": "\"${{ secrets.AZTEST_SECRET }}\"", >> $cnfFile
-        echo "\"skip-msi\"": "true", >> $cnfFile
-        echo "\"skip-azcli\"": "true", >> $cnfFile
-        echo "\"proxy-address\"": "\"\"" >> $cnfFile
-        echo "}" >> $cnfFile
-    
-    - name: Create S3 Configuration File
-      run: |-
-        cnfFile=$HOME/s3test.json
-        echo $cnfFile
-        touch $cnfFile
-        echo "{" > $cnfFile
-        echo "\"bucket-name\"": "\"${{ secrets.S3TEST_BUCKET_NAME }}\"", >> $cnfFile
-        echo "\"access-key\"": "\"${{ secrets.S3TEST_ACCESS_KEY }}\"", >> $cnfFile
-        echo "\"secret-key\"": "\"${{ secrets.S3TEST_SECRET_KEY }}\"", >> $cnfFile
-        echo "\"endpoint\"": "\"${{ secrets.S3TEST_ENDPOINT }}\"", >> $cnfFile
-        echo "\"region\"": "\"${{ secrets.S3TEST_REGION }}\"" >> $cnfFile
-        echo "}" >> $cnfFile
-    
-    - name: UT Code Coverage
-      run: go test -v -timeout=1h ./... --tags=unittest,storagetest -covermode count -coverprofile ./cloudfuse_ut.cov
-    
-    - name: Build coverage binary
-      run: go test -coverpkg="./..." -covermode=count -c -o cloudfuse.test
-    
-    - name: Create Config File - Block Blob
-      env:
-        NIGHTLY_STO_ACC_NAME: "${{ secrets.NIGHTLY_STO_BLOB_ACC_NAME }}"
-        NIGHTLY_STO_ACC_KEY: "${{ secrets.NIGHTLY_STO_BLOB_ACC_KEY }}"
-        ACCOUNT_TYPE: block
-        ACCOUNT_ENDPOINT: https://${{ secrets.NIGHTLY_STO_BLOB_ACC_NAME }}.blob.core.windows.net
-        VERBOSE_LOG: false
-        USE_HTTP: false
-      run: "./cloudfuse.test -test.v -test.coverprofile=${{ env.WORK_DIR }}/cloudfuse_gentest1.cov gen-test-config --config-file=azure_key.yaml --container-name=${{ matrix.containerName }} --temp-path=${{ env.TEMP_DIR }} --output-file=${{ env.cloudfuse_CFG }}"
-    
-    - name: Block Blob Coverage
-      run: |-
-        rm -rf ${{ env.MOUNT_DIR }}/*
-        rm -rf ${{ env.TEMP_DIR }}/*
-        ./cloudfuse.test -test.v -test.coverprofile=${{ env.WORK_DIR }}/cloudfuse_block.cov mount ${{ env.MOUNT_DIR }} --config-file=${{ env.cloudfuse_CFG }} --foreground=true &
-        sleep 10
-        ps -aux | grep cloudfuse
-        rm -rf ${{ env.MOUNT_DIR }}/*
-        cd test/e2e_tests
-        go test -v -timeout=7200s ./... -args -mnt-path=${{ env.MOUNT_DIR }} -tmp-path=${{ env.TEMP_DIR }}
-        cd -
-        sudo fusermount -u ${{ env.MOUNT_DIR }}
-        sleep 5
-    
-    - name: Block Blob Coverage with profilers
-      run: |-
-        rm -rf ${{ env.MOUNT_DIR }}/*
-        rm -rf ${{ env.TEMP_DIR }}/*
-        cp ${{ env.cloudfuse_CFG }} /tmp/configBlockProfilerTemp.yaml
-        echo "dynamic-profile: true" >> /tmp/configBlockProfilerTemp.yaml
-        echo "cpu-profile: /tmp/cpuBlockProfTmp" >> /tmp/configBlockProfilerTemp.yaml
-        echo "mem-profile: /tmp/memBlockProfTmp" >> /tmp/configBlockProfilerTemp.yaml
-        echo "health_monitor:" >> /tmp/configBlockProfilerTemp.yaml
-        echo "  enable-monitoring: true" >> /tmp/configBlockProfilerTemp.yaml
-        echo "  monitor-disable-list:" >> /tmp/configBlockProfilerTemp.yaml
-        echo "    - cloudfuse_stats" >> /tmp/configBlockProfilerTemp.yaml
-        cat /tmp/configBlockProfilerTemp.yaml
-        ./cloudfuse.test -test.v -test.coverprofile=${{ env.WORK_DIR }}/cloudfuse_block_profiler.cov mount ${{ env.MOUNT_DIR }} --config-file=/tmp/configBlockProfilerTemp.yaml --foreground=true &
-        sleep 10
-        ps -aux | grep cloudfuse
-        rm -rf ${{ env.MOUNT_DIR }}/*
-        cd test/e2e_tests
-        go test -v -timeout=7200s ./... -args -mnt-path=${{ env.MOUNT_DIR }} -tmp-path=${{ env.TEMP_DIR }}
-        cd -
-        sudo fusermount -u ${{ env.MOUNT_DIR }}
-        sleep 5
-    
-    - name: Create Config File - ADLS
-      env:
-        NIGHTLY_STO_ACC_NAME: "${{ secrets.AZTEST_ADLS_ACC_NAME }}"
-        NIGHTLY_STO_ACC_KEY: "${{ secrets.AZTEST_ADLS_KEY }}"
-        ACCOUNT_TYPE: adls
-        ACCOUNT_ENDPOINT: https://${{ secrets.AZTEST_ADLS_ACC_NAME }}.dfs.core.windows.net
-        VERBOSE_LOG: false
-        USE_HTTP: false
-      run: "./cloudfuse.test gen-test-config --config-file=azure_key.yaml --container-name=${{ matrix.containerName }} --temp-path=${{ env.TEMP_DIR }} --output-file=${{ env.cloudfuse_ADLS_CFG }}"
-    
-    - name: ADLS Coverage
-      run: |-
-        rm -rf ${{ env.MOUNT_DIR }}/*
-        rm -rf ${{ env.TEMP_DIR }}/*
-        ./cloudfuse.test -test.v -test.coverprofile=${{ env.WORK_DIR }}/cloudfuse_adls.cov mount ${{ env.MOUNT_DIR }} --config-file=${{ env.cloudfuse_ADLS_CFG }} --foreground=true &
-        sleep 10
-        ps -aux | grep cloudfuse
-        rm -rf ${{ env.MOUNT_DIR }}/*
-        cd test/e2e_tests
-        go test -v -timeout=7200s ./... -args -mnt-path=${{ env.MOUNT_DIR }} -adls=true -tmp-path=${{ env.TEMP_DIR }}
-        cd -
-        sudo fusermount -u ${{ env.MOUNT_DIR }}
-        sleep 5
-    
-    - name: ADLS Coverage with profilers
-      run: |-
-        rm -rf ${{ env.MOUNT_DIR }}/*
-        rm -rf ${{ env.TEMP_DIR }}/*
-        cp ${{ env.cloudfuse_ADLS_CFG }} /tmp/configAdlsProfilerTemp.yaml
-        echo "dynamic-profile: true" >> /tmp/configAdlsProfilerTemp.yaml
-        echo "cpu-profile: /tmp/cpuAdlsProfTmp" >> /tmp/configAdlsProfilerTemp.yaml
-        echo "mem-profile: /tmp/memAdlsProfTmp" >> /tmp/configAdlsProfilerTemp.yaml
-        echo "health_monitor:" >> /tmp/configAdlsProfilerTemp.yaml
-        echo "  enable-monitoring: true" >> /tmp/configAdlsProfilerTemp.yaml
-        echo "  monitor-disable-list:" >> /tmp/configAdlsProfilerTemp.yaml
-        echo "    - cloudfuse_stats" >> /tmp/configAdlsProfilerTemp.yaml
-        cat /tmp/configAdlsProfilerTemp.yaml
-        ./cloudfuse.test -test.v -test.coverprofile=${{ env.WORK_DIR }}/cloudfuse_adls_profiler.cov mount ${{ env.MOUNT_DIR }} --config-file=/tmp/configAdlsProfilerTemp.yaml --foreground=true &
-        sleep 10
-        ps -aux | grep cloudfuse
-        rm -rf ${{ env.MOUNT_DIR }}/*
-        cd test/e2e_tests
-        go test -v -timeout=7200s ./... -args -mnt-path=${{ env.MOUNT_DIR }} -tmp-path=${{ env.TEMP_DIR }}
-        cd -
-        sudo fusermount -u ${{ env.MOUNT_DIR }}
-        sleep 5
-    
-    - name: Create Config File - S3
-      env:
-        S3_BUCKET_NAME: "${{ secrets.S3TEST_BUCKET_NAME }}"
-        S3_ENDPOINT: "${{ secrets.S3TEST_ENDPOINT }}"
-        S3_KEY_ID: "${{ secrets.S3TEST_ACCESS_KEY }}"
-        S3_REGION: "${{ secrets.S3TEST_REGION }}"
-        S3_SECRET_KEY: "${{ secrets.S3TEST_SECRET_KEY }}"
-      run: "./cloudfuse.test gen-test-config --config-file=s3_key.yaml --temp-path=${{ env.TEMP_DIR }} --output-file=${{ env.cloudfuse_CFG }}"
-    
-    - name: S3 Coverage
-      run: |-
-        rm -rf ${{ env.MOUNT_DIR }}/*
-        rm -rf ${{ env.TEMP_DIR }}/*
-        ./cloudfuse.test -test.v -test.coverprofile=${{ env.WORK_DIR }}/cloudfuse_s3.cov mount ${{ env.MOUNT_DIR }} --config-file=${{ env.cloudfuse_CFG }} --foreground=true &
-        sleep 10
-        ps -aux | grep cloudfuse
-        cd test/e2e_tests
-        go test -v -timeout=7200s ./... -args -mnt-path=${{ env.MOUNT_DIR }} -tmp-path=${{ env.TEMP_DIR }}
-        cd -
-        sudo fusermount -u ${{ env.MOUNT_DIR }}
-        sleep 5
-    
-    - name: S3 Coverage with profilers
-      run: |-
-        rm -rf ${{ env.MOUNT_DIR }}/*
-        rm -rf ${{ env.TEMP_DIR }}/*
-        cp ${{ env.cloudfuse_CFG }} /tmp/configBlockProfilerTemp.yaml
-        echo "dynamic-profile: true" >> /tmp/configBlockProfilerTemp.yaml
-        echo "cpu-profile: /tmp/cpuBlockProfTmp" >> /tmp/configBlockProfilerTemp.yaml
-        echo "mem-profile: /tmp/memBlockProfTmp" >> /tmp/configBlockProfilerTemp.yaml
-        echo "health_monitor:" >> /tmp/configBlockProfilerTemp.yaml
-        echo "  enable-monitoring: true" >> /tmp/configBlockProfilerTemp.yaml
-        echo "  monitor-disable-list:" >> /tmp/configBlockProfilerTemp.yaml
-        echo "    - cloudfuse_stats" >> /tmp/configBlockProfilerTemp.yaml
-        cat /tmp/configBlockProfilerTemp.yaml
-        ./cloudfuse.test -test.v -test.coverprofile=${{ env.WORK_DIR }}/cloudfuse_s3_profiler.cov mount ${{ env.MOUNT_DIR }} --config-file=/tmp/configBlockProfilerTemp.yaml --foreground=true &
-        sleep 10
-        ps -aux | grep cloudfuse
-        cd test/e2e_tests
-        go test -v -timeout=7200s ./... -args -mnt-path=${{ env.MOUNT_DIR }} -tmp-path=${{ env.TEMP_DIR }}
-        cd -
-        sudo fusermount -u ${{ env.MOUNT_DIR }}
-        sleep 5
-    
-    - name: Create Config File - Stream
-      env:
-        NIGHTLY_STO_ACC_NAME: "${{ secrets.NIGHTLY_STO_BLOB_ACC_NAME }}"
-        NIGHTLY_STO_ACC_KEY: "${{ secrets.NIGHTLY_STO_BLOB_ACC_KEY }}"
-        ACCOUNT_TYPE: block
-        ACCOUNT_ENDPOINT: https://${{ secrets.NIGHTLY_STO_BLOB_ACC_NAME }}.blob.core.windows.net
-        VERBOSE_LOG: false
-      run: "./cloudfuse.test -test.v -test.coverprofile=${{ env.WORK_DIR }}/cloudfuse_gentest3.cov gen-test-config --config-file=azure_stream.yaml --container-name=${{ matrix.containerName }} --temp-path=${{ env.TEMP_DIR }} --output-file=${{ env.cloudfuse_STREAM_CFG }}"
-    
-    - name: Block Blob Stream Preparation
-      run: "rm -rf ${{ env.MOUNT_DIR }}/*\nrm -rf ${{ env.TEMP_DIR }}/*\n./cloudfuse.test -test.v -test.coverprofile=${{ env.WORK_DIR }}/cloudfuse_stream_prep.cov mount ${{ env.MOUNT_DIR }} --config-file=${{ env.cloudfuse_STREAM_CFG }} --foreground=true &\nsleep 10\nps -aux | grep cloudfuse\nfor i in {10,50,100}; do echo $i; done | parallel --will-cite -j 5 'head -c {}M < /dev/urandom > ${{ env.WORK_DIR }}/myfile_{}'\nfor i in {10,50,100}; do echo $i; done | parallel --will-cite -j 5 'cp ${{ env.WORK_DIR }}/myfile_{} ${{ env.MOUNT_DIR }}/'\nsudo fusermount -u ${{ env.MOUNT_DIR }} \nsleep 5"
-    
-    - name: Block Blob Stream Coverage
-      run: "rm -rf ${{ env.MOUNT_DIR }}/*\nrm -rf ${{ env.TEMP_DIR }}/*\n./cloudfuse.test -test.v -test.coverprofile=${{ env.WORK_DIR }}/cloudfuse_stream.cov mount ${{ env.MOUNT_DIR }} --config-file=${{ env.cloudfuse_STREAM_CFG }} --foreground=true &\nsleep 10\nps -aux | grep cloudfuse\nrm -rf ${{ env.MOUNT_DIR }}/*\ncd test/e2e_tests\ngo test -v -timeout=7200s ./... -args -mnt-path=${{ env.MOUNT_DIR }} -tmp-path=${{ env.TEMP_DIR }}\ncd -\nsudo fusermount -u ${{ env.MOUNT_DIR }} \nsleep 5"
-    
-    - name: Create Config File - Block Blob
-      env:
-        NIGHTLY_STO_ACC_NAME: "${{ secrets.NIGHTLY_STO_BLOB_ACC_NAME }}"
-        NIGHTLY_STO_ACC_KEY: "${{ secrets.NIGHTLY_STO_BLOB_ACC_KEY }}"
-        ACCOUNT_TYPE: block
-        ACCOUNT_ENDPOINT: https://${{ secrets.NIGHTLY_STO_BLOB_ACC_NAME }}.blob.core.windows.net
-        VERBOSE_LOG: false
-        USE_HTTP: false
-      run: "./cloudfuse.test gen-test-config --config-file=azure_key.yaml --container-name=${{ matrix.containerName }} --temp-path=${{ env.TEMP_DIR }} --output-file=${{ env.cloudfuse_CFG }}"
-    
-    - name: 'CLI : Component Generation'
-      run: |-
-        ./cloudfuse.test -test.v -test.coverprofile=${{ env.WORK_DIR }}/generate_cmd.cov generate test_component
-        if [ $? -ne 0 ]; then
-          exit 1
-        fi
-    
-    - name: 'CLI : Mount List'
-      run: |-
-        rm -rf ${{ env.MOUNT_DIR }}/*
-        rm -rf ${{ env.TEMP_DIR }}/*
-        ./cloudfuse.test -test.v -test.coverprofile=${{ env.WORK_DIR }}/list_empty_cmd.cov mount list
-        if [ $? -ne 0 ]; then
-          exit 1
-        fi
-    
-    - name: 'CLI : Mount all and List'
-      run: "./cloudfuse.test -test.v -test.coverprofile=${{ env.WORK_DIR }}/mount_cmd.cov mount all ${{ env.MOUNT_DIR }} --config-file=${{ env.cloudfuse_CFG }} --log-level=log_debug \nif [ $? -ne 0 ]; then\n  exit 1\nfi\n\nsleep 20     \n\n./cloudfuse.test -test.v -test.coverprofile=${{ env.WORK_DIR }}/list_cmd_all.cov mount list\nif [ $? -ne 0 ]; then\n  exit 1\nfi\n./cloudfuse.test unmount all"
-    
-    - name: 'CLI : Unmount options'
-      shell: bash {0}
-      run: |-
-        set +x
-        ./cloudfuse.test -test.v -test.coverprofile=${{ env.WORK_DIR }}/mount_cmd_all.cov mount all ${{ env.MOUNT_DIR }} --config-file=${{ env.cloudfuse_CFG }} --log-level=log_debug 
-        if [ $? -ne 0 ]; then
-          exit 1
-        fi
-        sleep 20
-        cd $(MOUNT_DIR)/$(containerName)
-        ./cloudfuse.test -test.v -test.coverprofile=$(WORK_DIR)/umnt_cmd_cont_fail.cov unmount $(MOUNT_DIR)/$(containerName)
-        cd -
-        ./cloudfuse.test -test.v -test.coverprofile=${{ env.WORK_DIR }}/umnt_cmd_cont.cov unmount ${{ env.MOUNT_DIR }}/${{ matrix.containerName }}
-        if [ $? -ne 0 ]; then
-          exit 1
-        fi
-        ./cloudfuse.test -test.v -test.coverprofile=${{ env.WORK_DIR }}/umnt_wild_cmd.cov unmount \"testmut*\"
-        if [ $? -ne 0 ]; then
-          exit 1
-        fi
-        ./cloudfuse.test -test.v -test.coverprofile=${{ env.WORK_DIR }}/umnt_wild_cmd.cov unmount \"abcdef*\"
-        if [ $? -ne 0 ]; then
-          exit 1
-        fi
-        ./cloudfuse.test -test.v -test.coverprofile=${{ env.WORK_DIR }}/umnt_negative_cmd.cov unmount abcdef
-        if [ $? -ne 1 ]; then
-          exit 1
-        fi
-        for i in {1..5}; do ./cloudfuse.test -test.v -test.coverprofile=${{ env.WORK_DIR }}/umnt_all_cmd$i.cov unmount all; done
-    
-    - name: 'CLI : Invalid mount path'
-      timeout-minutes: 2
-      shell: bash {0}
-      run: |-
-        set +x
-        ./cloudfuse.test -test.v -test.coverprofile=${{ env.WORK_DIR }}/mount_neg.cov mount all /abc --config-file=${{ env.cloudfuse_CFG }} --log-level=log_debug
-        if [ $? -eq 0 ]; then
-          exit 1
-        fi
-    
-    - name: 'CLI : Mount all with secure config'
-      timeout-minutes: 2
-      run: "./cloudfuse.test unmount all\ncp ${{ env.cloudfuse_CFG }} /tmp/configMountall.yaml\necho \"mountall:\" >> /tmp/configMountall.yaml\necho \"  container-allowlist:\" >> /tmp/configMountall.yaml\necho \"    - abcd\" >> /tmp/configMountall.yaml\ncat /tmp/configMountall.yaml\n\n./cloudfuse.test -test.v -test.coverprofile=${{ env.WORK_DIR }}/secure_encrypt_all.cov secure encrypt --config-file=/tmp/configMountall.yaml --output-file=${{ runner.workspace }}/cloudfuse.azsec --passphrase=12312312312312312312312312312312 \nif [ $? -ne 0 ]; then\n  exit 1\nfi\n\n./cloudfuse.test -test.v -test.coverprofile=${{ env.WORK_DIR }}/mount_all_cmd_secure.cov mount all ${{ env.MOUNT_DIR }} --config-file=${{ runner.workspace }}/cloudfuse.azsec --passphrase=12312312312312312312312312312312 --log-level=log_debug --foreground=true &\nif [ $? -ne 0 ]; then\n  exit 1\nfi\n\nsleep 5\n./cloudfuse.test unmount all"
-    
-    - name: 'CLI : Mount all with secure config 2'
-      timeout-minutes: 2
-      run: "./cloudfuse.test unmount all\ncp ${{ env.cloudfuse_CFG }} /tmp/configMountall.yaml\necho \"mountall:\" >> /tmp/configMountall.yaml\necho \"  container-denylist:\" >> /tmp/configMountall.yaml\necho \"    - abcd\" >> /tmp/configMountall.yaml\ncat /tmp/configMountall.yaml\n\n./cloudfuse.test -test.v -test.coverprofile=${{ env.WORK_DIR }}/secure_encrypt_all2.cov secure encrypt --config-file=/tmp/configMountall.yaml --output-file=${{ runner.workspace }}/cloudfuse.azsec --passphrase=12312312312312312312312312312312 \nif [ $? -ne 0 ]; then\n  exit 1\nfi\n\n./cloudfuse.test -test.v -test.coverprofile=${{ env.WORK_DIR }}/mount_all_cmd_secure2.cov mount all ${{ env.MOUNT_DIR }} --config-file=${{ runner.workspace }}/cloudfuse.azsec --passphrase=12312312312312312312312312312312 --log-level=log_debug --foreground=true &\nif [ $? -ne 0 ]; then\n  exit 1\nfi\n\nsleep 5\n./cloudfuse.test unmount all"
-    
-    - name: 'CLI : Remount test'
-      timeout-minutes: 2
-      shell: bash {0}
-      run: |-
-        set +x
-        ./cloudfuse.test unmount all
-        ./cloudfuse.test -test.v -test.coverprofile=${{ env.WORK_DIR }}/mount_foreg.cov mount ${{ env.MOUNT_DIR }} --config-file=${{ env.cloudfuse_CFG }} --log-level=log_debug --foreground=true &
-        if [ $? -ne 0 ]; then
-          exit 1
-        fi
-        sleep 5
-        ./cloudfuse.test -test.v -test.coverprofile=${{ env.WORK_DIR }}/mount_remount.cov mount ${{ env.MOUNT_DIR }} --config-file=${{ env.cloudfuse_CFG }} --log-level=log_debug
-        if [ $? -eq 0 ]; then
-          exit 1
-        fi
-        sleep 5
-        ./cloudfuse.test unmount all
-    
-    - name: 'CLI : doc generation'
-      timeout-minutes: 2
-      shell: bash {0}
-      run: |-
-        set +x
-        ./cloudfuse.test -test.v -test.coverprofile=${{ env.WORK_DIR }}/doc1.cov doc
-        ./cloudfuse.test -test.v -test.coverprofile=${{ env.WORK_DIR }}/doc2.cov doc --output-location /notexists
-        touch ~/a.txt
-        ./cloudfuse.test -test.v -test.coverprofile=${{ env.WORK_DIR }}/doc2.cov doc --output-location ~/a.txt
-        rm -rf ~/a.txt
-    
-    - name: 'CLI : version'
-      timeout-minutes: 2
-      shell: bash {0}
-      run: |-
-        set +x
-        ./cloudfuse.test -test.v -test.coverprofile=${{ env.WORK_DIR }}/version1.cov --version
-        ./cloudfuse.test -test.v -test.coverprofile=${{ env.WORK_DIR }}/version2.cov version
-        ./cloudfuse.test -test.v -test.coverprofile=${{ env.WORK_DIR }}/version2.cov version --check
-    
-    - name: 'CLI : Config change simulator'
-      shell: bash {0}
-      run: |-
-        set +x
-        rm -rf ${{ env.MOUNT_DIR }}/*
-        rm -rf ${{ env.TEMP_DIR }}/*
-        ./cloudfuse.test unmount all
-        ./cloudfuse.test -test.v -test.coverprofile=${{ env.WORK_DIR }}/mount_foreg_2.cov mount all ${{ env.MOUNT_DIR }} --config-file=${{ env.cloudfuse_CFG }} --log-level=log_debug --foreground=true &
-        if [ $? -ne 0 ]; then
-          exit 1
-        fi
-        sleep 5
-        echo -e "\n\nlogging:\n  level:log_debug\n  type:base" >> ${{ env.cloudfuse_CFG }}
-        sed -i 's/timeout:.*/timeout: 300/' ${{ env.cloudfuse_CFG }}
-        sleep 5
-        ./cloudfuse.test unmount all
-    
-    - name: 'CLI : Secure Config'
-      shell: bash {0}
-      env:
-        NIGHTLY_STO_ACC_NAME: "${{ secrets.NIGHTLY_STO_BLOB_ACC_NAME }}"
-        NIGHTLY_STO_ACC_KEY: "${{ secrets.NIGHTLY_STO_BLOB_ACC_KEY }}"
-        ACCOUNT_TYPE: block
-        ACCOUNT_ENDPOINT: https://${{ secrets.NIGHTLY_STO_BLOB_ACC_NAME }}.blob.core.windows.net
-        VERBOSE_LOG: false
-        USE_HTTP: false
-      run: "set +x\nrm -rf ${{ env.MOUNT_DIR }}/*\nrm -rf ${{ env.TEMP_DIR }}/*\n./cloudfuse.test unmount all\n./cloudfuse.test gen-test-config --config-file=azure_key.yaml --container-name=${{ matrix.containerName }} --temp-path=${{ env.TEMP_DIR }} --output-file=${{ env.cloudfuse_CFG }}\n\n./cloudfuse.test -test.v -test.coverprofile=${{ env.WORK_DIR }}/secure_encrypt.cov secure encrypt --config-file=${{ env.cloudfuse_CFG }} --output-file=${{ runner.workspace }}/cloudfuse.azsec --passphrase=12312312312312312312312312312312 \nif [ $? -ne 0 ]; then\n  exit 1\nfi\n./cloudfuse.test -test.v -test.coverprofile=${{ env.WORK_DIR }}/mount_secure.cov mount ${{ env.MOUNT_DIR }} --config-file=${{ runner.workspace }}/cloudfuse.azsec --passphrase=12312312312312312312312312312312 &\nsleep 10\nps -aux | grep cloudfuse\nrm -rf ${{ env.MOUNT_DIR }}/*\ncd test/e2e_tests\ngo test -v -timeout=7200s ./... -args -mnt-path=${{ env.MOUNT_DIR }} -adls=false -tmp-path=${{ env.TEMP_DIR }}\ncd -\n\n./cloudfuse.test -test.v -test.coverprofile=${{ env.WORK_DIR }}/secure_set.cov secure set --config-file=${{ runner.workspace }}/cloudfuse.azsec --passphrase=12312312312312312312312312312312 --key=logging.level --value=log_debug\n./cloudfuse.test unmount all\nsleep 5"
-    
-    - name: 'CLI : Health monitor stop pid'
-      shell: bash {0}
-      run: |-
-        set +x
-        ./cloudfuse.test unmount all
-        sudo kill -9 `pidof cloudfuse.test`
-        rm -rf ${{ env.MOUNT_DIR }}/*
-        rm -rf ${{ env.TEMP_DIR }}/*
-        mkdir -p ${{ env.MOUNT_DIR }}/hmon_test
-        sudo ln -s `pwd`/cfusemon /usr/local/bin/cfusemon
-        ls -l /usr/local/bin/cfusemon*
-        cat /tmp/configAdlsProfilerTemp.yaml
-        ./cloudfuse.test mount ${{ env.MOUNT_DIR }}/hmon_test --config-file=/tmp/configAdlsProfilerTemp.yaml
-        sleep 10
-        ps -aux | grep cloudfuse
-        ps -aux | grep cfusemon
-        ./cloudfuse.test -test.v -test.coverprofile=${{ env.WORK_DIR }}/cfusemon_stop_pid.cov health-monitor stop --pid=`pidof cloudfuse`
-        ./cloudfuse.test unmount all
-    
-    - name: 'CLI : Health monitor stop all'
-      shell: bash {0}
-      run: |-
-        set +x
-        ./cloudfuse.test unmount all
-        sudo kill -9 `pidof cloudfuse.test`
-        rm -rf ${{ env.MOUNT_DIR }}/*
-        rm -rf ${{ env.TEMP_DIR }}/*
-        mkdir -p ${{ env.MOUNT_DIR }}/hmon_test
-        cat /tmp/configAdlsProfilerTemp.yaml
-        ./cloudfuse.test mount ${{ env.MOUNT_DIR }}/hmon_test --config-file=/tmp/configAdlsProfilerTemp.yaml
-        sleep 10
-        ps -aux | grep cloudfuse
-        ps -aux | grep cfusemon
-        ./cloudfuse.test -test.v -test.coverprofile=${{ env.WORK_DIR }}/cfusemon_stop_all.cov health-monitor stop all
-        ./cloudfuse.test unmount all
-    
-    - name: Install & Start Proxy
-      run: |-
-        sudo apt-get update --fix-missing -y
-        sudo apt remove mitmproxy -y
-        sudo apt-get install python3-setuptools -y
-        sudo apt install python3-pip -y
-        sudo pip3 install mitmproxy
-        mitmdump -w proxy_logs.txt &
-    
-    - name: Configure Proxy
-      run: |-
-        sudo mkdir /usr/local/share/ca-certificates/extra
-        sudo cp ~/.mitmproxy/mitmproxy-ca-cert.cer /usr/local/share/ca-certificates/extra/mitmproxy-ca-cert.crt
-        sudo update-ca-certificates
-        export https_proxy="127.0.0.1:8080"
-        export http_proxy="127.0.0.1:8080"
-    
-    - name: Create Config File - Block Blob Proxy
-      env:
-        NIGHTLY_STO_ACC_NAME: "${{ secrets.NIGHTLY_STO_BLOB_ACC_NAME }}"
-        NIGHTLY_STO_ACC_KEY: "${{ secrets.NIGHTLY_STO_BLOB_ACC_KEY }}"
-        ACCOUNT_TYPE: block
-        ACCOUNT_ENDPOINT: https://${{ secrets.NIGHTLY_STO_BLOB_ACC_NAME }}.blob.core.windows.net
-        VERBOSE_LOG: false
-        USE_HTTP: false
-      run: "./cloudfuse.test gen-test-config --config-file=azure_key_proxy.yaml --container-name=${{ matrix.containerName }} --temp-path=${{ env.TEMP_DIR }} --output-file=${{ env.cloudfuse_CFG }}"
-    
-    - name: Block Blob Coverage Proxy
-      run: "rm -rf ${{ env.MOUNT_DIR }}/*\nrm -rf ${{ env.TEMP_DIR }}/*\n./cloudfuse.test -test.v -test.coverprofile=${{ env.WORK_DIR }}/cloudfuse_block_proxy.cov mount ${{ env.MOUNT_DIR }} --config-file=${{ env.cloudfuse_CFG }} --disable-compression=true --foreground=true &\nsleep 10\nps -aux | grep cloudfuse\nrm -rf ${{ env.MOUNT_DIR }}/*\ncd test/e2e_tests\ngo test -v -timeout=7200s ./... -args -mnt-path=${{ env.MOUNT_DIR }} -tmp-path=${{ env.TEMP_DIR }}\ncd -\nsudo fusermount -u ${{ env.MOUNT_DIR }} \nsleep 5"
-    
-    - name: Create Config File - ADLS Proxy
-      env:
-        NIGHTLY_STO_ACC_NAME: "${{ secrets.AZTEST_ADLS_ACC_NAME }}"
-        NIGHTLY_STO_ACC_KEY: "${{ secrets.AZTEST_ADLS_KEY }}"
-        ACCOUNT_TYPE: adls
-        ACCOUNT_ENDPOINT: https://${{ secrets.AZTEST_ADLS_ACC_NAME }}.dfs.core.windows.net
-        VERBOSE_LOG: false
-        USE_HTTP: false
-      run: "./cloudfuse.test gen-test-config --config-file=azure_key_proxy.yaml --container-name=${{ matrix.containerName }} --temp-path=${{ env.TEMP_DIR }} --output-file=${{ env.cloudfuse_ADLS_CFG }}"
-    
-    - name: ADLS Coverage Proxy
-      run: |-
-        rm -rf ${{ env.MOUNT_DIR }}/*
-        rm -rf ${{ env.TEMP_DIR }}/*
-        ./cloudfuse.test -test.v -test.coverprofile=${{ env.WORK_DIR }}/cloudfuse_adls_proxy.cov mount ${{ env.MOUNT_DIR }} --config-file=${{ env.cloudfuse_ADLS_CFG }} --foreground=true &
-        sleep 10
-        ps -aux | grep cloudfuse
-        rm -rf ${{ env.MOUNT_DIR }}/*
-        cd test/e2e_tests
-        go test -v -timeout=7200s ./... -args -mnt-path=${{ env.MOUNT_DIR }} -adls=true -tmp-path=${{ env.TEMP_DIR }}
-        cd -
-        ./cloudfuse.test unmount all
-        sleep 5
-    
-    - name: Save coverage report
-      run: |
-        echo 'mode: count' > ./cloudfuse_coverage_raw.rpt
-        tail -q -n +2 ./*.cov >> ./cloudfuse_coverage_raw.rpt
-        cat ./cloudfuse_coverage_raw.rpt | grep -v mock_component | grep -v base_component | grep -v loopback | grep -v tools | grep -v "common/log" | grep -v "common/exectime" | grep -v "common/types.go" | grep -v "internal/stats_manager" | grep -v "main.go" | grep -v "component/azstorage/azauthmsi.go" | grep -v "component/azstorage/azauthspn.go" | grep -v "component/stream" | grep -v "component/azstorage/azauthcli.go" > ./cloudfuse_coverage.rpt 
-        go tool cover -func cloudfuse_coverage.rpt  > ./cloudfuse_func_cover.rpt
-        go tool cover -html=./cloudfuse_coverage.rpt -o ./cloudfuse_coverage.html
-        go tool cover -html=./cloudfuse_ut.cov -o ./cloudfuse_ut.html
-        cp ./*.rpt  ${{ runner.temp }}/
-        cp ./*.cov  ${{ runner.temp }}/
-        cp ./*.html ${{ runner.temp }}/
-    
-    - name: Overall coverage check
-      run: |-
-        chmod 777 ./test/scripts/coveragecheck.sh
-        ./test/scripts/coveragecheck.sh
-    
-    - name: File level coverage check
-      run: "./test/scripts/coveragecheck.sh file"
-=======
       - name: checkout
         uses: actions/checkout@v4
         with:
@@ -541,7 +55,7 @@
       - name: Install libfuse
         run: |-
           sudo apt-get update --fix-missing -o Dpkg::Options::="--force-confnew"
-          sudo apt-get install make cmake gcc g++ parallel ${{ matrix.fuselib }} ${{ matrix.fuselib2 }} -y -o Dpkg::Options::="--force-confnew"
+          sudo apt-get install ${{ matrix.fuselib }} ${{ matrix.fuselib2 }}
 
       - name: Create Directory Structure
         run: |-
@@ -1007,7 +521,6 @@
 
       - name: File level coverage check
         run: "./test/scripts/coveragecheck.sh file"
->>>>>>> 43fb2118
 
   BuildAndTest-Coverage-Windows:
     strategy:
@@ -1502,46 +1015,13 @@
         include:
           - job_name: linux
             os: ubuntu-latest
-<<<<<<< HEAD
             containerName: 'test-cnt-ubn'
             fuselib: libfuse3-dev
             fuselib2: fuse3
-=======
-            containerName: "test-cnt-ubn"
-            fuselib: libfuse-dev
-            fuselib2: fuse
->>>>>>> 43fb2118
 
     runs-on: ${{ matrix.os }}
     timeout-minutes: 30
     steps:
-<<<<<<< HEAD
-    - name: checkout
-      uses: actions/checkout@v4
-
-    - name: Install Go
-      uses: actions/setup-go@v5
-      with:
-        go-version: ${{ matrix.go }}
-        check-latest: true
-    - run: go version
-
-    - name: Install dependency
-      run: |-
-        sudo apt-get install ${{ matrix.fuselib }} ${{ matrix.fuselib2 }}
-      
-    - name: Cleanup Blob Storage
-      run: go test -timeout 120m -v test/accoutcleanup/accountcleanup_test.go
-      env:
-        STORAGE_ACCOUNT_NAME: "${{ secrets.NIGHTLY_STO_BLOB_ACC_NAME }}"
-        STORAGE_ACCOUNT_Key: "${{ secrets.NIGHTLY_STO_BLOB_ACC_KEY }}"
-
-    - name: Cleanup Datalake Storage
-      run: go test -timeout 120m -v test/accoutcleanup/accountcleanup_test.go
-      env:
-        STORAGE_ACCOUNT_NAME: "${{ secrets.AZTEST_ADLS_ACC_NAME }}"
-        STORAGE_ACCOUNT_Key: "${{ secrets.AZTEST_ADLS_KEY }}"
-=======
       - name: checkout
         uses: actions/checkout@v4
         with:
@@ -1557,7 +1037,7 @@
       - name: Install dependency
         run: |-
           sudo apt-get update --fix-missing -o Dpkg::Options::="--force-confnew"
-          sudo apt-get install make cmake gcc g++ parallel ${{ matrix.fuselib }} ${{ matrix.fuselib2 }} -y -o Dpkg::Options::="--force-confnew"
+          sudo apt-get install ${{ matrix.fuselib }} ${{ matrix.fuselib2 }}
 
       - name: Cleanup Blob Storage
         run: go test -timeout 120m -v test/accoutcleanup/accountcleanup_test.go
@@ -1569,5 +1049,4 @@
         run: go test -timeout 120m -v test/accoutcleanup/accountcleanup_test.go
         env:
           STORAGE_ACCOUNT_NAME: "${{ secrets.AZTEST_ADLS_ACC_NAME }}"
-          STORAGE_ACCOUNT_Key: "${{ secrets.AZTEST_ADLS_KEY }}"
->>>>>>> 43fb2118
+          STORAGE_ACCOUNT_Key: "${{ secrets.AZTEST_ADLS_KEY }}"