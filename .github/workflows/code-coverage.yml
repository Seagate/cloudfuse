--- conflicted
+++ resolved
@@ -185,38 +185,26 @@
           WORK_DIR: ${{ env.WORK_DIR }}
           cloudfuse_CFG: ${{ env.cloudfuse_CFG }}
         run: |-
-<<<<<<< HEAD
           rm -rf ${MOUNT_DIR}/*
           rm -rf ${TEMP_DIR}/*
           ./cloudfuse.test -test.v -test.coverprofile=${WORK_DIR}/cloudfuse_block.cov mount ${MOUNT_DIR} --config-file=${cloudfuse_CFG} --foreground=true &
-          sleep 10
-=======
-          rm -rf ${{ env.MOUNT_DIR }}/*
-          rm -rf ${{ env.TEMP_DIR }}/*
-          ./cloudfuse.test -test.v -test.coverprofile=${{ env.WORK_DIR }}/cloudfuse_block.cov mount ${{ env.MOUNT_DIR }} --config-file=${{ env.cloudfuse_CFG }} --foreground=true &
-
+          
           READY_TIMEOUT=20  # Seconds to wait for mount to be ready
           POLL_INTERVAL=1   # Seconds between checks
           SECONDS_WAITED=0
           while [ $SECONDS_WAITED -lt $READY_TIMEOUT ]; do
-            if mount | grep -q "${{ env.MOUNT_DIR }}"; then
-              break
-            fi
-            sleep $POLL_INTERVAL
-            SECONDS_WAITED=$((SECONDS_WAITED + POLL_INTERVAL))
-          done
-
->>>>>>> a1ab4c8d
+            if mount | grep -q "${MOUNT_DIR}"; then
+              break
+            fi
+            sleep $POLL_INTERVAL
+            SECONDS_WAITED=$((SECONDS_WAITED + POLL_INTERVAL))
+          done
           ps -aux | grep cloudfuse
           rm -rf ${MOUNT_DIR}/*
           cd test/e2e_tests
           go test -v -timeout=7200s ./... -args -mnt-path=${MOUNT_DIR} -tmp-path=${TEMP_DIR}
           cd -
-<<<<<<< HEAD
           sudo fusermount -u ${MOUNT_DIR}
-          sleep 5
-=======
-          sudo fusermount -u ${{ env.MOUNT_DIR }} -z
           
           UNMOUNT_TIMEOUT=30
           SECONDS_WAITED_UNMOUNT=0
@@ -227,7 +215,6 @@
             sleep $POLL_INTERVAL
             SECONDS_WAITED_UNMOUNT=$((SECONDS_WAITED_UNMOUNT + POLL_INTERVAL))
           done
->>>>>>> a1ab4c8d
 
       - name: Block Blob Coverage with profilers
         env:
@@ -247,58 +234,24 @@
           echo "  monitor-disable-list:" >> /tmp/configBlockProfilerTemp.yaml
           echo "    - cloudfuse_stats" >> /tmp/configBlockProfilerTemp.yaml
           cat /tmp/configBlockProfilerTemp.yaml
-<<<<<<< HEAD
           ./cloudfuse.test -test.v -test.coverprofile=${WORK_DIR}/cloudfuse_block_profiler.cov mount ${MOUNT_DIR} --config-file=/tmp/configBlockProfilerTemp.yaml --foreground=true &
-          sleep 10
-=======
-          ./cloudfuse.test -test.v -test.coverprofile=${{ env.WORK_DIR }}/cloudfuse_block_profiler.cov mount ${{ env.MOUNT_DIR }} --config-file=/tmp/configBlockProfilerTemp.yaml --foreground=true &
-
+          
           READY_TIMEOUT=20  # Seconds to wait for mount to be ready
           POLL_INTERVAL=1   # Seconds between checks
           SECONDS_WAITED=0
           while [ $SECONDS_WAITED -lt $READY_TIMEOUT ]; do
-            if mount | grep -q "${{ env.MOUNT_DIR }}"; then
-              break
-            fi
-            sleep $POLL_INTERVAL
-            SECONDS_WAITED=$((SECONDS_WAITED + POLL_INTERVAL))
-          done
-
->>>>>>> a1ab4c8d
+            if mount | grep -q "${MOUNT_DIR}"; then
+              break
+            fi
+            sleep $POLL_INTERVAL
+            SECONDS_WAITED=$((SECONDS_WAITED + POLL_INTERVAL))
+          done
           ps -aux | grep cloudfuse
           rm -rf ${MOUNT_DIR}/*
           cd test/e2e_tests
           go test -v -timeout=7200s ./... -args -mnt-path=${MOUNT_DIR} -tmp-path=${TEMP_DIR}
           cd -
-<<<<<<< HEAD
           sudo fusermount -u ${MOUNT_DIR}
-          sleep 5
-
-      # - name: Create Config File - Block Blob - Block Cache
-      #   env:
-      #     NIGHTLY_STO_ACC_NAME: "${{ secrets.NIGHTLY_STO_BLOB_ACC_NAME }}"
-      #     NIGHTLY_STO_ACC_KEY: "${{ secrets.NIGHTLY_STO_BLOB_ACC_KEY }}"
-      #     ACCOUNT_TYPE: block
-      #     ACCOUNT_ENDPOINT: https://${{ secrets.NIGHTLY_STO_BLOB_ACC_NAME }}.blob.core.windows.net
-      #     VERBOSE_LOG: false
-      #     USE_HTTP: false
-      #   run: "./cloudfuse.test -test.v -test.coverprofile=${WORK_DIR}/cloudfuse_gentest1.cov gen-test-config --config-file=azure_key_block_cache.yaml --container-name=${{ matrix.containerName }} --temp-path=${TEMP_DIR} --output-file=${cloudfuse_CFG}"
-
-      # - name: Block Blob Coverage - Block Cache
-      #   run: |-
-      #     rm -rf ${MOUNT_DIR}/*
-      #     rm -rf ${TEMP_DIR}/*
-      #     ./cloudfuse.test -test.v -test.coverprofile=${WORK_DIR}/cloudfuse_block_block_cache.cov mount ${MOUNT_DIR} --config-file=${cloudfuse_CFG} --foreground=true &
-      #     sleep 10
-      #     ps -aux | grep cloudfuse
-      #     rm -rf ${MOUNT_DIR}/*
-      #     cd test/e2e_tests
-      #     go test -v -timeout=7200s ./... -args -mnt-path=${MOUNT_DIR} -tmp-path=${TEMP_DIR}
-      #     cd -
-      #     sudo fusermount -u ${MOUNT_DIR}
-      #     sleep 5
-=======
-          sudo fusermount -u ${{ env.MOUNT_DIR }} -z
           
           UNMOUNT_TIMEOUT=30
           SECONDS_WAITED_UNMOUNT=0
@@ -353,7 +306,6 @@
             sleep $POLL_INTERVAL
             SECONDS_WAITED_UNMOUNT=$((SECONDS_WAITED_UNMOUNT + POLL_INTERVAL))
           done
->>>>>>> a1ab4c8d
 
       - name: Create Config File - ADLS
         env:
@@ -377,38 +329,26 @@
           WORK_DIR: ${{ env.WORK_DIR }}
           cloudfuse_ADLS_CFG: ${{ env.cloudfuse_ADLS_CFG }}
         run: |-
-<<<<<<< HEAD
           rm -rf ${MOUNT_DIR}/*
           rm -rf ${TEMP_DIR}/*
           ./cloudfuse.test -test.v -test.coverprofile=${WORK_DIR}/cloudfuse_adls.cov mount ${MOUNT_DIR} --config-file=${cloudfuse_ADLS_CFG}--foreground=true &
-          sleep 10
-=======
-          rm -rf ${{ env.MOUNT_DIR }}/*
-          rm -rf ${{ env.TEMP_DIR }}/*
-          ./cloudfuse.test -test.v -test.coverprofile=${{ env.WORK_DIR }}/cloudfuse_adls.cov mount ${{ env.MOUNT_DIR }} --config-file=${{ env.cloudfuse_ADLS_CFG }} --foreground=true &
-
+          
           READY_TIMEOUT=20  # Seconds to wait for mount to be ready
           POLL_INTERVAL=1   # Seconds between checks
           SECONDS_WAITED=0
           while [ $SECONDS_WAITED -lt $READY_TIMEOUT ]; do
-            if mount | grep -q "${{ env.MOUNT_DIR }}"; then
-              break
-            fi
-            sleep $POLL_INTERVAL
-            SECONDS_WAITED=$((SECONDS_WAITED + POLL_INTERVAL))
-          done
-
->>>>>>> a1ab4c8d
+            if mount | grep -q "${MOUNT_DIR}"; then
+              break
+            fi
+            sleep $POLL_INTERVAL
+            SECONDS_WAITED=$((SECONDS_WAITED + POLL_INTERVAL))
+          done
           ps -aux | grep cloudfuse
           rm -rf ${MOUNT_DIR}/*
           cd test/e2e_tests
           go test -v -timeout=7200s ./... -args -mnt-path=${MOUNT_DIR} -adls=true -tmp-path=${TEMP_DIR}
           cd -
-<<<<<<< HEAD
           sudo fusermount -u ${MOUNT_DIR}
-          sleep 5
-=======
-          sudo fusermount -u ${{ env.MOUNT_DIR }} -z
           
           UNMOUNT_TIMEOUT=30
           SECONDS_WAITED_UNMOUNT=0
@@ -419,7 +359,6 @@
             sleep $POLL_INTERVAL
             SECONDS_WAITED_UNMOUNT=$((SECONDS_WAITED_UNMOUNT + POLL_INTERVAL))
           done
->>>>>>> a1ab4c8d
 
       - name: ADLS Coverage with profilers
         env:
@@ -439,34 +378,24 @@
           echo "  monitor-disable-list:" >> /tmp/configAdlsProfilerTemp.yaml
           echo "    - cloudfuse_stats" >> /tmp/configAdlsProfilerTemp.yaml
           cat /tmp/configAdlsProfilerTemp.yaml
-<<<<<<< HEAD
           ./cloudfuse.test -test.v -test.coverprofile=${WORK_DIR}/cloudfuse_adls_profiler.cov mount ${MOUNT_DIR} --config-file=/tmp/configAdlsProfilerTemp.yaml --foreground=true &
-          sleep 10
-=======
-          ./cloudfuse.test -test.v -test.coverprofile=${{ env.WORK_DIR }}/cloudfuse_adls_profiler.cov mount ${{ env.MOUNT_DIR }} --config-file=/tmp/configAdlsProfilerTemp.yaml --foreground=true &
-
+          
           READY_TIMEOUT=20  # Seconds to wait for mount to be ready
           POLL_INTERVAL=1   # Seconds between checks
           SECONDS_WAITED=0
           while [ $SECONDS_WAITED -lt $READY_TIMEOUT ]; do
-            if mount | grep -q "${{ env.MOUNT_DIR }}"; then
-              break
-            fi
-            sleep $POLL_INTERVAL
-            SECONDS_WAITED=$((SECONDS_WAITED + POLL_INTERVAL))
-          done
-
->>>>>>> a1ab4c8d
+            if mount | grep -q "${MOUNT_DIR}"; then
+              break
+            fi
+            sleep $POLL_INTERVAL
+            SECONDS_WAITED=$((SECONDS_WAITED + POLL_INTERVAL))
+          done
           ps -aux | grep cloudfuse
           rm -rf ${MOUNT_DIR}/*
           cd test/e2e_tests
           go test -v -timeout=7200s ./... -args -mnt-path=${MOUNT_DIR} -tmp-path=${TEMP_DIR}
           cd -
-<<<<<<< HEAD
           sudo fusermount -u ${MOUNT_DIR}
-          sleep 5
-=======
-          sudo fusermount -u ${{ env.MOUNT_DIR }} -z
           
           UNMOUNT_TIMEOUT=30
           SECONDS_WAITED_UNMOUNT=0
@@ -477,7 +406,6 @@
             sleep $POLL_INTERVAL
             SECONDS_WAITED_UNMOUNT=$((SECONDS_WAITED_UNMOUNT + POLL_INTERVAL))
           done
->>>>>>> a1ab4c8d
 
       - name: Create Config File - S3
         env:
@@ -503,37 +431,25 @@
           WORK_DIR: ${{ env.WORK_DIR }}
           cloudfuse_CFG: ${{ env.cloudfuse_CFG }}
         run: |-
-<<<<<<< HEAD
           rm -rf ${MOUNT_DIR}/*
           rm -rf ${TEMP_DIR}/*
           ./cloudfuse.test -test.v -test.coverprofile=${WORK_DIR}/cloudfuse_s3.cov mount ${MOUNT_DIR} --config-file=${cloudfuse_CFG} --foreground=true &
-          sleep 10
-=======
-          rm -rf ${{ env.MOUNT_DIR }}/*
-          rm -rf ${{ env.TEMP_DIR }}/*
-          ./cloudfuse.test -test.v -test.coverprofile=${{ env.WORK_DIR }}/cloudfuse_s3.cov mount ${{ env.MOUNT_DIR }} --config-file=${{ env.cloudfuse_CFG }} --foreground=true &
           
           READY_TIMEOUT=20  # Seconds to wait for mount to be ready
           POLL_INTERVAL=1   # Seconds between checks
           SECONDS_WAITED=0
           while [ $SECONDS_WAITED -lt $READY_TIMEOUT ]; do
-            if mount | grep -q "${{ env.MOUNT_DIR }}"; then
-              break
-            fi
-            sleep $POLL_INTERVAL
-            SECONDS_WAITED=$((SECONDS_WAITED + POLL_INTERVAL))
-          done
-
->>>>>>> a1ab4c8d
+            if mount | grep -q "${MOUNT_DIR}"; then
+              break
+            fi
+            sleep $POLL_INTERVAL
+            SECONDS_WAITED=$((SECONDS_WAITED + POLL_INTERVAL))
+          done
           ps -aux | grep cloudfuse
           cd test/e2e_tests
           go test -v -timeout=7200s ./... -args -mnt-path=${MOUNT_DIR} -tmp-path=${TEMP_DIR}
           cd -
-<<<<<<< HEAD
           sudo fusermount -u ${MOUNT_DIR}
-          sleep 5
-=======
-          sudo fusermount -u ${{ env.MOUNT_DIR }} -z
           
           UNMOUNT_TIMEOUT=30
           SECONDS_WAITED_UNMOUNT=0
@@ -544,7 +460,6 @@
             sleep $POLL_INTERVAL
             SECONDS_WAITED_UNMOUNT=$((SECONDS_WAITED_UNMOUNT + POLL_INTERVAL))
           done
->>>>>>> a1ab4c8d
 
       - name: S3 Coverage with profilers
         env:
@@ -563,55 +478,23 @@
           echo "  monitor-disable-list:" >> /tmp/configBlockProfilerTemp.yaml
           echo "    - cloudfuse_stats" >> /tmp/configBlockProfilerTemp.yaml
           cat /tmp/configBlockProfilerTemp.yaml
-<<<<<<< HEAD
           ./cloudfuse.test -test.v -test.coverprofile=${WORK_DIR}/cloudfuse_s3_profiler.cov mount ${MOUNT_DIR} --config-file=/tmp/configBlockProfilerTemp.yaml --foreground=true &
-          sleep 10
-=======
-          ./cloudfuse.test -test.v -test.coverprofile=${{ env.WORK_DIR }}/cloudfuse_s3_profiler.cov mount ${{ env.MOUNT_DIR }} --config-file=/tmp/configBlockProfilerTemp.yaml --foreground=true &
           
           READY_TIMEOUT=20  # Seconds to wait for mount to be ready
           POLL_INTERVAL=1   # Seconds between checks
           SECONDS_WAITED=0
           while [ $SECONDS_WAITED -lt $READY_TIMEOUT ]; do
-            if mount | grep -q "${{ env.MOUNT_DIR }}"; then
-              break
-            fi
-            sleep $POLL_INTERVAL
-            SECONDS_WAITED=$((SECONDS_WAITED + POLL_INTERVAL))
-          done
-
->>>>>>> a1ab4c8d
+            if mount | grep -q "${MOUNT_DIR}"; then
+              break
+            fi
+            sleep $POLL_INTERVAL
+            SECONDS_WAITED=$((SECONDS_WAITED + POLL_INTERVAL))
+          done
           ps -aux | grep cloudfuse
           cd test/e2e_tests
           go test -v -timeout=7200s ./... -args -mnt-path=${MOUNT_DIR} -tmp-path=${TEMP_DIR}
           cd -
-<<<<<<< HEAD
           sudo fusermount -u ${MOUNT_DIR}
-          sleep 5
-
-      # - name: Create Config File - S3 - Block Cache
-      #   env:
-      #     S3_BUCKET_NAME: "${{ secrets.S3TEST_BUCKET_NAME }}"
-      #     S3_ENDPOINT: "${{ secrets.S3TEST_ENDPOINT }}"
-      #     S3_KEY_ID: "${{ secrets.S3TEST_ACCESS_KEY }}"
-      #     S3_REGION: "${{ secrets.S3TEST_REGION }}"
-      #     S3_SECRET_KEY: "${{ secrets.S3TEST_SECRET_KEY }}"
-      #   run: "./cloudfuse.test gen-test-config --config-file=s3_key_block_cache.yaml --temp-path=${TEMP_DIR} --output-file=${cloudfuse_CFG}"
-
-      # - name: S3 Coverage - Block Cache
-      #   run: |-
-      #     rm -rf ${MOUNT_DIR}/*
-      #     rm -rf ${TEMP_DIR}/*
-      #     ./cloudfuse.test -test.v -test.coverprofile=${WORK_DIR}/cloudfuse_s3_block_cache.cov mount ${MOUNT_DIR} --config-file=${cloudfuse_CFG} --foreground=true &
-      #     sleep 10
-      #     ps -aux | grep cloudfuse
-      #     cd test/e2e_tests
-      #     go test -v -timeout=7200s ./... -args -mnt-path=${MOUNT_DIR} -tmp-path=${TEMP_DIR}
-      #     cd -
-      #     sudo fusermount -u ${MOUNT_DIR}
-      #     sleep 5
-=======
-          sudo fusermount -u ${{ env.MOUNT_DIR }} -z
           
           UNMOUNT_TIMEOUT=30
           SECONDS_WAITED_UNMOUNT=0
@@ -664,7 +547,6 @@
             sleep $POLL_INTERVAL
             SECONDS_WAITED_UNMOUNT=$((SECONDS_WAITED_UNMOUNT + POLL_INTERVAL))
           done
->>>>>>> a1ab4c8d
 
       - name: Create Config File - S3 with Size Tracker
         env:
@@ -673,11 +555,8 @@
           S3_KEY_ID: "${{ secrets.S3TEST_ACCESS_KEY }}"
           S3_REGION: "${{ secrets.S3TEST_REGION }}"
           S3_SECRET_KEY: "${{ secrets.S3TEST_SECRET_KEY }}"
-<<<<<<< HEAD
-          TEMP_DIR: ${{ env.TEMP_DIR }}
-          cloudfuse_CFG: ${{ env.cloudfuse_CFG }}
-=======
->>>>>>> a1ab4c8d
+          TEMP_DIR: ${{ env.TEMP_DIR }}
+          cloudfuse_CFG: ${{ env.cloudfuse_CFG }}
         run: |-
           RANDOM_NUMBERS=$(head /dev/urandom | tr -dc '0-9' | head -c 8)
           COMBINED_STRING="test${RANDOM_NUMBERS}"
@@ -693,37 +572,25 @@
           WORK_DIR: ${{ env.WORK_DIR }}
           cloudfuse_CFG: ${{ env.cloudfuse_CFG }}
         run: |-
-<<<<<<< HEAD
           rm -rf ${MOUNT_DIR}/*
           rm -rf ${TEMP_DIR}/*
           ./cloudfuse.test -test.v -test.coverprofile=${WORK_DIR}/cloudfuse_s3.cov mount ${MOUNT_DIR} --config-file=${cloudfuse_CFG} --foreground=true &
-          sleep 10
-=======
-          rm -rf ${{ env.MOUNT_DIR }}/*
-          rm -rf ${{ env.TEMP_DIR }}/*
-          ./cloudfuse.test -test.v -test.coverprofile=${{ env.WORK_DIR }}/cloudfuse_s3.cov mount ${{ env.MOUNT_DIR }} --config-file=${{ env.cloudfuse_CFG }} --foreground=true &
-
+          
           READY_TIMEOUT=20  # Seconds to wait for mount to be ready
           POLL_INTERVAL=1   # Seconds between checks
           SECONDS_WAITED=0
           while [ $SECONDS_WAITED -lt $READY_TIMEOUT ]; do
-            if mount | grep -q "${{ env.MOUNT_DIR }}"; then
-              break
-            fi
-            sleep $POLL_INTERVAL
-            SECONDS_WAITED=$((SECONDS_WAITED + POLL_INTERVAL))
-          done
-
->>>>>>> a1ab4c8d
+            if mount | grep -q "${MOUNT_DIR}"; then
+              break
+            fi
+            sleep $POLL_INTERVAL
+            SECONDS_WAITED=$((SECONDS_WAITED + POLL_INTERVAL))
+          done
           ps -aux | grep cloudfuse
           cd test/e2e_tests
           go test -v -timeout=7200s ./... -args -mnt-path=${MOUNT_DIR} -tmp-path=${TEMP_DIR} -size-tracker=true
           cd -
-<<<<<<< HEAD
           sudo fusermount -u ${MOUNT_DIR}
-          sleep 5
-=======
-          sudo fusermount -u ${{ env.MOUNT_DIR }} -z
           
           UNMOUNT_TIMEOUT=30
           SECONDS_WAITED_UNMOUNT=0
@@ -734,7 +601,6 @@
             sleep $POLL_INTERVAL
             SECONDS_WAITED_UNMOUNT=$((SECONDS_WAITED_UNMOUNT + POLL_INTERVAL))
           done
->>>>>>> a1ab4c8d
 
       - name: Create Config File - Stream
         env:
@@ -970,24 +836,18 @@
           sudo ln -s `pwd`/cfusemon /usr/local/bin/cfusemon
           ls -l /usr/local/bin/cfusemon*
           cat /tmp/configAdlsProfilerTemp.yaml
-<<<<<<< HEAD
           ./cloudfuse.test mount ${MOUNT_DIR}/hmon_test --config-file=/tmp/configAdlsProfilerTemp.yaml
-          sleep 10
-=======
-          ./cloudfuse.test mount ${{ env.MOUNT_DIR }}/hmon_test --config-file=/tmp/configAdlsProfilerTemp.yaml
-
+          
           READY_TIMEOUT=20  # Seconds to wait for mount to be ready
           POLL_INTERVAL=1   # Seconds between checks
           SECONDS_WAITED=0
           while [ $SECONDS_WAITED -lt $READY_TIMEOUT ]; do
-            if mount | grep -q "${{ env.MOUNT_DIR }}"; then
-              break
-            fi
-            sleep $POLL_INTERVAL
-            SECONDS_WAITED=$((SECONDS_WAITED + POLL_INTERVAL))
-          done
-
->>>>>>> a1ab4c8d
+            if mount | grep -q "${MOUNT_DIR}"; then
+              break
+            fi
+            sleep $POLL_INTERVAL
+            SECONDS_WAITED=$((SECONDS_WAITED + POLL_INTERVAL))
+          done
           ps -aux | grep cloudfuse
           ps -aux | grep cfusemon
           ./cloudfuse.test -test.v -test.coverprofile=${WORK_DIR}/cfusemon_stop_pid.cov health-monitor stop --pid=`pidof cloudfuse`
@@ -1007,24 +867,18 @@
           rm -rf ${TEMP_DIR}/*
           mkdir -p ${MOUNT_DIR}/hmon_test
           cat /tmp/configAdlsProfilerTemp.yaml
-<<<<<<< HEAD
           ./cloudfuse.test mount ${MOUNT_DIR}/hmon_test --config-file=/tmp/configAdlsProfilerTemp.yaml
-          sleep 10
-=======
-          ./cloudfuse.test mount ${{ env.MOUNT_DIR }}/hmon_test --config-file=/tmp/configAdlsProfilerTemp.yaml
-
+          
           READY_TIMEOUT=20  # Seconds to wait for mount to be ready
           POLL_INTERVAL=1   # Seconds between checks
           SECONDS_WAITED=0
           while [ $SECONDS_WAITED -lt $READY_TIMEOUT ]; do
-            if mount | grep -q "${{ env.MOUNT_DIR }}"; then
-              break
-            fi
-            sleep $POLL_INTERVAL
-            SECONDS_WAITED=$((SECONDS_WAITED + POLL_INTERVAL))
-          done
-
->>>>>>> a1ab4c8d
+            if mount | grep -q "${MOUNT_DIR}"; then
+              break
+            fi
+            sleep $POLL_INTERVAL
+            SECONDS_WAITED=$((SECONDS_WAITED + POLL_INTERVAL))
+          done
           ps -aux | grep cloudfuse
           ps -aux | grep cfusemon
           ./cloudfuse.test -test.v -test.coverprofile=${WORK_DIR}/cfusemon_stop_all.cov health-monitor stop all
@@ -1088,28 +942,20 @@
           WORK_DIR: ${{ env.WORK_DIR }}
           cloudfuse_ADLS_CFG: ${{ env.cloudfuse_ADLS_CFG }}
         run: |-
-<<<<<<< HEAD
           rm -rf ${MOUNT_DIR}/*
           rm -rf ${TEMP_DIR}/*
           ./cloudfuse.test -test.v -test.coverprofile=${WORK_DIR}/cloudfuse_adls_proxy.cov mount ${MOUNT_DIR} --config-file=${cloudfuse_ADLS_CFG}--foreground=true &
-          sleep 10
-=======
-          rm -rf ${{ env.MOUNT_DIR }}/*
-          rm -rf ${{ env.TEMP_DIR }}/*
-          ./cloudfuse.test -test.v -test.coverprofile=${{ env.WORK_DIR }}/cloudfuse_adls_proxy.cov mount ${{ env.MOUNT_DIR }} --config-file=${{ env.cloudfuse_ADLS_CFG }} --foreground=true &
-
+          
           READY_TIMEOUT=20  # Seconds to wait for mount to be ready
           POLL_INTERVAL=1   # Seconds between checks
           SECONDS_WAITED=0
           while [ $SECONDS_WAITED -lt $READY_TIMEOUT ]; do
-            if mount | grep -q "${{ env.MOUNT_DIR }}"; then
-              break
-            fi
-            sleep $POLL_INTERVAL
-            SECONDS_WAITED=$((SECONDS_WAITED + POLL_INTERVAL))
-          done
-
->>>>>>> a1ab4c8d
+            if mount | grep -q "${MOUNT_DIR}"; then
+              break
+            fi
+            sleep $POLL_INTERVAL
+            SECONDS_WAITED=$((SECONDS_WAITED + POLL_INTERVAL))
+          done
           ps -aux | grep cloudfuse
           rm -rf ${MOUNT_DIR}/*
           cd test/e2e_tests
@@ -1303,17 +1149,11 @@
           WORK_DIR: ${{ env.WORK_DIR }}
           cloudfuse_CFG: ${{ env.cloudfuse_CFG }}
         run: |-
-<<<<<<< HEAD
           rm -rf ${TEMP_DIR}/*
           ./cloudfuse.test -test.v -test.coverprofile=${WORK_DIR}/cloudfuse_block.cov mount ${MOUNT_DIR} --config-file=${cloudfuse_CFG} --foreground=true &
-          sleep 10
-=======
-          rm -rf ${{ env.TEMP_DIR }}/*
-          ./cloudfuse.test -test.v -test.coverprofile=${{ env.WORK_DIR }}/cloudfuse_block.cov mount ${{ env.MOUNT_DIR }} --config-file=${{ env.cloudfuse_CFG }} --foreground=true &
-          CFL_PID=$!
-
-          READY_TIMEOUT=20  # Seconds to wait for mount to be ready
-          POLL_INTERVAL=1  # Seconds between checks
+          
+          READY_TIMEOUT=20  # Seconds to wait for mount to be ready
+          POLL_INTERVAL=1   # Seconds between checks
           SECONDS_WAITED=0
           while [ $SECONDS_WAITED -lt $READY_TIMEOUT ]; do
             if ls "${{ env.MOUNT_DIR }}" >/dev/null 2>&1; then
@@ -1322,8 +1162,6 @@
             sleep $POLL_INTERVAL
             SECONDS_WAITED=$((SECONDS_WAITED + POLL_INTERVAL))
           done
-          
->>>>>>> a1ab4c8d
           pid=`ps -a | grep cloudfuse | tr -s ' ' | cut -d ' ' -f2`
           rm -rf ${MOUNT_DIR}/*
           cd test/e2e_tests
@@ -1360,15 +1198,10 @@
           echo "  monitor-disable-list:" >> /tmp/configBlockProfilerTemp.yaml
           echo "    - cloudfuse_stats" >> /tmp/configBlockProfilerTemp.yaml
           cat /tmp/configBlockProfilerTemp.yaml
-<<<<<<< HEAD
           ./cloudfuse.test -test.v -test.coverprofile=${WORK_DIR}/cloudfuse_block_profiler.cov mount ${MOUNT_DIR} --config-file=/tmp/configBlockProfilerTemp.yaml --foreground=true &
-          sleep 10
-=======
-          ./cloudfuse.test -test.v -test.coverprofile=${{ env.WORK_DIR }}/cloudfuse_block_profiler.cov mount ${{ env.MOUNT_DIR }} --config-file=/tmp/configBlockProfilerTemp.yaml --foreground=true &
-          CFL_PID=$!
-
-          READY_TIMEOUT=20  # Seconds to wait for mount to be ready
-          POLL_INTERVAL=1  # Seconds between checks
+          
+          READY_TIMEOUT=20  # Seconds to wait for mount to be ready
+          POLL_INTERVAL=1   # Seconds between checks
           SECONDS_WAITED=0
           while [ $SECONDS_WAITED -lt $READY_TIMEOUT ]; do
             if ls "${{ env.MOUNT_DIR }}" >/dev/null 2>&1; then
@@ -1377,8 +1210,6 @@
             sleep $POLL_INTERVAL
             SECONDS_WAITED=$((SECONDS_WAITED + POLL_INTERVAL))
           done
-
->>>>>>> a1ab4c8d
           pid=`ps -a | grep cloudfuse | tr -s ' ' | cut -d ' ' -f2`
           rm -rf ${MOUNT_DIR}/*
           cd test/e2e_tests
@@ -1396,32 +1227,6 @@
             SECONDS_WAITED_EXIT=$((SECONDS_WAITED_EXIT + POLL_INTERVAL))
           done
 
-<<<<<<< HEAD
-      # - name: Create Config File - Block Blob - Block Cache
-      #   shell: bash
-      #   env:
-      #     NIGHTLY_STO_ACC_NAME: "${{ secrets.NIGHTLY_STO_BLOB_ACC_NAME }}"
-      #     NIGHTLY_STO_ACC_KEY: "${{ secrets.NIGHTLY_STO_BLOB_ACC_KEY }}"
-      #     ACCOUNT_TYPE: block
-      #     ACCOUNT_ENDPOINT: https://${{ secrets.NIGHTLY_STO_BLOB_ACC_NAME }}.blob.core.windows.net
-      #     VERBOSE_LOG: false
-      #     USE_HTTP: false
-      #   run: "./cloudfuse.test -test.v -test.coverprofile=${WORK_DIR}/cloudfuse_gentest1.cov gen-test-config --config-file=azure_key_block_cache.yaml --container-name=${{ matrix.containerName }} --temp-path=${TEMP_DIR} --output-file=${cloudfuse_CFG}"
-
-      # - name: Block Blob Coverage - Block Cache
-      #   shell: bash
-      #   run: |-
-      #     rm -rf ${TEMP_DIR}/*
-      #     ./cloudfuse.test -test.v -test.coverprofile=${WORK_DIR}/cloudfuse_block_block_cache.cov mount ${MOUNT_DIR} --config-file=${cloudfuse_CFG} --foreground=true &
-      #     sleep 10
-      #     pid=`ps -a | grep cloudfuse | tr -s ' ' | cut -d ' ' -f2`
-      #     rm -rf ${MOUNT_DIR}/*
-      #     cd test/e2e_tests
-      #     go test -v -timeout=7200s ./... -args -mnt-path=${MOUNT_DIR} -tmp-path=${TEMP_DIR} -quick-test=true -stream-direct-test=true
-      #     cd -
-      #     kill $pid
-      #     sleep 5
-=======
       - name: Create Config File - Block Blob - Block Cache
         shell: bash
         env:
@@ -1467,7 +1272,6 @@
             sleep $POLL_INTERVAL
             SECONDS_WAITED_EXIT=$((SECONDS_WAITED_EXIT + POLL_INTERVAL))
           done
->>>>>>> a1ab4c8d
 
       - name: Create Config File - ADLS
         shell: bash
@@ -1491,19 +1295,12 @@
           WORK_DIR: ${{ env.WORK_DIR }}
           cloudfuse_ADLS_CFG: ${{ env.cloudfuse_ADLS_CFG }}
         run: |-
-<<<<<<< HEAD
           rm -rf ${MOUNT_DIR}/*
           rm -rf ${TEMP_DIR}/*
           ./cloudfuse.test -test.v -test.coverprofile=${WORK_DIR}/cloudfuse_adls.cov mount ${MOUNT_DIR} --config-file=${cloudfuse_ADLS_CFG}--foreground=true &
-          sleep 10
-=======
-          rm -rf ${{ env.MOUNT_DIR }}/*
-          rm -rf ${{ env.TEMP_DIR }}/*
-          ./cloudfuse.test -test.v -test.coverprofile=${{ env.WORK_DIR }}/cloudfuse_adls.cov mount ${{ env.MOUNT_DIR }} --config-file=${{ env.cloudfuse_ADLS_CFG }} --foreground=true &
-          CFL_PID=$!
-
-          READY_TIMEOUT=20  # Seconds to wait for mount to be ready
-          POLL_INTERVAL=1  # Seconds between checks
+          
+          READY_TIMEOUT=20  # Seconds to wait for mount to be ready
+          POLL_INTERVAL=1   # Seconds between checks
           SECONDS_WAITED=0
           while [ $SECONDS_WAITED -lt $READY_TIMEOUT ]; do
             if ls "${{ env.MOUNT_DIR }}" >/dev/null 2>&1; then
@@ -1512,8 +1309,6 @@
             sleep $POLL_INTERVAL
             SECONDS_WAITED=$((SECONDS_WAITED + POLL_INTERVAL))
           done
-
->>>>>>> a1ab4c8d
           pid=`ps -a | grep cloudfuse | tr -s ' ' | cut -d ' ' -f2`
           rm -rf ${MOUNT_DIR}/*
           cd test/e2e_tests
@@ -1539,7 +1334,6 @@
           WORK_DIR: ${{ env.WORK_DIR }}
           CLOUDFUSE_ADLS_CFG_HMON: ${{ env.cloudfuse_ADLS_CFG_HMON }}
         run: |-
-<<<<<<< HEAD
           rm -rf ${MOUNT_DIR}/*
           rm -rf ${TEMP_DIR}/*
           cp ${cloudfuse_ADLS_CFG}${CLOUDFUSE_ADLS_CFG_HMON}
@@ -1552,21 +1346,6 @@
           echo "    - cloudfuse_stats" >> ${CLOUDFUSE_ADLS_CFG_HMON}
           cat ${CLOUDFUSE_ADLS_CFG_HMON}
           ./cloudfuse.test -test.v -test.coverprofile=${WORK_DIR}/cloudfuse_adls_profiler.cov mount ${MOUNT_DIR} --config-file=${CLOUDFUSE_ADLS_CFG_HMON} --foreground=true &
-          sleep 10
-=======
-          rm -rf ${{ env.MOUNT_DIR }}/*
-          rm -rf ${{ env.TEMP_DIR }}/*
-          cp ${{ env.cloudfuse_ADLS_CFG }} ${{ env.cloudfuse_ADLS_CFG_HMON }}
-          echo "dynamic-profile: true" >> ${{ env.cloudfuse_ADLS_CFG_HMON }}
-          echo "cpu-profile: $HOME/hmontemp/cpuAdlsProfTmp" >> ${{ env.cloudfuse_ADLS_CFG_HMON }}
-          echo "mem-profile: $HOME/hmontemp/memAdlsProfTmp" >> ${{ env.cloudfuse_ADLS_CFG_HMON }}
-          echo "health_monitor:" >> ${{ env.cloudfuse_ADLS_CFG_HMON }}
-          echo "  enable-monitoring: true" >> ${{ env.cloudfuse_ADLS_CFG_HMON }}
-          echo "  monitor-disable-list:" >> ${{ env.cloudfuse_ADLS_CFG_HMON }}
-          echo "    - cloudfuse_stats" >> ${{ env.cloudfuse_ADLS_CFG_HMON }}
-          cat ${{ env.cloudfuse_ADLS_CFG_HMON }}
-          ./cloudfuse.test -test.v -test.coverprofile=${{ env.WORK_DIR }}/cloudfuse_adls_profiler.cov mount ${{ env.MOUNT_DIR }} --config-file=${{ env.cloudfuse_ADLS_CFG_HMON }} --foreground=true &
-          CFL_PID=$!
 
           READY_TIMEOUT=20  # Seconds to wait for mount to be ready
           POLL_INTERVAL=1  # Seconds between checks
@@ -1578,8 +1357,6 @@
             sleep $POLL_INTERVAL
             SECONDS_WAITED=$((SECONDS_WAITED + POLL_INTERVAL))
           done
-
->>>>>>> a1ab4c8d
           pid=`ps -a | grep cloudfuse | tr -s ' ' | cut -d ' ' -f2`
           rm -rf ${MOUNT_DIR}/*
           cd test/e2e_tests
@@ -1626,19 +1403,12 @@
           WORK_DIR: ${{ env.WORK_DIR }}
           cloudfuse_CFG: ${{ env.cloudfuse_CFG }}
         run: |-
-<<<<<<< HEAD
           rm -rf ${MOUNT_DIR}/*
           rm -rf ${TEMP_DIR}/*
           ./cloudfuse.test -test.v -test.coverprofile=${WORK_DIR}/cloudfuse_s3.cov mount ${MOUNT_DIR} --config-file=${cloudfuse_CFG} --foreground=true &
-          sleep 10
-=======
-          rm -rf ${{ env.MOUNT_DIR }}/*
-          rm -rf ${{ env.TEMP_DIR }}/*
-          ./cloudfuse.test -test.v -test.coverprofile=${{ env.WORK_DIR }}/cloudfuse_s3.cov mount ${{ env.MOUNT_DIR }} --config-file=${{ env.cloudfuse_CFG }} --foreground=true &
-          CFL_PID=$!
-
-          READY_TIMEOUT=20  # Seconds to wait for mount to be ready
-          POLL_INTERVAL=1  # Seconds between checks
+          
+          READY_TIMEOUT=20  # Seconds to wait for mount to be ready
+          POLL_INTERVAL=1   # Seconds between checks
           SECONDS_WAITED=0
           while [ $SECONDS_WAITED -lt $READY_TIMEOUT ]; do
             if ls "${{ env.MOUNT_DIR }}" >/dev/null 2>&1; then
@@ -1647,8 +1417,6 @@
             sleep $POLL_INTERVAL
             SECONDS_WAITED=$((SECONDS_WAITED + POLL_INTERVAL))
           done
-
->>>>>>> a1ab4c8d
           pid=`ps -a | grep cloudfuse | tr -s ' ' | cut -d ' ' -f2`
           cd test/e2e_tests
           go test -v -timeout=7200s ./... -args -mnt-path=${MOUNT_DIR} -tmp-path=${TEMP_DIR} -quick-test=true -stream-direct-test=true
@@ -1684,15 +1452,10 @@
           echo "  monitor-disable-list:" >> configBlockProfilerTemp.yaml
           echo "    - cloudfuse_stats" >> configBlockProfilerTemp.yaml
           cat /tmp/configBlockProfilerTemp.yaml
-<<<<<<< HEAD
           ./cloudfuse.test -test.v -test.coverprofile=${WORK_DIR}/cloudfuse_s3_profiler.cov mount ${MOUNT_DIR} --config-file=/tmp/configBlockProfilerTemp.yaml --foreground=true &
-          sleep 10
-=======
-          ./cloudfuse.test -test.v -test.coverprofile=${{ env.WORK_DIR }}/cloudfuse_s3_profiler.cov mount ${{ env.MOUNT_DIR }} --config-file=/tmp/configBlockProfilerTemp.yaml --foreground=true &
-          CFL_PID=$!
-
-          READY_TIMEOUT=20  # Seconds to wait for mount to be ready
-          POLL_INTERVAL=1  # Seconds between checks
+          
+          READY_TIMEOUT=20  # Seconds to wait for mount to be ready
+          POLL_INTERVAL=1   # Seconds between checks
           SECONDS_WAITED=0
           while [ $SECONDS_WAITED -lt $READY_TIMEOUT ]; do
             if ls "${{ env.MOUNT_DIR }}" >/dev/null 2>&1; then
@@ -1701,8 +1464,6 @@
             sleep $POLL_INTERVAL
             SECONDS_WAITED=$((SECONDS_WAITED + POLL_INTERVAL))
           done
-
->>>>>>> a1ab4c8d
           pid=`ps -a | grep cloudfuse | tr -s ' ' | cut -d ' ' -f2`
           cd test/e2e_tests
           go test -v -timeout=7200s ./... -args -mnt-path=${MOUNT_DIR} -tmp-path=${TEMP_DIR} -quick-test=true -stream-direct-test=true
@@ -1719,31 +1480,6 @@
             SECONDS_WAITED_EXIT=$((SECONDS_WAITED_EXIT + POLL_INTERVAL))
           done
 
-<<<<<<< HEAD
-      # - name: Create Config File - S3 - Block Cache
-      #   shell: bash
-      #   env:
-      #     S3_BUCKET_NAME: "${{ secrets.S3TEST_BUCKET_NAME }}"
-      #     S3_ENDPOINT: "${{ secrets.S3TEST_ENDPOINT }}"
-      #     S3_KEY_ID: "${{ secrets.S3TEST_ACCESS_KEY }}"
-      #     S3_REGION: "${{ secrets.S3TEST_REGION }}"
-      #     S3_SECRET_KEY: "${{ secrets.S3TEST_SECRET_KEY }}"
-      #   run: "./cloudfuse.test gen-test-config --config-file=s3_key_block_cache.yaml --temp-path=${TEMP_DIR} --output-file=${cloudfuse_CFG}"
-  
-      # - name: S3 Coverage - Block Cache
-      #   shell: bash
-      #   run: |-
-      #     rm -rf ${MOUNT_DIR}/*
-      #     rm -rf ${TEMP_DIR}/*
-      #     ./cloudfuse.test -test.v -test.coverprofile=${WORK_DIR}/cloudfuse_s3_block_cache.cov mount ${MOUNT_DIR} --config-file=${cloudfuse_CFG} --foreground=true &
-      #     sleep 10
-      #     pid=`ps -a | grep cloudfuse | tr -s ' ' | cut -d ' ' -f2`
-      #     cd test/e2e_tests
-      #     go test -v -timeout=7200s ./... -args -mnt-path=${MOUNT_DIR} -tmp-path=${TEMP_DIR} -quick-test=true -stream-direct-test=true
-      #     cd -
-      #     kill $pid
-      #     sleep 5
-=======
       - name: Create Config File - S3 - Block Cache
         shell: bash
         env:
@@ -1788,7 +1524,6 @@
             sleep $POLL_INTERVAL
             SECONDS_WAITED_EXIT=$((SECONDS_WAITED_EXIT + POLL_INTERVAL))
           done
->>>>>>> a1ab4c8d
 
       - name: Create Config File - S3 with Size Tracker
         shell: bash
@@ -1819,19 +1554,12 @@
           WORK_DIR: ${{ env.WORK_DIR }}
           cloudfuse_CFG: ${{ env.cloudfuse_CFG }}
         run: |-
-<<<<<<< HEAD
           rm -rf ${MOUNT_DIR}/*
           rm -rf ${TEMP_DIR}/*
           ./cloudfuse.test -test.v -test.coverprofile=${WORK_DIR}/cloudfuse_s3.cov mount ${MOUNT_DIR} --config-file=${cloudfuse_CFG} --foreground=true &
-          sleep 10
-=======
-          rm -rf ${{ env.MOUNT_DIR }}/*
-          rm -rf ${{ env.TEMP_DIR }}/*
-          ./cloudfuse.test -test.v -test.coverprofile=${{ env.WORK_DIR }}/cloudfuse_s3.cov mount ${{ env.MOUNT_DIR }} --config-file=${{ env.cloudfuse_CFG }} --foreground=true &
-          CFL_PID=$!
-
-          READY_TIMEOUT=20  # Seconds to wait for mount to be ready
-          POLL_INTERVAL=1  # Seconds between checks
+          
+          READY_TIMEOUT=20  # Seconds to wait for mount to be ready
+          POLL_INTERVAL=1   # Seconds between checks
           SECONDS_WAITED=0
           while [ $SECONDS_WAITED -lt $READY_TIMEOUT ]; do
             if ls "${{ env.MOUNT_DIR }}" >/dev/null 2>&1; then
@@ -1840,8 +1568,6 @@
             sleep $POLL_INTERVAL
             SECONDS_WAITED=$((SECONDS_WAITED + POLL_INTERVAL))
           done
-
->>>>>>> a1ab4c8d
           pid=`ps -a | grep cloudfuse | tr -s ' ' | cut -d ' ' -f2`
           cd test/e2e_tests
           go test -v -timeout=7200s ./... -args -mnt-path=${MOUNT_DIR} -tmp-path=${TEMP_DIR} -quick-test=true -stream-direct-test=true -size-tracker=true
@@ -2068,20 +1794,13 @@
           CLOUDFUSE_ADLS_CFG_HMON: ${{ env.cloudfuse_ADLS_CFG_HMON }}
         run: |-
           set +x
-<<<<<<< HEAD
           rm -rf ${MOUNT_DIR}/*
           rm -rf ${TEMP_DIR}/*
           cat ${CLOUDFUSE_ADLS_CFG_HMON}
           ./cloudfuse.test mount ${MOUNT_DIR} --config-file=${CLOUDFUSE_ADLS_CFG_HMON} --foreground=true &
-          sleep 10
-=======
-          rm -rf ${{ env.MOUNT_DIR }}/*
-          rm -rf ${{ env.TEMP_DIR }}/*
-          cat ${{ env.cloudfuse_ADLS_CFG_HMON }}
-          ./cloudfuse.test mount ${{ env.MOUNT_DIR }} --config-file=${{ env.cloudfuse_ADLS_CFG_HMON }} --foreground=true &
-
-          READY_TIMEOUT=20  # Seconds to wait for mount to be ready
-          POLL_INTERVAL=1  # Seconds between checks
+          
+          READY_TIMEOUT=20  # Seconds to wait for mount to be ready
+          POLL_INTERVAL=1   # Seconds between checks
           SECONDS_WAITED=0
           while [ $SECONDS_WAITED -lt $READY_TIMEOUT ]; do
             if ls "${{ env.MOUNT_DIR }}" >/dev/null 2>&1; then
@@ -2090,8 +1809,6 @@
             sleep $POLL_INTERVAL
             SECONDS_WAITED=$((SECONDS_WAITED + POLL_INTERVAL))
           done
-
->>>>>>> a1ab4c8d
           pid=`ps -a | grep cloudfuse | tr -s ' ' | cut -d ' ' -f2`
           win_pid=`ps -a | grep cloudfuse | tr -s ' ' | cut -d ' ' -f5`
           pid_mon=`ps -a | grep cfusemon | tr -s ' ' | cut -d ' ' -f2`
@@ -2117,20 +1834,13 @@
           CLOUDFUSE_ADLS_CFG_HMON: ${{ env.cloudfuse_ADLS_CFG_HMON }}
         run: |-
           set +x
-<<<<<<< HEAD
           rm -rf ${MOUNT_DIR}/*
           rm -rf ${TEMP_DIR}/*
           cat ${CLOUDFUSE_ADLS_CFG_HMON}
           ./cloudfuse.test mount ${MOUNT_DIR} --config-file=${CLOUDFUSE_ADLS_CFG_HMON} --foreground=true &
-          sleep 10
-=======
-          rm -rf ${{ env.MOUNT_DIR }}/*
-          rm -rf ${{ env.TEMP_DIR }}/*
-          cat ${{ env.cloudfuse_ADLS_CFG_HMON }}
-          ./cloudfuse.test mount ${{ env.MOUNT_DIR }} --config-file=${{ env.cloudfuse_ADLS_CFG_HMON }} --foreground=true &
-          
-          READY_TIMEOUT=20  # Seconds to wait for mount to be ready
-          POLL_INTERVAL=1  # Seconds between checks
+          
+          READY_TIMEOUT=20  # Seconds to wait for mount to be ready
+          POLL_INTERVAL=1   # Seconds between checks
           SECONDS_WAITED=0
           while [ $SECONDS_WAITED -lt $READY_TIMEOUT ]; do
             if ls "${{ env.MOUNT_DIR }}" >/dev/null 2>&1; then
@@ -2140,7 +1850,6 @@
             SECONDS_WAITED=$((SECONDS_WAITED + POLL_INTERVAL))
           done
 
->>>>>>> a1ab4c8d
           pid=`ps -a | grep cloudfuse | tr -s ' ' | cut -d ' ' -f2`
           pid_mon=`ps -a | grep cfusemon | tr -s ' ' | cut -d ' ' -f2`
           ./cloudfuse.test -test.v -test.coverprofile=${WORK_DIR}/cfusemon_stop_all.cov health-monitor stop all
