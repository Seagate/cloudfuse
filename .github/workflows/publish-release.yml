--- conflicted
+++ resolved
@@ -130,66 +130,25 @@
           fail-on-cache-miss: true
         # don't continue if we fail get the compiled GUI for the Windows installer
         continue-on-error: false
-<<<<<<< HEAD
-      - # Build the installer and save it to actions/cache
-        name: Run Inno Setup
-=======
 
         # Build the installer and save it to actions/cache
-      - name: Create PFX KeyCert File
-        working-directory: ./build
-        shell: bash
-        run: |
-          echo "${{ secrets.INSTALLER_SIGNATURE_PRIVATE_KEY }}" >> combined.pem
-          cat codeSigning.crt >> combined.pem
-          cat combined.pem | openssl pkcs12 -export -out signingKey.pfx -passout pass:
-          rm combined.pem
-
-      - name: Prep Inno Setup Script
->>>>>>> f17e976a
+      - name: Run Inno Setup
         working-directory: ./build
         shell: bash
         # Inno Setup is pre-installed on GitHub's windows-latest image
         # see documentation: https://github.com/actions/runner-images/blob/main/images/windows/Windows2022-Readme.md
         run: |
-<<<<<<< HEAD
           "C:/Program Files (x86)/Inno Setup 6/iscc.exe" windows_installer_build.iss
-      -
-        name: Run Inno Setup for No Gui
-=======
-          printf '%s ' >run-iscc.bat \
-            '"C:/Program Files (x86)/Inno Setup 6/iscc.exe"' \
-            '"/Ssigntool=$qC:\Program Files (x86)\Windows Kits\10\App Certification Kit\signtool.exe$q' \
-            'sign /fd SHA256 /a /f $q${{ github.workspace }}\build\signingKey.pfx$q' \
-            '/n $qSEAGATE TECHNOLOGY LLC$q /t http://timestamp.digicert.com $p"' \
-            "windows_installer_build.iss"
-
-      - name: Prep Inno Setup Script for No Gui
->>>>>>> f17e976a
+
+      - name: Run Inno Setup for No Gui
         working-directory: ./build
         shell: bash
         # Inno Setup is pre-installed on GitHub's windows-latest image
         # see documentation: https://github.com/actions/runner-images/blob/main/images/windows/Windows2022-Readme.md
         run: |
-<<<<<<< HEAD
           "C:/Program Files (x86)/Inno Setup 6/iscc.exe" windows_installer_build_no_gui.iss
-      -
-        name: Set Version
-=======
-          printf '%s ' >run-iscc_no_gui.bat \
-            '"C:/Program Files (x86)/Inno Setup 6/iscc.exe"' \
-            '"/Ssigntool=$qC:\Program Files (x86)\Windows Kits\10\App Certification Kit\signtool.exe$q' \
-            'sign /fd SHA256 /a /f $q${{ github.workspace }}\build\signingKey.pfx$q' \
-            '/n $qSEAGATE TECHNOLOGY LLC$q /t http://timestamp.digicert.com $p"' \
-            "windows_installer_build_no_gui.iss"
-
-      - name: Run Inno Setup
-        working-directory: ./build
-        run: |
-          .\run-iscc.bat
 
       - name: Set Version
->>>>>>> f17e976a
         id: get_version
         run: echo "VERSION=${REF_NAME#v}" >> $GITHUB_OUTPUT
         env:
