--- conflicted
+++ resolved
@@ -150,21 +150,6 @@
         run: |
           mv build/Output/cloudfuse.exe build/Output/cloudfuse_${{ steps.get_version.outputs.VERSION }}_windows_amd64.exe
 
-<<<<<<< HEAD
-=======
-      - name: Run Inno Setup for No Gui
-        working-directory: ./build
-        shell: bash
-        # Inno Setup is pre-installed on GitHub's windows-latest image
-        # see documentation: https://github.com/actions/runner-images/blob/main/images/windows/Windows2022-Readme.md
-        run: |
-          "C:/Program Files (x86)/Inno Setup 6/iscc.exe" windows_installer_build_no_gui.iss
-
-      - name: Rename installer No Gui
-        run: |
-          mv build/Output/cloudfuse.exe build/Output/cloudfuse_no_gui_${{ steps.get_version.outputs.VERSION }}_windows_amd64.exe
-
->>>>>>> ba2e0fe0
       - name: Cache windows installer
         uses: actions/cache/save@5a3ec84eff668545956fd18022155c47e93e2684 # v4
         with:
