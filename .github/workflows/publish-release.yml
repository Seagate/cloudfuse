name: Release binaries
permissions: {}

on:
  push:
    tags:
      - "v*"

jobs:
  compile-gui:
    # Compile the GUI on Windows & Linux, and write the GUI binaries to actions/cache
    name: Compile GUI
    strategy:
      matrix:
        os: [ubuntu-latest, windows-latest]
    runs-on: ${{ matrix.os }}
    steps:
      - name: Checkout code
        uses: actions/checkout@11bd71901bbe5b1630ceea73d27597364c9af683 # v4
        with:
          persist-credentials: false

      - name: Fetch cached compiled GUI
        id: restore-compiled-gui
        uses: actions/cache/restore@5a3ec84eff668545956fd18022155c47e93e2684 # v4
        with:
          # enableCrossOsArchive always needs to be set on cached items in Windows jobs
          # see cache documentation: https://github.com/actions/cache#inputs
          enableCrossOsArchive: true
          path: gui/dist/cloudfuseGUI_${{ runner.os }}
          key: ${{ runner.os }}-compiled-gui-${{ hashFiles('gui/*.ui', 'gui/*.py') }}

      - name: Install Python
        if: ${{ ! steps.restore-compiled-gui.outputs.cache-hit }}
        uses: actions/setup-python@a26af69be951a213d495a4c3e4e4022e16d87065 # v5
        with:
          python-version: "3.12"

      - name: Install pip dependencies
        if: ${{ ! steps.restore-compiled-gui.outputs.cache-hit }}
        run: pip3 install -r gui/requirements.txt
        shell: bash

      - name: Install libxcb-cursor0
        if: ${{ ! steps.restore-compiled-gui.outputs.cache-hit && matrix.os == 'ubuntu-latest' }}
        run: |-
          sudo apt-get update
          sudo apt-get install libxcb-cursor0 -y

      - name: Compile GUI
        if: ${{ ! steps.restore-compiled-gui.outputs.cache-hit }}
        shell: bash
        env:
          OS: ${{ runner.os }}
        run: |
          cd gui
          ./create_gui.sh
          mv dist/cloudfuseGUI dist/cloudfuseGUI_${OS}

      - name: Cache compiled GUI
        if: ${{ ! steps.restore-compiled-gui.outputs.cache-hit }}
        uses: actions/cache/save@5a3ec84eff668545956fd18022155c47e93e2684 # v4
        with:
          enableCrossOsArchive: true
          path: gui/dist/cloudfuseGUI_${{ runner.os }}
          key: ${{ runner.os }}-compiled-gui-${{ hashFiles('gui/*.ui', 'gui/*.py') }}

  create-installer:
    # Run Inno Setup to create the Windows app installer, then write it to actions/cache
    name: Create Windows Installer
    needs: compile-gui
    runs-on: windows-latest
    env:
      go: "1.24"
      cgo: "0"
      winfsp: winfsp-2.0.23075.msi
    steps:
      - name: Checkout code
        uses: actions/checkout@11bd71901bbe5b1630ceea73d27597364c9af683 # v4
        with:
          persist-credentials: false

      - name: Install Go
        uses: actions/setup-go@d35c59abb061a4a6fb18e82ac0862c26744d6ab5 # v5
        with:
          go-version: ${{ env.go }}
          check-latest: true
          cache: false

      - name: Set CGO
        shell: bash
        env:
          CGO: ${{ env.cgo }}
        run: |
          if [[ "${CGO}" != "" ]]; then echo 'CGO_ENABLED=${CGO}' >> $GITHUB_ENV ; fi

      - name: Build
        shell: bash
        env:
          SHA: ${{ github.sha }}
        run: |
          commitDate=$(TZ=UTC0 git log -1 --format=%cd --date=format-local:%Y-%m-%dT%H:%M:%SZ)
          ldflags="-s -w -X github.com/Seagate/cloudfuse/common.GitCommit=${SHA} -X github.com/Seagate/cloudfuse/common.CommitDate=$commitDate"
          go build -trimpath -ldflags ''"$ldflags"'' -o cloudfuse.exe
          go build -trimpath -ldflags ''"$ldflags"'' -o cfusemon.exe ./tools/health-monitor/
          go build -trimpath -ldflags ''"$ldflags"'' -o windows-startup.exe ./tools/windows-startup/
          go build -trimpath -ldflags ''"$ldflags"'' -o windows-service.exe ./tools/windows-service/
          touch -m -d $commitDate cloudfuse.exe
          touch -m -d $commitDate cfusemon.exe
          touch -m -d $commitDate windows-startup.
          touch -m -d $commitDate windows-service.exe

        # Get the WinFSP installer (from cache or download)
      - name: Get cached WinFSP installer
        id: restore-winfsp-installer
        uses: actions/cache/restore@5a3ec84eff668545956fd18022155c47e93e2684 # v4
        with:
          path: ${{ env.winfsp }}
          key: ${{ env.winfsp }}

      - name: Download WinFSP installer
        if: ${{ ! steps.restore-winfsp-installer.outputs.cache-hit }}
        shell: bash
        env:
          WINFSP: ${{ env.winfsp }}
        run: |
          curl -LOf https://github.com/winfsp/winfsp/releases/download/v2.0/${WINFSP}

      - name: Cache WinFSP installer
        if: ${{ ! steps.restore-winfsp-installer.outputs.cache-hit }}
        uses: actions/cache/save@5a3ec84eff668545956fd18022155c47e93e2684 # v4
        with:
          path: ${{ env.winfsp }}
          key: ${{ env.winfsp }}

      - name: Fetch cached compiled GUI
        uses: actions/cache/restore@5a3ec84eff668545956fd18022155c47e93e2684 # v4
        with:
          enableCrossOsArchive: true
          path: gui/dist/cloudfuseGUI_${{ runner.os }}
          key: ${{ runner.os }}-compiled-gui-${{ hashFiles('gui/*.ui', 'gui/*.py') }}
          fail-on-cache-miss: true
        # don't continue if we fail get the compiled GUI for the Windows installer
        continue-on-error: false

      - name: Set Version
        id: get_version
        shell: bash
        run: echo "VERSION=${REF_NAME#v}" >> $GITHUB_OUTPUT
        env:
          REF_NAME: ${{ github.ref_name }}

      - name: Run Inno Setup
        # Build the installer and save it to actions/cache
        working-directory: ./build
        shell: bash
        # Inno Setup is pre-installed on GitHub's windows-latest image
        # see documentation: https://github.com/actions/runner-images/blob/main/images/windows/Windows2022-Readme.md
        run: |
          "C:/Program Files (x86)/Inno Setup 6/iscc.exe" windows_installer_build.iss

      - name: Rename installer
        env:
          VERSION: ${{ steps.get_version.outputs.VERSION }}
        run: |
          mv build/Output/cloudfuse.exe build/Output/cloudfuse_${VERSION}_windows_amd64.exe

      - name: Run Inno Setup for No Gui
        working-directory: ./build
        shell: bash
        # Inno Setup is pre-installed on GitHub's windows-latest image
        # see documentation: https://github.com/actions/runner-images/blob/main/images/windows/Windows2022-Readme.md
        run: |
          "C:/Program Files (x86)/Inno Setup 6/iscc.exe" windows_installer_build_no_gui.iss

      - name: Rename installer No Gui
        env:
          VERSION: ${{ steps.get_version.outputs.VERSION }}
        run: |
          mv build/Output/cloudfuse.exe build/Output/cloudfuse_no_gui_${VERSION}_windows_amd64.exe

      - name: Cache windows installer
        uses: actions/cache/save@5a3ec84eff668545956fd18022155c47e93e2684 # v4
        with:
          enableCrossOsArchive: true
          path: build/Output/cloudfuse_${{ steps.get_version.outputs.VERSION }}_windows_amd64.exe
          key: windows-cloudfuse-installer-${{ github.sha }}

      - name: Cache windows installer No GUi
        uses: actions/cache/save@5a3ec84eff668545956fd18022155c47e93e2684 # v4
        with:
          enableCrossOsArchive: true
          path: build/Output/cloudfuse_no_gui_${{ steps.get_version.outputs.VERSION }}_windows_amd64.exe
          key: windows-cloudfuse-no-gui-installer-${{ github.sha }}

  release:
    # Use GoReleaser to package and publish Linux releases along with the Windows installer
    name: Release Binaries
    needs: create-installer
    runs-on: ubuntu-latest
    env:
      go: "1.24"
      zig: 0.14.1
    permissions:
      contents: write
      id-token: write

    steps:
      # libfuse-dev is required to build our command-line program and enable GoReleaser to build for ARM64
      - name: Install Libfuse
        run: |
          sudo apt-get update
          sudo apt-get install -y gcc-aarch64-linux-gnu libfuse-dev
      # Get code and Go ready
      - name: Checkout code
        uses: actions/checkout@11bd71901bbe5b1630ceea73d27597364c9af683 # v4
        with:
          fetch-depth: 0
          persist-credentials: false

      - name: Install Zig
        env:
          ZIG: ${{ env.zig }}
        run: |
<<<<<<< HEAD
          curl -L https://ziglang.org/download/${ZIG}/zig-linux-x86_64-${ZIG}.tar.xz -o zig.tar.xz
          mkdir -p $HOME/.local/bin
          tar -xf zig.tar.xz -C $HOME/.local/bin
          echo "$HOME/.local/bin/zig-linux-x86_64-${ZIG}" >> $GITHUB_PATH
=======
          curl -L https://ziglang.org/download/${{ env.zig }}/zig-x86_64-linux-${{ env.zig }}.tar.xz -o zig.tar.xz
          mkdir -p $HOME/.local/bin
          tar -xf zig.tar.xz -C $HOME/.local/bin
          echo "$HOME/.local/bin/zig-x86_64-linux-${{ env.zig }}" >> $GITHUB_PATH
>>>>>>> a1ab4c8d
          rm zig.tar.xz

      - name: Install Go
        uses: actions/setup-go@d35c59abb061a4a6fb18e82ac0862c26744d6ab5 # v5
        with:
          go-version: ${{ env.go }}
          check-latest: true
          cache: false

      - name: Set up Cosign
        uses: sigstore/cosign-installer@3454372f43399081ed03b604cb2d021dabca52bb # v3.8.2

      - name: Set Version
        id: get_version
        run: echo "VERSION=${REF_NAME#v}" >> $GITHUB_OUTPUT
        env:
          REF_NAME: ${{ github.ref_name }}

        # Get cached intermediate build products
      - name: Restore cached Windows installer
        uses: actions/cache/restore@5a3ec84eff668545956fd18022155c47e93e2684 # v4
        with:
          enableCrossOsArchive: true
          path: build/Output/cloudfuse_${{ steps.get_version.outputs.VERSION }}_windows_amd64.exe
          key: windows-cloudfuse-installer-${{ github.sha }}
          fail-on-cache-miss: true

        # Get cached intermediate build products
      - name: Restore cached Windows installer No Gui
        uses: actions/cache/restore@5a3ec84eff668545956fd18022155c47e93e2684 # v4
        with:
          enableCrossOsArchive: true
          path: build/Output/cloudfuse_no_gui_${{ steps.get_version.outputs.VERSION }}_windows_amd64.exe
          key: windows-cloudfuse-no-gui-installer-${{ github.sha }}
          fail-on-cache-miss: true

      - name: Restore Linux compiled GUI
        uses: actions/cache/restore@5a3ec84eff668545956fd18022155c47e93e2684 # v4
        with:
          path: gui/dist/cloudfuseGUI_Linux
          key: Linux-compiled-gui-${{ hashFiles('gui/*.ui', 'gui/*.py') }}
          fail-on-cache-miss: true
        continue-on-error: false

      - name: Restore Windows compiled GUI
        uses: actions/cache/restore@5a3ec84eff668545956fd18022155c47e93e2684 # v4
        with:
          enableCrossOsArchive: true
          path: gui/dist/cloudfuseGUI_Windows
          key: Windows-compiled-gui-${{ hashFiles('gui/*.ui', 'gui/*.py') }}
          # the hash value comes out different on Linux vs Windows
          # so we need to use restore-keys to match the Windows compiled GUI
          # see documentation: https://github.com/actions/cache/blob/main/restore/README.md#inputs
          restore-keys: Windows-compiled-gui-
        continue-on-error: false

        # Run GoReleaser (see .goreleaser.yaml)
      - name: Run GoReleaser
        uses: goreleaser/goreleaser-action@9c156ee8a17a598857849441385a2041ef570552 # v6
        with:
          args: release --clean
        env:
          GITHUB_TOKEN: ${{ secrets.GITHUB_TOKEN }}<|MERGE_RESOLUTION|>--- conflicted
+++ resolved
@@ -222,17 +222,10 @@
         env:
           ZIG: ${{ env.zig }}
         run: |
-<<<<<<< HEAD
-          curl -L https://ziglang.org/download/${ZIG}/zig-linux-x86_64-${ZIG}.tar.xz -o zig.tar.xz
+          curl -L https://ziglang.org/download/${ZIG}/zig-x86_64-linux-${ZIG}.tar.xz -o zig.tar.xz
           mkdir -p $HOME/.local/bin
           tar -xf zig.tar.xz -C $HOME/.local/bin
-          echo "$HOME/.local/bin/zig-linux-x86_64-${ZIG}" >> $GITHUB_PATH
-=======
-          curl -L https://ziglang.org/download/${{ env.zig }}/zig-x86_64-linux-${{ env.zig }}.tar.xz -o zig.tar.xz
-          mkdir -p $HOME/.local/bin
-          tar -xf zig.tar.xz -C $HOME/.local/bin
-          echo "$HOME/.local/bin/zig-x86_64-linux-${{ env.zig }}" >> $GITHUB_PATH
->>>>>>> a1ab4c8d
+          echo "$HOME/.local/bin/zig-x86_64-linux-${ZIG}" >> $GITHUB_PATH
           rm zig.tar.xz
 
       - name: Install Go
