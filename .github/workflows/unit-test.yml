name: Unit-Tests
permissions: {}

on:
  push:
    branches:
      - main
  pull_request:
  workflow_dispatch:
    inputs:
      manual:
        description: "Manual Run"
        type: boolean
        required: true
        default: true

jobs:
  linux-unit-test:
    name: Build and Test on Linux
    strategy:
      matrix:
        job_name: ["linux-fuse3", "linux-fuse2", "linux-fuse3-arm", "linux-fuse2-arm"]
        include:
          - job_name: linux-fuse3
            os: ubuntu-latest
            fuselib: libfuse3-dev
          - job_name: linux-fuse2
            os: ubuntu-latest
            fuselib: libfuse-dev
          - job_name: linux-fuse3-arm
            os: ubuntu-24.04-arm
            fuselib: libfuse3-dev
          - job_name: linux-fuse2-arm
            os: ubuntu-24.04-arm
            fuselib: libfuse-dev

    runs-on: ${{ matrix.os }}
    timeout-minutes: 15

    services:
      localstack:
        image: localstack/localstack:latest
        env:
          SERVICES: s3
          AWS_DEFAULT_REGION: us-east-1
        ports:
          - 4566:4566
        options: >-
          --health-cmd "curl -s http://localhost:4566/_localstack/health | grep '\"ready\": true'"
          --health-interval 10s
          --health-timeout 5s
          --health-retries 12
      azurite:
        image: mcr.microsoft.com/azure-storage/azurite:latest
        ports:
          - 10000:10000
          - 10001:10001
          - 10002:10002

    env:
      cgo: "1"
      go: "1.25"
      zig: 0.15.1
      containerName: "test-cnt-ubn"

      AWS_ENDPOINT: http://localhost:4566
      AWS_REGION: us-east-1
      AWS_ACCESS_KEY_ID: test
      AWS_SECRET_ACCESS_KEY: test
      AWS_BUCKET_NAME: test
      # Using default test credentials for Azurite
      BLOB_ENDPOINT: http://127.0.0.1:10000/devstoreaccount1
      BLOB_ACCOUNT: devstoreaccount1
      BLOB_KEY: Eby8vdM02xNOcqFlqUwJPLlmEtlCDXJ1OUzFT50uSRZ6IFsuFq2UVErCz4I6tq/K1SZFPTOtr/KBHBeksoGMGw==

    steps:
      - name: Checkout code
        uses: actions/checkout@08c6903cd8c0fde910a37f88322edcfb5dd907a8 # v4
        with:
          persist-credentials: false

      - name: Install Go
        uses: actions/setup-go@44694675825211faa026b3c33043df3e48a5fa00 # v5
        with:
          go-version: ${{ env.go }}
          check-latest: true

<<<<<<< HEAD
      # Cache Go build cache explicitly (module cache handled by setup-go)
      - name: Cache Go build cache (Linux)
        if: runner.os == 'Linux'
        uses: actions/cache@0c45773b623bea8c8e75f6c82b208c3cf94ea4f9 # v4
=======
      - name: Install Python
        uses: actions/setup-python@e797f83bcb11b83ae66e0230d6156d7c80228e7c # v5
>>>>>>> 99ea1b0a
        with:
          path: ~/.cache/go-build
          key: ${{ runner.os }}-go-build-${{ hashFiles('**/go.sum') }}
          restore-keys: |
            ${{ runner.os }}-go-build-

      - name: Install Zig
        env:
          RUNNER_ARCH: ${{ runner.arch }}
          ENV_ZIG: ${{ env.zig }}
        run: |
          if [[ "${RUNNER_ARCH}" == "X64" ]]; then
            ZIG_ARCH="x86_64"
          elif [[ "${RUNNER_ARCH}" == "ARM64" ]]; then
            ZIG_ARCH="aarch64"
          else
            echo "Unsupported architecture: ${RUNNER_ARCH}"
            exit 1
          fi

          ZIG_DIR="zig-${ZIG_ARCH}-linux-${ENV_ZIG}"
          ZIG_TARBALL="${ZIG_DIR}.tar.xz"
          curl -L https://ziglang.org/download/${ENV_ZIG}/${ZIG_TARBALL} -o zig.tar.xz
          mkdir -p $HOME/.local/bin
          tar -xf zig.tar.xz -C $HOME/.local/bin
          echo "$HOME/.local/bin/${ZIG_DIR}" >> $GITHUB_PATH
          rm zig.tar.xz

      - name: Set CGO
        env:
          ENV_CGO: ${{ env.cgo }}
        shell: bash
        run: |
          if [[ "${ENV_CGO}" != "" ]]; then echo 'CGO_ENABLED=${ENV_CGO}' >> $GITHUB_ENV ; fi

      - name: Install system deps on Linux
        shell: bash
        env:
          FUSELIB: ${{ matrix.fuselib }}
        run: |
          sudo apt-get update
          sudo apt-get install -y pkg-config fuse3 "$FUSELIB" awscli

      - name: Build
        env:
          JOB_NAME: ${{ matrix.job_name }}
        run: |
          if [[ "${JOB_NAME}" == "linux-fuse2" || "${JOB_NAME}" == "linux-fuse2-arm" ]]; then
            ./build.sh fuse2;
          else
            ./build.sh;
          fi

      - name: Create Azure Configuration File on Linux
        env:
          BLOB_ACCOUNT: ${{ env.BLOB_ACCOUNT }}
          BLOB_KEY: ${{ env.BLOB_KEY }}
          BLOB_ENDPOINT: ${{ env.BLOB_ENDPOINT }}
        run: |-
          cnfFile=$HOME/azuretest.json
          echo $cnfFile
          touch $cnfFile
          echo "{" > $cnfFile
          echo "\"block-acct\"": "\"${BLOB_ACCOUNT}\"", >> $cnfFile
          echo "\"block-key\"": "\"${BLOB_KEY}\"", >> $cnfFile
          echo "\"endpoint\"": "\"${BLOB_ENDPOINT}\"", >> $cnfFile
          echo "\"skip-msi\"": "true", >> $cnfFile
          echo "\"skip-azcli\"": "true", >> $cnfFile
          echo "\"proxy-address\"": "\"\"" >> $cnfFile
          echo "}" >> $cnfFile

      - name: Create S3 Configuration File on Linux
        env:
          AWS_BUCKET_NAME: ${{ env.AWS_BUCKET_NAME }}
          AWS_ACCESS_KEY_ID: ${{ env.AWS_ACCESS_KEY_ID }}
          AWS_SECRET_ACCESS_KEY: ${{ env.AWS_SECRET_ACCESS_KEY }}
          AWS_ENDPOINT: ${{ env.AWS_ENDPOINT }}
          AWS_REGION: ${{ env.AWS_REGION }}
        run: |-
          cnfFile=$HOME/s3test.json
          echo $cnfFile
          touch $cnfFile
          echo "{" > $cnfFile
          echo "\"bucket-name\"": "\"${AWS_BUCKET_NAME}\"", >> $cnfFile
          echo "\"access-key\"": "\"${AWS_ACCESS_KEY_ID}\"", >> $cnfFile
          echo "\"secret-key\"": "\"${AWS_SECRET_ACCESS_KEY}\"", >> $cnfFile
          echo "\"endpoint\"": "\"${AWS_ENDPOINT}\"", >> $cnfFile
          echo "\"region\"": "\"${AWS_REGION}\"", >> $cnfFile
          echo "\"use-path-style\"": true\ >> $cnfFile
          echo "}" >> $cnfFile

      - name: Bootstrap S3 bucket on LocalStack
        env:
          AWS_DEFAULT_REGION: ${{ env.AWS_REGION }}
        run: |
          aws --version
          aws --endpoint-url "${AWS_ENDPOINT}" s3 mb s3://test || true
          aws --endpoint-url "${AWS_ENDPOINT}" s3 ls

      - name: Run unit tests
        env:
          JOB_NAME: ${{ matrix.job_name }}
          RUNNER_ARCH: ${{ runner.arch }}
        run: |
          if [[ "$OSTYPE" == "linux-gnu"* ]]; then
            # Set Zig as the C/C++ compiler for CGO during tests
            if [[ "${RUNNER_ARCH}" == "X64" ]]; then
              ZIG_TARGET="x86_64-linux-gnu"
              LIBDIR="/usr/lib/x86_64-linux-gnu"
            elif [[ "${RUNNER_ARCH}" == "ARM64" ]]; then
              ZIG_TARGET="aarch64-linux-gnu"
              LIBDIR="/usr/lib/aarch64-linux-gnu"
            fi
            export CC="zig cc -target $ZIG_TARGET"
            export CXX="zig c++ -target $ZIG_TARGET"
            echo "CC=zig cc -target $ZIG_TARGET" >> $GITHUB_ENV
            echo "CXX=zig c++ -target $ZIG_TARGET" >> $GITHUB_ENV
            export CGO_LDFLAGS="-L$LIBDIR"
          fi

          if [[ "${JOB_NAME}" == "linux-fuse2" || "${JOB_NAME}" == "linux-fuse2-arm" ]]; then
            go test -v -timeout=1h ./... --tags=unittest,azurite
          else
            go test -v -timeout=1h ./... --tags=unittest,azurite,fuse3
          fi

  test:
    name: Build and Test on Windows
    strategy:
      matrix:
        os: ["windows-latest", "windows-11-arm"]
    runs-on: ${{ matrix.os }}
    timeout-minutes: 15
    env:
      go: "1.25"
      cgo: "0"
      containerName: "test-cnt-win"

    steps:
      - name: Checkout code
        uses: actions/checkout@08c6903cd8c0fde910a37f88322edcfb5dd907a8 # v4
        with:
          persist-credentials: false

      - name: Install Go
        uses: actions/setup-go@44694675825211faa026b3c33043df3e48a5fa00 # v5
        with:
          go-version: ${{ env.go }}
          check-latest: true

      - name: Set CGO
        shell: bash
        run: |
          echo 'CGO_ENABLED=0' >> $GITHUB_ENV

      - name: Build
        shell: bash
        run: |
          ./build.sh

      - name: Run unit tests
        run: go test -v -timeout=1h ./... --tags=unittest,authtest

  lint:
    name: Lint
    runs-on: ubuntu-latest
    env:
      go: "1.25"
    steps:
      - name: Checkout code
        uses: actions/checkout@08c6903cd8c0fde910a37f88322edcfb5dd907a8 # v4
        with:
          persist-credentials: false

      - name: Install Go
        uses: actions/setup-go@44694675825211faa026b3c33043df3e48a5fa00 # v5
        with:
          go-version: ${{ env.go }}
          check-latest: true
      - run: go version

      - name: Set CGO
        shell: bash
        env:
          CGO: ${{ env.go }}
        run: |
          if [[ "${CGO}" != "" ]]; then echo 'CGO_ENABLED=${CGO}' >> $GITHUB_ENV ; fi

      - name: Install libfuse on Linux
        shell: bash
        run: |
          sudo apt-get update
          sudo apt-get install -y fuse3 libfuse3-dev libfuse-dev

      - name: golangci-lint
        uses: golangci/golangci-lint-action@4afd733a84b1f43292c63897423277bb7f4313a9 # v7
        with:
          version: latest
          args: --tests=false --timeout=5m

      - name: Notice file check
        run: |
          ./scripts/notices_fix.sh
          result=$(git diff NOTICE | wc -l)
          if [ $result -ne 0 ]; then
            echo "Notices needs a fix. Run ./scripts/notices_fix.sh and commit NOTICE file."
            exit 1
          else
            echo "Notices are up to date."
          fi<|MERGE_RESOLUTION|>--- conflicted
+++ resolved
@@ -85,15 +85,10 @@
           go-version: ${{ env.go }}
           check-latest: true
 
-<<<<<<< HEAD
-      # Cache Go build cache explicitly (module cache handled by setup-go)
+      # Cache Go build cache explicitly
       - name: Cache Go build cache (Linux)
         if: runner.os == 'Linux'
         uses: actions/cache@0c45773b623bea8c8e75f6c82b208c3cf94ea4f9 # v4
-=======
-      - name: Install Python
-        uses: actions/setup-python@e797f83bcb11b83ae66e0230d6156d7c80228e7c # v5
->>>>>>> 99ea1b0a
         with:
           path: ~/.cache/go-build
           key: ${{ runner.os }}-go-build-${{ hashFiles('**/go.sum') }}
