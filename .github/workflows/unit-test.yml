--- conflicted
+++ resolved
@@ -100,21 +100,13 @@
         env:
           FUSELIB: ${{ matrix.fuselib }}
         run: |
-<<<<<<< HEAD
-          sudo apt-get update && sudo apt-get upgrade && sudo apt-get install -y pkg-config fuse3 ${{ matrix.fuselib }}
-=======
-          sudo apt-get install fuse3 ${FUSELIB}
->>>>>>> bce30cf5
+          sudo apt-get update && sudo apt-get upgrade && sudo apt-get install -y pkg-config fuse3 ${FUSELIB}
 
       - name: Build
         env:
           JOB_NAME: ${{ matrix.job_name }}
         run: |
-<<<<<<< HEAD
-          if [[ "${{ matrix.job_name }}" == "linux-fuse2" ]] || "${{ matrix.job_name }}" == "linux-fuse2-arm" ]]; then
-=======
-          if [[ "${JOB_NAME}" == "linux-fuse2" ]]; then
->>>>>>> bce30cf5
+          if [[ "${JOB_NAME}" == "linux-fuse2" ]] || "${JOB_NAME}" == "linux-fuse2-arm" ]]; then
             ./build.sh fuse2;
           else
             ./build.sh;
@@ -183,7 +175,6 @@
         env:
           JOB_NAME: ${{ matrix.job_name }}
         run: |
-<<<<<<< HEAD
           if [[ "$OSTYPE" == "linux-gnu"* ]]; then
             # Set Zig as the C/C++ compiler for CGO during tests
             if [[ "${{ runner.arch }}" == "X64" ]]; then
@@ -200,10 +191,7 @@
             export CGO_LDFLAGS="-L$LIBDIR"
           fi
 
-          if [ "${{ matrix.job_name }}" == "linux-fuse2" ] || "${{ matrix.job_name }}" == "linux-fuse2-arm" ]]; then
-=======
-          if [ "${JOB_NAME}" == "linux-fuse2" ]; then
->>>>>>> bce30cf5
+          if [ "${JOB_NAME}" == "linux-fuse2" ] || "${JOB_NAME}" == "linux-fuse2-arm" ]]; then
             go test -v -timeout=1h ./... --tags=unittest,azurite
           else
             go test -v -timeout=1h ./... --tags=unittest,azurite,fuse3
