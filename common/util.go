--- conflicted
+++ resolved
@@ -510,7 +510,6 @@
 	return checksumBytes
 }
 
-<<<<<<< HEAD
 func SanitizeName(name string) string {
 	replacer := strings.NewReplacer(
 		"\\",
@@ -533,7 +532,8 @@
 		"_",
 	)
 	return replacer.Replace(name)
-=======
+}
+
 func GetMD5(fi *os.File) ([]byte, error) {
 	hasher := md5.New()
 	_, err := io.Copy(hasher, fi)
@@ -599,5 +599,4 @@
 	}
 
 	return pipeline
->>>>>>> 05bb0853
 }