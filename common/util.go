/*
    _____           _____   _____   ____          ______  _____  ------
   |     |  |      |     | |     | |     |     | |       |            |
   |     |  |      |     | |     | |     |     | |       |            |
   | --- |  |      |     | |-----| |---- |     | |-----| |-----  ------
   |     |  |      |     | |     | |     |     |       | |       |
   | ____|  |_____ | ____| | ____| |     |_____|  _____| |_____  |_____


   Licensed under the MIT License <http://opensource.org/licenses/MIT>.

   Copyright © 2020-2023 Microsoft Corporation. All rights reserved.
   Author : <blobfusedev@microsoft.com>

   Permission is hereby granted, free of charge, to any person obtaining a copy
   of this software and associated documentation files (the "Software"), to deal
   in the Software without restriction, including without limitation the rights
   to use, copy, modify, merge, publish, distribute, sublicense, and/or sell
   copies of the Software, and to permit persons to whom the Software is
   furnished to do so, subject to the following conditions:

   The above copyright notice and this permission notice shall be included in all
   copies or substantial portions of the Software.

   THE SOFTWARE IS PROVIDED "AS IS", WITHOUT WARRANTY OF ANY KIND, EXPRESS OR
   IMPLIED, INCLUDING BUT NOT LIMITED TO THE WARRANTIES OF MERCHANTABILITY,
   FITNESS FOR A PARTICULAR PURPOSE AND NONINFRINGEMENT. IN NO EVENT SHALL THE
   AUTHORS OR COPYRIGHT HOLDERS BE LIABLE FOR ANY CLAIM, DAMAGES OR OTHER
   LIABILITY, WHETHER IN AN ACTION OF CONTRACT, TORT OR OTHERWISE, ARISING FROM,
   OUT OF OR IN CONNECTION WITH THE SOFTWARE OR THE USE OR OTHER DEALINGS IN THE
   SOFTWARE
*/

package common

import (
	"bufio"
	"crypto/aes"
	"crypto/cipher"
	"crypto/rand"
	"fmt"
	"io"
	"os"
	"os/user"
	"path/filepath"
	"regexp"
	"runtime"
	"strconv"
	"strings"
	"sync"

	"gopkg.in/ini.v1"
)

var RootMount bool
var ForegroundMount bool

// IsDirectoryMounted is a utility function that returns true if the directory is already mounted using fuse
func IsDirectoryMounted(path string) bool {
	mntList, err := os.ReadFile("/etc/mtab")
	if err != nil {
		//fmt.Println("failed to read mount points : ", err.Error())
		return false
	}

	// removing trailing / from the path
	path = strings.TrimRight(path, "/")

	for _, line := range strings.Split(string(mntList), "\n") {
		if strings.TrimSpace(line) != "" {
			mntPoint := strings.Split(line, " ")[1]
			if path == mntPoint {
				// with earlier fuse driver ' fuse.' was searched in /etc/mtab
				// however with libfuse entry does not have that signature
				// if this path is already mounted using fuse then fail
				if strings.Contains(line, "fuse") {
					//fmt.Println(path, " is already mounted.")
					return true
				}
			}
		}
	}

	return false
}

// IsDirectoryEmpty is a utility function that returns true if the directory at that path is empty or not
func IsDirectoryEmpty(path string) bool {
	f, _ := os.Open(path)
	defer f.Close()

	_, err := f.Readdirnames(1)
	if err == io.EOF {
		return true
	}

	if err != nil && err.Error() == "invalid argument" {
		fmt.Println("Broken Mount : First Unmount ", path)
	}

	return false
}

// DirectoryExists is a utility function that returns true if the directory at that path exists and returns false if it does not exist.
func DirectoryExists(path string) bool {
	_, err := os.Stat(path)

	if os.IsNotExist(err) {
		return false
	} else if err != nil {
		return false
	}
	return true
}

<<<<<<< HEAD
// GetCurrentUser is a utility function that returns the UID and GID of the user that invokes the lyvecloudfuse command.
=======
// GetCurrentUser is a utility function that returns the UID and GID of the user that invokes the blobfuse2 command.
>>>>>>> 05a10949
func GetCurrentUser() (uint32, uint32, error) {
	var (
		currentUser      *user.User
		userUID, userGID uint64
	)

	currentUser, err := user.Current()
	if err != nil {
		return 0, 0, err
	}

	userUID, err = strconv.ParseUint(currentUser.Uid, 10, 32)
	if err != nil {
		return 0, 0, err
	}

	userGID, err = strconv.ParseUint(currentUser.Gid, 10, 32)
	if err != nil {
		return 0, 0, err
	}

	if currentUser.Name == "root" || userUID == 0 {
		RootMount = true
	} else {
		RootMount = false
	}

	return uint32(userUID), uint32(userGID), nil
}

// JoinUnixFilepath uses filepath.join to join a path and ensures that
// path only uses unix path delimeters.
func JoinUnixFilepath(elem ...string) string {
	return NormalizeObjectName(filepath.Join(elem...))
}

// normalizeObjectName : If file contains \\ in name replace it with ..
func NormalizeObjectName(name string) string {
	return strings.ReplaceAll(name, "\\", "/")
}

// List all mount points which were mounted using lyvecloudfuse
func ListMountPoints() ([]string, error) {
	// TODO: Add support to list current mounts
	// We cannot list mount points like we do on Linux
	if runtime.GOOS == "windows" {
		return nil, nil
	}

	file, err := os.Open("/etc/mtab")
	if err != nil {
		return nil, err
	}

	defer file.Close()

	// Read /etc/mtab file line by line
	var mntList []string
	scanner := bufio.NewScanner(file)
	for scanner.Scan() {
		line := scanner.Text()

		// If there is any directory mounted using lyvecloudfuse its of our interest
		if strings.HasPrefix(line, "lyvecloudfuse") {
			// Extract the mount path from this line
			mntPath := strings.Split(line, " ")[1]
			mntList = append(mntList, mntPath)
		}
	}

	return mntList, nil
}

// Encrypt given data using the key provided
func EncryptData(plainData []byte, key []byte) ([]byte, error) {
	block, err := aes.NewCipher(key)
	if err != nil {
		return nil, err
	}

	gcm, err := cipher.NewGCM(block)
	if err != nil {
		return nil, err
	}

	nonce := make([]byte, gcm.NonceSize())
	if _, err := io.ReadFull(rand.Reader, nonce); err != nil {
		return nil, err
	}

	ciphertext := gcm.Seal(nonce, nonce, plainData, nil)
	return ciphertext, nil
}

// Decrypt given data using the key provided
func DecryptData(cipherData []byte, key []byte) ([]byte, error) {
	block, err := aes.NewCipher(key)
	if err != nil {
		return nil, err
	}

	gcm, err := cipher.NewGCM(block)
	if err != nil {
		return nil, err
	}

	nonce := cipherData[:gcm.NonceSize()]
	ciphertext := cipherData[gcm.NonceSize():]

	plaintext, err := gcm.Open(nil, nonce, ciphertext, nil)
	if err != nil {
		return nil, err
	}

	return plaintext, nil
}

func GetCurrentDistro() string {
	cfg, err := ini.Load("/etc/os-release")
	if err != nil {
		return ""
	}

	distro := cfg.Section("").Key("PRETTY_NAME").String()
	return distro
}

type BitMap16 uint16

// IsSet : Check whether the given bit is set or not
func (bm BitMap16) IsSet(bit uint16) bool { return (bm & (1 << bit)) != 0 }

// Set : Set the given bit in bitmap
func (bm *BitMap16) Set(bit uint16) { *bm |= (1 << bit) }

// Clear : Clear the given bit from bitmap
func (bm *BitMap16) Clear(bit uint16) { *bm &= ^(1 << bit) }

type KeyedMutex struct {
	mutexes sync.Map // Zero value is empty and ready for use
}

func (m *KeyedMutex) GetLock(key string) *sync.Mutex {
	value, _ := m.mutexes.LoadOrStore(key, &sync.Mutex{})
	mtx := value.(*sync.Mutex)
	return mtx
}

// check if health monitor is enabled and blofuse stats monitor is not disabled
func MonitorBfs() bool {
	return EnableMonitoring && !BfsDisabled
}

// convert ~ to $HOME in path
func ExpandPath(path string) string {
	if strings.HasPrefix(path, "~/") {
		homeDir, err := os.UserHomeDir()
		if err != nil {
			return path
		}
		path = JoinUnixFilepath(homeDir, path[2:])
	} else if strings.HasPrefix(path, "$HOME/") {
		homeDir, err := os.UserHomeDir()
		if err != nil {
			return path
		}
		path = JoinUnixFilepath(homeDir, path[6:])
	}

	return os.ExpandEnv(path)
}

// IsDriveLetter returns true if the path is a drive letter on Windows, such
// as 'D:' or 'f:'. Returns false otherwise.
func IsDriveLetter(path string) bool {
	pattern := `^[A-Za-z]:$`
	match, _ := regexp.MatchString(pattern, path)
	return match
}<|MERGE_RESOLUTION|>--- conflicted
+++ resolved
@@ -113,11 +113,7 @@
 	return true
 }
 
-<<<<<<< HEAD
 // GetCurrentUser is a utility function that returns the UID and GID of the user that invokes the lyvecloudfuse command.
-=======
-// GetCurrentUser is a utility function that returns the UID and GID of the user that invokes the blobfuse2 command.
->>>>>>> 05a10949
 func GetCurrentUser() (uint32, uint32, error) {
 	var (
 		currentUser      *user.User
