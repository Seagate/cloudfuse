/*
   Licensed under the MIT License <http://opensource.org/licenses/MIT>.

   Copyright © 2023-2025 Seagate Technology LLC and/or its Affiliates
   Copyright © 2020-2025 Microsoft Corporation. All rights reserved.

   Permission is hereby granted, free of charge, to any person obtaining a copy
   of this software and associated documentation files (the "Software"), to deal
   in the Software without restriction, including without limitation the rights
   to use, copy, modify, merge, publish, distribute, sublicense, and/or sell
   copies of the Software, and to permit persons to whom the Software is
   furnished to do so, subject to the following conditions:

   The above copyright notice and this permission notice shall be included in all
   copies or substantial portions of the Software.

   THE SOFTWARE IS PROVIDED "AS IS", WITHOUT WARRANTY OF ANY KIND, EXPRESS OR
   IMPLIED, INCLUDING BUT NOT LIMITED TO THE WARRANTIES OF MERCHANTABILITY,
   FITNESS FOR A PARTICULAR PURPOSE AND NONINFRINGEMENT. IN NO EVENT SHALL THE
   AUTHORS OR COPYRIGHT HOLDERS BE LIABLE FOR ANY CLAIM, DAMAGES OR OTHER
   LIABILITY, WHETHER IN AN ACTION OF CONTRACT, TORT OR OTHERWISE, ARISING FROM,
   OUT OF OR IN CONNECTION WITH THE SOFTWARE OR THE USE OR OTHER DEALINGS IN THE
   SOFTWARE
*/

package common

import (
	"bytes"
	"crypto/aes"
	"crypto/cipher"
	"crypto/rand"
<<<<<<< HEAD
=======
	"encoding/base64"
>>>>>>> 3394ff12
	"encoding/binary"
	"errors"
	"fmt"
	"hash/crc64"
	"io"
	"os"
	"os/exec"
	"os/user"
	"path"
	"path/filepath"
	"regexp"
	"runtime"
	"strconv"
	"strings"
	"sync"

	"github.com/awnumar/memguard"
	"gopkg.in/ini.v1"
)

// Sector size of disk
const SectorSize = 4096
const uint16Size = 2

var RootMount bool
var ForegroundMount bool
var IsStream bool

// IsDirectoryMounted is a utility function that returns true if the directory is already mounted using fuse
func IsDirectoryMounted(path string) bool {
	mntList, err := os.ReadFile("/etc/mtab")
	if err != nil {
		//fmt.Println("failed to read mount points : ", err.Error())
		return false
	}

	// removing trailing / from the path
	path = strings.TrimRight(path, "/")

	for _, line := range strings.Split(string(mntList), "\n") {
		if strings.TrimSpace(line) != "" {
			mntPoint := strings.Split(line, " ")[1]
			if path == mntPoint {
				// with earlier fuse driver ' fuse.' was searched in /etc/mtab
				// however with libfuse entry does not have that signature
				// if this path is already mounted using fuse then fail
				if strings.Contains(line, "fuse") {
					//fmt.Println(path, " is already mounted.")
					return true
				}
			}
		}
	}

	return false
}

func IsMountActive(path string) (bool, error) {
	// Get the process details for this path using ps -aux
	var out bytes.Buffer
	cmd := exec.Command("pidof", "cloudfuse")
	cmd.Stdout = &out
	err := cmd.Run()
	if err != nil {
		if err.Error() == "exit status 1" {
			return false, nil
		} else {
			return true, fmt.Errorf("failed to get pid of cloudfuse [%v]", err.Error())
		}
	}

	// out contains the list of pids of the processes that are running
	pidString := strings.ReplaceAll(out.String(), "\n", " ")
	pids := strings.Split(pidString, " ")
	for _, pid := range pids {
		// Get the mount path for this pid
		// For this we need to check the command line arguments given to this command
		// If the path is same then we need to return true
		if pid == "" {
			continue
		}

		cmd = exec.Command("ps", "-o", "args=", "-p", pid)
		out.Reset()
		cmd.Stdout = &out

		err := cmd.Run()
		if err != nil {
			return true, fmt.Errorf(
				"failed to get command line arguments for pid %s [%v]",
				pid,
				err.Error(),
			)
		}

		if strings.Contains(out.String(), path) {
			return true, nil
		}
	}

	return false, nil
}

// IsDirectoryEmpty is a utility function that returns true if the directory at that path is empty or not
func IsDirectoryEmpty(path string) bool {
	if !DirectoryExists(path) {
		// Directory does not exists so safe to assume its empty
		return true
	}

	f, _ := os.Open(path)
	defer f.Close()

	_, err := f.Readdirnames(1)
	// If there is nothing in the directory then it is empty
	return err == io.EOF
}

func TempCacheCleanup(path string) error {
	if !IsDirectoryEmpty(path) {
		// List the first level children of the directory
		dirents, err := os.ReadDir(path)
		if err != nil {
			// Failed to list, return back error
			return fmt.Errorf("failed to list directory contents : %s", err.Error())
		}

		// Delete all first level children with their hierarchy
		for _, entry := range dirents {
			os.RemoveAll(filepath.Join(path, entry.Name()))
		}
	}

	return nil
}

// DirectoryExists is a utility function that returns true if the directory at that path exists and returns false if it does not exist.
func DirectoryExists(path string) bool {
	_, err := os.Stat(path)

	if os.IsNotExist(err) {
		return false
	} else if err != nil {
		return false
	}
	return true
}

// GetCurrentUser is a utility function that returns the UID and GID of the user that invokes the cloudfuse command.
func GetCurrentUser() (uint32, uint32, error) {
	var (
		currentUser      *user.User
		userUID, userGID uint64
	)

	currentUser, err := user.Current()
	if err != nil {
		return 0, 0, err
	}

	if runtime.GOOS == "windows" {
		r := regexp.MustCompile(`(?P<type>[A-Za-z]+)=[^\(]+\([^\)]+\) \([ug]id=(?P<id>[0-9]+)\)`)

		out, err := exec.Command(`C:\Program Files (x86)\WinFsp\bin\fsptool-x64.exe`, "id").Output()
		if err != nil {
			return 0, 0, fmt.Errorf(
				"is WinFSP installed? 'fsptool-x64.exe id' failed with error: %w",
				err,
			)
		}

		idMap := make(map[string]string)
		for _, subMatches := range r.FindAllSubmatch(out, -1) {
			entityType := string(subMatches[r.SubexpIndex("type")])
			entityId := string(subMatches[r.SubexpIndex("id")])
			idMap[entityType] = entityId
		}
		// These keys come from fsptool: https://github.com/winfsp/winfsp/blob/master/src/fsptool/fsptool.c#L420
		// The "User" and "Owner" ID have been the same in my experience
		currentUser.Uid = idMap["User"]
		currentUser.Gid = idMap["Group"]
	}

	userUID, err = strconv.ParseUint(currentUser.Uid, 10, 32)
	if err != nil {
		return 0, 0, err
	}

	userGID, err = strconv.ParseUint(currentUser.Gid, 10, 32)
	if err != nil {
		return 0, 0, err
	}

	if currentUser.Name == "root" || userUID == 0 {
		RootMount = true
	} else {
		RootMount = false
	}

	return uint32(userUID), uint32(userGID), nil
}

// JoinUnixFilepath uses filepath.join to join a path and ensures that
// path only uses unix path delimiters.
func JoinUnixFilepath(elem ...string) string {
	return NormalizeObjectName(path.Join(elem...))
}

// normalizeObjectName : If file contains \\ in name replace it with ..
func NormalizeObjectName(name string) string {
	return strings.ReplaceAll(name, "\\", "/")
}

// Encrypt given data using the key provided
func EncryptData(plainData []byte, password *memguard.Enclave) ([]byte, error) {
	if password == nil {
		return nil, errors.New("provided password is empty")
	}

	secretKey, err := password.Open()
	if err != nil || secretKey == nil {
		return nil, errors.New("unable to decrypt password")
	}
	defer secretKey.Destroy()

	salt := make([]byte, SaltLength)
	if _, err := io.ReadFull(rand.Reader, salt); err != nil {
		return nil, fmt.Errorf("unable to generate random salt with error: %w", err)
	}
	key := deriveKey(secretKey.Bytes(), salt)

	block, err := aes.NewCipher(key)
	if err != nil {
		return nil, err
	}
	clear(key)

	gcm, err := cipher.NewGCM(block)
	if err != nil {
		return nil, err
	}

	nonce := make([]byte, gcm.NonceSize())
	if _, err := io.ReadFull(rand.Reader, nonce); err != nil {
		return nil, err
	}

	ciphertext := gcm.Seal(nil, nonce, plainData, nil)

	// Write out encrypted file with length of salt, salt, length of nonce, nonce, and the ciphertext
	outputBuffer := new(bytes.Buffer)

	err = binary.Write(outputBuffer, binary.LittleEndian, SaltLength)
	if err != nil {
		return nil, err
	}
	outputBuffer.Write(salt)

	err = binary.Write(outputBuffer, binary.LittleEndian, uint16(gcm.NonceSize()))
	if err != nil {
		return nil, err
	}
	outputBuffer.Write(nonce)

	outputBuffer.Write(ciphertext)

	return outputBuffer.Bytes(), nil
}

// DecryptData decrypts the given data using the provided key.
func DecryptData(cipherData []byte, password *memguard.Enclave) ([]byte, error) {
	if password == nil {
		return nil, errors.New("provided password is empty")
	}

	secretKey, err := password.Open()
	if err != nil || secretKey == nil {
		return nil, errors.New("unable to decrypt password")
	}
	defer secretKey.Destroy()

	salt, err := extractSalt(cipherData)
	if err != nil {
		return nil, err
	}

	key := deriveKey(secretKey.Bytes(), salt)
	defer clear(key)

	block, err := aes.NewCipher(key)
	if err != nil {
		return nil, err
	}

	gcm, err := cipher.NewGCM(block)
	if err != nil {
		return nil, err
	}

	nonce, ciphertext, err := extractNonceAndCiphertext(cipherData)
	if err != nil {
		return nil, err
	}

	plaintext, err := gcm.Open(nil, nonce, ciphertext, nil)
	if err != nil {
		return nil, err
	}

	return plaintext, nil
}

func extractSalt(cipherData []byte) ([]byte, error) {
	saltLength := binary.LittleEndian.Uint16(cipherData[:uint16Size])
	if len(cipherData) < int(uint16Size+saltLength) {
		return nil, errors.New("invalid data length")
	}
	return cipherData[uint16Size : uint16Size+saltLength], nil
}

func extractNonceAndCiphertext(cipherData []byte) ([]byte, []byte, error) {
	saltLength := binary.LittleEndian.Uint16(cipherData[:uint16Size])
	offset := uint16Size + saltLength

	nonceLength := binary.LittleEndian.Uint16(cipherData[offset : offset+uint16Size])
	offset += uint16Size

	if len(cipherData) < int(offset+nonceLength) {
		return nil, nil, errors.New("invalid data length")
	}

	nonce := cipherData[offset : offset+nonceLength]
	ciphertext := cipherData[offset+nonceLength:]

	return nonce, ciphertext, nil
}

func GetCurrentDistro() string {
	cfg, err := ini.Load("/etc/os-release")
	if err != nil {
		return ""
	}

	distro := cfg.Section("").Key("PRETTY_NAME").String()
	return distro
}

type BitMap16 uint16

// IsSet : Check whether the given bit is set or not
func (bm BitMap16) IsSet(bit uint16) bool { return (bm & (1 << bit)) != 0 }

// Set : Set the given bit in bitmap
func (bm *BitMap16) Set(bit uint16) { *bm |= (1 << bit) }

// Clear : Clear the given bit from bitmap
func (bm *BitMap16) Clear(bit uint16) { *bm &= ^(1 << bit) }

// Reset : Reset the whole bitmap by setting it to 0
func (bm *BitMap16) Reset() { *bm = 0 }

type KeyedMutex struct {
	mutexes sync.Map // Zero value is empty and ready for use
}

func (m *KeyedMutex) GetLock(key string) *sync.Mutex {
	value, _ := m.mutexes.LoadOrStore(key, &sync.Mutex{})
	mtx := value.(*sync.Mutex)
	return mtx
}

// check if health monitor is enabled and blofuse stats monitor is not disabled
func MonitorCfs() bool {
	return EnableMonitoring && !CfsDisabled
}

// convert ~ to $HOME in path
func ExpandPath(path string) string {
	if path == "" {
		return path
	}

	if strings.HasPrefix(path, "~/") {
		homeDir, err := os.UserHomeDir()
		if err != nil {
			return path
		}
		path = JoinUnixFilepath(homeDir, path[2:])
	} else if strings.HasPrefix(path, "$HOME/") {
		homeDir, err := os.UserHomeDir()
		if err != nil {
			return path
		}
		path = JoinUnixFilepath(homeDir, path[6:])
	} else if strings.HasPrefix(path, "/$HOME/") {
		homeDir, err := os.UserHomeDir()
		if err != nil {
			return path
		}
		path = JoinUnixFilepath(homeDir, path[7:])
	}

	// If it is a drive letter don't add a trailing slash
	if IsDriveLetter(path) {
		return path
	}

	path = os.ExpandEnv(path)
	path, _ = filepath.Abs(path)
	path = JoinUnixFilepath(path)
	return path
}

// IsDriveLetter returns true if the path is a drive letter on Windows, such
// as 'D:' or 'f:'. Returns false otherwise.
func IsDriveLetter(path string) bool {
	pattern := `^[A-Za-z]:$`
	match, _ := regexp.MatchString(pattern, path)
	return match
}

func CreateDefaultDirectory() error {
	dir, err := os.Stat(ExpandPath(DefaultWorkDir))
	if err == nil && !dir.IsDir() {
		return err
	}

	if err != nil && os.IsNotExist(err) {
		// create the default work dir
		if err = os.MkdirAll(ExpandPath(DefaultWorkDir), 0755); err != nil {
			return err
		}
	}
	return nil
}

type WriteToFileOptions struct {
	Flags      int
	Permission os.FileMode
}

func WriteToFile(filename string, data string, options WriteToFileOptions) error {
	// Open the file with the provided flags, create it if it doesn't exist
	//check if options.Permission is 0 if so then assign 0644
	if options.Permission == 0 {
		options.Permission = 0644
	}
	file, err := os.OpenFile(filename, options.Flags|os.O_CREATE|os.O_WRONLY, options.Permission)
	if err != nil {
		return fmt.Errorf("error opening file: [%s]", err.Error())
	}
	defer file.Close() // Ensure the file is closed when we're done

	// Write the data content to the file
	if _, err := file.WriteString(data); err != nil {
		return fmt.Errorf("error writing to file [%s]", err.Error())
	}

	return nil
}

func GetCRC64(data []byte, length int) []byte {
	// Create a CRC64 hash using the ECMA polynomial
	crc64Table := crc64.MakeTable(crc64.ECMA)
	checksum := crc64.Checksum(data[:length], crc64Table)

	checksumBytes := make([]byte, 8)
	binary.BigEndian.PutUint64(checksumBytes, checksum)

	return checksumBytes
}<|MERGE_RESOLUTION|>--- conflicted
+++ resolved
@@ -30,10 +30,6 @@
 	"crypto/aes"
 	"crypto/cipher"
 	"crypto/rand"
-<<<<<<< HEAD
-=======
-	"encoding/base64"
->>>>>>> 3394ff12
 	"encoding/binary"
 	"errors"
 	"fmt"
