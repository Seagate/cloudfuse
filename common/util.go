--- conflicted
+++ resolved
@@ -450,18 +450,15 @@
 	}
 
 	return nil
-<<<<<<< HEAD
-}
-
-func GetCRC64(data []byte, len int) []byte {
+}
+
+func GetCRC64(data []byte, length int) []byte {
 	// Create a CRC64 hash using the ECMA polynomial
 	crc64Table := crc64.MakeTable(crc64.ECMA)
-	checksum := crc64.Checksum(data[:len], crc64Table)
+	checksum := crc64.Checksum(data[:length], crc64Table)
 
 	checksumBytes := make([]byte, 8)
 	binary.BigEndian.PutUint64(checksumBytes, checksum)
 
 	return checksumBytes
-=======
->>>>>>> 4e92e649
 }