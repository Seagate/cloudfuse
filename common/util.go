/*
    _____           _____   _____   ____          ______  _____  ------
   |     |  |      |     | |     | |     |     | |       |            |
   |     |  |      |     | |     | |     |     | |       |            |
   | --- |  |      |     | |-----| |---- |     | |-----| |-----  ------
   |     |  |      |     | |     | |     |     |       | |       |
   | ____|  |_____ | ____| | ____| |     |_____|  _____| |_____  |_____


   Licensed under the MIT License <http://opensource.org/licenses/MIT>.

   Copyright © 2020-2023 Microsoft Corporation. All rights reserved.
   Author : <blobfusedev@microsoft.com>

   Permission is hereby granted, free of charge, to any person obtaining a copy
   of this software and associated documentation files (the "Software"), to deal
   in the Software without restriction, including without limitation the rights
   to use, copy, modify, merge, publish, distribute, sublicense, and/or sell
   copies of the Software, and to permit persons to whom the Software is
   furnished to do so, subject to the following conditions:

   The above copyright notice and this permission notice shall be included in all
   copies or substantial portions of the Software.

   THE SOFTWARE IS PROVIDED "AS IS", WITHOUT WARRANTY OF ANY KIND, EXPRESS OR
   IMPLIED, INCLUDING BUT NOT LIMITED TO THE WARRANTIES OF MERCHANTABILITY,
   FITNESS FOR A PARTICULAR PURPOSE AND NONINFRINGEMENT. IN NO EVENT SHALL THE
   AUTHORS OR COPYRIGHT HOLDERS BE LIABLE FOR ANY CLAIM, DAMAGES OR OTHER
   LIABILITY, WHETHER IN AN ACTION OF CONTRACT, TORT OR OTHERWISE, ARISING FROM,
   OUT OF OR IN CONNECTION WITH THE SOFTWARE OR THE USE OR OTHER DEALINGS IN THE
   SOFTWARE
*/

package common

import (
	"bufio"
	"crypto/aes"
	"crypto/cipher"
	"crypto/rand"
	"fmt"
	"io"
	"io/ioutil"
	"os"
	"os/user"
	"path/filepath"
<<<<<<< HEAD
	"runtime"
=======
	"regexp"
>>>>>>> 8fe786e8
	"strconv"
	"strings"
	"sync"

	"gopkg.in/ini.v1"
)

var RootMount bool

// IsDirectoryMounted is a utility function that returns true if the directory is already mounted using fuse
func IsDirectoryMounted(path string) bool {
	mntList, err := ioutil.ReadFile("/etc/mtab")
	if err != nil {
		//fmt.Println("failed to read mount points : ", err.Error())
		return false
	}

	// removing trailing / from the path
	path = strings.TrimRight(path, "/")

	for _, line := range strings.Split(string(mntList), "\n") {
		if strings.TrimSpace(line) != "" {
			mntPoint := strings.Split(line, " ")[1]
			if path == mntPoint {
				// with earlier fuse driver ' fuse.' was searched in /etc/mtab
				// however with libfuse entry does not have that signature
				// if this path is already mounted using fuse then fail
				if strings.Contains(line, "fuse") {
					//fmt.Println(path, " is already mounted.")
					return true
				}
			}
		}
	}

	return false
}

// IsDirectoryEmpty is a utility function that returns true if the directory at that path is empty or not
func IsDirectoryEmpty(path string) bool {
	f, _ := os.Open(path)
	defer f.Close()

	_, err := f.Readdirnames(1)
	if err == io.EOF {
		return true
	}

	if err != nil && err.Error() == "invalid argument" {
		fmt.Println("Broken Mount : First Unmount ", path)
	}

	return false
}

// DirectoryExists is a utility function that returns true if the directory at that path exists and returns false if it does not exist.
func DirectoryExists(path string) bool {
	_, err := os.Stat(path)

	if os.IsNotExist(err) {
		return false
	} else if err != nil {
		return false
	}
	return true
}

// GetCurrentUser is a utility function that returns the UID and GID of the user that invokes the lyvecloudfuse command.
func GetCurrentUser() (uint32, uint32, error) {
	var (
		currentUser      *user.User
		userUID, userGID uint64
	)

	currentUser, err := user.Current()
	if err != nil {
		return 0, 0, err
	}

	userUID, err = strconv.ParseUint(currentUser.Uid, 10, 32)
	if err != nil {
		return 0, 0, err
	}

	userGID, err = strconv.ParseUint(currentUser.Gid, 10, 32)
	if err != nil {
		return 0, 0, err
	}

	if currentUser.Name == "root" || userUID == 0 {
		RootMount = true
	} else {
		RootMount = false
	}

	return uint32(userUID), uint32(userGID), nil
}

// JoinUnixFilepath uses filepath.join to join a path and ensures that
// path only uses unix path delimeters.
func JoinUnixFilepath(elem ...string) string {
	return NormalizeObjectName(filepath.Join(elem...))
}

// normalizeObjectName : If file contains \\ in name replace it with ..
func NormalizeObjectName(name string) string {
	return strings.ReplaceAll(name, "\\", "/")
}

// List all mount points which were mounted using lyvecloudfuse
func ListMountPoints() ([]string, error) {
	// TODO: Add support to list current mounts
	// We cannot list mount points like we do on Linux
	if runtime.GOOS == "windows" {
		return nil, nil
	}

	file, err := os.Open("/etc/mtab")
	if err != nil {
		return nil, err
	}

	defer file.Close()

	// Read /etc/mtab file line by line
	var mntList []string
	scanner := bufio.NewScanner(file)
	for scanner.Scan() {
		line := scanner.Text()

		// If there is any directory mounted using lyvecloudfuse its of our interest
		if strings.HasPrefix(line, "lyvecloudfuse") {
			// Extract the mount path from this line
			mntPath := strings.Split(line, " ")[1]
			mntList = append(mntList, mntPath)
		}
	}

	return mntList, nil
}

// Encrypt given data using the key provided
func EncryptData(plainData []byte, key []byte) ([]byte, error) {
	block, err := aes.NewCipher(key)
	if err != nil {
		return nil, err
	}

	gcm, err := cipher.NewGCM(block)
	if err != nil {
		return nil, err
	}

	nonce := make([]byte, gcm.NonceSize())
	if _, err := io.ReadFull(rand.Reader, nonce); err != nil {
		return nil, err
	}

	ciphertext := gcm.Seal(nonce, nonce, plainData, nil)
	return ciphertext, nil
}

// Decrypt given data using the key provided
func DecryptData(cipherData []byte, key []byte) ([]byte, error) {
	block, err := aes.NewCipher(key)
	if err != nil {
		return nil, err
	}

	gcm, err := cipher.NewGCM(block)
	if err != nil {
		return nil, err
	}

	nonce := cipherData[:gcm.NonceSize()]
	ciphertext := cipherData[gcm.NonceSize():]

	plaintext, err := gcm.Open(nil, nonce, ciphertext, nil)
	if err != nil {
		return nil, err
	}

	return plaintext, nil
}

func GetCurrentDistro() string {
	cfg, err := ini.Load("/etc/os-release")
	if err != nil {
		return ""
	}

	distro := cfg.Section("").Key("PRETTY_NAME").String()
	return distro
}

type BitMap16 uint16

// IsSet : Check whether the given bit is set or not
func (bm BitMap16) IsSet(bit uint16) bool { return (bm & (1 << bit)) != 0 }

// Set : Set the given bit in bitmap
func (bm *BitMap16) Set(bit uint16) { *bm |= (1 << bit) }

// Clear : Clear the given bit from bitmap
func (bm *BitMap16) Clear(bit uint16) { *bm &= ^(1 << bit) }

type KeyedMutex struct {
	mutexes sync.Map // Zero value is empty and ready for use
}

func (m *KeyedMutex) GetLock(key string) *sync.Mutex {
	value, _ := m.mutexes.LoadOrStore(key, &sync.Mutex{})
	mtx := value.(*sync.Mutex)
	return mtx
}

// check if health monitor is enabled and blofuse stats monitor is not disabled
func MonitorBfs() bool {
	return EnableMonitoring && !BfsDisabled
}

// convert ~ to $HOME in path
func ExpandPath(path string) string {
	if strings.HasPrefix(path, "~/") {
		homeDir, err := os.UserHomeDir()
		if err != nil {
			return path
		}
		path = JoinUnixFilepath(homeDir, path[2:])
	} else if strings.HasPrefix(path, "$HOME/") {
		homeDir, err := os.UserHomeDir()
		if err != nil {
			return path
		}
		path = JoinUnixFilepath(homeDir, path[6:])
	}

	return os.ExpandEnv(path)
}

// IsDriveLetter returns true if the path is a drive letter on Windows, such
// as 'D:' or 'f:'. Returns false otherwise.
func IsDriveLetter(path string) bool {
	pattern := `^[A-Za-z]:$`
	match, _ := regexp.MatchString(pattern, path)
	return match
}<|MERGE_RESOLUTION|>--- conflicted
+++ resolved
@@ -44,11 +44,8 @@
 	"os"
 	"os/user"
 	"path/filepath"
-<<<<<<< HEAD
+	"regexp"
 	"runtime"
-=======
-	"regexp"
->>>>>>> 8fe786e8
 	"strconv"
 	"strings"
 	"sync"
