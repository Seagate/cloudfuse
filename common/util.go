--- conflicted
+++ resolved
@@ -393,10 +393,7 @@
 			return err
 		}
 	}
-<<<<<<< HEAD
-=======
-
-	return val
+	return nil
 }
 
 type WriteToFileOptions struct {
@@ -421,6 +418,5 @@
 		return fmt.Errorf("error writing to file [%s]", err.Error())
 	}
 
->>>>>>> 4a57c1b7
 	return nil
 }