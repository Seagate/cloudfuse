--- conflicted
+++ resolved
@@ -378,14 +378,24 @@
 		if err != nil {
 			return path
 		}
-<<<<<<< HEAD
 		path = JoinUnixFilepath(homeDir, path[2:])
 	} else if strings.HasPrefix(path, "$HOME/") {
 		homeDir, err := os.UserHomeDir()
 		if err != nil {
 			return path
-=======
-		path = filepath.Join(homeDir, path[2:])
+		}
+		path = JoinUnixFilepath(homeDir, path[6:])
+	} else if strings.HasPrefix(path, "/$HOME/") {
+		homeDir, err := os.UserHomeDir()
+		if err != nil {
+			return path
+		}
+		path = JoinUnixFilepath(homeDir, path[7:])
+	}
+
+	// If it is a drive letter don't add a trailing slash
+	if IsDriveLetter(path) {
+		return path
 	}
 
 	path = os.Expand(path, func(key string) string {
@@ -395,37 +405,6 @@
 		return os.Getenv(key) // Expand normally
 	})
 
-	path, _ = filepath.Abs(path)
-	return path
-}
-
-// NotifyMountToParent : Send a signal to parent process about successful mount
-func NotifyMountToParent() error {
-	if !ForegroundMount {
-		ppid := syscall.Getppid()
-		if ppid > 1 {
-			if err := syscall.Kill(ppid, syscall.SIGUSR2); err != nil {
-				return err
-			}
-		} else {
-			return fmt.Errorf("failed to get parent pid, received : %v", ppid)
->>>>>>> 25d91613
-		}
-		path = JoinUnixFilepath(homeDir, path[6:])
-	} else if strings.HasPrefix(path, "/$HOME/") {
-		homeDir, err := os.UserHomeDir()
-		if err != nil {
-			return path
-		}
-		path = JoinUnixFilepath(homeDir, path[7:])
-	}
-
-	// If it is a drive letter don't add a trailing slash
-	if IsDriveLetter(path) {
-		return path
-	}
-
-	path = os.ExpandEnv(path)
 	path, _ = filepath.Abs(path)
 	path = JoinUnixFilepath(path)
 	return path
