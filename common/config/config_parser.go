--- conflicted
+++ resolved
@@ -222,17 +222,12 @@
 //		name: value
 //
 // the key parameter should take on the value "auth.key"
-<<<<<<< HEAD
-func UnmarshalKey(key string, obj interface{}) error {
+func UnmarshalKey(key string, obj any) error {
 	err := viper.UnmarshalKey(
 		key,
 		obj,
 		func(decodeConfig *mapstructure.DecoderConfig) { decodeConfig.TagName = STRUCT_TAG },
 	)
-=======
-func UnmarshalKey(key string, obj any) error {
-	err := viper.UnmarshalKey(key, obj, func(decodeConfig *mapstructure.DecoderConfig) { decodeConfig.TagName = STRUCT_TAG })
->>>>>>> 4e933405
 	if err != nil {
 		return fmt.Errorf("config error: unmarshalling [%v]", err)
 	}
@@ -258,16 +253,11 @@
 
 // Unmarshal populates the passed object and all the exported fields.
 // use lower case attribute names to ignore a particular field
-<<<<<<< HEAD
-func Unmarshal(obj interface{}) error {
+func Unmarshal(obj any) error {
 	err := viper.Unmarshal(
 		obj,
 		func(decodeConfig *mapstructure.DecoderConfig) { decodeConfig.TagName = STRUCT_TAG },
 	)
-=======
-func Unmarshal(obj any) error {
-	err := viper.Unmarshal(obj, func(decodeConfig *mapstructure.DecoderConfig) { decodeConfig.TagName = STRUCT_TAG })
->>>>>>> 4e933405
 	if err != nil {
 		return fmt.Errorf("config error: unmarshalling [%v]", err)
 	}
