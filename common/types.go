/*
   Licensed under the MIT License <http://opensource.org/licenses/MIT>.

   Copyright © 2023-2025 Seagate Technology LLC and/or its Affiliates
   Copyright © 2020-2024 Microsoft Corporation. All rights reserved.

   Permission is hereby granted, free of charge, to any person obtaining a copy
   of this software and associated documentation files (the "Software"), to deal
   in the Software without restriction, including without limitation the rights
   to use, copy, modify, merge, publish, distribute, sublicense, and/or sell
   copies of the Software, and to permit persons to whom the Software is
   furnished to do so, subject to the following conditions:

   The above copyright notice and this permission notice shall be included in all
   copies or substantial portions of the Software.

   THE SOFTWARE IS PROVIDED "AS IS", WITHOUT WARRANTY OF ANY KIND, EXPRESS OR
   IMPLIED, INCLUDING BUT NOT LIMITED TO THE WARRANTIES OF MERCHANTABILITY,
   FITNESS FOR A PARTICULAR PURPOSE AND NONINFRINGEMENT. IN NO EVENT SHALL THE
   AUTHORS OR COPYRIGHT HOLDERS BE LIABLE FOR ANY CLAIM, DAMAGES OR OTHER
   LIABILITY, WHETHER IN AN ACTION OF CONTRACT, TORT OR OTHERWISE, ARISING FROM,
   OUT OF OR IN CONNECTION WITH THE SOFTWARE OR THE USE OR OTHER DEALINGS IN THE
   SOFTWARE
*/

package common

import (
	"crypto/rand"
	"encoding/base64"
	"fmt"
	"os"
	"reflect"
	"runtime"
	"sync"
	"time"

	"github.com/JeffreyRichter/enum/enum"
)

// Standard config default values
const (
<<<<<<< HEAD
	cloudfuseVersion_ = "1.8.0"
=======
	blobfuse2Version_ = "2.4.0"
>>>>>>> 4a57c1b7

	DefaultMaxLogFileSize = 512
	DefaultLogFileCount   = 10
	FileSystemName        = "cloudfuse"

	DefaultConfigFilePath = "config.yaml"

	MaxConcurrency     = 40
	DefaultConcurrency = 20

	MaxDirListCount                             = 5000
	DefaultFilePermissionBits       os.FileMode = 0755
	DefaultDirectoryPermissionBits  os.FileMode = 0775
	DefaultAllowOtherPermissionBits os.FileMode = 0777

	MbToBytes         = 1024 * 1024
	GbToBytes         = 1024 * 1024 * 1024
	TbToBytes         = 1024 * 1024 * 1024 * 1024
	DefaultCapacityMb = TbToBytes / MbToBytes
	CfuseStats        = "cloudfuse_stats"

	FuseAllowedFlags = "invalid FUSE options. Allowed FUSE configurations are: `-o attr_timeout=TIMEOUT`, `-o negative_timeout=TIMEOUT`, `-o entry_timeout=TIMEOUT` `-o allow_other`, `-o allow_root`, `-o umask=PERMISSIONS -o default_permissions`, `-o ro`"

	UserAgentHeader = "User-Agent"

	BlockCacheRWErrMsg = "Notice: The random write flow using block cache is temporarily blocked due to potential data integrity issues. This is a precautionary measure. \nIf you see this message, contact blobfusedev@microsoft.com or create a GitHub issue. We're working on a fix. More details: https://aka.ms/blobfuse2warnings."
)

var GitCommit = "**local_build**"
var CommitDate = "undated"
var GoVersion = runtime.Version()
var OsArch = fmt.Sprintf("%s %s", runtime.GOOS, runtime.GOARCH)

func FuseIgnoredFlags() []string {
	return []string{"default_permissions", "rw", "dev", "nodev", "suid", "nosuid", "delay_connect", "auto", "noauto", "user", "nouser", "exec", "noexec"}
}

var CloudfuseVersion = CloudfuseVersion_()

func CloudfuseVersion_() string {
	return cloudfuseVersion_
}

var DefaultWorkDir string
var DefaultLogFilePath string
var StatsConfigFilePath string

var EnableMonitoring = false
var CfsDisabled = false

func GetDefaultWorkDir() string {
	val, err := os.UserHomeDir()
	if err != nil {
		return "./"
	}
	return val
}

var MountPath string

// LogLevel enum
type LogLevel int

var ELogLevel = LogLevel(0).INVALID()

func (LogLevel) INVALID() LogLevel {
	return LogLevel(0)
}

func (LogLevel) LOG_OFF() LogLevel {
	return LogLevel(1)
}

func (LogLevel) LOG_CRIT() LogLevel {
	return LogLevel(2)
}

func (LogLevel) LOG_ERR() LogLevel {
	return LogLevel(3)
}

func (LogLevel) LOG_WARNING() LogLevel {
	return LogLevel(4)
}

func (LogLevel) LOG_INFO() LogLevel {
	return LogLevel(5)
}

func (LogLevel) LOG_TRACE() LogLevel {
	return LogLevel(6)
}

func (LogLevel) LOG_DEBUG() LogLevel {
	return LogLevel(7)
}

func (l LogLevel) String() string {
	return enum.StringInt(l, reflect.TypeOf(l))
}

func (l *LogLevel) Parse(s string) error {
	enumVal, err := enum.ParseInt(reflect.TypeOf(l), s, true, false)
	if enumVal != nil {
		*l = enumVal.(LogLevel)
	}
	return err
}

type LogConfig struct {
	Level       LogLevel
	MaxFileSize uint64
	FileCount   uint64
	FilePath    string
	TimeTracker bool
	Tag         string // logging tag which can be either cloudfuse or cfusemon
}

// Flags for blocks
const (
	BlockFlagUnknown uint16 = iota
	DirtyBlock
	TruncatedBlock
	RemovedBlocks
)

type Block struct {
	sync.RWMutex
	StartIndex int64
	EndIndex   int64
	Flags      BitMap16
	Id         string
	Data       []byte
}

// Statfs type used by component in replace of syscall.Statfs_t
// as defined by cgofuse https://pkg.go.dev/github.com/winfsp/cgofuse/fuse#Statfs_t
type Statfs_t struct {
	Bsize   int64
	Blocks  uint64
	Bfree   uint64
	Bavail  uint64
	Files   uint64
	Ffree   uint64
	Frsize  int64
	Flags   int64
	Namemax uint64
}

// Dirty : Handle is dirty or not
func (block *Block) Dirty() bool {
	return block.Flags.IsSet(DirtyBlock)
}

// Truncated : block created on a truncate operation
func (block *Block) Truncated() bool {
	return block.Flags.IsSet(TruncatedBlock)
}

func (block *Block) Removed() bool {
	return block.Flags.IsSet(RemovedBlocks)
}

// Flags for block offset list
const (
	BolFlagUnknown uint16 = iota
	SmallFile
)

// list that holds blocks containing ids and corresponding offsets
type BlockOffsetList struct {
	BlockList     []*Block //blockId to offset mapping
	Flags         BitMap16
	BlockIdLength int64
	Size          int64
	Mtime         time.Time
}

// Dirty : Handle is dirty or not
func (bol *BlockOffsetList) SmallFile() bool {
	return bol.Flags.IsSet(SmallFile)
}

// return true if item found and index of the item
func (bol BlockOffsetList) BinarySearch(offset int64) (bool, int) {
	lowerBound := 0
	size := len(bol.BlockList)
	higherBound := size - 1
	for lowerBound <= higherBound {
		middleIndex := (lowerBound + higherBound) / 2
		// we found the starting block that changes are being applied to
		if bol.BlockList[middleIndex].EndIndex > offset && bol.BlockList[middleIndex].StartIndex <= offset {
			return true, middleIndex
			// if the end index is smaller or equal then we need to increase our lower bound
		} else if bol.BlockList[middleIndex].EndIndex <= offset {
			lowerBound = middleIndex + 1
			// if the start index is larger than the offset we need to decrease our upper bound
		} else if bol.BlockList[middleIndex].StartIndex > offset {
			higherBound = middleIndex - 1
		}
	}
	// return size as this would be where the new blocks start
	return false, size
}

// returns index of first mod block, size of mod data, does the new data exceed current size?, is it append only?
func (bol BlockOffsetList) FindBlocks(offset, length int64) ([]*Block, bool) {
	// size of mod block list
	currentBlockOffset := offset
	var blocks []*Block
	found, index := bol.BinarySearch(offset)
	if !found {
		return blocks, false
	}
	for _, blk := range bol.BlockList[index:] {
		if blk.StartIndex > offset+length {
			break
		}
		if currentBlockOffset >= blk.StartIndex && currentBlockOffset < blk.EndIndex && currentBlockOffset <= offset+length {
			blocks = append(blocks, blk)
			currentBlockOffset = blk.EndIndex
		}
	}
	return blocks, true
}

// returns index of first mod block, size of mod data, does the new data exceed current size?, is it append only?
func (bol BlockOffsetList) FindBlocksToModify(offset, length int64) (int, int64, bool, bool) {
	// size of mod block list
	size := int64(0)
	appendOnly := true
	currentBlockOffset := offset
	found, index := bol.BinarySearch(offset)
	if !found {
		return index, 0, true, appendOnly
	}
	// after the binary search just iterate to find the remaining blocks
	for _, blk := range bol.BlockList[index:] {
		if blk.StartIndex > offset+length {
			break
		}
		if currentBlockOffset >= blk.StartIndex && currentBlockOffset < blk.EndIndex && currentBlockOffset <= offset+length {
			appendOnly = false
			blk.Flags.Set(DirtyBlock)
			currentBlockOffset = blk.EndIndex
			size += (blk.EndIndex - blk.StartIndex)
		}
	}

	return index, size, offset+length >= bol.BlockList[len(bol.BlockList)-1].EndIndex, appendOnly
}

// A UUID representation compliant with specification in RFC 4122 document.
type uuid [16]byte

const reservedRFC4122 byte = 0x40

func (u uuid) Bytes() []byte {
	return u[:]
}

// NewUUIDWithLength returns a new uuid using RFC 4122 algorithm with the given length.
func NewUUIDWithLength(length int64) []byte {
	u := make([]byte, length)
	// Set all bits to randomly (or pseudo-randomly) chosen values.
	_, err := rand.Read(u[:])
	if err == nil {
		u[8] = (u[8] | 0x40) & 0x7F // u.setVariant(ReservedRFC4122)
		var version byte = 4
		u[6] = (u[6] & 0xF) | (version << 4) // u.setVersion(4)
	}
	return u[:]
}

// NewUUID returns a new uuid using RFC 4122 algorithm.
func NewUUID() (u uuid) {
	u = uuid{}
	// Set all bits to randomly (or pseudo-randomly) chosen values.
	_, err := rand.Read(u[:])
	if err == nil {
		u[8] = (u[8] | reservedRFC4122) & 0x7F // u.setVariant(ReservedRFC4122)
		var version byte = 4
		u[6] = (u[6] & 0xF) | (version << 4) // u.setVersion(4)
	}
	return
}

func GetIdLength(id string) int64 {
	existingBlockId, _ := base64.StdEncoding.DecodeString(id)
	return int64(len(existingBlockId))
}

func init() {
	DefaultWorkDir = JoinUnixFilepath(GetDefaultWorkDir(), ".cloudfuse")
	DefaultLogFilePath = JoinUnixFilepath(DefaultWorkDir, "cloudfuse.log")
	StatsConfigFilePath = JoinUnixFilepath(DefaultWorkDir, "stats_monitor.cfg")
}<|MERGE_RESOLUTION|>--- conflicted
+++ resolved
@@ -40,11 +40,7 @@
 
 // Standard config default values
 const (
-<<<<<<< HEAD
 	cloudfuseVersion_ = "1.8.0"
-=======
-	blobfuse2Version_ = "2.4.0"
->>>>>>> 4a57c1b7
 
 	DefaultMaxLogFileSize = 512
 	DefaultLogFileCount   = 10
@@ -70,7 +66,7 @@
 
 	UserAgentHeader = "User-Agent"
 
-	BlockCacheRWErrMsg = "Notice: The random write flow using block cache is temporarily blocked due to potential data integrity issues. This is a precautionary measure. \nIf you see this message, contact blobfusedev@microsoft.com or create a GitHub issue. We're working on a fix. More details: https://aka.ms/blobfuse2warnings."
+	BlockCacheRWErrMsg = "Notice: The random write flow using block cache is temporarily blocked due to potential data integrity issues. This is a precautionary measure."
 )
 
 var GitCommit = "**local_build**"
