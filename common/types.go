/*
   Licensed under the MIT License <http://opensource.org/licenses/MIT>.

   Copyright © 2023-2025 Seagate Technology LLC and/or its Affiliates
   Copyright © 2020-2025 Microsoft Corporation. All rights reserved.

   Permission is hereby granted, free of charge, to any person obtaining a copy
   of this software and associated documentation files (the "Software"), to deal
   in the Software without restriction, including without limitation the rights
   to use, copy, modify, merge, publish, distribute, sublicense, and/or sell
   copies of the Software, and to permit persons to whom the Software is
   furnished to do so, subject to the following conditions:

   The above copyright notice and this permission notice shall be included in all
   copies or substantial portions of the Software.

   THE SOFTWARE IS PROVIDED "AS IS", WITHOUT WARRANTY OF ANY KIND, EXPRESS OR
   IMPLIED, INCLUDING BUT NOT LIMITED TO THE WARRANTIES OF MERCHANTABILITY,
   FITNESS FOR A PARTICULAR PURPOSE AND NONINFRINGEMENT. IN NO EVENT SHALL THE
   AUTHORS OR COPYRIGHT HOLDERS BE LIABLE FOR ANY CLAIM, DAMAGES OR OTHER
   LIABILITY, WHETHER IN AN ACTION OF CONTRACT, TORT OR OTHERWISE, ARISING FROM,
   OUT OF OR IN CONNECTION WITH THE SOFTWARE OR THE USE OR OTHER DEALINGS IN THE
   SOFTWARE
*/

package common

import (
	"crypto/rand"
	"encoding/base64"
	"fmt"
	"os"
	"reflect"
	"runtime"
	"sync"
	"time"

	"github.com/JeffreyRichter/enum/enum"
)

// Standard config default values
const (
<<<<<<< HEAD
	cloudfuseVersion_ = "1.10.0"
=======
	blobfuse2Version_ = "2.4.2"
>>>>>>> 25d91613

	DefaultMaxLogFileSize = 512
	DefaultLogFileCount   = 10
	FileSystemName        = "cloudfuse"

	DefaultConfigFilePath = "config.yaml"

	MaxConcurrency     = 40
	DefaultConcurrency = 20

	MaxDirListCount                             = 5000
	DefaultFilePermissionBits       os.FileMode = 0755
	DefaultDirectoryPermissionBits  os.FileMode = 0775
	DefaultAllowOtherPermissionBits os.FileMode = 0777

	MbToBytes         = 1024 * 1024
	GbToBytes         = 1024 * 1024 * 1024
	TbToBytes         = 1024 * 1024 * 1024 * 1024
	DefaultCapacityMb = TbToBytes / MbToBytes
	CfuseStats        = "cloudfuse_stats"

	FuseAllowedFlags = "invalid FUSE options. Allowed FUSE configurations are: `-o attr_timeout=TIMEOUT`, `-o negative_timeout=TIMEOUT`, `-o entry_timeout=TIMEOUT` `-o allow_other`, `-o allow_root`, `-o umask=PERMISSIONS -o default_permissions`, `-o ro`"

	UserAgentHeader = "User-Agent"

	BlockCacheRWErrMsg = "Notice: The random write flow using block cache is temporarily blocked due to potential data integrity issues. This is a precautionary measure."
)

var GitCommit = "**local_build**"
var CommitDate = "undated"
var GoVersion = runtime.Version()
var OsArch = fmt.Sprintf("%s %s", runtime.GOOS, runtime.GOARCH)

func FuseIgnoredFlags() []string {
	return []string{"default_permissions", "rw", "dev", "nodev", "suid", "nosuid", "delay_connect", "auto", "noauto", "user", "nouser", "exec", "noexec"}
}

var CloudfuseVersion = CloudfuseVersion_()

func CloudfuseVersion_() string {
	return cloudfuseVersion_
}

var DefaultWorkDir string
var DefaultLogFilePath string
var StatsConfigFilePath string

var EnableMonitoring = false
var CfsDisabled = false

func GetDefaultWorkDir() string {
	val, err := os.UserHomeDir()
	if err != nil {
		return "./"
	}
	return val
}

var MountPath string

// LogLevel enum
type LogLevel int

var ELogLevel = LogLevel(0).INVALID()

func (LogLevel) INVALID() LogLevel {
	return LogLevel(0)
}

func (LogLevel) LOG_OFF() LogLevel {
	return LogLevel(1)
}

func (LogLevel) LOG_CRIT() LogLevel {
	return LogLevel(2)
}

func (LogLevel) LOG_ERR() LogLevel {
	return LogLevel(3)
}

func (LogLevel) LOG_WARNING() LogLevel {
	return LogLevel(4)
}

func (LogLevel) LOG_INFO() LogLevel {
	return LogLevel(5)
}

func (LogLevel) LOG_TRACE() LogLevel {
	return LogLevel(6)
}

func (LogLevel) LOG_DEBUG() LogLevel {
	return LogLevel(7)
}

func (l LogLevel) String() string {
	return enum.StringInt(l, reflect.TypeOf(l))
}

func (l *LogLevel) Parse(s string) error {
	enumVal, err := enum.ParseInt(reflect.TypeOf(l), s, true, false)
	if enumVal != nil {
		*l = enumVal.(LogLevel)
	}
	return err
}

type LogConfig struct {
	Level       LogLevel
	MaxFileSize uint64
	FileCount   uint64
	FilePath    string
	TimeTracker bool
	Tag         string // logging tag which can be either cloudfuse or cfusemon
}

// Flags for blocks
const (
	BlockFlagUnknown uint16 = iota
	DirtyBlock
	TruncatedBlock
	RemovedBlocks
)

type Block struct {
	sync.RWMutex
	StartIndex int64
	EndIndex   int64
	Flags      BitMap16
	Id         string
	Data       []byte
}

// Statfs type used by component in replace of syscall.Statfs_t
// as defined by cgofuse https://pkg.go.dev/github.com/winfsp/cgofuse/fuse#Statfs_t
type Statfs_t struct {
	Bsize   int64
	Blocks  uint64
	Bfree   uint64
	Bavail  uint64
	Files   uint64
	Ffree   uint64
	Frsize  int64
	Flags   int64
	Namemax uint64
}

// Dirty : Handle is dirty or not
func (block *Block) Dirty() bool {
	return block.Flags.IsSet(DirtyBlock)
}

// Truncated : block created on a truncate operation
func (block *Block) Truncated() bool {
	return block.Flags.IsSet(TruncatedBlock)
}

func (block *Block) Removed() bool {
	return block.Flags.IsSet(RemovedBlocks)
}

// Flags for block offset list
const (
	BolFlagUnknown uint16 = iota
	SmallFile
)

// list that holds blocks containing ids and corresponding offsets
type BlockOffsetList struct {
	BlockList     []*Block //blockId to offset mapping
	Flags         BitMap16
	BlockIdLength int64
	Size          int64
	Mtime         time.Time
}

// Dirty : Handle is dirty or not
func (bol *BlockOffsetList) SmallFile() bool {
	return bol.Flags.IsSet(SmallFile)
}

// return true if item found and index of the item
func (bol BlockOffsetList) BinarySearch(offset int64) (bool, int) {
	lowerBound := 0
	size := len(bol.BlockList)
	higherBound := size - 1
	for lowerBound <= higherBound {
		middleIndex := (lowerBound + higherBound) / 2
		// we found the starting block that changes are being applied to
		if bol.BlockList[middleIndex].EndIndex > offset && bol.BlockList[middleIndex].StartIndex <= offset {
			return true, middleIndex
			// if the end index is smaller or equal then we need to increase our lower bound
		} else if bol.BlockList[middleIndex].EndIndex <= offset {
			lowerBound = middleIndex + 1
			// if the start index is larger than the offset we need to decrease our upper bound
		} else if bol.BlockList[middleIndex].StartIndex > offset {
			higherBound = middleIndex - 1
		}
	}
	// return size as this would be where the new blocks start
	return false, size
}

// returns index of first mod block, size of mod data, does the new data exceed current size?, is it append only?
func (bol BlockOffsetList) FindBlocks(offset, length int64) ([]*Block, bool) {
	// size of mod block list
	currentBlockOffset := offset
	var blocks []*Block
	found, index := bol.BinarySearch(offset)
	if !found {
		return blocks, false
	}
	for _, blk := range bol.BlockList[index:] {
		if blk.StartIndex > offset+length {
			break
		}
		if currentBlockOffset >= blk.StartIndex && currentBlockOffset < blk.EndIndex && currentBlockOffset <= offset+length {
			blocks = append(blocks, blk)
			currentBlockOffset = blk.EndIndex
		}
	}
	return blocks, true
}

// returns index of first mod block, size of mod data, does the new data exceed current size?, is it append only?
func (bol BlockOffsetList) FindBlocksToModify(offset, length int64) (int, int64, bool, bool) {
	// size of mod block list
	size := int64(0)
	appendOnly := true
	currentBlockOffset := offset
	found, index := bol.BinarySearch(offset)
	if !found {
		return index, 0, true, appendOnly
	}
	// after the binary search just iterate to find the remaining blocks
	for _, blk := range bol.BlockList[index:] {
		if blk.StartIndex > offset+length {
			break
		}
		if currentBlockOffset >= blk.StartIndex && currentBlockOffset < blk.EndIndex && currentBlockOffset <= offset+length {
			appendOnly = false
			blk.Flags.Set(DirtyBlock)
			currentBlockOffset = blk.EndIndex
			size += (blk.EndIndex - blk.StartIndex)
		}
	}

	return index, size, offset+length >= bol.BlockList[len(bol.BlockList)-1].EndIndex, appendOnly
}

// A UUID representation compliant with specification in RFC 4122 document.
type uuid [16]byte

const reservedRFC4122 byte = 0x40

func (u uuid) Bytes() []byte {
	return u[:]
}

// NewUUIDWithLength returns a new uuid using RFC 4122 algorithm with the given length.
func NewUUIDWithLength(length int64) []byte {
	u := make([]byte, length)
	// Set all bits to randomly (or pseudo-randomly) chosen values.
	_, err := rand.Read(u[:])
	if err == nil {
		u[8] = (u[8] | 0x40) & 0x7F // u.setVariant(ReservedRFC4122)
		var version byte = 4
		u[6] = (u[6] & 0xF) | (version << 4) // u.setVersion(4)
	}
	return u[:]
}

// NewUUID returns a new uuid using RFC 4122 algorithm.
func NewUUID() (u uuid) {
	u = uuid{}
	// Set all bits to randomly (or pseudo-randomly) chosen values.
	_, err := rand.Read(u[:])
	if err == nil {
		u[8] = (u[8] | reservedRFC4122) & 0x7F // u.setVariant(ReservedRFC4122)
		var version byte = 4
		u[6] = (u[6] & 0xF) | (version << 4) // u.setVersion(4)
	}
	return
}

func GetIdLength(id string) int64 {
	existingBlockId, _ := base64.StdEncoding.DecodeString(id)
	return int64(len(existingBlockId))
}

func init() {
<<<<<<< HEAD
	DefaultWorkDir = JoinUnixFilepath(GetDefaultWorkDir(), ".cloudfuse")
	DefaultLogFilePath = JoinUnixFilepath(DefaultWorkDir, "cloudfuse.log")
	StatsConfigFilePath = JoinUnixFilepath(DefaultWorkDir, "stats_monitor.cfg")
=======
	val, present := os.LookupEnv("HOME")
	if !present {
		val = "./"
	}
	DefaultWorkDir = filepath.Join(val, ".blobfuse2")
	DefaultLogFilePath = filepath.Join(DefaultWorkDir, "blobfuse2.log")
	StatsConfigFilePath = filepath.Join(DefaultWorkDir, "stats_monitor.cfg")
}

var azureSpecialContainers = map[string]bool{
	"web":        true,
	"logs":       true,
	"changefeed": true,
>>>>>>> 25d91613
}<|MERGE_RESOLUTION|>--- conflicted
+++ resolved
@@ -40,11 +40,7 @@
 
 // Standard config default values
 const (
-<<<<<<< HEAD
 	cloudfuseVersion_ = "1.10.0"
-=======
-	blobfuse2Version_ = "2.4.2"
->>>>>>> 25d91613
 
 	DefaultMaxLogFileSize = 512
 	DefaultLogFileCount   = 10
@@ -338,23 +334,13 @@
 }
 
 func init() {
-<<<<<<< HEAD
 	DefaultWorkDir = JoinUnixFilepath(GetDefaultWorkDir(), ".cloudfuse")
 	DefaultLogFilePath = JoinUnixFilepath(DefaultWorkDir, "cloudfuse.log")
 	StatsConfigFilePath = JoinUnixFilepath(DefaultWorkDir, "stats_monitor.cfg")
-=======
-	val, present := os.LookupEnv("HOME")
-	if !present {
-		val = "./"
-	}
-	DefaultWorkDir = filepath.Join(val, ".blobfuse2")
-	DefaultLogFilePath = filepath.Join(DefaultWorkDir, "blobfuse2.log")
-	StatsConfigFilePath = filepath.Join(DefaultWorkDir, "stats_monitor.cfg")
 }
 
 var azureSpecialContainers = map[string]bool{
 	"web":        true,
 	"logs":       true,
 	"changefeed": true,
->>>>>>> 25d91613
 }