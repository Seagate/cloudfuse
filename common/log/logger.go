--- conflicted
+++ resolved
@@ -35,11 +35,6 @@
 
 import (
 	"log"
-<<<<<<< HEAD
-	"os"
-=======
-	"strings"
->>>>>>> 134ff654
 	"time"
 
 	"lyvecloudfuse/common"
