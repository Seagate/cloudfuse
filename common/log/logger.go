--- conflicted
+++ resolved
@@ -26,11 +26,7 @@
 package log
 
 import (
-<<<<<<< HEAD
-=======
-	"errors"
 	"fmt"
->>>>>>> c09d35af
 	"log"
 	"time"
 
@@ -59,48 +55,6 @@
 	LogRotate() error
 }
 
-<<<<<<< HEAD
-=======
-// newLogger : Method to create Logger object
-func NewLogger(name string, config common.LogConfig) (Logger, error) {
-	timeTracker = config.TimeTracker
-
-	if len(strings.TrimSpace(config.Tag)) == 0 {
-		config.Tag = common.FileSystemName
-	}
-
-	switch name {
-	case "base":
-		baseLogger, err := newBaseLogger(LogFileConfig{
-			LogFile:      config.FilePath,
-			LogLevel:     config.Level,
-			LogSize:      config.MaxFileSize * 1024 * 1024,
-			LogFileCount: int(config.FileCount),
-			LogTag:       config.Tag,
-		})
-		if err != nil {
-			return nil, err
-		}
-		return baseLogger, nil
-	case "silent":
-		silentLogger := &SilentLogger{}
-		return silentLogger, nil
-	case "", "default", "syslog":
-		sysLogger, err := newSysLogger(config.Level, config.Tag)
-		if err != nil {
-			if err == ErrNoSyslogService {
-				// Syslog service does not exists on this system
-				// fallback to file based logging.
-				return NewLogger("base", config)
-			}
-			return nil, err
-		}
-		return sysLogger, nil
-	}
-	return nil, errors.New("invalid logger type")
-}
-
->>>>>>> c09d35af
 var logObj Logger
 var timeTracker bool
 
