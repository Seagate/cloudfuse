/*
    _____           _____   _____   ____          ______  _____  ------
   |     |  |      |     | |     | |     |     | |       |            |
   |     |  |      |     | |     | |     |     | |       |            |
   | --- |  |      |     | |-----| |---- |     | |-----| |-----  ------
   |     |  |      |     | |     | |     |     |       | |       |
   | ____|  |_____ | ____| | ____| |     |_____|  _____| |_____  |_____


   Licensed under the MIT License <http://opensource.org/licenses/MIT>.

   Copyright © 2023 Seagate Technology LLC and/or its Affiliates
   Copyright © 2020-2023 Microsoft Corporation. All rights reserved.
   Author : <blobfusedev@microsoft.com>

   Permission is hereby granted, free of charge, to any person obtaining a copy
   of this software and associated documentation files (the "Software"), to deal
   in the Software without restriction, including without limitation the rights
   to use, copy, modify, merge, publish, distribute, sublicense, and/or sell
   copies of the Software, and to permit persons to whom the Software is
   furnished to do so, subject to the following conditions:

   The above copyright notice and this permission notice shall be included in all
   copies or substantial portions of the Software.

   THE SOFTWARE IS PROVIDED "AS IS", WITHOUT WARRANTY OF ANY KIND, EXPRESS OR
   IMPLIED, INCLUDING BUT NOT LIMITED TO THE WARRANTIES OF MERCHANTABILITY,
   FITNESS FOR A PARTICULAR PURPOSE AND NONINFRINGEMENT. IN NO EVENT SHALL THE
   AUTHORS OR COPYRIGHT HOLDERS BE LIABLE FOR ANY CLAIM, DAMAGES OR OTHER
   LIABILITY, WHETHER IN AN ACTION OF CONTRACT, TORT OR OTHERWISE, ARISING FROM,
   OUT OF OR IN CONNECTION WITH THE SOFTWARE OR THE USE OR OTHER DEALINGS IN THE
   SOFTWARE
*/

package common

import (
	"fmt"
	"math/rand"
	"os"
	"path/filepath"
	"testing"
	"time"

	"github.com/stretchr/testify/assert"
	"github.com/stretchr/testify/suite"
)

var home_dir, _ = os.UserHomeDir()

func randomString(length int) string {
	rand.Seed(time.Now().UnixNano())
	b := make([]byte, length)
	rand.Read(b)
	return fmt.Sprintf("%x", b)[:length]
}

type utilTestSuite struct {
	suite.Suite
	assert *assert.Assertions
}

func (suite *utilTestSuite) SetupTest() {
	suite.assert = assert.New(suite.T())
}

func TestUtil(t *testing.T) {
	suite.Run(t, new(utilTestSuite))
}

func (suite *typesTestSuite) TestDirectoryExists() {
	rand := randomString(8)
	dir := filepath.Join(home_dir, "dir"+rand)
	os.MkdirAll(dir, 0777)
	defer os.RemoveAll(dir)

	exists := DirectoryExists(dir)
	suite.assert.True(exists)
}

func (suite *typesTestSuite) TestDirectoryDoesNotExist() {
	rand := randomString(8)
	dir := filepath.Join(home_dir, "dir"+rand)

	exists := DirectoryExists(dir)
	suite.assert.False(exists)
}

func (suite *typesTestSuite) TestEncryptBadKey() {
	// Generate a random key
	key := make([]byte, 20)
	rand.Read(key)

	data := make([]byte, 1024)
	rand.Read(data)

	_, err := EncryptData(data, key)
	suite.assert.NotNil(err)
}

func (suite *typesTestSuite) TestDecryptBadKey() {
	// Generate a random key
	key := make([]byte, 20)
	rand.Read(key)

	data := make([]byte, 1024)
	rand.Read(data)

	_, err := DecryptData(data, key)
	suite.assert.NotNil(err)
}

func (suite *typesTestSuite) TestEncryptDecrypt() {
	// Generate a random key
	key := make([]byte, 16)
	rand.Read(key)

	data := make([]byte, 1024)
	rand.Read(data)

	cipher, err := EncryptData(data, key)
	suite.assert.Nil(err)

	d, err := DecryptData(cipher, key)
	suite.assert.Nil(err)
	suite.assert.EqualValues(data, d)
}

func (suite *utilTestSuite) TestMonitorBfs() {
	monitor := MonitorBfs()
	suite.assert.False(monitor)
}

func (suite *utilTestSuite) TestExpandPath() {
	homeDir, err := os.UserHomeDir()
	if err != nil {
		return
	}

<<<<<<< HEAD
	homeDir = JoinUnixFilepath(homeDir)
=======
	pwd, err := os.Getwd()
	if err != nil {
		return
	}
>>>>>>> e80f636a

	path := "~/a/b/c/d"
	expandedPath := ExpandPath(path)
	suite.assert.NotEqual(expandedPath, path)
	suite.assert.Contains(expandedPath, path[2:])
	suite.assert.Contains(expandedPath, homeDir)

	path = "$HOME/a/b/c/d"
	expandedPath = ExpandPath(path)
	suite.assert.NotEqual(expandedPath, path)
	suite.assert.Contains(expandedPath, path[5:])
	suite.assert.Contains(expandedPath, homeDir)

	path = "/a/b/c/d"
	expandedPath = ExpandPath(path)
	suite.assert.Equal(expandedPath, path)
<<<<<<< HEAD
}

func (suite *utilTestSuite) TestIsDriveLetter() {
	path := "D:"
	match := IsDriveLetter(path)
	suite.assert.Equal(true, match)

	path = "x:"
	match = IsDriveLetter(path)
	suite.assert.Equal(true, match)

	path = "D"
	match = IsDriveLetter(path)
	suite.assert.Equal(false, match)

	path = "C/folder"
	match = IsDriveLetter(path)
	suite.assert.Equal(false, match)

	path = "C:\\Users"
	match = IsDriveLetter(path)
	suite.assert.Equal(false, match)
=======

	path = "./a"
	expandedPath = ExpandPath(path)
	suite.assert.NotEqual(expandedPath, path)
	suite.assert.Contains(expandedPath, pwd)

	path = "./a/../a/b/c/d/../../../a/b/c/d/.././a"
	expandedPath = ExpandPath(path)
	suite.assert.NotEqual(expandedPath, path)
	suite.assert.Contains(expandedPath, pwd)

	path = "~/a/../$HOME/a/b/c/d/../../../a/b/c/d/.././a"
	expandedPath = ExpandPath(path)
	suite.assert.NotEqual(expandedPath, path)
	suite.assert.Contains(expandedPath, homeDir)

	path = "$HOME/a/b/c/d/../../../a/b/c/d/.././a"
	expandedPath = ExpandPath(path)
	suite.assert.NotEqual(expandedPath, path)
	suite.assert.Contains(expandedPath, homeDir)

	path = "/$HOME/a/b/c/d/../../../a/b/c/d/.././a"
	expandedPath = ExpandPath(path)
	suite.assert.NotEqual(expandedPath, path)
	suite.assert.Contains(expandedPath, homeDir)

	path = ""
	expandedPath = ExpandPath(path)
	suite.assert.Equal(expandedPath, path)
>>>>>>> e80f636a
}<|MERGE_RESOLUTION|>--- conflicted
+++ resolved
@@ -39,6 +39,7 @@
 	"math/rand"
 	"os"
 	"path/filepath"
+	"runtime"
 	"testing"
 	"time"
 
@@ -136,15 +137,13 @@
 	if err != nil {
 		return
 	}
-
-<<<<<<< HEAD
 	homeDir = JoinUnixFilepath(homeDir)
-=======
+
 	pwd, err := os.Getwd()
 	if err != nil {
 		return
 	}
->>>>>>> e80f636a
+	pwd = JoinUnixFilepath(pwd)
 
 	path := "~/a/b/c/d"
 	expandedPath := ExpandPath(path)
@@ -160,8 +159,40 @@
 
 	path = "/a/b/c/d"
 	expandedPath = ExpandPath(path)
+	if runtime.GOOS == "windows" {
+		suite.assert.Equal(expandedPath, "c:"+path)
+	} else {
+		suite.assert.Equal(expandedPath, path)
+	}
+
+	path = "./a"
+	expandedPath = ExpandPath(path)
+	suite.assert.NotEqual(expandedPath, path)
+	suite.assert.Contains(expandedPath, pwd)
+
+	path = "./a/../a/b/c/d/../../../a/b/c/d/.././a"
+	expandedPath = ExpandPath(path)
+	suite.assert.NotEqual(expandedPath, path)
+	suite.assert.Contains(expandedPath, pwd)
+
+	path = "~/a/../$HOME/a/b/c/d/../../../a/b/c/d/.././a"
+	expandedPath = ExpandPath(path)
+	suite.assert.NotEqual(expandedPath, path)
+	suite.assert.Contains(expandedPath, homeDir)
+
+	path = "$HOME/a/b/c/d/../../../a/b/c/d/.././a"
+	expandedPath = ExpandPath(path)
+	suite.assert.NotEqual(expandedPath, path)
+	suite.assert.Contains(expandedPath, homeDir)
+
+	path = "/$HOME/a/b/c/d/../../../a/b/c/d/.././a"
+	expandedPath = ExpandPath(path)
+	suite.assert.NotEqual(expandedPath, path)
+	suite.assert.Contains(expandedPath, homeDir)
+
+	path = ""
+	expandedPath = ExpandPath(path)
 	suite.assert.Equal(expandedPath, path)
-<<<<<<< HEAD
 }
 
 func (suite *utilTestSuite) TestIsDriveLetter() {
@@ -184,35 +215,4 @@
 	path = "C:\\Users"
 	match = IsDriveLetter(path)
 	suite.assert.Equal(false, match)
-=======
-
-	path = "./a"
-	expandedPath = ExpandPath(path)
-	suite.assert.NotEqual(expandedPath, path)
-	suite.assert.Contains(expandedPath, pwd)
-
-	path = "./a/../a/b/c/d/../../../a/b/c/d/.././a"
-	expandedPath = ExpandPath(path)
-	suite.assert.NotEqual(expandedPath, path)
-	suite.assert.Contains(expandedPath, pwd)
-
-	path = "~/a/../$HOME/a/b/c/d/../../../a/b/c/d/.././a"
-	expandedPath = ExpandPath(path)
-	suite.assert.NotEqual(expandedPath, path)
-	suite.assert.Contains(expandedPath, homeDir)
-
-	path = "$HOME/a/b/c/d/../../../a/b/c/d/.././a"
-	expandedPath = ExpandPath(path)
-	suite.assert.NotEqual(expandedPath, path)
-	suite.assert.Contains(expandedPath, homeDir)
-
-	path = "/$HOME/a/b/c/d/../../../a/b/c/d/.././a"
-	expandedPath = ExpandPath(path)
-	suite.assert.NotEqual(expandedPath, path)
-	suite.assert.Contains(expandedPath, homeDir)
-
-	path = ""
-	expandedPath = ExpandPath(path)
-	suite.assert.Equal(expandedPath, path)
->>>>>>> e80f636a
 }