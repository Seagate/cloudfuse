--- conflicted
+++ resolved
@@ -480,7 +480,6 @@
 	data, err := os.ReadFile(filePath)
 	suite.assert.NoError(err)
 	suite.assert.Equal(content, string(data))
-<<<<<<< HEAD
 }
 
 func (suite *utilTestSuite) TestCRC64() {
@@ -491,6 +490,4 @@
 	crc1 := GetCRC64(data, len(data))
 
 	suite.assert.NotEqual(crc, crc1)
-=======
->>>>>>> 4e92e649
 }