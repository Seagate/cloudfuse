/*
   Licensed under the MIT License <http://opensource.org/licenses/MIT>.

   Copyright © 2023-2025 Seagate Technology LLC and/or its Affiliates
   Copyright © 2020-2025 Microsoft Corporation. All rights reserved.

   Permission is hereby granted, free of charge, to any person obtaining a copy
   of this software and associated documentation files (the "Software"), to deal
   in the Software without restriction, including without limitation the rights
   to use, copy, modify, merge, publish, distribute, sublicense, and/or sell
   copies of the Software, and to permit persons to whom the Software is
   furnished to do so, subject to the following conditions:

   The above copyright notice and this permission notice shall be included in all
   copies or substantial portions of the Software.

   THE SOFTWARE IS PROVIDED "AS IS", WITHOUT WARRANTY OF ANY KIND, EXPRESS OR
   IMPLIED, INCLUDING BUT NOT LIMITED TO THE WARRANTIES OF MERCHANTABILITY,
   FITNESS FOR A PARTICULAR PURPOSE AND NONINFRINGEMENT. IN NO EVENT SHALL THE
   AUTHORS OR COPYRIGHT HOLDERS BE LIABLE FOR ANY CLAIM, DAMAGES OR OTHER
   LIABILITY, WHETHER IN AN ACTION OF CONTRACT, TORT OR OTHERWISE, ARISING FROM,
   OUT OF OR IN CONNECTION WITH THE SOFTWARE OR THE USE OR OTHER DEALINGS IN THE
   SOFTWARE
*/

package common

import (
	"bytes"
	"crypto/rand"
	"encoding/base64"
	"fmt"
	"os"
	"os/exec"
	"path/filepath"
	"runtime"
	"testing"

	"github.com/awnumar/memguard"
	"github.com/stretchr/testify/assert"
	"github.com/stretchr/testify/suite"
)

var home_dir, _ = os.UserHomeDir()

func randomString(length int) string {
	b := make([]byte, length)
	rand.Read(b)
	return fmt.Sprintf("%x", b)[:length]
}

type utilTestSuite struct {
	suite.Suite
	assert *assert.Assertions
}

func (suite *utilTestSuite) SetupTest() {
	suite.assert = assert.New(suite.T())
}

func TestUtil(t *testing.T) {
	suite.Run(t, new(utilTestSuite))
}

func (suite *utilTestSuite) TestIsMountActiveNoMount() {
	// Only test on Linux
	if runtime.GOOS == "windows" {
		return
	}
	var out bytes.Buffer
	cmd := exec.Command("../cloudfuse", "unmount", "all")
	cmd.Stdout = &out
	err := cmd.Run()
	suite.assert.NoError(err)
	cmd = exec.Command("pidof", "cloudfuse")
	cmd.Stdout = &out
	err = cmd.Run()
	suite.assert.Equal("exit status 1", err.Error())
	res, err := IsMountActive("/mnt/cloudfuse")
	suite.assert.NoError(err)
	suite.assert.False(res)
}

// TODO: Fix broken test
// func (suite *utilTestSuite) TestIsMountActiveTwoMounts() {
// 	var out bytes.Buffer

// 	// Define the file name and the content you want to write
// 	fileName := "config.yaml"

// 	lbpath := filepath.Join(home_dir, "lbpath")
// 	os.MkdirAll(lbpath, 0777)
// 	defer os.RemoveAll(lbpath)

// 	content := "components:\n" +
// 		"  - libfuse\n" +
// 		"  - loopbackfs\n\n" +
// 		"loopbackfs:\n" +
// 		"  path: " + lbpath + "\n\n"

// 	mntdir := filepath.Join(home_dir, "mountdir")
// 	os.MkdirAll(mntdir, 0777)
// 	defer os.RemoveAll(mntdir)

// 	dir, err := os.Getwd()
// 	suite.assert.Nil(err)
// 	configFile := filepath.Join(dir, "config.yaml")
// 	// Create or open the file. If it doesn't exist, it will be created.
// 	file, err := os.Create(fileName)
// 	suite.assert.Nil(err)
// 	defer file.Close() // Ensure the file is closed after we're done

// 	// Write the content to the file
// 	_, err = file.WriteString(content)
// 	suite.assert.Nil(err)

// 	err = os.Chdir("..")
// 	suite.assert.Nil(err)

// 	dir, err = os.Getwd()
// 	suite.assert.Nil(err)
// 	binary := filepath.Join(dir, "cloudfuse")
// 	cmd := exec.Command(binary, mntdir, "--config-file", configFile)
// 	cmd.Stdout = &out
// 	err = cmd.Run()
// 	suite.assert.Nil(err)

// 	res, err := IsMountActive(mntdir)
// 	suite.assert.Nil(err)
// 	suite.assert.True(res)

// 	res, err = IsMountActive("/mnt/cloudfuse")
// 	suite.assert.Nil(err)
// 	suite.assert.False(res)

// 	cmd = exec.Command(binary, "unmount", mntdir)
// 	cmd.Stdout = &out
// 	err = cmd.Run()
// 	suite.assert.Nil(err)
// }

func (suite *typesTestSuite) TestDirectoryExists() {
	rand := randomString(8)
	dir := filepath.Join(home_dir, "dir"+rand)
	os.MkdirAll(dir, 0777)
	defer os.RemoveAll(dir)

	exists := DirectoryExists(dir)
	suite.assert.True(exists)
}

func (suite *typesTestSuite) TestDirectoryDoesNotExist() {
	rand := randomString(8)
	dir := filepath.Join(home_dir, "dir"+rand)

	exists := DirectoryExists(dir)
	suite.assert.False(exists)
}

func (suite *typesTestSuite) TestEncryptBadKeyTooSmall() {
	// Generate a random key
	key := make([]byte, 20)
	encodedKey := make([]byte, 28)
	rand.Read(key)
	base64.StdEncoding.Encode(encodedKey, key)

	encryptedPassphrase := memguard.NewEnclave(encodedKey)

	data := make([]byte, 1024)
	rand.Read(data)

	_, err := EncryptData(data, encryptedPassphrase)
	suite.assert.Error(err)
}

func (suite *typesTestSuite) TestDecryptBadKeyTooSmall() {
	// Generate a random key
	key := make([]byte, 20)
	encodedKey := make([]byte, 28)
	rand.Read(key)
	base64.StdEncoding.Encode(encodedKey, key)

	encryptedPassphrase := memguard.NewEnclave(encodedKey)

	data := make([]byte, 1024)
	rand.Read(data)

	_, err := DecryptData(data, encryptedPassphrase)
	suite.assert.Error(err)
}

func (suite *typesTestSuite) TestEncryptBadKeyTooLong() {
	// Generate a random key
	key := make([]byte, 36)
	encodedKey := make([]byte, 48)
	rand.Read(key)
	base64.StdEncoding.Encode(encodedKey, key)

	encryptedPassphrase := memguard.NewEnclave(encodedKey)

	data := make([]byte, 1024)
	rand.Read(data)

	_, err := EncryptData(data, encryptedPassphrase)
	suite.assert.Error(err)
}

func (suite *typesTestSuite) TestDecryptBadKeyTooLong() {
	// Generate a random key
	key := make([]byte, 36)
	encodedKey := make([]byte, 48)
	rand.Read(key)
	base64.StdEncoding.Encode(encodedKey, key)

	encryptedPassphrase := memguard.NewEnclave(encodedKey)

	data := make([]byte, 1024)
	rand.Read(data)

	_, err := DecryptData(data, encryptedPassphrase)
	suite.assert.Error(err)
}

// TODO: Fix flaky tests
// func (suite *typesTestSuite) TestEncryptDecrypt16() {
// 	// Generate a random key
// 	key := make([]byte, 16)
// 	encodedKey := make([]byte, 24)
// 	rand.Read(key)
// 	base64.StdEncoding.Encode(encodedKey, key)

// 	encryptedPassphrase := memguard.NewEnclave(encodedKey)

// 	data := make([]byte, 1024)
// 	rand.Read(data)

// 	cipher, err := EncryptData(data, encryptedPassphrase)
// 	suite.assert.NoError(err)

// 	d, err := DecryptData(cipher, encryptedPassphrase)
// 	suite.assert.NoError(err)
// 	suite.assert.EqualValues(data, d)
// }

// func (suite *typesTestSuite) TestEncryptDecrypt24() {
// 	// Generate a random key
// 	key := make([]byte, 24)
// 	encodedKey := make([]byte, 32)
// 	rand.Read(key)
// 	base64.StdEncoding.Encode(encodedKey, key)

// 	encryptedPassphrase := memguard.NewEnclave(encodedKey)

// 	data := make([]byte, 1024)
// 	rand.Read(data)

// 	cipher, err := EncryptData(data, encryptedPassphrase)
// 	suite.assert.NoError(err)

// 	d, err := DecryptData(cipher, encryptedPassphrase)
// 	suite.assert.NoError(err)
// 	suite.assert.EqualValues(data, d)
// }

// func (suite *typesTestSuite) TestEncryptDecrypt32() {
// 	// Generate a random key
// 	key := make([]byte, 32)
// 	encodedKey := make([]byte, 44)
// 	rand.Read(key)
// 	base64.StdEncoding.Encode(encodedKey, key)

// 	encryptedPassphrase := memguard.NewEnclave(encodedKey)

// 	data := make([]byte, 1024)
// 	rand.Read(data)

// 	cipher, err := EncryptData(data, encryptedPassphrase)
// 	suite.assert.NoError(err)

// 	d, err := DecryptData(cipher, encryptedPassphrase)
// 	suite.assert.NoError(err)
// 	suite.assert.EqualValues(data, d)
// }

func (suite *utilTestSuite) TestMonitorCfs() {
	monitor := MonitorCfs()
	suite.assert.False(monitor)
}

func (suite *utilTestSuite) TestExpandPath() {
	homeDir, err := os.UserHomeDir()
	if err != nil {
		return
	}
	homeDir = JoinUnixFilepath(homeDir)

	pwd, err := os.Getwd()
	if err != nil {
		return
	}
	pwd = JoinUnixFilepath(pwd)

	path := "~/a/b/c/d"
	expandedPath := ExpandPath(path)
	suite.assert.NotEqual(expandedPath, path)
	suite.assert.Contains(expandedPath, path[2:])
	suite.assert.Contains(expandedPath, homeDir)

	path = "$HOME/a/b/c/d"
	expandedPath = ExpandPath(path)
	suite.assert.NotEqual(expandedPath, path)
	suite.assert.Contains(expandedPath, path[5:])
	suite.assert.Contains(expandedPath, homeDir)

	path = "/a/b/c/d"
	expandedPath = ExpandPath(path)
	if runtime.GOOS != "windows" {
		suite.assert.Equal(expandedPath, path)
	}

	path = "./a"
	expandedPath = ExpandPath(path)
	suite.assert.NotEqual(expandedPath, path)
	suite.assert.Contains(expandedPath, pwd)

	path = "./a/../a/b/c/d/../../../a/b/c/d/.././a"
	expandedPath = ExpandPath(path)
	suite.assert.NotEqual(expandedPath, path)
	suite.assert.Contains(expandedPath, pwd)

	path = "~/a/../$HOME/a/b/c/d/../../../a/b/c/d/.././a"
	expandedPath = ExpandPath(path)
	suite.assert.NotEqual(expandedPath, path)
	suite.assert.Contains(expandedPath, homeDir)

	path = "$HOME/a/b/c/d/../../../a/b/c/d/.././a"
	expandedPath = ExpandPath(path)
	suite.assert.NotEqual(expandedPath, path)
	suite.assert.Contains(expandedPath, homeDir)

	path = "/$HOME/a/b/c/d/../../../a/b/c/d/.././a"
	expandedPath = ExpandPath(path)
	suite.assert.NotEqual(expandedPath, path)
	suite.assert.Contains(expandedPath, homeDir)

	path = ""
	expandedPath = ExpandPath(path)
	suite.assert.Equal(expandedPath, path)

	path = "$HOME/.blobfuse2/config_$web.yaml"
	expandedPath = ExpandPath(path)
	suite.assert.NotEqual(expandedPath, path)
	suite.assert.Contains(path, "$web")

	path = "$HOME/.blobfuse2/$web"
	expandedPath = ExpandPath(path)
	suite.assert.NotEqual(expandedPath, path)
	suite.assert.Contains(path, "$web")
}

func (suite *utilTestSuite) TestExpandPathDriveLetter() {
	path := "D:"
	expandedPath := ExpandPath(path)
	suite.assert.Equal(path, expandedPath)

	path = "x:"
	expandedPath = ExpandPath(path)
	suite.assert.Equal(path, expandedPath)
}

func (suite *utilTestSuite) TestIsDriveLetter() {
	path := "D:"
	match := IsDriveLetter(path)
	suite.assert.True(match)

	path = "x:"
	match = IsDriveLetter(path)
	suite.assert.True(match)

	path = "D"
	match = IsDriveLetter(path)
	suite.assert.False(match)

	path = "C/folder"
	match = IsDriveLetter(path)
	suite.assert.False(match)

	path = "C:\\Users"
	match = IsDriveLetter(path)
	suite.assert.False(match)
}

func (suite *utilTestSuite) TestGetUSage() {
	pwd, err := os.Getwd()
	if err != nil {
		return
	}

	dirName := filepath.Join(pwd, "util_test")
	err = os.Mkdir(dirName, 0777)
	suite.assert.NoError(err)

	data := make([]byte, 1024*1024)
	err = os.WriteFile(dirName+"/1.txt", data, 0777)
	suite.assert.NoError(err)

	err = os.WriteFile(dirName+"/2.txt", data, 0777)
	suite.assert.NoError(err)

	usage, err := GetUsage(dirName)
	suite.assert.NoError(err)
	suite.assert.GreaterOrEqual(int(usage), 2)
	suite.assert.LessOrEqual(int(usage), 4)

	_ = os.RemoveAll(dirName)
}

func (suite *utilTestSuite) TestGetDiskUsage() {
	pwd, err := os.Getwd()
	if err != nil {
		return
	}

	dirName := filepath.Join(pwd, "util_test", "a", "b", "c")
	err = os.MkdirAll(dirName, 0777)
	suite.assert.NoError(err)

	usage, usagePercent, err := GetDiskUsageFromStatfs(dirName)
	suite.assert.NoError(err)
	suite.assert.NotEqual(0, usage)
	suite.assert.NotEqual(0, usagePercent)
	suite.assert.NotEqual(100, usagePercent)
	_ = os.RemoveAll(filepath.Join(pwd, "util_test"))
}

func (suite *utilTestSuite) TestDirectoryCleanup() {
	dirName := "./TestDirectoryCleanup"

	// Directory does not exists
	exists := DirectoryExists(dirName)
	suite.assert.False(exists)

	err := TempCacheCleanup(dirName)
	suite.assert.NoError(err)

	// Directory exists but is empty
	_ = os.MkdirAll(dirName, 0777)
	exists = DirectoryExists(dirName)
	suite.assert.True(exists)

	empty := IsDirectoryEmpty(dirName)
	suite.assert.True(empty)

	err = TempCacheCleanup(dirName)
	suite.assert.NoError(err)

	// Directory exists and is not empty
	_ = os.MkdirAll(dirName+"/A", 0777)
	exists = DirectoryExists(dirName)
	suite.assert.True(exists)

	empty = IsDirectoryEmpty(dirName)
	suite.assert.False(empty)

	err = TempCacheCleanup(dirName)
	suite.assert.NoError(err)

	_ = os.RemoveAll(dirName)
}

func (suite *utilTestSuite) TestWriteToFile() {
	homeDir, err := os.UserHomeDir()
	if err != nil {
		fmt.Println("Error getting home directory:", err)
		return
	}
	filePath := fmt.Sprintf("test_%s.txt", randomString(8))
	content := "Hello World"
	filePath = filepath.Join(homeDir, filePath)

	defer os.Remove(filePath)

	err = WriteToFile(filePath, content, WriteToFileOptions{})
	suite.assert.NoError(err)

	// Check if file exists
	suite.assert.FileExists(filePath)

	// Check the content of the file
	data, err := os.ReadFile(filePath)
	suite.assert.NoError(err)
	suite.assert.Equal(content, string(data))
}

func (suite *utilTestSuite) TestCRC64() {
	data := []byte("Hello World")
	crc := GetCRC64(data, len(data))

	data = []byte("Hello World!")
	crc1 := GetCRC64(data, len(data))

	suite.assert.NotEqual(crc, crc1)
<<<<<<< HEAD
=======
}

func (suite *utilTestSuite) TestGetFuseMinorVersion() {
	i := GetFuseMinorVersion()
	suite.assert.GreaterOrEqual(i, 0)
}

func (s *utilTestSuite) TestGetMD5() {
	assert := assert.New(s.T())

	f, err := os.Create("abc.txt")
	assert.Nil(err)

	_, err = f.Write([]byte(randomString(50)))
	assert.Nil(err)

	f.Close()

	f, err = os.Open("abc.txt")
	assert.Nil(err)

	md5Sum, err := GetMD5(f)
	assert.Nil(err)
	assert.NotZero(md5Sum)

	f.Close()
	os.Remove("abc.txt")
}

func (s *utilTestSuite) TestComponentExists() {
	components := []string{
		"component1",
		"component2",
		"component3",
	}

	exists := ComponentInPipeline(components, "component1")
	s.Assert().True(exists)

	exists = ComponentInPipeline(components, "component4")
	s.Assert().False(exists)

}

func (s *utilTestSuite) TestValidatePipeline() {
	err := ValidatePipeline([]string{"libfuse", "file_cache", "block_cache", "azstorage"})
	s.Assert().NotNil(err)

	err = ValidatePipeline([]string{"libfuse", "file_cache", "xload", "azstorage"})
	s.Assert().NotNil(err)

	err = ValidatePipeline([]string{"libfuse", "block_cache", "xload", "azstorage"})
	s.Assert().NotNil(err)

	err = ValidatePipeline([]string{"libfuse", "file_cache", "block_cache", "xload", "azstorage"})
	s.Assert().NotNil(err)

	err = ValidatePipeline([]string{"libfuse", "file_cache", "azstorage"})
	s.Assert().Nil(err)

	err = ValidatePipeline([]string{"libfuse", "block_cache", "azstorage"})
	s.Assert().Nil(err)

	err = ValidatePipeline([]string{"libfuse", "xload", "attr_cache", "azstorage"})
	s.Assert().Nil(err)
}

func (s *utilTestSuite) TestUpdatePipeline() {
	pipeline := UpdatePipeline([]string{"libfuse", "file_cache", "azstorage"}, "xload")
	s.Assert().NotNil(pipeline)
	s.Assert().False(ComponentInPipeline(pipeline, "file_cache"))
	s.Assert().Equal(pipeline, []string{"libfuse", "xload", "azstorage"})

	pipeline = UpdatePipeline([]string{"libfuse", "block_cache", "azstorage"}, "xload")
	s.Assert().NotNil(pipeline)
	s.Assert().False(ComponentInPipeline(pipeline, "block_cache"))
	s.Assert().Equal(pipeline, []string{"libfuse", "xload", "azstorage"})

	pipeline = UpdatePipeline([]string{"libfuse", "file_cache", "azstorage"}, "block_cache")
	s.Assert().NotNil(pipeline)
	s.Assert().False(ComponentInPipeline(pipeline, "file_cache"))
	s.Assert().Equal(pipeline, []string{"libfuse", "block_cache", "azstorage"})

	pipeline = UpdatePipeline([]string{"libfuse", "xload", "azstorage"}, "block_cache")
	s.Assert().NotNil(pipeline)
	s.Assert().False(ComponentInPipeline(pipeline, "xload"))
	s.Assert().Equal(pipeline, []string{"libfuse", "block_cache", "azstorage"})

	pipeline = UpdatePipeline([]string{"libfuse", "xload", "azstorage"}, "xload")
	s.Assert().NotNil(pipeline)
	s.Assert().Equal(pipeline, []string{"libfuse", "xload", "azstorage"})
>>>>>>> 4ef97799
}<|MERGE_RESOLUTION|>--- conflicted
+++ resolved
@@ -347,12 +347,12 @@
 	expandedPath = ExpandPath(path)
 	suite.assert.Equal(expandedPath, path)
 
-	path = "$HOME/.blobfuse2/config_$web.yaml"
+	path = "$HOME/.cloudfuse/config_$web.yaml"
 	expandedPath = ExpandPath(path)
 	suite.assert.NotEqual(expandedPath, path)
 	suite.assert.Contains(path, "$web")
 
-	path = "$HOME/.blobfuse2/$web"
+	path = "$HOME/.cloudfuse/$web"
 	expandedPath = ExpandPath(path)
 	suite.assert.NotEqual(expandedPath, path)
 	suite.assert.Contains(path, "$web")
@@ -500,13 +500,6 @@
 	crc1 := GetCRC64(data, len(data))
 
 	suite.assert.NotEqual(crc, crc1)
-<<<<<<< HEAD
-=======
-}
-
-func (suite *utilTestSuite) TestGetFuseMinorVersion() {
-	i := GetFuseMinorVersion()
-	suite.assert.GreaterOrEqual(i, 0)
 }
 
 func (s *utilTestSuite) TestGetMD5() {
@@ -593,5 +586,4 @@
 	pipeline = UpdatePipeline([]string{"libfuse", "xload", "azstorage"}, "xload")
 	s.Assert().NotNil(pipeline)
 	s.Assert().Equal(pipeline, []string{"libfuse", "xload", "azstorage"})
->>>>>>> 4ef97799
 }