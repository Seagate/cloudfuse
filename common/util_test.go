--- conflicted
+++ resolved
@@ -518,13 +518,6 @@
 	crc1 := GetCRC64(data, len(data))
 
 	suite.assert.NotEqual(crc, crc1)
-<<<<<<< HEAD
-=======
-}
-
-func (suite *utilTestSuite) TestGetFuseMinorVersion() {
-	i := GetFuseMinorVersion()
-	suite.assert.GreaterOrEqual(i, 0)
 }
 
 func (s *utilTestSuite) TestGetMD5() {
@@ -611,5 +604,4 @@
 	pipeline = UpdatePipeline([]string{"libfuse", "xload", "azstorage"}, "xload")
 	s.Assert().NotNil(pipeline)
 	s.Assert().Equal(pipeline, []string{"libfuse", "xload", "azstorage"})
->>>>>>> 05bb0853
 }