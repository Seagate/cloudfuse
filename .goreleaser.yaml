--- conflicted
+++ resolved
@@ -322,11 +322,7 @@
 
       rpm:
         dependencies:
-<<<<<<< HEAD
           - fuse3
-=======
-          - fuse3-devel
->>>>>>> be17db25
           - glibc >= 2.24
 
   - id: linux-fuse2
