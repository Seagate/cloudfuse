# yaml-language-server: $schema=https://goreleaser.com/static/schema.json
# vim: set ts=2 sw=2 tw=0 fo=cnqoj

version: 2

before:
  hooks:
    - go mod tidy
    - sh ./scripts/gen_manpages.sh
    - go install github.com/goreleaser/chglog/cmd/chglog@latest
    - chglog init

builds:
  - id: windows
    goos:
      - windows
    goarch:
      - amd64
    env:
      - CGO_ENABLED=0
    flags:
      - -trimpath
      - -buildmode=pie
    mod_timestamp: "{{ .CommitTimestamp }}"
    ldflags:
      - -s -w -X github.com/Seagate/cloudfuse/common.GitCommit={{.Commit}} -X github.com/Seagate/cloudfuse/common.CommitDate={{ .CommitDate }}

  - id: windows-startup
    main: ./tools/windows-startup/main.go
    binary: windows-startup
    goos:
      - windows
    goarch:
      - amd64
    env:
      - CGO_ENABLED=0
    flags:
      - -trimpath
      - -buildmode=pie
    mod_timestamp: "{{ .CommitTimestamp }}"
    ldflags:
      - -s -w -X github.com/Seagate/cloudfuse/common.GitCommit={{.Commit}} -X github.com/Seagate/cloudfuse/common.CommitDate={{ .CommitDate }}

  - id: windows-service
    main: ./tools/windows-service/main.go
    binary: windows-service
    goos:
      - windows
    goarch:
      - amd64
    env:
      - CGO_ENABLED=0
    flags:
      - -trimpath
      - -buildmode=pie
    mod_timestamp: "{{ .CommitTimestamp }}"
    ldflags:
      - -s -w -X github.com/Seagate/cloudfuse/common.GitCommit={{.Commit}} -X github.com/Seagate/cloudfuse/common.CommitDate={{ .CommitDate }}

  - id: windows-health-monitor
    main: ./tools/health-monitor/main.go
    binary: cfusemon
    goos:
      - windows
    goarch:
      - amd64
    env:
      - CGO_ENABLED=0
    flags:
      - -trimpath
      - -buildmode=pie
    mod_timestamp: "{{ .CommitTimestamp }}"
    ldflags:
      - -s -w -X github.com/Seagate/cloudfuse/common.GitCommit={{.Commit}} -X github.com/Seagate/cloudfuse/common.CommitDate={{ .CommitDate }}

  - id: linux-amd64-fuse3
    goos:
      - linux
    goarch:
      - amd64
    env:
      - CGO_ENABLED=1
      - CGO_LDFLAGS=-L/usr/lib/x86_64-linux-gnu
      - CC=zig cc -target x86_64-linux-gnu -isystem /usr/lib/x86_64-linux-gnu -iwithsysroot /usr/include
      - CXX=zig c++ -target x86_64-linux-gnu -isystem /usr/lib/x86_64-linux-gnu -iwithsysroot /usr/include
    flags:
      - -trimpath
      - -buildmode=pie
      - -tags=fuse3
    mod_timestamp: "{{ .CommitTimestamp }}"
    ldflags:
      - -s -w -X github.com/Seagate/cloudfuse/common.GitCommit={{.Commit}} -X github.com/Seagate/cloudfuse/common.CommitDate={{ .CommitDate }} -L /usr/lib/x86_64-linux-gnu

  - id: linux-amd64-fuse2
    goos:
      - linux
    goarch:
      - amd64
    env:
      - CGO_ENABLED=1
      - CGO_LDFLAGS=-L/usr/lib/x86_64-linux-gnu
      - CC=zig cc -target x86_64-linux-gnu -isystem /usr/lib/x86_64-linux-gnu -iwithsysroot /usr/include
      - CXX=zig c++ -target x86_64-linux-gnu -isystem /usr/lib/x86_64-linux-gnu -iwithsysroot /usr/include
    flags:
      - -trimpath
      - -buildmode=pie
    mod_timestamp: "{{ .CommitTimestamp }}"
    ldflags:
      - -s -w -X github.com/Seagate/cloudfuse/common.GitCommit={{.Commit}} -X github.com/Seagate/cloudfuse/common.CommitDate={{ .CommitDate }} -L /usr/lib/x86_64-linux-gnu

  - id: linux-amd64-health-monitor
    main: ./tools/health-monitor/main.go
    binary: cfusemon
    goos:
      - linux
    goarch:
      - amd64
    env:
      - CGO_ENABLED=0
    flags:
      - -trimpath
      - -buildmode=pie
    mod_timestamp: "{{ .CommitTimestamp }}"
    ldflags:
      - -s -w -X github.com/Seagate/cloudfuse/common.GitCommit={{.Commit}} -X github.com/Seagate/cloudfuse/common.CommitDate={{ .CommitDate }}

  - id: linux-arm64-fuse3
    goos:
      - linux
    goarch:
      - arm64
    env:
      - CGO_ENABLED=1
      - CGO_LDFLAGS=-L/usr/lib/aarch64-linux-gnu
      - CC=zig cc -target aarch64-linux-gnu -isystem /usr/lib/aarch64-linux-gnu -iwithsysroot /usr/include
      - CXX=zig c++ -target aarch64-linux-gnu  -isystem /usr/lib/aarch64-linux-gnu -iwithsysroot /usr/include
    flags:
      - -trimpath
      - -buildmode=pie
      - -tags=fuse3
    mod_timestamp: "{{ .CommitTimestamp }}"
    ldflags:
      - -s -w -X github.com/Seagate/cloudfuse/common.GitCommit={{.Commit}} -X github.com/Seagate/cloudfuse/common.CommitDate={{ .CommitDate }}

  - id: linux-arm64-fuse2
    goos:
      - linux
    goarch:
      - arm64
    env:
      - CGO_ENABLED=1
      - CGO_LDFLAGS=-L/usr/lib/aarch64-linux-gnu
      - CC=zig cc -target aarch64-linux-gnu -isystem /usr/lib/aarch64-linux-gnu -iwithsysroot /usr/include
      - CXX=zig c++ -target aarch64-linux-gnu  -isystem /usr/lib/aarch64-linux-gnu -iwithsysroot /usr/include
    flags:
      - -trimpath
      - -buildmode=pie
    mod_timestamp: "{{ .CommitTimestamp }}"
    ldflags:
      - -s -w -X github.com/Seagate/cloudfuse/common.GitCommit={{.Commit}} -X github.com/Seagate/cloudfuse/common.CommitDate={{ .CommitDate }}

  - id: linux-arm64-health-monitor
    main: ./tools/health-monitor/main.go
    binary: cfusemon
    goos:
      - linux
    goarch:
      - arm64
    env:
      - CGO_ENABLED=0
    flags:
      - -trimpath
      - -buildmode=pie
    mod_timestamp: "{{ .CommitTimestamp }}"
    ldflags:
      - -s -w -X github.com/Seagate/cloudfuse/common.GitCommit={{.Commit}} -X github.com/Seagate/cloudfuse/common.CommitDate={{ .CommitDate }}

checksum:
  name_template: "checksums_sha256.txt"
  algorithm: sha256

archives:
  - id: linux-amd64-fuse3
    ids:
      - linux-amd64-fuse3
      - linux-amd64-health-monitor
    formats: ["tar.gz"]
    name_template: "{{ .ProjectName }}_fuse3_{{ .Version }}_{{ .Os }}_{{ .Arch }}"
    files:
      - LICENSE
      - README.md
      - NOTICE
      - src: setup/baseConfig.yaml
        dst: ./samples/baseConfig.yaml
      - src: sample_configs/*
        dst: ./samples/

  - id: linux-arm64-fuse3
    ids:
      - linux-arm64-fuse3
      - linux-arm64-health-monitor
    formats: ["tar.gz"]
    name_template: "{{ .ProjectName }}_fuse3_{{ .Version }}_{{ .Os }}_{{ .Arch }}"
    files:
      - LICENSE
      - README.md
      - NOTICE
      - src: setup/baseConfig.yaml
        dst: ./samples/baseConfig.yaml
      - src: sample_configs/*
        dst: ./samples/

  - id: linux-amd64-fuse2
    ids:
      - linux-amd64-fuse2
      - linux-amd64-health-monitor
    formats: ["tar.gz"]
    name_template: "{{ .ProjectName }}_fuse2_{{ .Version }}_{{ .Os }}_{{ .Arch }}"
    files:
      - LICENSE
      - README.md
      - NOTICE
      - src: setup/baseConfig.yaml
        dst: ./samples/baseConfig.yaml
      - src: sample_configs/*
        dst: ./samples/

  - id: linux-arm64-fuse2
    ids:
<<<<<<< HEAD
      - linux-arm64-fuse2
      - linux-arm64-health-monitor
    formats: ["tar.gz"]
    name_template: "{{ .ProjectName }}_fuse2_{{ .Version }}_{{ .Os }}_{{ .Arch }}"
=======
      - windows
      - windows-startup
      - windows-health-monitor
      - windows-service
    formats: ["zip"]
>>>>>>> dbed5f74
    files:
      - LICENSE
      - README.md
      - NOTICE
      - src: setup/baseConfig.yaml
        dst: ./samples/baseConfig.yaml
      - src: sample_configs/*
        dst: ./samples/

  - id: windows
    ids:
      - windows
      - windows-startup
      - windows-health-monitor
      - windows-service
    formats: ["zip"]
    files:
      - LICENSE
      - README.md
      - NOTICE
      - src: setup/baseConfig.yaml
        dst: ./samples/baseConfig.yaml
      - src: sample_configs/*
        dst: ./samples/

release:
  extra_files:
    - glob: ./build/Output/cloudfuse_{{.Version}}_windows_amd64.exe

nfpms:
  - id: linux-fuse3
    package_name: cloudfuse
    ids:
      - linux-amd64-fuse3
      - linux-arm64-fuse3
    file_name_template: "{{ .ProjectName }}_fuse3_{{ .Version }}_{{ .Os }}_{{ .Arch }}"
    vendor: Seagate Technology
    homepage: https://github.com/Seagate/cloudfuse
    maintainer: Seagate Technology <cloudfuse@seagate.com>
    description: |-
      FUSE file system for interacting with S3 and Azure storage
      Cloudfuse provides the ability to mount a cloud bucket in your local file
      system. You can easily read and write to the cloud, and connect programs
      on your computer to the cloud even if they're not cloud-aware.
    license: MIT
    changelog: "changelog.yml"
    formats:
      - deb
      - rpm
    section: utils

    # Contents to add to the package.
    # GoReleaser will automatically add the binaries.
    contents:
      - src: './dist/linux-{{ .Arch }}-health-monitor_linux_{{ .Arch }}{{- if eq .Arch "amd64" }}_{{ .Amd64 }}{{- else }}_{{ .Arm64 }}{{ end }}/cfusemon'
        dst: /usr/bin/cfusemon
        file_info:
          mode: 0755
      - src: NOTICE
        dst: /usr/share/doc/cloudfuse/NOTICE
        file_info:
          mode: 0644
      - src: LICENSE
        dst: /usr/share/doc/cloudfuse/LICENSE
        file_info:
          mode: 0644
      - src: copyright
        dst: /usr/share/doc/cloudfuse/copyright
        file_info:
          mode: 0644
      - src: setup/baseConfig.yaml
        dst: /usr/share/doc/cloudfuse/examples/baseConfig.yaml
        file_info:
          mode: 0644
      - src: sample_configs/*
        dst: /usr/share/doc/cloudfuse/examples/
        file_info:
          mode: 0644
      - src: ./manpages/*
        dst: /usr/share/man/man1/
        file_info:
          mode: 0644

    overrides:
      deb:
        dependencies:
          - libfuse3
          - libc6 (>= 2.24)

      rpm:
        dependencies:
          - fuse3
          - libc6 >= 2.24

  - id: linux-fuse2
    package_name: cloudfuse
    ids:
      - linux-amd64-fuse2
      - linux-arm64-fuse2
    file_name_template: "{{ .ProjectName }}_fuse2_{{ .Version }}_{{ .Os }}_{{ .Arch }}"
    vendor: Seagate Technology
    homepage: https://github.com/Seagate/cloudfuse
    maintainer: Seagate Technology <cloudfuse@seagate.com>
    description: |-
      FUSE file system for interacting with S3 and Azure storage
      Cloudfuse provides the ability to mount a cloud bucket in your local file
      system. You can easily read and write to the cloud, and connect programs
      on your computer to the cloud even if they're not cloud-aware.
    license: MIT
    changelog: "changelog.yml"
    formats:
      - deb
      - rpm
    section: utils

    # Contents to add to the package.
    # GoReleaser will automatically add the binaries.
    contents:
      - src: './dist/linux-{{ .Arch }}-health-monitor_linux_{{ .Arch }}{{- if eq .Arch "amd64" }}_{{ .Amd64 }}{{- else }}_{{ .Arm64 }}{{ end }}/cfusemon'
        dst: /usr/bin/cfusemon
        file_info:
          mode: 0755
      - src: NOTICE
        dst: /usr/share/doc/cloudfuse/NOTICE
        file_info:
          mode: 0644
      - src: LICENSE
        dst: /usr/share/doc/cloudfuse/LICENSE
        file_info:
          mode: 0644
      - src: copyright
        dst: /usr/share/doc/cloudfuse/copyright
        file_info:
          mode: 0644
      - src: setup/baseConfig.yaml
        dst: /usr/share/doc/cloudfuse/examples/baseConfig.yaml
        file_info:
          mode: 0644
      - src: sample_configs/*
        dst: /usr/share/doc/cloudfuse/examples/
        file_info:
          mode: 0644
      - src: ./manpages/*
        dst: /usr/share/man/man1/
        file_info:
          mode: 0644

    overrides:
      deb:
        dependencies:
          - libfuse
          - libc6 (>= 2.24)

      rpm:
        dependencies:
          - fuse
          - libc6 >= 2.24

metadata:
  mod_timestamp: "{{ .CommitTimestamp }}"<|MERGE_RESOLUTION|>--- conflicted
+++ resolved
@@ -227,18 +227,10 @@
 
   - id: linux-arm64-fuse2
     ids:
-<<<<<<< HEAD
       - linux-arm64-fuse2
       - linux-arm64-health-monitor
     formats: ["tar.gz"]
     name_template: "{{ .ProjectName }}_fuse2_{{ .Version }}_{{ .Os }}_{{ .Arch }}"
-=======
-      - windows
-      - windows-startup
-      - windows-health-monitor
-      - windows-service
-    formats: ["zip"]
->>>>>>> dbed5f74
     files:
       - LICENSE
       - README.md
