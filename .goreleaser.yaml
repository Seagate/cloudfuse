# yaml-language-server: $schema=https://goreleaser.com/static/schema.json
# vim: set ts=2 sw=2 tw=0 fo=cnqoj

version: 2

before:
  hooks:
    - go mod tidy
    - sh ./scripts/gen_manpages.sh
    - go install github.com/goreleaser/chglog/cmd/chglog@latest
    - chglog init

builds:
  - id: windows
    goos:
      - windows
    goarch:
      - amd64
    env:
      - CGO_ENABLED=0
    flags:
      - -trimpath
      - -buildmode=pie
    mod_timestamp: "{{ .CommitTimestamp }}"
    ldflags:
      - -s -w -X github.com/Seagate/cloudfuse/common.GitCommit={{.Commit}} -X github.com/Seagate/cloudfuse/common.CommitDate={{ .CommitDate }}

  - id: windows-startup
    main: ./tools/windows-startup/main.go
    binary: windows-startup
    goos:
      - windows
    goarch:
      - amd64
    env:
      - CGO_ENABLED=0
    flags:
      - -trimpath
      - -buildmode=pie
    mod_timestamp: "{{ .CommitTimestamp }}"
    ldflags:
      - -s -w -X github.com/Seagate/cloudfuse/common.GitCommit={{.Commit}} -X github.com/Seagate/cloudfuse/common.CommitDate={{ .CommitDate }}

  - id: windows-health-monitor
    main: ./tools/health-monitor/main.go
    binary: cfusemon
    goos:
      - windows
    goarch:
      - amd64
    env:
      - CGO_ENABLED=0
    flags:
      - -trimpath
      - -buildmode=pie
    mod_timestamp: "{{ .CommitTimestamp }}"
    ldflags:
      - -s -w -X github.com/Seagate/cloudfuse/common.GitCommit={{.Commit}} -X github.com/Seagate/cloudfuse/common.CommitDate={{ .CommitDate }}

  - id: linux-amd64
    goos:
      - linux
    goarch:
      - amd64
    env:
      - CGO_ENABLED=1
      - CGO_LDFLAGS=-L/usr/lib/x86_64-linux-gnu
      - CC=zig cc -target x86_64-linux-gnu -isystem /usr/lib/x86_64-linux-gnu -iwithsysroot /usr/include
      - CXX=zig c++ -target x86_64-linux-gnu -isystem /usr/lib/x86_64-linux-gnu -iwithsysroot /usr/include
    flags:
      - -trimpath
      - -buildmode=pie
    mod_timestamp: "{{ .CommitTimestamp }}"
    ldflags:
      - -s -w -X github.com/Seagate/cloudfuse/common.GitCommit={{.Commit}} -X github.com/Seagate/cloudfuse/common.CommitDate={{ .CommitDate }} -L /usr/lib/x86_64-linux-gnu

  - id: linux-amd64-health-monitor
    main: ./tools/health-monitor/main.go
    binary: cfusemon
    goos:
      - linux
    goarch:
      - amd64
    env:
      - CGO_ENABLED=0
    flags:
      - -trimpath
      - -buildmode=pie
    mod_timestamp: "{{ .CommitTimestamp }}"
    ldflags:
      - -s -w -X github.com/Seagate/cloudfuse/common.GitCommit={{.Commit}} -X github.com/Seagate/cloudfuse/common.CommitDate={{ .CommitDate }}

  - id: linux-arm64
    goos:
      - linux
    goarch:
      - arm64
    env:
      - CGO_ENABLED=1
      - CGO_LDFLAGS=-L/usr/lib/aarch64-linux-gnu
      - CC=zig cc -target aarch64-linux-gnu -isystem /usr/lib/aarch64-linux-gnu -iwithsysroot /usr/include
      - CXX=zig c++ -target aarch64-linux-gnu  -isystem /usr/lib/aarch64-linux-gnu -iwithsysroot /usr/include
    flags:
      - -trimpath
      - -buildmode=pie
    mod_timestamp: "{{ .CommitTimestamp }}"
    ldflags:
      - -s -w -X github.com/Seagate/cloudfuse/common.GitCommit={{.Commit}} -X github.com/Seagate/cloudfuse/common.CommitDate={{ .CommitDate }}

  - id: linux-arm64-health-monitor
    main: ./tools/health-monitor/main.go
    binary: cfusemon
    goos:
      - linux
    goarch:
      - arm64
    env:
      - CGO_ENABLED=0
    flags:
      - -trimpath
      - -buildmode=pie
    mod_timestamp: "{{ .CommitTimestamp }}"
    ldflags:
      - -s -w -X github.com/Seagate/cloudfuse/common.GitCommit={{.Commit}} -X github.com/Seagate/cloudfuse/common.CommitDate={{ .CommitDate }}

checksum:
  name_template: "checksums_sha256.txt"
  algorithm: sha256

archives:
  - id: linux-amd64
    builds:
      - linux-amd64
      - linux-amd64-health-monitor
    format: tar.gz
    files:
      - LICENSE
      - README.md
      - NOTICE
<<<<<<< HEAD
      - src: "./gui/dist/cloudfuseGUI_Linux/*"
        dst: "./"
      - src: "setup/baseConfig.yaml"
        dst: "./samples/baseConfig.yaml"
      - src: "sampleFileCacheConfigAzure.yaml"
        dst: "./samples/sampleFileCacheConfigAzure.yaml"
      - src: "sampleFileCacheWithSASConfigAzure.yaml"
        dst: "./samples/sampleFileCacheWithSASConfigAzure.yaml"
      - src: "sampleFileCacheConfigS3.yaml"
        dst: "./samples/sampleFileCacheConfigS3.yaml"
      - src: "sampleStreamingConfigS3.yaml"
        dst: "./samples/sampleStreamingConfigS3.yaml"
      - src: "sampleStreamingConfigAzure.yaml"
        dst: "./samples/sampleStreamingConfigAzure.yaml"
  
=======
      - src: ./gui/dist/cloudfuseGUI_Linux/*
        dst: ./
      - src: setup/baseConfig.yaml
        dst: ./samples/baseConfig.yaml
      - src: sample_configs/*
        dst: ./samples/

>>>>>>> 43fb2118
  - id: linux-amd64_no_gui
    builds:
      - linux-amd64
      - linux-amd64-health-monitor
    format: tar.gz
    name_template: "{{ .ProjectName }}_no_gui_{{ .Version }}_{{ .Os }}_{{ .Arch }}"
    files:
      - LICENSE
      - README.md
      - NOTICE
<<<<<<< HEAD
      - src: "setup/baseConfig.yaml"
        dst: "./samples/baseConfig.yaml"
      - src: "sampleFileCacheConfigAzure.yaml"
        dst: "./samples/sampleFileCacheConfigAzure.yaml"
      - src: "sampleFileCacheWithSASConfigAzure.yaml"
        dst: "./samples/sampleFileCacheWithSASConfigAzure.yaml"
      - src: "sampleFileCacheConfigS3.yaml"
        dst: "./samples/sampleFileCacheConfigS3.yaml"
      - src: "sampleStreamingConfigS3.yaml"
        dst: "./samples/sampleStreamingConfigS3.yaml"
      - src: "sampleStreamingConfigAzure.yaml"
        dst: "./samples/sampleStreamingConfigAzure.yaml"
  
=======
      - src: setup/baseConfig.yaml
        dst: ./samples/baseConfig.yaml
      - src: sample_configs/*
        dst: ./samples/

>>>>>>> 43fb2118
  - id: linux-arm64_no_gui
    builds:
      - linux-arm64
      - linux-arm64-health-monitor
    format: tar.gz
    name_template: "{{ .ProjectName }}_no_gui_{{ .Version }}_{{ .Os }}_{{ .Arch }}"
    files:
      - LICENSE
      - README.md
      - NOTICE
<<<<<<< HEAD
      - src: "setup/baseConfig.yaml"
        dst: "./samples/baseConfig.yaml"
      - src: "sampleFileCacheConfigAzure.yaml"
        dst: "./samples/sampleFileCacheConfigAzure.yaml"
      - src: "sampleFileCacheWithSASConfigAzure.yaml"
        dst: "./samples/sampleFileCacheWithSASConfigAzure.yaml"
      - src: "sampleFileCacheConfigS3.yaml"
        dst: "./samples/sampleFileCacheConfigS3.yaml"
      - src: "sampleStreamingConfigS3.yaml"
        dst: "./samples/sampleStreamingConfigS3.yaml"
      - src: "sampleStreamingConfigAzure.yaml"
        dst: "./samples/sampleStreamingConfigAzure.yaml"
  
=======
      - src: setup/baseConfig.yaml
        dst: ./samples/baseConfig.yaml
      - src: sample_configs/*
        dst: ./samples/

>>>>>>> 43fb2118
  - id: windows
    builds:
      - windows
      - windows-startup
      - windows-health-monitor
    format: zip
    files:
      - LICENSE
      - README.md
      - NOTICE
<<<<<<< HEAD
      - src: "./gui/dist/cloudfuseGUI_Windows/*"
        dst: "./"
      - src: "setup/baseConfig.yaml"
        dst: "./samples/baseConfig.yaml"
      - src: "sampleFileCacheConfigAzure.yaml"
        dst: "./samples/sampleFileCacheConfigAzure.yaml"
      - src: "sampleFileCacheWithSASConfigAzure.yaml"
        dst: "./samples/sampleFileCacheWithSASConfigAzure.yaml"
      - src: "sampleFileCacheConfigS3.yaml"
        dst: "./samples/sampleFileCacheConfigS3.yaml"
      - src: "sampleStreamingConfigS3.yaml"
        dst: "./samples/sampleStreamingConfigS3.yaml"
      - src: "sampleStreamingConfigAzure.yaml"
        dst: "./samples/sampleStreamingConfigAzure.yaml"
  
=======
      - src: setup/baseConfig.yaml
        dst: ./samples/baseConfig.yaml
      - src: sample_configs/*
        dst: ./samples/

>>>>>>> 43fb2118
  - id: windows_no_gui
    builds:
      - windows
      - windows-health-monitor
    format: zip
    name_template: "{{ .ProjectName }}_no_gui_{{ .Version }}_{{ .Os }}_{{ .Arch }}"
    files:
      - LICENSE
      - README.md
      - NOTICE
      - src: setup/baseConfig.yaml
        dst: ./samples/baseConfig.yaml
      - src: sample_configs/*
        dst: ./samples/


release:
  extra_files:
    - glob: ./build/Output/cloudfuse_{{.Version}}_windows_amd64.exe
    - glob: ./build/Output/cloudfuse_no_gui_{{.Version}}_windows_amd64.exe

nfpms:
  - id: linux
    package_name: cloudfuse
    builds:
      - linux-amd64
    vendor: Seagate Technology
    homepage: https://github.com/Seagate/cloudfuse
    maintainer: https://github.com/Seagate/cloudfuse
    description: |-
      FUSE file system for interacting with S3 and Azure storage
    license: MIT
    changelog: "changelog.yml"
    formats:
      - deb
      - rpm
    section: utils

    # Contents to add to the package.
    # GoReleaser will automatically add the binaries.
    contents:
      - src: './dist/linux-{{ .Arch }}-health-monitor_linux_{{ .Arch }}{{- if eq .Arch "amd64" }}_{{ .Amd64 }}{{- else }}_{{ .Arm64 }}{{ end }}/cfusemon'
        dst: /usr/bin/cfusemon
        file_info:
          mode: 0755
      - src: NOTICE
        dst: /usr/share/doc/cloudfuse/NOTICE
      - src: LICENSE
        dst: /usr/share/doc/cloudfuse/LICENSE
      - src: copyright
        dst: /usr/share/doc/cloudfuse/copyright
      - src: setup/baseConfig.yaml
        dst: /usr/share/doc/cloudfuse/examples/baseConfig.yaml
      - src: sample_configs/*
        dst: /usr/share/doc/cloudfuse/examples/
      - src: ./manpages/*
        dst: /usr/share/man/man1/
        file_info:
          mode: 0644

    overrides:
      deb:
        dependencies:
          - libfuse3-dev

      rpm:
        dependencies:
          - fuse3-devel

  - id: linux_no_gui
    package_name: cloudfuse
    builds:
      - linux-amd64
      - linux-arm64
    file_name_template: "{{ .ProjectName }}_no_gui_{{ .Version }}_{{ .Os }}_{{ .Arch }}"

    vendor: Seagate Technology
    homepage: https://github.com/Seagate/cloudfuse
    maintainer: https://github.com/Seagate/cloudfuse
    description: |-
      FUSE file system for interacting with S3 and Azure storage
    license: MIT
    changelog: "changelog.yml"
    formats:
      - deb
      - rpm
    section: utils
    contents:
      - src: './dist/linux-{{ .Arch }}-health-monitor_linux_{{ .Arch }}{{- if eq .Arch "amd64" }}_{{ .Amd64 }}{{- else }}_{{ .Arm64 }}{{ end }}/cfusemon'
        dst: /usr/bin/cfusemon
        file_info:
          mode: 0755
      - src: NOTICE
        dst: /usr/share/doc/cloudfuse/NOTICE
      - src: LICENSE
        dst: /usr/share/doc/cloudfuse/LICENSE
      - src: README.md
        dst: /usr/share/doc/cloudfuse/README
      - src: copyright
        dst: /usr/share/doc/cloudfuse/copyright
      - src: setup/baseConfig.yaml
        dst: /usr/share/doc/cloudfuse/examples/baseConfig.yaml
      - src: sample_configs/*
        dst: /usr/share/doc/cloudfuse/examples/
      - src: ./manpages/*
        dst: /usr/share/man/man1/
        file_info:
          mode: 0644

    overrides:
      deb:
        dependencies:
          - libfuse3-dev

      rpm:
        dependencies:
          - fuse3-devel

metadata:
  mod_timestamp: "{{ .CommitTimestamp }}"<|MERGE_RESOLUTION|>--- conflicted
+++ resolved
@@ -137,23 +137,6 @@
       - LICENSE
       - README.md
       - NOTICE
-<<<<<<< HEAD
-      - src: "./gui/dist/cloudfuseGUI_Linux/*"
-        dst: "./"
-      - src: "setup/baseConfig.yaml"
-        dst: "./samples/baseConfig.yaml"
-      - src: "sampleFileCacheConfigAzure.yaml"
-        dst: "./samples/sampleFileCacheConfigAzure.yaml"
-      - src: "sampleFileCacheWithSASConfigAzure.yaml"
-        dst: "./samples/sampleFileCacheWithSASConfigAzure.yaml"
-      - src: "sampleFileCacheConfigS3.yaml"
-        dst: "./samples/sampleFileCacheConfigS3.yaml"
-      - src: "sampleStreamingConfigS3.yaml"
-        dst: "./samples/sampleStreamingConfigS3.yaml"
-      - src: "sampleStreamingConfigAzure.yaml"
-        dst: "./samples/sampleStreamingConfigAzure.yaml"
-  
-=======
       - src: ./gui/dist/cloudfuseGUI_Linux/*
         dst: ./
       - src: setup/baseConfig.yaml
@@ -161,7 +144,6 @@
       - src: sample_configs/*
         dst: ./samples/
 
->>>>>>> 43fb2118
   - id: linux-amd64_no_gui
     builds:
       - linux-amd64
@@ -172,27 +154,11 @@
       - LICENSE
       - README.md
       - NOTICE
-<<<<<<< HEAD
-      - src: "setup/baseConfig.yaml"
-        dst: "./samples/baseConfig.yaml"
-      - src: "sampleFileCacheConfigAzure.yaml"
-        dst: "./samples/sampleFileCacheConfigAzure.yaml"
-      - src: "sampleFileCacheWithSASConfigAzure.yaml"
-        dst: "./samples/sampleFileCacheWithSASConfigAzure.yaml"
-      - src: "sampleFileCacheConfigS3.yaml"
-        dst: "./samples/sampleFileCacheConfigS3.yaml"
-      - src: "sampleStreamingConfigS3.yaml"
-        dst: "./samples/sampleStreamingConfigS3.yaml"
-      - src: "sampleStreamingConfigAzure.yaml"
-        dst: "./samples/sampleStreamingConfigAzure.yaml"
-  
-=======
-      - src: setup/baseConfig.yaml
-        dst: ./samples/baseConfig.yaml
-      - src: sample_configs/*
-        dst: ./samples/
-
->>>>>>> 43fb2118
+      - src: setup/baseConfig.yaml
+        dst: ./samples/baseConfig.yaml
+      - src: sample_configs/*
+        dst: ./samples/
+
   - id: linux-arm64_no_gui
     builds:
       - linux-arm64
@@ -203,27 +169,11 @@
       - LICENSE
       - README.md
       - NOTICE
-<<<<<<< HEAD
-      - src: "setup/baseConfig.yaml"
-        dst: "./samples/baseConfig.yaml"
-      - src: "sampleFileCacheConfigAzure.yaml"
-        dst: "./samples/sampleFileCacheConfigAzure.yaml"
-      - src: "sampleFileCacheWithSASConfigAzure.yaml"
-        dst: "./samples/sampleFileCacheWithSASConfigAzure.yaml"
-      - src: "sampleFileCacheConfigS3.yaml"
-        dst: "./samples/sampleFileCacheConfigS3.yaml"
-      - src: "sampleStreamingConfigS3.yaml"
-        dst: "./samples/sampleStreamingConfigS3.yaml"
-      - src: "sampleStreamingConfigAzure.yaml"
-        dst: "./samples/sampleStreamingConfigAzure.yaml"
-  
-=======
-      - src: setup/baseConfig.yaml
-        dst: ./samples/baseConfig.yaml
-      - src: sample_configs/*
-        dst: ./samples/
-
->>>>>>> 43fb2118
+      - src: setup/baseConfig.yaml
+        dst: ./samples/baseConfig.yaml
+      - src: sample_configs/*
+        dst: ./samples/
+
   - id: windows
     builds:
       - windows
@@ -234,29 +184,13 @@
       - LICENSE
       - README.md
       - NOTICE
-<<<<<<< HEAD
-      - src: "./gui/dist/cloudfuseGUI_Windows/*"
-        dst: "./"
-      - src: "setup/baseConfig.yaml"
-        dst: "./samples/baseConfig.yaml"
-      - src: "sampleFileCacheConfigAzure.yaml"
-        dst: "./samples/sampleFileCacheConfigAzure.yaml"
-      - src: "sampleFileCacheWithSASConfigAzure.yaml"
-        dst: "./samples/sampleFileCacheWithSASConfigAzure.yaml"
-      - src: "sampleFileCacheConfigS3.yaml"
-        dst: "./samples/sampleFileCacheConfigS3.yaml"
-      - src: "sampleStreamingConfigS3.yaml"
-        dst: "./samples/sampleStreamingConfigS3.yaml"
-      - src: "sampleStreamingConfigAzure.yaml"
-        dst: "./samples/sampleStreamingConfigAzure.yaml"
-  
-=======
-      - src: setup/baseConfig.yaml
-        dst: ./samples/baseConfig.yaml
-      - src: sample_configs/*
-        dst: ./samples/
-
->>>>>>> 43fb2118
+      - src: ./gui/dist/cloudfuseGUI_Windows/*
+        dst: ./
+      - src: setup/baseConfig.yaml
+        dst: ./samples/baseConfig.yaml
+      - src: sample_configs/*
+        dst: ./samples/
+
   - id: windows_no_gui
     builds:
       - windows
