--- conflicted
+++ resolved
@@ -439,11 +439,7 @@
       distro_name: ${{ parameters.distro_name }}
       mountStep:
         script: >
-<<<<<<< HEAD
           ${{ parameters.working_dir }}/cloudfuse mount ${{ parameters.mount_dir }} --config-file=${{ parameters.config }} --default-working-dir=${{ parameters.working_dir }}
-=======
-          ${{ parameters.working_dir }}/blobfuse2 mount ${{ parameters.mount_dir }} --config-file=${{ parameters.config }} --default-working-dir=${{ parameters.working_dir }}
->>>>>>> 9c10ae08
         displayName: 'StressTest: Mount'
         timeoutInMinutes: 3
         continueOnError: false
