--- conflicted
+++ resolved
@@ -41,11 +41,7 @@
   # GoTool task used only for Microsoft Hosted Agents to install Go-lang
   - task: GoTool@0
     inputs:
-<<<<<<< HEAD
-      version: '1.19.6'
-=======
       version: '1.19.9'
->>>>>>> 05a10949
     condition: ${{ parameters.hostedAgent }}
     displayName: "GoTool Setup"
 
@@ -53,11 +49,7 @@
   - task: ShellScript@2
     inputs:
       scriptPath: "${{ parameters.working_directory }}/go_installer.sh"
-<<<<<<< HEAD
-      args: "${{ parameters.root_dir }}/ 1.19.6"
-=======
       args: "${{ parameters.root_dir }}/ 1.19.9"
->>>>>>> 05a10949
     condition: not(${{parameters.hostedAgent }})
     displayName: "GoTool Custom Setup"
 
