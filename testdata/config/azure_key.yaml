--- conflicted
+++ resolved
@@ -26,10 +26,7 @@
 
 attr_cache:
   timeout-sec: 3600
-<<<<<<< HEAD
   enable-symlinks: true
-=======
->>>>>>> 4e933405
 
 azstorage:
   type: { STO_ACC_TYPE }
