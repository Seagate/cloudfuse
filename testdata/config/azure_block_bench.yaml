--- conflicted
+++ resolved
@@ -1,6 +1,6 @@
 logging:
   level: log_err
-  file-path: "./blobfuse2.log"
+  file-path: "./cloudfuse.log"
   type: base
 
 components:
@@ -14,20 +14,6 @@
 
 block_cache:
   block-size-mb: 16
-<<<<<<< HEAD
-  mem-size-mb: 204800
-  prefetch: 200
-  parallelism: 600
-  disk-size-mb: 512000
-  disk-timeout-sec: 120
-  #prefetch-on-open: true
-
-attr_cache:
-  timeout-sec: 7200
-
-=======
-
->>>>>>> 4ef97799
 azstorage:
   mode: key
   container: { 0 }
