config-version: 1.0.0

logging:
  level: log_err
  file-path: "./blobfuse2.log"
  type: base

components:
  - libfuse
  - block_cache
  - attr_cache
  - azstorage

libfuse:
  ignore-open-flags: true

block_cache:
  block-size-mb: 16
<<<<<<< HEAD
  mem-size-mb: 204800
  prefetch: 200
  parallelism: 600
  disk-size-mb: 512000
  disk-timeout-sec: 120
  #prefetch-on-open: true

attr_cache:
  timeout-sec: 7200

=======

>>>>>>> 05bb0853
azstorage:
  mode: key
  container: { 0 }
  account-name: { AZURE_STORAGE_ACCOUNT }
  account-key: { AZURE_STORAGE_ACCESS_KEY }<|MERGE_RESOLUTION|>--- conflicted
+++ resolved
@@ -16,20 +16,6 @@
 
 block_cache:
   block-size-mb: 16
-<<<<<<< HEAD
-  mem-size-mb: 204800
-  prefetch: 200
-  parallelism: 600
-  disk-size-mb: 512000
-  disk-timeout-sec: 120
-  #prefetch-on-open: true
-
-attr_cache:
-  timeout-sec: 7200
-
-=======
-
->>>>>>> 05bb0853
 azstorage:
   mode: key
   container: { 0 }
