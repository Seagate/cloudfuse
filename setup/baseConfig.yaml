# MUST READ :
#   If you are creating a cloudfuse config file using this kindly take care of below points
#   1. All boolean configs (true|false config) (except ignore-open-flags, virtual-directory, sync-to-flush) are set to 'false' by default.
#      No need to mention them in your config file unless you are setting them to true.
#   2. 'loopbackfs' is purely for testing and shall not be used in production configuration.
#   3. 'stream' and 'file_cache' can not co-exist and config file shall have only one of them based on your use case.
#   4. By default log level is set to 'log_warning' level and are redirected to syslog.
#      Either use 'base' logging or syslog filters to redirect logs to separate file.
#      To install syslog filter follow below steps:
#         sudo cp setup/11-cloudfuse.conf /etc/rsyslog.d/
#         sudo cp setup/cloudfuse-logrotate /etc/logrotate.d/
#         sudo service rsyslog restart
#   5. For non-HNS (flat namespace) accounts cloudfuse expects special directory marker files to
#      exists in container to identify a directory.
#      If these files do not exist in container, then 'virtual-directory: true' in 'azstorage' section is required
#   6. By default 'writeback-cache' is enabled for libfuse3 and this may result in append/write operations to fail.
#      Either you can disable 'writeback-cache', which might hurt the performance
#      or you can configure cloudfuse to ignore open flags given by user and make it work with ''writeback-cache'.
#      'libfuse' section below has both the configurations.
#   7. If are you using 'allow-other: true' config then make sure user_allow_other is enabled in /etc/fuse.conf file as
#      well otherwise mount will fail. By default /etc/fuse.conf will have this option disabled we just need to
#      enable it and save the file.
#   8. If data in your storage account (non-HNS) is created using cloudfuse or AzCopy then there are marker files present
#      in your container to mark a directory. In such cases you can optimize your listing by setting 'virtual-directory'
#      flag to false in mount command.
#   9. If you are using 'file_cache' component then make sure you have enough disk space available for cache.
#  10. 'sdk-trace' has been removed and setting log level to log_debug will auto enable these logs.
# -----------------------------------------------------------------------------------------------------------------------

# Daemon configuration
foreground: true|false <run cloudfuse in foreground or background>

# Common configurations
read-only: true|false <mount in read only mode - used for Streaming and FUSE>
allow-other: true|false <allow other users to access the mounted directory - used for FUSE and File Cache>
nonempty: true|false <allow mounting on non-empty directory>
restricted-characters-windows: true|false <allows filenames with restricted characters to appear on Windows - used for AzStorage and S3Storage>

# Logger configuration
logging:
  type: syslog|silent|base <type of logger to be used by the system. silent = no logger, base = file based logger. Default - base>
  level: log_off|log_crit|log_err|log_warning|log_info|log_trace|log_debug <log level. Default - log_warning>
  file-path: <path where log files shall be stored. Default - '$HOME/.cloudfuse/cloudfuse.log'>
  max-file-size-mb: <maximum allowed size for each log file (in MB). Default - 512 MB>
  file-count: <maximum number of files to be rotated to preserve old logs. Default - 10>
  track-time: true|false <track time taken by important operations>

# Pipeline configuration. Choose components to be engaged. The order below is the priority order that needs to be followed.
components:
  - libfuse
<<<<<<< HEAD
  - stream
=======
  - xload
>>>>>>> 4ef97799
  - block_cache
  - file_cache
  - attr_cache
  - s3storage
  - azstorage
<<<<<<< HEAD
  - loopbackfs

# Libfuse configuration
libfuse:
  default-permission: 0777|0666|0644|0444 <default permissions to be presented for block blobs>
  attribute-expiration-sec: <time kernel can cache inode attributes (in sec). Default - 120 sec>
  entry-expiration-sec: <time kernel can cache directory listing attributes (in sec). Default - 120 sec>
  negative-entry-expiration-sec: <time kernel can cache attributes of non existent paths (in sec). Default - 120 sec>
  fuse-trace: true|false <enable libfuse api trace logs for debugging>
  extension: <physical path to extension library>
  disable-writeback-cache: true|false <disallow libfuse to buffer write requests if you must strictly open files in O_WRONLY or O_APPEND mode. alternatively, you can set ignore-open-flags.>
  ignore-open-flags: true|false <ignore the append and write only flag since O_APPEND and O_WRONLY is not supported with writeback caching. alternatively, you can disable-writeback-cache. Default value is true>
  max-fuse-threads: <number of threads allowed at libfuse layer for highly parallel operations, Default is 128>
  direct-io: true|false <enable to bypass the kernel cache>
  network-share: true|false <runs as a network share. may improve performance when latency to cloud is high. only supported on Windows. Known issue - only one Cloudfuse network share can be mounted at a time>
  display-capacity-mb: <number of MB to display as the mounted storage capacity. Default - 1PB (1073741824 MB)>
  windows-sddl: <windows file security and permissions setting in SDDL syntax. Default - D:P(A;;FA;;;WD) corresponding to every user having read/write access>

  # Streaming configuration
stream:
  # If block-size-mb, max-buffers or buffer-size-mb are 0, the stream component will not cache blocks.
  block-size-mb: <for read only mode size of each block to be cached in memory while streaming (in MB). For read/write size of newly created blocks. Default - 0 MB>
  max-buffers: <total number of buffers to store blocks in. Default - 0>
  buffer-size-mb: <size for each buffer. Default - 0 MB>
  file-caching: <read/write mode file level caching or handle level caching. Default - false (handle level caching ON)>

# Block cache related configuration. Block cache is only supported on Linux.
=======

# Xload configuration 
xload:
  path: <path to local disk cache where downloaded files will be stored>
  export-progress: <preload progress will be exported to a json fil. Default output file is '~/.blobfuse2/xload_stats_{PID}.json'. Default - not exported> 
  validate-md5: <if md5 sum is present in the blob, validate it post download. Default - false>

# Block cache related configuration
>>>>>>> 4ef97799
block_cache:
  block-size-mb: <size of each block to be cached in memory (in MB). Default - 16 MB>
  mem-size-mb: <total amount of memory to be preallocated for block cache (in MB). Default - 80% of free memory>
  path: <path to local disk cache where downloaded blocks will be stored>
  disk-size-mb: <maximum disk cache size allowed. Default - 80% of free disk space>
  disk-timeout-sec: <default disk cache eviction timeout (in sec). Default - 120 sec>
  prefetch: <number of blocks to be prefetched in serial read case. Min - 11, Default - 2 times number of CPU cores>
  parallelism: <number of parallel threads downloading the data and writing to disk cache. Default - 3 times number of CPU cores>
  prefetch-on-open: true|false <prefetch blocks on open. This shall be used only when user application is going to read file from offset 0>

# Disk cache related configuration
file_cache:
  # Required
  path: <path to local disk cache>

  # Optional
  timeout-sec: <default cache eviction timeout (in sec). Default - 216000 sec>
  max-eviction: <number of files that can be evicted at once. Default - 5000>
  max-size-mb: <maximum cache size allowed. Default - 80% of free disk space>
  high-threshold: <% disk space consumed which triggers eviction. This parameter overrides 'timeout-sec' parameter and cached files will be removed even if they have not expired. Default - 80>
  low-threshold: <% disk space consumed which triggers eviction to stop when previously triggered by the high-threshold. Default - 60>
  create-empty-file: true|false <create an empty file on container when create call is received from kernel>
  allow-non-empty-temp: true|false <allow non empty temp directory at startup. This should not be used in production.>
  cleanup-on-start: true|false <cleanup the temp directory on startup, if it's not empty>
  policy-trace: true|false <generate eviction policy logs showing which files will expire soon>
  offload-io: true|false <by default libfuse will service reads/writes to files for better perf. Set to true to make file-cache component service read/write calls.>
  sync-to-flush: true|false <sync call to a file will force upload of the contents to storage account. Default - true>
  refresh-sec: <number of seconds after which compare lmt of file in local cache and container and refresh file if container has the latest copy>
  ignore-sync: true|false <sync call will be ignored and locally cached file will not be deleted>
  hard-limit: true|false <if set to true, file-cache will not allow read/writes to file which exceed the configured limits>

# Attribute cache related configuration
attr_cache:
  timeout-sec: <time attributes and directory contents can be cached (in sec). Minimum is 1. Default - 120 sec>
  no-cache-on-list: true|false <do not cache attributes or directory contents during listing. Enabling may cause performance problems.>
  enable-symlinks: true|false <enable symlink support. When false, symlinks will be treated like regular files. Enabling may cause performance problems.>
  max-files: <maximum number of files in the attribute cache at a time. Default - 5000000>
  no-cache-dirs: true|false <to prevent double-listing directories and to make timestamps accurate, disable caching directories. Breaks s3storage.>

# Loopback configuration
loopbackfs:
  path: <path to local directory>

# Azure storage configuration
azstorage:
  # Required
  type: block|adls <type of storage account to be connected. Default - block>
  account-name: <name of the storage account>
  container: <name of the storage container to be mounted>
  endpoint: <specify this parameter only if storage account is behind a private endpoint>
  mode: key|sas|spn|msi|azcli <kind of authentication to be used>
  account-key: <storage account key>
  # OR
  sas: <storage account sas>
  # OR
  appid: <storage account app id / client id for MSI>
  resid: <storage account resource id for MSI>
  objid: <object id for MSI - needs Azure CLI on system>
  # OR
  tenantid: <storage account tenant id for SPN>
  clientid: <storage account client id for SPN>
  clientsecret: <storage account client secret for SPN>
  oauth-token-path: <path to file containing the OAuth token>
  workload-identity-token: <service account token for workload identity>
  # Optional
  use-http: true|false <use http instead of https for storage connection>
  aadendpoint: <storage account custom aad endpoint>
  subdirectory: <name of subdirectory to be mounted instead of whole container>
  block-size-mb: <size of each block (in MB). Default - 16 MB>
  max-concurrency: <number of parallel upload/download threads. Default - 32>
  tier: hot|cool|cold|premium|archive|none <blob-tier to be set while uploading a blob. Default - none>
  block-list-on-mount-sec: <time list api to be blocked after mount (in sec). Default - 0 sec>
  max-retries: <number of retries to attempt for any operation failure. Default - 5>
  max-retry-timeout-sec: <maximum timeout allowed for a given retry (in sec). Default - 900 sec>
  retry-backoff-sec: <retry backoff between two tries (in sec). Default - 4 sec>
  max-retry-delay-sec: <maximum delay between two tries (in sec). Default - 60 sec>
  http-proxy: ip-address:port <http proxy to be used for connection>
  https-proxy: ip-address:port <https proxy to be used for connection>
  fail-unsupported-op: true|false <for block blob account return failure for unsupported operations like chmod and chown>
  auth-resource: <resource string to be used during OAuth token retrieval>
  update-md5: true|false <set md5 sum on upload. Impacts performance. works only when file-cache component is part of the pipeline>
  validate-md5: true|false <validate md5 on download. Impacts performance. works only when file-cache component is part of the pipeline>
  virtual-directory: true|false <support virtual directories without existence of a special marker blob. Default - true>
  disable-compression: true|false <disable transport layer content encoding like gzip, set this flag to true if blobs have content-encoding set in container>
  max-results-for-list: <maximum number of results returned in a single list API call while getting file attributes. Default - 2>
  telemetry: <additional information that customer want to push in user-agent>
  honour-acl: true|false <honour ACLs on files and directories when mounted using MSI Auth and object-ID is provided in config>
  cpk-enabled: true|false <enable client provided key encryption>
  cpk-encryption-key: <customer provided base64-encoded AES-256 encryption key value>
  cpk-encryption-key-sha256: <customer provided base64-encoded sha256 of the encryption key>

# S3 storage configuration
s3storage:
  bucket-name: <name of the bucket to be mounted. Default - first accessible bucket>
  key-id: <S3 access key ID. Default - use credentials from environment variables or shared profile (see README)>
  secret-key: <S3 secret access key. Default - use credentials from environment variables or shared profile (see README)>
  region: <S3 region. Default - us-east-1 or region provided in endpoint>
  profile: <AWS shared configuration profile name. Credentials above take precedence over shared profile.>
  endpoint: <S3 endpoint URL. Default - https://s3.[region].lyvecloud.seagate.com>
  subdirectory: <name of subdirectory to be mounted instead of whole bucket>
  part-size-mb: <size of each part for multipart uploads (in MB). Valid range is 5MB to 5120MB. Default - 8 MB>
  upload-cutoff-mb: <files exceeding this size will use be uploaded in parts (in MB). Default - 100 MB>
  concurrency: <number of parallel upload/download threads. Default - 5>
  disable-concurrent-download: true|false <disables concurrent downloads. Can improve performance with small files at the cost of slow downloads for large objects>
  enable-checksum: true|false <enables checksum verification on upload. Must be supported by s3 provider>
  checksum-algorithm: CRC32|CRC32C|SHA1|SHA256 <checksum algorithm to use on writes to cloud. Default - CRC32>
  usePathStyle: true|false <enable the client to use path-style addressing. Only use if required by your S3 cloud>
  disable-usage: true|false <do not use bucket size from Lyve Cloud to report drive size and storage statistics (StatFs). If not using Lyve Cloud, set to true.>
  enable-dir-marker: true|false <enable support for empty directory markers (empty objects ending in a trailing slash) to indicate directories.>

# Mount all configuration
mountall:
  # allowlist takes precedence over denylist in case of conflicts
  container-allowlist:
    - <list of containers to be mounted>
  container-denylist:
    - <list of containers not to be mounted>

# Health Monitor configuration
health_monitor:
  enable-monitoring: true|false <enable health monitor>
  stats-poll-interval-sec: <Cloudfuse stats polling interval (in sec). Default - 10 sec>
  process-monitor-interval-sec: <CPU, memory and network usage polling interval (in sec). Default - 30 sec>
  output-path: <Path where health monitor will generate its output file. File name will be monitor_<pid>.json>
  # list of monitors to be disabled
  monitor-disable-list:
    - cloudfuse_stats <Disable cloudfuse stats polling>
    - file_cache_monitor <Disable file cache directory monitor>
    - cpu_profiler <Disable CPU monitoring on cloudfuse process>
    - memory_profiler <Disable memory monitoring on cloudfuse process>
    - network_profiler <Disable network monitoring on cloudfuse process><|MERGE_RESOLUTION|>--- conflicted
+++ resolved
@@ -48,17 +48,13 @@
 # Pipeline configuration. Choose components to be engaged. The order below is the priority order that needs to be followed.
 components:
   - libfuse
-<<<<<<< HEAD
   - stream
-=======
   - xload
->>>>>>> 4ef97799
   - block_cache
   - file_cache
   - attr_cache
   - s3storage
   - azstorage
-<<<<<<< HEAD
   - loopbackfs
 
 # Libfuse configuration
@@ -77,7 +73,7 @@
   display-capacity-mb: <number of MB to display as the mounted storage capacity. Default - 1PB (1073741824 MB)>
   windows-sddl: <windows file security and permissions setting in SDDL syntax. Default - D:P(A;;FA;;;WD) corresponding to every user having read/write access>
 
-  # Streaming configuration
+# Streaming configuration
 stream:
   # If block-size-mb, max-buffers or buffer-size-mb are 0, the stream component will not cache blocks.
   block-size-mb: <for read only mode size of each block to be cached in memory while streaming (in MB). For read/write size of newly created blocks. Default - 0 MB>
@@ -85,17 +81,13 @@
   buffer-size-mb: <size for each buffer. Default - 0 MB>
   file-caching: <read/write mode file level caching or handle level caching. Default - false (handle level caching ON)>
 
-# Block cache related configuration. Block cache is only supported on Linux.
-=======
-
-# Xload configuration 
+# Xload configuration
 xload:
   path: <path to local disk cache where downloaded files will be stored>
-  export-progress: <preload progress will be exported to a json fil. Default output file is '~/.blobfuse2/xload_stats_{PID}.json'. Default - not exported> 
+  export-progress: <preload progress will be exported to a json fil. Default output file is '~/.cloudfuse/xload_stats_{PID}.json'. Default - not exported>
   validate-md5: <if md5 sum is present in the blob, validate it post download. Default - false>
 
 # Block cache related configuration
->>>>>>> 4ef97799
 block_cache:
   block-size-mb: <size of each block to be cached in memory (in MB). Default - 16 MB>
   mem-size-mb: <total amount of memory to be preallocated for block cache (in MB). Default - 80% of free memory>
