--- conflicted
+++ resolved
@@ -24,16 +24,13 @@
 #      in your container to mark a directory. In such cases you can optimize your listing by setting 'virtual-directory'
 #      flag to false in mount command.
 #   9. If you are using 'file_cache' component then make sure you have enough disk space available for cache.
-#  10. 'sdk-trace' has been removed with v2.3.0 release and setting log level to log_debug will auto enable these logs.
+#  10. 'sdk-trace' has been removed and setting log level to log_debug will auto enable these logs.
 # -----------------------------------------------------------------------------------------------------------------------
 
-<<<<<<< HEAD
 
 # Daemon configuration
 foreground: true|false <run cloudfuse in foreground or background>
 
-=======
->>>>>>> 33008bbc
 # Common configurations
 allow-other: true|false <allow other users to access the mounted directory - used for FUSE and File Cache>
 nonempty: true|false <allow mounting on non-empty directory>
@@ -42,24 +39,21 @@
 # Logger configuration
 logging:
   type: syslog|silent|base <type of logger to be used by the system. silent = no logger, base = file based logger. Default - syslog>
-<<<<<<< HEAD
   level: log_off|log_crit|log_err|log_warning|log_info|log_trace|log_debug <log level. Default - log_warning>
   file-path: <path where log files shall be stored. Default - '$HOME/.cloudfuse/cloudfuse.log'>
   max-file-size-mb: <maximum allowed size for each log file (in MB). Default - 512 MB>
   file-count: <maximum number of files to be rotated to preserve old logs. Default - 10>
   track-time: true|false <track time taken by important operations>
-=======
-  level: log_off|log_crit|log_err|log_warning|log_info|log_trace|log_debug <log level. Default - log_warning> <log_debug will also enable sdk-trace logs>
-  file-path: <path where log files shall be stored. Default - '$HOME/.blobfuse2/blobfuse2.log'>
->>>>>>> 33008bbc
 
 # Pipeline configuration. Choose components to be engaged. The order below is the priority order that needs to be followed.
 components:
   - libfuse
+  - stream
   - block_cache
   - file_cache
   - attr_cache
   - azstorage
+  - loopbackfs
 
 # Libfuse configuration
 libfuse:
@@ -67,8 +61,12 @@
   attribute-expiration-sec: <time kernel can cache inode attributes (in sec). Default - 120 sec>
   entry-expiration-sec: <time kernel can cache directory listing attributes (in sec). Default - 120 sec>
   negative-entry-expiration-sec: <time kernel can cache attributes of non existent paths (in sec). Default - 120 sec>
+  fuse-trace: true|false <enable libfuse api trace logs for debugging>
+  extension: <physical path to extension library>
+  disable-writeback-cache: true|false <disallow libfuse to buffer write requests if you must strictly open files in O_WRONLY or O_APPEND mode. alternatively, you can set ignore-open-flags.>
+  ignore-open-flags: true|false <ignore the append and write only flag since O_APPEND and O_WRONLY is not supported with writeback caching. alternatively, you can disable-writeback-cache. Default value is true>
+  max-fuse-threads: <number of threads allowed at libfuse layer for highly parallel operations, Default is 128>
   direct-io: true|false <enable to bypass the kernel cache>
-<<<<<<< HEAD
   network-share: true|false <runs as a network share. may improve performance when latency to cloud is high. only supported on Windows. Known issue - only one Cloudfuse network share can be mounted at a time>
 
   # Streaming configuration
@@ -80,10 +78,6 @@
   file-caching: <read/write mode file level caching or handle level caching. Default - false (handle level caching ON)>
 
 # Block cache related configuration. Block cache is only supported on Linux.
-=======
- 
-# Block cache related configuration
->>>>>>> 33008bbc
 block_cache:
   block-size-mb: <size of each block to be cached in memory (in MB). Default - 16 MB>
   mem-size-mb: <total amount of memory to be preallocated for block cache (in MB). Default - 4192 MB>
@@ -91,27 +85,19 @@
   disk-size-mb: <maximum disk cache size allowed. Default - 4192 MB>
   disk-timeout-sec: <default disk cache eviction timeout (in sec). Default - 120 sec>
   prefetch: <number of blocks to be prefetched in serial read case. Min - 11>
-<<<<<<< HEAD
   parallelism: <number of parallel threads downloading the data and writing to disk cache. Default - 128>
   prefetch-on-open: true|false <prefetch blocks on open. This shall be used only when user application is going to read file from offset 0>
-=======
-  parallelism: <number of parallel threads downloading the data and writing to disk cache. Default - 128> 
->>>>>>> 33008bbc
 
 # Disk cache related configuration
 file_cache:
   # Required
   path: <path to local disk cache>
 
-<<<<<<< HEAD
   # Optional
   policy: lru|lfu <eviction policy to be engaged for cache eviction. lru = least recently used file to be deleted, lfu = least frequently used file to be deleted. Default - lru>
-=======
-  # Optional 
->>>>>>> 33008bbc
   timeout-sec: <default cache eviction timeout (in sec). Default - 120 sec>
+  max-eviction: <number of files that can be evicted at once. Default - 5000>
   max-size-mb: <maximum cache size allowed. Default - 0 (unlimited)>
-<<<<<<< HEAD
   high-threshold: <% disk space consumed which triggers eviction. This parameter overrides 'timeout-sec' parameter and cached files will be removed even if they have not expired. Default - 80>
   low-threshold: <% disk space consumed which triggers eviction to stop when previously triggered by the high-threshold. Default - 60>
   create-empty-file: true|false <create an empty file on container when create call is received from kernel>
@@ -120,16 +106,12 @@
   policy-trace: true|false <generate eviction policy logs showing which files will expire soon>
   offload-io: true|false <by default libfuse will service reads/writes to files for better perf. Set to true to make file-cache component service read/write calls.>
   sync-to-flush: true|false <sync call to a file will force upload of the contents to storage account. Default - true>
-=======
-  sync-to-flush: true|false <sync call to a file will force upload of the contents to storage account>
->>>>>>> 33008bbc
   refresh-sec: <number of seconds after which compare lmt of file in local cache and container and refresh file if container has the latest copy>
   ignore-sync: true|false <sync call will be ignored and locally cached file will not be deleted>
   hard-limit: true|false <if set to true, file-cache will not allow read/writes to file which exceed the configured limits>
 
 # Attribute cache related configuration
 attr_cache:
-<<<<<<< HEAD
   timeout-sec: <time attributes and directory contents can be cached (in sec). Default - 120 sec>
   no-cache-on-list: true|false <do not cache attributes or directory contents during listing. Enabling may cause performance problems.>
   enable-symlinks: true|false <enable symlink support. When false, symlinks will be treated like regular files. Enabling may cause performance problems.>
@@ -140,11 +122,6 @@
 loopbackfs:
   path: <path to local directory>
 
-=======
-  timeout-sec: <time attributes can be cached (in sec). Default - 120 sec>
-  no-symlinks: true|false <to improve performance disable symlink support. symlinks will be treated like regular files.>
-  
->>>>>>> 33008bbc
 # Azure storage configuration
 azstorage:
 # Required
@@ -180,7 +157,6 @@
   honour-acl: true|false <honour ACLs on files and directories when mounted using MSI Auth and object-ID is provided in config>
   cpk-enabled: true|false <enable client provided key encryption>
   cpk-encryption-key: <customer provided base64-encoded AES-256 encryption key value>
-<<<<<<< HEAD
   cpk-encryption-key-sha256:  <customer provided base64-encoded sha256 of the encryption key>
 
 # S3 storage configuration
@@ -222,7 +198,4 @@
     - file_cache_monitor <Disable file cache directory monitor>
     - cpu_profiler <Disable CPU monitoring on cloudfuse process>
     - memory_profiler <Disable memory monitoring on cloudfuse process>
-    - network_profiler <Disable network monitoring on cloudfuse process>
-=======
-  cpk-encryption-key-sha256:  <customer provided base64-encoded sha256 of the encryption key>
->>>>>>> 33008bbc
+    - network_profiler <Disable network monitoring on cloudfuse process>