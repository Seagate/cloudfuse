# MUST READ : 
#   If you are creating a lyvecloudfuse config file using this kindly take care of below points 
#   1. All boolean configs (true|false config) (except ignore-open-flags, virtual-directory) are set to 'false' by default. 
#      No need to mention them in your config file unless you are setting them to true.
#   2. 'loopbackfs' is purely for testing and shall not be used in production configuration.
#   3. 'stream' and 'file_cache' can not co-exist and config file shall have only one of them based on your use case.
#   4. By default log level is set to 'log_warning' level and are redirected to syslog. 
#      Either use 'base' logging or syslog filters to redirect logs to separate file.
#      To install syslog filter follow below steps:        
#         sudo cp setup/11-lyvecloudfuse.conf /etc/rsyslog.d/
#         sudo cp setup/lyvecloudfuse-logrotate /etc/logrotate.d/
#         sudo service rsyslog restart
#   5. For non-HNS (flat namespace) accounts blobfuse expects special directory marker files to 
#      exists in container to identify a directory. 
#      If these files do not exist in container, then 'virtual-directory: true' in 'azstorage' section is required
#   6. By default 'writeback-cache' is enabled for libfuse3 and this may result in append/write operations to fail.
#      Either you can disable 'writeback-cache', which might hurt the performance
#      or you can configure lyvecloudfuse to ignore open flags given by user and make it work with ''writeback-cache'.
#      'libfuse' sectoin below has both the configurations.
#   7. If are you using 'allow-other: true' config then make sure user_allow_other is enabled in /etc/fuse.conf file as 
#      well otherwise mount will fail. By default /etc/fuse.conf will have this option disabled we just need to 
#      enable it and save the file.
#   8. If data in your storage account (non-HNS) is created using Blobfuse or AzCopy then there are marker files present
#      in your container to mark a directory. In such cases you can optimize your listing by setting 'virtual-directory'
#      flag to false in mount command.
# -----------------------------------------------------------------------------------------------------------------------


# Daemon configuration
foreground: true|false <run lyvecloudfuse in foreground or background>

# Common configurations
read-only: true|false <mount in read only mode - used for Streaming and FUSE>
allow-other: true|false <allow other users to access the mounted directory - used for FUSE and File Cache>
nonempty: true|false <allow mounting on non-empty directory - used for FUSE>

# Dynamic profiler related configuration. This helps to root-cause high memory/cpu usage related issues.
dynamic-profile: true|false <allows to turn on dynamic profiler for cpu/memory usage monitoring. Only for debugging, shall not be used in production>
profiler-port: <port number for dynamic-profiler to listen for REST calls. Default - 6060>
profiler-ip: <IP address for dynamic-profiler to listen for REST calls. Default - localhost>

# Logger configuration
logging:
  type: syslog|silent|base <type of logger to be used by the system. silent = no logger, base = file based logger. Default - syslog>
  level: log_off|log_crit|log_err|log_warning|log_info|log_trace|log_debug <log level. Default - log_warning>
  file-path: <path where log files shall be stored. Default - '$HOME/.lyvecloudfuse/lyvecloudfuse.log'>
  max-file-size-mb: <maximum allowed size for each log file (in MB). Default - 512 MB>
  file-count: <maximum number of files to be rotated to preserve old logs. Default - 10>
  track-time: true|false <track time taken by important operations>

# Pipeline configuration. Choose components to be engaged. The order below is the priority order that needs to be followed.
components:
  - libfuse
  - stream
  - file_cache
  - attr_cache
  - azstorage
  - loopbackfs

# Libfuse configuration
libfuse:
  default-permission: 0777|0666|0644|0444 <default permissions to be presented for block blobs>
  attribute-expiration-sec: <time kernel can cache inode attributes (in sec). Default - 120 sec>
  entry-expiration-sec: <time kernel can cache directory listing attributes (in sec). Default - 120 sec>
  negative-entry-expiration-sec: <time kernel can cache attributes of non existent paths (in sec). Default - 120 sec>
  fuse-trace: true|false <enable libfuse api trace logs for debugging>
  extension: <physical path to extension library>
  disable-writeback-cache: true|false <disallow libfuse to buffer write requests if you must strictly open files in O_WRONLY or O_APPEND mode. alternatively, you can set ignore-open-flags.>
  ignore-open-flags: true|false <ignore the append and write only flag since O_APPEND and O_WRONLY is not supported with writeback caching. alternatively, you can disable-writeback-cache. Default value is true>
<<<<<<< HEAD
  network-share: true|false <runs as a network share. may improve performance when latency to cloud is high. only supported on Windows.
=======
  max-fuse-threads: <number of threads allowed at libfuse layer for highly parallel operations, Default is 128>
>>>>>>> 05a10949
 
  # Streaming configuration
stream:
  # If block-size-mb, blocks-per-file or cache-size-mb are 0, the stream component will not cache blocks. 
  block-size-mb: <for read only mode:: size of each block to be cached in memory while streaming (in MB). For read/write:: size of newly created blocks. Default - 0 MB>
  max-buffers: <total number of buffers to store blocks in. Default - 0 MB>
  buffer-size-mb: <size for each buffer. Default - 0>
  file-caching: <read/write mode file level caching or handle level caching. Default - false (handle level caching ON)>

# Disk cache related configuration
file_cache:
  # Required
  path: <path to local disk cache>

  # Optional 
  policy: lru|lfu <eviction policy to be engaged for cache eviction. lru = least recently used file to be deleted, lfu = least frequently used file to be deleted. Default - lru> 
  timeout-sec: <default cache eviction timeout (in sec). Default - 120 sec>
  max-eviction: <number of files that can be evicted at once. Default - 5000>
  max-size-mb: <maximum cache size allowed. Default - 0 (unlimited)>
  high-threshold: <% disk space consumed which triggers eviction. This parameter overrides 'timeout-sec' parameter and cached files will be removed even if they have not expired. Default - 80>
  low-threshold: <% disk space consumed which triggers eviction to stop when previously triggered by the high-threshold. Default - 60>
  create-empty-file: true|false <create an empty file on container when create call is received from kernel>
  allow-non-empty-temp: true|false <allow non empty temp directory at startup>
  cleanup-on-start: true|false <cleanup the temp directory on startup, if its not empty>
  policy-trace: true|false <generate eviction policy logs showing which files will expire soon>
  offload-io: true|false <by default libfuse will service reads/writes to files for better perf. Set to true to make file-cache component service read/write calls.>
  sync-to-flush: true|false <sync call to a file will force upload of the contents to storage account>

# Attribute cache related configuration
attr_cache:
  timeout-sec: <time attributes can be cached (in sec). Default - 120 sec>
  no-cache-on-list: true|false <do not cache attributes during listing, to optimize performance>
  no-symlinks: true|false <to improve performance disable symlink support. symlinks will be treated like regular files.>
  
# Loopback configuration
loopbackfs:
  path: <path to local directory>

# Azure storage configuration
azstorage:
# Required
  type: block|adls <type of storage account to be connected. Default - block>
  account-name: <name of the storage account>
  container: <name of the storage container to be mounted>
  endpoint: <storage account endpoint (example - https://account-name.blob.core.windows.net)>
  mode: key|sas|spn|msi <kind of authentication to be used>
  account-key: <storage account key>
  # OR
  sas: <storage account sas>
  # OR
  appid: <storage account app id / client id for MSI>
  resid: <storage account resource id for MSI>
  objid: <object id for MSI>
  # OR
  tenantid: <storage account tenant id for SPN>
  clientid: <storage account client id for SPN>
  clientsecret: <storage account client secret for SPN>
  # Optional
  use-http: true|false <use http instead of https for storage connection>
  aadendpoint: <storage account custom aad endpoint>
  subdirectory: <name of subdirectory to be mounted instead of whole container>
  block-size-mb: <size of each block (in MB). Default - 16 MB>
  max-concurrency: <number of parallel upload/download threads. Default - 32>
  tier: hot|cool|archive|none <blob-tier to be set while uploading a blob. Default - none>
  block-list-on-mount-sec: <time list api to be blocked after mount (in sec). Default - 0 sec>
  max-retries: <number of retries to attempt for any operation failure. Default - 5>
  max-retry-timeout-sec: <maximum timeout allowed for a given retry (in sec). Default - 900 sec>
  retry-backoff-sec: <retry backoff between two tries (in sec). Default - 4 sec>
  max-retry-delay-sec: <maximum delay between two tries (in sec). Default - 60 sec>
  http-proxy: ip-address:port <http proxy to be used for connection>
  https-proxy: ip-address:port <https proxy to be used for connection>
  sdk-trace: true|false <enable storage sdk logging>
  fail-unsupported-op: true|false <for block blob account return failure for unsupported operations like chmod and chown>
  auth-resource: <resource string to be used during OAuth token retrieval>
  update-md5: true|false <set md5 sum on upload. Impacts performance. works only when file-cache component is part of the pipeline>
  validate-md5: true|false <validate md5 on download. Impacts performance. works only when file-cache component is part of the pipeline>
  virtual-directory: true|false <support virtual directories without existence of a special marker blob>
  disable-compression: true|false <disable transport layer content encoding like gzip, set this flag to true if blobs have content-encoding set in container>

# S3 storage configuration
s3storage:
  # Required
  bucket-name: <name of the bucket to be mounted>
  key-id: <S3 access key ID (example - AKIAIOSFODNN7EXAMPLE)>
  secret-key: <S3 secret access key (example - wJalrXUtnFEMI/K7MDENG/bPxRfiCYEXAMPLEKEY)>
  # Optional
  region: <S3 region. Default - us-east-1>
  endpoint: <S3 endpoint URL. Default - https://s3.[region].lyvecloud.seagate.com>
  subdirectory: <name of subdirectory to be mounted instead of whole bucket>

# Mount all configuration
mountall:
  # allowlist takes precedence over denylist in case of conflicts
  container-allowlist:
    - <list of containers to be mounted>
  container-denylist:
    - <list of containers not to be mounted>

# Health Monitor configuration
health_monitor:
  enable-monitoring: true|false <enable health monitor>
  stats-poll-interval-sec: <Lyvecloudfuse stats polling interval (in sec). Default - 10 sec>
  process-monitor-interval-sec: <CPU, memory and network usage polling interval (in sec). Default - 30 sec>
  output-path: <Path where health monitor will generate its output file. File name will be monitor_<pid>.json>
  # list of monitors to be disabled
  monitor-disable-list:
    - blobfuse_stats <Disable lyvecloudfuse stats polling>
    - file_cache_monitor <Disable file cache directory monitor>
    - cpu_profiler <Disable CPU monitoring on lyvecloudfuse process>
    - memory_profiler <Disable memory monitoring on lyvecloudfuse process>
    - network_profiler <Disable network monitoring on lyvecloudfuse process><|MERGE_RESOLUTION|>--- conflicted
+++ resolved
@@ -67,11 +67,8 @@
   extension: <physical path to extension library>
   disable-writeback-cache: true|false <disallow libfuse to buffer write requests if you must strictly open files in O_WRONLY or O_APPEND mode. alternatively, you can set ignore-open-flags.>
   ignore-open-flags: true|false <ignore the append and write only flag since O_APPEND and O_WRONLY is not supported with writeback caching. alternatively, you can disable-writeback-cache. Default value is true>
-<<<<<<< HEAD
+  max-fuse-threads: <number of threads allowed at libfuse layer for highly parallel operations, Default is 128>
   network-share: true|false <runs as a network share. may improve performance when latency to cloud is high. only supported on Windows.
-=======
-  max-fuse-threads: <number of threads allowed at libfuse layer for highly parallel operations, Default is 128>
->>>>>>> 05a10949
  
   # Streaming configuration
 stream:
