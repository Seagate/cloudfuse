--- conflicted
+++ resolved
@@ -105,11 +105,8 @@
   timeout-sec: <time attributes can be cached (in sec). Default - 120 sec>
   no-cache-on-list: true|false <do not cache attributes during listing, to optimize performance>
   no-symlinks: true|false <to improve performance disable symlink support. symlinks will be treated like regular files.>
-<<<<<<< HEAD
+  max-files: <maximum number of files in the attribute cache at a time. Default - 5000000>
   no-cache-dirs: true|false <to prevent double-listing directories and to make timestamps accurate, disable caching directories. Breaks s3storage.>
-=======
-  max-files: <maximum number of files in the attribute cache at a time. Default - 5000000>
->>>>>>> f935750f
   
 # Loopback configuration
 loopbackfs:
