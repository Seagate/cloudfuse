--- conflicted
+++ resolved
@@ -36,11 +36,8 @@
 # Common configurations
 allow-other: true|false <allow other users to access the mounted directory - used for FUSE and File Cache>
 nonempty: true|false <allow mounting on non-empty directory>
-<<<<<<< HEAD
 restricted-characters-windows: true|false <allows filenames with restricted characters to appear on Windows - used for AzStorage and S3Storage>
-=======
-disable-kernel-cache: true|false <disable kernel cache but keep blobfuse2 cache. Default - false>
->>>>>>> 05bb0853
+disable-kernel-cache: true|false <disable kernel cache but keep cloudfuse cache. Default - false>
 
 # Dynamic profiler related configuration. This helps to root-cause high memory/cpu usage related issues.
 dynamic-profile: true|false <allows to turn on dynamic profiler for cpu/memory usage monitoring. Only for debugging, shall not be used in production>
@@ -76,11 +73,10 @@
   negative-entry-expiration-sec: <time kernel can cache attributes of non existent paths (in sec). Default - 120 sec>
   fuse-trace: true|false <enable libfuse api trace logs for debugging>
   extension: <physical path to extension library>
-<<<<<<< HEAD
   disable-writeback-cache: true|false <disallow libfuse to buffer write requests if you must strictly open files in O_WRONLY or O_APPEND mode. alternatively, you can set ignore-open-flags.>
   ignore-open-flags: true|false <ignore the append and write only flag since O_APPEND and O_WRONLY is not supported with writeback caching. alternatively, you can disable-writeback-cache. Default value is true>
   max-fuse-threads: <number of threads allowed at libfuse layer for highly parallel operations, Default is 128>
-  direct-io: true|false <enable to bypass the kernel cache>
+  direct-io: true|false <enable to bypass the kernel cache. It also disables cloudfuse data and metadata caching. Default - false>
   network-share: true|false <runs as a network share. may improve performance when latency to cloud is high. only supported on Windows. Known issue - only one Cloudfuse network share can be mounted at a time>
   windows-sddl: <windows file security and permissions setting in SDDL syntax. Default - D:P(A;;FA;;;WD) corresponding to every user having read/write access>
 
@@ -91,17 +87,11 @@
   max-buffers: <total number of buffers to store blocks in. Default - 0>
   buffer-size-mb: <size for each buffer. Default - 0 MB>
   file-caching: <read/write mode file level caching or handle level caching. Default - false (handle level caching ON)>
-=======
-  direct-io: true|false <enable to bypass the kernel cache. It also disables blobfuse2 data and metadata caching. Default - false>
->>>>>>> 05bb0853
 
 # Entry Cache configuration
 entry_cache:
   timeout-sec: <cache eviction timeout (in sec). Default - 30 sec>
 
-<<<<<<< HEAD
-# Block cache related configuration. Block cache is only supported on Linux.
-=======
 # Xload configuration 
 xload:
   block-size-mb: <size of each block to be cached in memory (in MB). Default - 16 MB>
@@ -111,7 +101,6 @@
   cleanup-on-start: true|false <cleanup the temp directory on startup, if its not empty. Default - false>
 
 # Block cache related configuration
->>>>>>> 05bb0853
 block_cache:
   block-size-mb: <size of each block to be cached in memory (in MB). Default - 16 MB>
   mem-size-mb: <total amount of memory to be preallocated for block cache (in MB). Default - 80% of free memory>
@@ -120,11 +109,7 @@
   disk-timeout-sec: <default disk cache eviction timeout (in sec). Default - 120 sec>
   prefetch: <number of blocks to be prefetched in serial read case. Min - 11, Default - 2 times number of CPU cores>
   parallelism: <number of parallel threads downloading the data and writing to disk cache. Default - 3 times number of CPU cores>
-<<<<<<< HEAD
-  prefetch-on-open: true|false <prefetch blocks on open. This shall be used only when user application is going to read file from offset 0>
-=======
   cleanup-on-start: true|false <cleanup the temp directory on startup, if its not empty. Default - false>
->>>>>>> 05bb0853
 
 # Disk cache related configuration
 file_cache:
@@ -132,7 +117,6 @@
   timeout-sec: <default cache eviction timeout (in sec). Default - 216000 sec>
   max-eviction: <number of files that can be evicted at once. Default - 5000>
   max-size-mb: <maximum cache size allowed. Default - 80% of free disk space>
-<<<<<<< HEAD
   high-threshold: <% disk space consumed which triggers eviction. This parameter overrides 'timeout-sec' parameter and cached files will be removed even if they have not expired. Default - 80>
   low-threshold: <% disk space consumed which triggers eviction to stop when previously triggered by the high-threshold. Default - 60>
   create-empty-file: true|false <create an empty file on container when create call is received from kernel>
@@ -141,11 +125,6 @@
   policy-trace: true|false <generate eviction policy logs showing which files will expire soon>
   offload-io: true|false <by default libfuse will service reads/writes to files for better perf. Set to true to make file-cache component service read/write calls.>
   sync-to-flush: true|false <sync call to a file will force upload of the contents to storage account. Default - true>
-=======
-  allow-non-empty-temp: true|false <allow non empty temp directory at startup>
-  cleanup-on-start: true|false <cleanup the temp directory on startup, if its not empty. Default - false>
-  sync-to-flush: true|false <sync call to a file will force upload of the contents to storage account>
->>>>>>> 05bb0853
   refresh-sec: <number of seconds after which compare lmt of file in local cache and container and refresh file if container has the latest copy>
   ignore-sync: true|false <sync call will be ignored and locally cached file will not be deleted>
   hard-limit: true|false <if set to true, file-cache will not allow read/writes to file which exceed the configured limits>
