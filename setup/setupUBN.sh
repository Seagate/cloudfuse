#!/bin/bash
# This setup script can be used to install all the dependencies required to clone and run the project on Ubuntu machines
# To run this script: cd setup && ./setupUBN.sh

<<<<<<< HEAD
Run the go_installer script with the parent directory as an argument
./go_installer.sh ../
echo "Installed go"
=======
#!/bin/bash

# Run the go_installer script with the parent directory as an argument
../go_installer.sh ../../
echo "Installed go" 
>>>>>>> 25d91613
go version
sudo apt update -y
sudo apt install openssh-server -y
sudo apt install net-tools -y
sudo apt install git -y
sudo apt install gcc -y
sudo apt install jq -y
sudo apt install libfuse-dev -y
sudo apt install fuse -y
sudo apt install fuse3 -y
sudo apt install libfuse3-dev -y
echo "Installed all dependencies" -y

# Open the file /etc/fuse.conf and uncomment the line user_allow_other
sudo sed -i 's/#user_allow_other/user_allow_other/' /etc/fuse.conf
echo "Uncommented user_allow_other in /etc/fuse.conf"

# Add Microsoft Linux repository for Ubuntu
wget -qO- https://packages.microsoft.com/keys/microsoft.asc | sudo apt-key add -
sudo add-apt-repository "$(wget -qO- https://packages.microsoft.com/config/ubuntu/$(lsb_release -rs)/prod.list)"
sudo apt update

# Install Blobfuse2
sudo apt install blobfuse2 -y
echo "Installed Blobfuse2"

#Blobfuse2 version
blobfuse2 --version

#Build blobfuse2 from repo
#Navigate to the parent directory of the project and run
#./build.sh

# For not entering password every time on running sudo command, add this line at the end of the
# /etc/sudoers file,
# <user_name> ALL=(ALL:ALL) NOPASSWD:ALL

# Calling the setup script for AzSecPack setup
echo "Calling the setup script for AzSecPack setup"
<<<<<<< HEAD
setup/vmSetupAzSecPack.sh
=======
./vmSetupAzSecPack.sh

>>>>>>> 25d91613
<|MERGE_RESOLUTION|>--- conflicted
+++ resolved
@@ -2,17 +2,11 @@
 # This setup script can be used to install all the dependencies required to clone and run the project on Ubuntu machines
 # To run this script: cd setup && ./setupUBN.sh
 
-<<<<<<< HEAD
-Run the go_installer script with the parent directory as an argument
-./go_installer.sh ../
-echo "Installed go"
-=======
 #!/bin/bash
 
 # Run the go_installer script with the parent directory as an argument
-../go_installer.sh ../../
+../scripts/go_installer.sh ../
 echo "Installed go" 
->>>>>>> 25d91613
 go version
 sudo apt update -y
 sudo apt install openssh-server -y
@@ -52,9 +46,5 @@
 
 # Calling the setup script for AzSecPack setup
 echo "Calling the setup script for AzSecPack setup"
-<<<<<<< HEAD
-setup/vmSetupAzSecPack.sh
-=======
 ./vmSetupAzSecPack.sh
 
->>>>>>> 25d91613
