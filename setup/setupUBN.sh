--- conflicted
+++ resolved
@@ -46,9 +46,5 @@
 
 # Calling the setup script for AzSecPack setup
 echo "Calling the setup script for AzSecPack setup"
-<<<<<<< HEAD
-setup/vmSetupAzSecPack.sh
-=======
 bash "$(dirname "$0")/vmSetupAzSecPack.sh"
 
->>>>>>> 05bb0853
