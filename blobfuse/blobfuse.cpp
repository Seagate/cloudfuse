#include "blobfuse.h"
#include <string>

namespace {
    std::string trim(const std::string& str) {
        const size_t start = str.find_first_not_of(' ');
        if (std::string::npos == start) {
            return std::string();
        }
        const size_t end = str.find_last_not_of(' ');
        return str.substr(start, end - start + 1);
    }
}

// FUSE contains a specific type of command-line option parsing; here we are just following the pattern.
struct options
{
    const char *tmp_path; // Path to the temp / file cache directory
    const char *config_file; // Connection to Azure Storage information (account name, account key, etc)
    const char *use_https; // True if https should be used (defaults to false)
    const char *file_cache_timeout_in_seconds; // Timeout for the file cache (defaults to 120 seconds)
    const char *container_name; //container to mount. Used only if config_file is not provided
    const char *log_level; // Sets the level at which the process should log to syslog.
};

struct options options;
struct str_options str_options;
int file_cache_timeout_in_seconds;
int default_permission;

#define OPTION(t, p) { t, offsetof(struct options, p), 1 }
const struct fuse_opt option_spec[] =
{
    OPTION("--tmp-path=%s", tmp_path),
    OPTION("--config-file=%s", config_file),
    OPTION("--use-https=%s", use_https),
    OPTION("--file-cache-timeout-in-seconds=%s", file_cache_timeout_in_seconds),
    OPTION("--container-name=%s", container_name),
    OPTION("--log-level=%s", log_level),
    FUSE_OPT_END
};

std::shared_ptr<blob_client_wrapper> azure_blob_client_wrapper;
class gc_cache gc_cache;

// Currently, the cpp lite lib puts the HTTP status code in errno.
// This mapping tries to convert the HTTP status code to a standard Linux errno.
// TODO: Ensure that we map any potential HTTP status codes we might receive.
std::map<int, int> error_mapping = {{404, ENOENT}, {403, EACCES}, {1600, ENOENT}};

const std::string directorySignifier = ".directory";

static struct fuse_operations azs_blob_operations;

const std::string log_ident = "blobfuse";

inline bool is_lowercase_string(const std::string &s)
{
    return (s.size() == static_cast<size_t>(std::count_if(s.begin(), s.end(),[](unsigned char c)
    {
        return std::islower(c);
    })));
}

// Read Storage connection information from the environment variables
int read_config_env()
{
    char* env_account = getenv("AZURE_STORAGE_ACCOUNT");
    char* env_account_key = getenv("AZURE_STORAGE_ACCESS_KEY");

    if(env_account!=NULL)
    {
        str_options.accountName = env_account;
    }
    else
    {
        syslog(LOG_CRIT, "Unable to start blobfuse.  No config file was specified and AZURE_STORAGE_ACCESS_KEY environment variable is empty.");
        fprintf(stderr, "No config file was specified and AZURE_STORAGE_ACCOUNT environment variable is empty.\n");
        return -1;
    }

    if(env_account_key!=NULL)
    {
        str_options.accountKey = env_account_key;
    }
    else
    {
        syslog(LOG_CRIT, "Unable to start blobfuse.  No config file was specified and AZURE_STORAGE_ACCESS_KEY environment variable is empty.");
        fprintf(stderr, "No config file was specified and AZURE_STORAGE_ACCESS_KEY environment variable is empty.\n");
        return -1;
    }

    return 0;
}

// Read Storage connection information from the config file
int read_config(std::string configFile)
{
    std::ifstream file(configFile);
    if(!file)
    {
        syslog(LOG_CRIT, "Unable to start blobfuse.  No config file found at %s.", configFile.c_str());
        fprintf(stderr, "No config file found at %s.\n", configFile.c_str());
        return -1;
    }

    std::string line;
    std::istringstream data;

    while(std::getline(file, line))
    {

        data.str(line.substr(line.find(" ")+1));
        const std::string value(trim(data.str()));

        if(line.find("accountName") != std::string::npos)
        {
            std::string accountNameStr(value);
            /*            if(!is_lowercase_string(accountNameStr))
                        {
                            fprintf(stderr, "Account name must be lower cases.");
                            return -1;
                        }
                        else
                        {*/
            str_options.accountName = accountNameStr;
//            }
        }
        else if(line.find("accountKey") != std::string::npos)
        {
            std::string accountKeyStr(value);
            str_options.accountKey = accountKeyStr;
        }
        else if(line.find("containerName") != std::string::npos)
        {
            std::string containerNameStr(value);
            /*            if(!is_lowercase_string(containerNameStr))
                        {
                            fprintf(stderr, "Container name must be lower cases.");
                            return -1;
                        }
                        else
                        {*/
            str_options.containerName = containerNameStr;
//            }
        }
        else if(line.find("blobEndpoint") != std::string::npos)
        {
            std::string blobEndpointStr(value);
            str_options.blobEndpoint = blobEndpointStr;
        }

        data.clear();
    }

    if(str_options.accountName.size() == 0)
    {
        syslog (LOG_CRIT, "Unable to start blobfuse. Account name is missing in the configuration file.");
        fprintf(stderr, "Account name is missing in the configure file.\n");
        return -1;
    }
    else if(str_options.accountKey.size() == 0)
    {
        syslog (LOG_CRIT, "Unable to start blobfuse. Account key is missing in the configuration file.");
        fprintf(stderr, "Account key is missing in the configure file.\n");
        return -1;
    }
    else if(str_options.containerName.size() == 0)
    {
        syslog (LOG_CRIT, "Unable to start blobfuse. Container name is missing in the configuration file.");
        fprintf(stderr, "Container name is missing in the configuration file.\n");
        return -1;
    }
    else
    {
        return 0;
    }
}


void *azs_init(struct fuse_conn_info * conn)
{
    azure_blob_client_wrapper = std::make_shared<blob_client_wrapper>(blob_client_wrapper::blob_client_wrapper_init(str_options.accountName, str_options.accountKey, 20, str_options.use_https, str_options.blobEndpoint));
    if(errno != 0)
    {
        syslog(LOG_CRIT, "azs_init - Unable to start blobfuse.  Creating blob client failed: errno = %d.\n", errno);

        // TODO: Improve this error case
        return NULL;
    }
    /*
    cfg->attr_timeout = 360;
    cfg->kernel_cache = 1;
    cfg->entry_timeout = 120;
    cfg->negative_timeout = 120;
    */
    conn->max_write = 4194304;
    //conn->max_read = 4194304;
    conn->max_readahead = 4194304;
    conn->max_background = 128;
    //  conn->want |= FUSE_CAP_WRITEBACK_CACHE | FUSE_CAP_EXPORT_SUPPORT; // TODO: Investigate putting this back in when we downgrade to fuse 2.9

    gc_cache.run();

    return NULL;
}

// TODO: print FUSE usage as well
void print_usage()
{
    fprintf(stdout, "Usage: blobfuse <mount-folder> --tmp-path=</path/to/fusecache> [--config-file=</path/to/config.cfg> | --container-name=<containername>]");
    fprintf(stdout, "    [--use-https=true] [--file-cache-timeout-in-seconds=120] [log-level=LOG_OFF|LOG_CRIT|LOG_ERR|LOG_WARNING|LOG_INFO|LOG_DEBUG]\n\n");
    fprintf(stdout, "In addition to setting --tmp-path parameter, you must also do one of the following:\n");
    fprintf(stdout, "1. Specify a config file (using --config-file]=) with account name, account key, and container name, OR\n");
    fprintf(stdout, "2. Set the environment variables AZURE_STORAGE_ACCOUNT and AZURE_STORAGE_ACCESS_KEY, and specify the container name with --container-name=\n\n");
    fprintf(stdout, "See https://github.com/Azure/azure-storage-fuse for detailed installation and configuration instructions.\n");
}

<<<<<<< HEAD
int set_log_mask(const char * min_log_level_char)
{
    if (!min_log_level_char)
    {
        setlogmask(LOG_UPTO(LOG_WARNING));
        return 0;
    }
    std::string min_log_level(min_log_level_char);
    if (min_log_level.empty())
    {
        setlogmask(LOG_UPTO(LOG_WARNING));
        return 0;
    }
    // Options for logging: LOG_OFF, LOG_CRIT, LOG_ERR, LOG_WARNING, LOG_INFO, LOG_DEBUG
    if (min_log_level == "LOG_OFF")
    {
        setlogmask(LOG_UPTO(LOG_EMERG)); // We don't use 'LOG_EMERG', so this won't log anything.
        return 0;
    }
    if (min_log_level == "LOG_CRIT")
    {
        setlogmask(LOG_UPTO(LOG_CRIT));
        return 0;
    }
    if (min_log_level == "LOG_ERR")
    {
        setlogmask(LOG_UPTO(LOG_ERR));
        return 0;
    }
    if (min_log_level == "LOG_WARNING")
    {
        setlogmask(LOG_UPTO(LOG_WARNING));
        return 0;
    }
    if (min_log_level == "LOG_INFO")
    {
        setlogmask(LOG_UPTO(LOG_INFO));
        return 0;
    }
    if (min_log_level == "LOG_DEBUG")
    {
        setlogmask(LOG_UPTO(LOG_DEBUG));
        return 0;
    }

    syslog(LOG_CRIT, "Unable to start blobfuse. Error: Invalid log level \"%s\"", min_log_level.c_str());
    fprintf(stdout, "Error: Invalid log level \"%s\".  Permitted values are LOG_OFF, LOG_CRIT, LOG_ERR, LOG_WARNING, LOG_INFO, LOG_DEBUG.\n", min_log_level.c_str());
    fprintf(stdout, "If not specified, logging will default to LOG_WARNING.\n\n");
    return 1;
}

int main(int argc, char *argv[])
=======

void set_up_callbacks()
>>>>>>> 730303ba
{
    openlog(log_ident.c_str(), LOG_NDELAY | LOG_PID, 0);

    // Here, we set up all the callbacks that FUSE requires.
    azs_blob_operations.init = azs_init;
    azs_blob_operations.getattr = azs_getattr;
    azs_blob_operations.statfs = azs_statfs;
    azs_blob_operations.access = azs_access;
    azs_blob_operations.readlink = azs_readlink;
    azs_blob_operations.readdir = azs_readdir;
    azs_blob_operations.open = azs_open;
    azs_blob_operations.read = azs_read;
    azs_blob_operations.release = azs_release;
    azs_blob_operations.fsync = azs_fsync;
    azs_blob_operations.create = azs_create;
    azs_blob_operations.write = azs_write;
    azs_blob_operations.mkdir = azs_mkdir;
    azs_blob_operations.unlink = azs_unlink;
    azs_blob_operations.rmdir = azs_rmdir;
    azs_blob_operations.chown = azs_chown;
    azs_blob_operations.chmod = azs_chmod;
    //#ifdef HAVE_UTIMENSAT
    azs_blob_operations.utimens = azs_utimens;
    //#endif
    azs_blob_operations.destroy = azs_destroy;
    azs_blob_operations.truncate = azs_truncate;
    azs_blob_operations.rename = azs_rename;
    azs_blob_operations.setxattr = azs_setxattr;
    azs_blob_operations.getxattr = azs_getxattr;
    azs_blob_operations.listxattr = azs_listxattr;
    azs_blob_operations.removexattr = azs_removexattr;
    azs_blob_operations.flush = azs_flush;
}

int read_and_set_arguments(int argc, char *argv[], struct fuse_args *args)
{
    // FUSE has a standard method of argument parsing, here we just follow the pattern.
    *args = FUSE_ARGS_INIT(argc, argv);

    // Check for existence of allow_other flag and change the default permissions based on that
    default_permission = 0770;
    std::vector<std::string> string_args(argv, argv+argc);
    for (size_t i = 1; i < string_args.size(); ++i) {
      if (string_args[i].find("allow_other") != std::string::npos) {
          default_permission = 0777; 
      }
    }

    int ret = 0;
    try
    {

        if (fuse_opt_parse(args, &options, option_spec, NULL) == -1)
        {
            return 1;
        }

        if(!options.config_file)
        {
            if(!options.container_name)
            {
                syslog(LOG_CRIT, "Unable to start blobfuse, no config file provided and --container-name is not set.");
                fprintf(stderr, "Error: No config file provided and --container-name is not set.\n");
                print_usage();
                return 1;
            }

            std::string container(options.container_name);
            str_options.containerName = container;
            ret = read_config_env();
        }
        else
        {
            ret = read_config(options.config_file);
        }

        if (ret != 0)
        {
            return ret;
        }
    }
    catch(std::exception &)
    {
        print_usage();
        return 1;
    }

    int res = set_log_mask(options.log_level);
    if (res != 0)
    {
        print_usage();
        return 1;
    }

    // remove last trailing slash in tmo_path
    if(!options.tmp_path)
    {
        fprintf(stderr, "Error: --tmp-path is not set.\n");
        print_usage();
        return 1;
    }
    
    std::string tmpPathStr(options.tmp_path);
    if (!tmpPathStr.empty() && tmpPathStr[tmpPathStr.size() - 1] == '/')
    {
        tmpPathStr.erase(tmpPathStr.size() - 1);
    }
    
    str_options.tmpPath = tmpPathStr;
    str_options.use_https = true;
    if (options.use_https != NULL)
    {
        std::string https(options.use_https);
        if (https == "false")
        {
            str_options.use_https = false;
        }
    }

<<<<<<< HEAD
=======
    if (options.file_cache_timeout_in_seconds != NULL)
    {
        std::string timeout(options.file_cache_timeout_in_seconds);
        file_cache_timeout_in_seconds = stoi(timeout);
    }
    else
    {
        file_cache_timeout_in_seconds = 120;
    }
    return 0;
}

int configure_tls()
{
>>>>>>> 730303ba
    // For proper locking, instructing gcrypt to use pthreads 
    gcry_control(GCRYCTL_SET_THREAD_CBS, &gcry_threads_pthread);
    if(GNUTLS_E_SUCCESS != gnutls_global_init())
    {
        syslog (LOG_CRIT, "Unable to start blobfuse. GnuTLS initialization failed: errno = %d.\n", errno);
        fprintf(stderr, "GnuTLS initialization failed: errno = %d.\n", errno);
        return 1; 
    }
    return 0;
}

int validate_storage_connection()
{
    // The current implementation of blob_client_wrapper calls curl_global_init() in the constructor, and curl_global_cleanup in the destructor.
    // Unfortunately, curl_global_init() has to be called in the same process as any HTTPS calls that are made, otherwise NSS is not configured properly.
    // When running in daemon mode, the current process forks() and exits, while the child process lives on as a daemon.
    // So, here we create and destroy a temp blob client in order to test the connection info, and we create the real one in azs_init, which is called after the fork().
    {
        const int defaultMaxConcurrency = 20;
        blob_client_wrapper temp_azure_blob_client_wrapper = blob_client_wrapper::blob_client_wrapper_init(str_options.accountName, str_options.accountKey, defaultMaxConcurrency, str_options.use_https, str_options.blobEndpoint);
        if(errno != 0)
        {
            syslog(LOG_CRIT, "Unable to start blobfuse.  Creating local blob client failed: errno = %d.\n", errno);
            fprintf(stderr, "Creating blob client failed: errno = %d.\n", errno);
            return 1;
        }

        // Check if the account name/key and container is correct.
        if(temp_azure_blob_client_wrapper.container_exists(str_options.containerName) == false
                || errno != 0)
        {
            syslog(LOG_CRIT, "Unable to start blobfuse.  Failed to connect to the storage container. There might be something wrong about the storage config, please double check the storage account name, account key and container name. errno = %d\n", errno);
            fprintf(stderr, "Failed to connect to the storage container. There might be something wrong about the storage config, please double check the storage account name, account key and container name. errno = %d\n", errno);
            return 1;
        }
    }
    return 0;
}

<<<<<<< HEAD
    fuse_opt_add_arg(&args, "-omax_read=131072");
    fuse_opt_add_arg(&args, "-omax_write=131072");
    if(0 != ensure_files_directory_exists_in_cache(prepend_mnt_path_string("/placeholder")))
    {
        syslog(LOG_CRIT, "Unable to start blobfuse.  Failed to create directory on cache directory: %s, errno = %d.\n", prepend_mnt_path_string("/placeholder").c_str(),  errno);
        fprintf(stderr, "Failed to create directory on cache directory: %s, errno = %d.\n", prepend_mnt_path_string("/placeholder").c_str(),  errno);
        return 1;
    }

    if (options.file_cache_timeout_in_seconds != NULL)
    {
        std::string timeout(options.file_cache_timeout_in_seconds);
        file_cache_timeout_in_seconds = stoi(timeout);
    }
    else
    {
        file_cache_timeout_in_seconds = 120;
    }
=======
void configure_fuse(struct fuse_args *args)
{
    fuse_opt_add_arg(args, "-omax_read=131072");
    fuse_opt_add_arg(args, "-omax_write=131072");
>>>>>>> 730303ba

    // FUSE contains a feature where it automatically implements 'soft' delete if one process has a file open when another calls unlink().
    // This feature causes us a bunch of problems, so we use "-ohard_remove" to disable it, and track the needed 'soft delete' functionality on our own.
    fuse_opt_add_arg(args, "-ohard_remove");
    fuse_opt_add_arg(args, "-obig_writes");
    fuse_opt_add_arg(args, "-ofsname=blobfuse");
    fuse_opt_add_arg(args, "-okernel_cache");
    umask(0);
}

int initialize_blobfuse()
{
    if(0 != ensure_files_directory_exists_in_cache(prepend_mnt_path_string("/placeholder")))
    {
        fprintf(stderr, "Failed to create directory on cache directory: %s, errno = %d.\n", prepend_mnt_path_string("/placeholder").c_str(),  errno);
        return 1;
    }
    return 0;
}<|MERGE_RESOLUTION|>--- conflicted
+++ resolved
@@ -216,7 +216,6 @@
     fprintf(stdout, "See https://github.com/Azure/azure-storage-fuse for detailed installation and configuration instructions.\n");
 }
 
-<<<<<<< HEAD
 int set_log_mask(const char * min_log_level_char)
 {
     if (!min_log_level_char)
@@ -268,11 +267,7 @@
     return 1;
 }
 
-int main(int argc, char *argv[])
-=======
-
 void set_up_callbacks()
->>>>>>> 730303ba
 {
     openlog(log_ident.c_str(), LOG_NDELAY | LOG_PID, 0);
 
@@ -392,8 +387,6 @@
         }
     }
 
-<<<<<<< HEAD
-=======
     if (options.file_cache_timeout_in_seconds != NULL)
     {
         std::string timeout(options.file_cache_timeout_in_seconds);
@@ -408,7 +401,6 @@
 
 int configure_tls()
 {
->>>>>>> 730303ba
     // For proper locking, instructing gcrypt to use pthreads 
     gcry_control(GCRYCTL_SET_THREAD_CBS, &gcry_threads_pthread);
     if(GNUTLS_E_SUCCESS != gnutls_global_init())
@@ -448,9 +440,10 @@
     return 0;
 }
 
-<<<<<<< HEAD
-    fuse_opt_add_arg(&args, "-omax_read=131072");
-    fuse_opt_add_arg(&args, "-omax_write=131072");
+void configure_fuse(struct fuse_args *args)
+{
+    fuse_opt_add_arg(args, "-omax_read=131072");
+    fuse_opt_add_arg(args, "-omax_write=131072");
     if(0 != ensure_files_directory_exists_in_cache(prepend_mnt_path_string("/placeholder")))
     {
         syslog(LOG_CRIT, "Unable to start blobfuse.  Failed to create directory on cache directory: %s, errno = %d.\n", prepend_mnt_path_string("/placeholder").c_str(),  errno);
@@ -467,12 +460,6 @@
     {
         file_cache_timeout_in_seconds = 120;
     }
-=======
-void configure_fuse(struct fuse_args *args)
-{
-    fuse_opt_add_arg(args, "-omax_read=131072");
-    fuse_opt_add_arg(args, "-omax_write=131072");
->>>>>>> 730303ba
 
     // FUSE contains a feature where it automatically implements 'soft' delete if one process has a file open when another calls unlink().
     // This feature causes us a bunch of problems, so we use "-ohard_remove" to disable it, and track the needed 'soft delete' functionality on our own.
