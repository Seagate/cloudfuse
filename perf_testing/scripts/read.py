--- conflicted
+++ resolved
@@ -27,11 +27,4 @@
 read_time = t3 - t2
 total_time = t4 - t1
 
-read_mbps = ((bytes_read/read_time) * 8)/(1024 * 1024)
-total_mbps = ((bytes_read/total_time) * 8)/(1024 * 1024)
-
-<<<<<<< HEAD
-print(json.dumps({'name': 'read_' + size + 'GB', 'open_time': open_time, 'read_time': read_time, 'close_time': close_time, 'total_time': total_time, 'read_mbps': read_mbps, 'speed': total_mbps, 'unit': 'MiB/s'}))
-=======
-print(json.dumps({"name": "read_" + size + "GB", "open_time": open_time, "read_time": read_time, "close_time": close_time, "total_time": total_time, "read_mbps": read_mbps / 8, "speed": total_mbps / 8, "unit": "MiB/s"}))
->>>>>>> 4a57c1b7
+print(json.dumps({'name': 'read_' + size + 'GB', 'open_time': open_time, 'read_time': read_time, 'close_time': close_time, 'total_time': total_time, 'read_mbps': read_mbps / 8, 'speed': total_mbps / 8, 'unit': 'MiB/s'}))