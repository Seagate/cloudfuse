--- conflicted
+++ resolved
@@ -39,11 +39,7 @@
     total_size_gb = total_size / (1024 ** 3)  # Convert bytes to GB
     speed_gbps = (total_size * 8) / (time_taken * 10**9)  # Convert bytes to bits and calculate speed in Gbps
 
-<<<<<<< HEAD
-    print(json.dumps({'name': 'read_10_20GB_file', 'total_time': time_taken, 'speed': speed_gbps, 'unit': 'GiB/s'}))
-=======
-    print(json.dumps({"name": "read_10_20GB_file", "total_time": time_taken, "speed": speed_gbps / 8, "unit": "GiB/s"}))
->>>>>>> 4a57c1b7
+    print(json.dumps({'name': 'read_10_20GB_file', 'total_time': time_taken, 'speed': speed_gbps / 8, 'unit': 'GiB/s'}))
 
 if __name__ == '__main__':
     if len(sys.argv) < 2:
