--- conflicted
+++ resolved
@@ -776,11 +776,7 @@
 	// Sanity check in the off chance the same random name was generated twice and was still around somehow
 	err := os.RemoveAll(dirTest.testPath)
 	if err != nil {
-<<<<<<< HEAD
-		fmt.Printf("TestDirTestSuite : Could not cleanup feature dir before testing. Here's why: %v\n", err)
-=======
 		fmt.Printf("Could not cleanup feature dir before testing [%s]\n", err.Error())
->>>>>>> 4a57c1b7
 	}
 
 	err = os.Mkdir(dirTest.testPath, 0777)
