--- conflicted
+++ resolved
@@ -116,13 +116,6 @@
 	if msgFormat, ok := msgAndArgs[0].(string); ok {
 		return fmt.Sprintf(msgFormat, msgAndArgs[1:]...)
 	}
-<<<<<<< HEAD
-	return fmt.Sprintf("invalid message format: first argument not a string with multiple arguments. Args: %v", msgAndArgs)
-}
-
-// waitForCondition polls for a condition to be true, failing the test on timeout.
-func (suite *dirTestSuite) waitForCondition(timeout time.Duration, interval time.Duration, condition func() (bool, error), msgAndArgs ...interface{}) {
-=======
 	return fmt.Sprintf(
 		"invalid message format: first argument not a string with multiple arguments. Args: %v",
 		msgAndArgs,
@@ -136,7 +129,6 @@
 	condition func() (bool, error),
 	msgAndArgs ...interface{},
 ) {
->>>>>>> 7e85229f
 	startTime := time.Now()
 	var lastErr error
 	for {
@@ -791,15 +783,11 @@
 		expectedSize := numberOfFiles * 4096
 		suite.waitForCondition(defaultPollTimeout, defaultPollInterval, func() (bool, error) {
 			currentSize := DiskSize(pathPtr)
-<<<<<<< HEAD
-			return currentSize == expectedSize, fmt.Errorf("expected %d, got %d", expectedSize, currentSize)
-=======
 			return currentSize == expectedSize, fmt.Errorf(
 				"expected %d, got %d",
 				expectedSize,
 				currentSize,
 			)
->>>>>>> 7e85229f
 		}, "DiskSize to be %d after first truncate", expectedSize)
 	}
 
@@ -812,15 +800,11 @@
 		expectedSize := numberOfFiles * len(suite.medBuff)
 		suite.waitForCondition(defaultPollTimeout, defaultPollInterval, func() (bool, error) {
 			currentSize := DiskSize(pathPtr)
-<<<<<<< HEAD
-			return currentSize == expectedSize, fmt.Errorf("expected %d, got %d", expectedSize, currentSize)
-=======
 			return currentSize == expectedSize, fmt.Errorf(
 				"expected %d, got %d",
 				expectedSize,
 				currentSize,
 			)
->>>>>>> 7e85229f
 		}, "DiskSize to be %d after first truncate", expectedSize)
 	}
 
@@ -835,15 +819,11 @@
 		expectedSize := numberOfFiles * len(suite.medBuff)
 		suite.waitForCondition(defaultPollTimeout, defaultPollInterval, func() (bool, error) {
 			currentSize := DiskSize(pathPtr)
-<<<<<<< HEAD
-			return currentSize == expectedSize, fmt.Errorf("expected %d, got %d", expectedSize, currentSize)
-=======
 			return currentSize == expectedSize, fmt.Errorf(
 				"expected %d, got %d",
 				expectedSize,
 				currentSize,
 			)
->>>>>>> 7e85229f
 		}, "DiskSize to be %d after first truncate", expectedSize)
 	}
 
@@ -856,15 +836,11 @@
 		expectedSize := numberOfFiles * 4096
 		suite.waitForCondition(defaultPollTimeout, defaultPollInterval, func() (bool, error) {
 			currentSize := DiskSize(pathPtr)
-<<<<<<< HEAD
-			return currentSize == expectedSize, fmt.Errorf("expected %d, got %d", expectedSize, currentSize)
-=======
 			return currentSize == expectedSize, fmt.Errorf(
 				"expected %d, got %d",
 				expectedSize,
 				currentSize,
 			)
->>>>>>> 7e85229f
 		}, "DiskSize to be %d after first truncate", expectedSize)
 	}
 
