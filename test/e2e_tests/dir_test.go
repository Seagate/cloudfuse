//go:build !unittest
// +build !unittest

/*
   Licensed under the MIT License <http://opensource.org/licenses/MIT>.

   Copyright © 2023-2025 Seagate Technology LLC and/or its Affiliates
   Copyright © 2020-2024 Microsoft Corporation. All rights reserved.

   Permission is hereby granted, free of charge, to any person obtaining a copy
   of this software and associated documentation files (the "Software"), to deal
   in the Software without restriction, including without limitation the rights
   to use, copy, modify, merge, publish, distribute, sublicense, and/or sell
   copies of the Software, and to permit persons to whom the Software is
   furnished to do so, subject to the following conditions:

   The above copyright notice and this permission notice shall be included in all
   copies or substantial portions of the Software.

   THE SOFTWARE IS PROVIDED "AS IS", WITHOUT WARRANTY OF ANY KIND, EXPRESS OR
   IMPLIED, INCLUDING BUT NOT LIMITED TO THE WARRANTIES OF MERCHANTABILITY,
   FITNESS FOR A PARTICULAR PURPOSE AND NONINFRINGEMENT. IN NO EVENT SHALL THE
   AUTHORS OR COPYRIGHT HOLDERS BE LIABLE FOR ANY CLAIM, DAMAGES OR OTHER
   LIABILITY, WHETHER IN AN ACTION OF CONTRACT, TORT OR OTHERWISE, ARISING FROM,
   OUT OF OR IN CONNECTION WITH THE SOFTWARE OR THE USE OR OTHER DEALINGS IN THE
   SOFTWARE
*/

package e2e_tests

import (
	"crypto/rand"
	"flag"
	"fmt"
	"os"
	"os/exec"
	"path/filepath"
	"runtime"
	"strconv"
	"strings"
	"testing"
	"time"

	"github.com/stretchr/testify/suite"
)

type dirTestSuite struct {
	suite.Suite
	testPath      string
	adlsTest      bool
	sizeTracker   bool
	testCachePath string
	minBuff       []byte
	medBuff       []byte
	hugeBuff      []byte
}

var pathPtr string
var tempPathPtr string
var adlsPtr string
var clonePtr string
var streamDirectPtr string
var enableSymlinkADLS string
var sizeTrackerPtr string

func regDirTestFlag(p *string, name string, value string, usage string) {
	if flag.Lookup(name) == nil {
		flag.StringVar(p, name, value, usage)
	}
}

func getDirTestFlag(name string) string {
	return flag.Lookup(name).Value.(flag.Getter).Get().(string)
}

func initDirFlags() {
	pathPtr = getDirTestFlag("mnt-path")
	adlsPtr = getDirTestFlag("adls")
	tempPathPtr = getDirTestFlag("tmp-path")
	clonePtr = getDirTestFlag("clone")
	streamDirectPtr = getDirTestFlag("stream-direct-test")
	enableSymlinkADLS = getDirTestFlag("enable-symlink-adls")
	sizeTrackerPtr = getDirTestFlag("size-tracker")
}

func getTestDirName(n int) string {
	b := make([]byte, n)
	rand.Read(b)
	return fmt.Sprintf("%x", b)[:n]
}

func (suite *dirTestSuite) dirTestCleanup(toRemove []string) {
	for _, path := range toRemove {
		err := os.RemoveAll(path)
		if err != nil {
			fmt.Printf("dirTestCleanup : %s failed [%v]\n", path, err)
		}
	}
}

// -------------- Directory Tests -------------------

// # Create Directory with a simple name
func (suite *dirTestSuite) TestDirCreateSimple() {
	if suite.sizeTracker {
		suite.Equal(0, DiskSize(pathPtr))
	}
	dirName := filepath.Join(suite.testPath, "test1")
	err := os.Mkdir(dirName, 0777)
	suite.NoError(err)

	if suite.sizeTracker {
		suite.Equal(0, DiskSize(pathPtr))
	}
	// cleanup
	suite.dirTestCleanup([]string{dirName})
}

// # Create Directory that already exists
func (suite *dirTestSuite) TestDirCreateDuplicate() {
	if suite.sizeTracker {
		suite.Equal(0, DiskSize(pathPtr))
	}
	dirName := filepath.Join(suite.testPath, "test1")
	err := os.Mkdir(dirName, 0777)
	suite.NoError(err)
	// duplicate dir - we expect to throw
	err = os.Mkdir(dirName, 0777)

	if runtime.GOOS == "windows" {
		suite.Contains(err.Error(), "file already exists")
	} else {
		suite.Contains(err.Error(), "file exists")
	}

	if suite.sizeTracker {
		suite.Equal(0, DiskSize(pathPtr))
	}
	// cleanup
	suite.dirTestCleanup([]string{dirName})
}

// # Create Directory with special characters in name
func (suite *dirTestSuite) TestDirCreateSplChar() {
	if runtime.GOOS == "windows" {
		fmt.Println("Skipping TestDirCreateSplChar on Windows")
		return
	}
	if suite.sizeTracker {
		suite.Equal(0, DiskSize(pathPtr))
	}
	dirName := filepath.Join(suite.testPath, "@#$^&*()_+=-{}[]|?><.,~")
	err := os.Mkdir(dirName, 0777)
	suite.NoError(err)

	if suite.sizeTracker {
		suite.Equal(0, DiskSize(pathPtr))
	}
	// cleanup
	suite.dirTestCleanup([]string{dirName})
}

// # Create Directory with slash in name
func (suite *dirTestSuite) TestDirCreateSlashChar() {
	if runtime.GOOS == "windows" {
		fmt.Println("Skipping TestDirCreateSlashChar on Windows")
		return
	}
	if suite.sizeTracker {
		suite.Equal(0, DiskSize(pathPtr))
	}
	dirName := filepath.Join(suite.testPath, "PRQ\\STUV")
	err := os.Mkdir(dirName, 0777)
	suite.NoError(err)

	if suite.sizeTracker {
		suite.Equal(0, DiskSize(pathPtr))
	}
	// cleanup
	suite.dirTestCleanup([]string{dirName})
}

// # Rename a directory
func (suite *dirTestSuite) TestDirRename() {
	if suite.sizeTracker {
		suite.Equal(0, DiskSize(pathPtr))
	}
	dirName := filepath.Join(suite.testPath, "test1")
	err := os.Mkdir(dirName, 0777)
	suite.NoError(err)

	newName := filepath.Join(suite.testPath, "test1_new")
	err = os.Rename(dirName, newName)
	suite.NoError(err)

	suite.NoDirExists(dirName)

	if suite.sizeTracker {
		suite.Equal(0, DiskSize(pathPtr))
	}
	// cleanup
	suite.dirTestCleanup([]string{newName})
}

// # Move an empty directory
func (suite *dirTestSuite) TestDirMoveEmpty() {
	if suite.sizeTracker {
		suite.Equal(0, DiskSize(pathPtr))
	}
	dir2Name := filepath.Join(suite.testPath, "test2")
	err := os.Mkdir(dir2Name, 0777)
	suite.NoError(err)

	dir3Name := filepath.Join(suite.testPath, "test3")
	err = os.Mkdir(dir3Name, 0777)
	suite.NoError(err)

	err = os.Rename(dir2Name, filepath.Join(dir3Name, "test2"))
	time.Sleep(1 * time.Second)
	suite.NoError(err)

	if suite.sizeTracker {
		suite.Equal(0, DiskSize(pathPtr))
	}
	// cleanup
	suite.dirTestCleanup([]string{dir3Name})
}

// # Move an non-empty directory
func (suite *dirTestSuite) TestDirMoveNonEmpty() {
	if suite.sizeTracker {
		suite.Equal(0, DiskSize(pathPtr))
	}
	dir2Name := filepath.Join(suite.testPath, "test2NE")
	err := os.Mkdir(dir2Name, 0777)
	suite.NoError(err)

	file1Name := filepath.Join(dir2Name, "test.txt")
	f, err := os.Create(file1Name)
	suite.NoError(err)
	f.Close()

	dir3Name := filepath.Join(suite.testPath, "test3NE")
	err = os.Mkdir(dir3Name, 0777)
	suite.NoError(err)

	err = os.Mkdir(filepath.Join(dir3Name, "abcdTest"), 0777)
	suite.NoError(err)

	err = os.Rename(dir2Name, filepath.Join(dir3Name, "test2"))
	time.Sleep(1 * time.Second)
	suite.NoError(err)

	if suite.sizeTracker {
		suite.Equal(0, DiskSize(pathPtr))
	}
	// cleanup
	suite.dirTestCleanup([]string{file1Name, dir3Name})
}

// # Delete non-empty directory
func (suite *dirTestSuite) TestDirDeleteEmpty() {
	if suite.sizeTracker {
		suite.Equal(0, DiskSize(pathPtr))
	}
	dirName := filepath.Join(suite.testPath, "test1_new")
	err := os.Mkdir(dirName, 0777)
	suite.NoError(err)

	if suite.sizeTracker {
		suite.Equal(0, DiskSize(pathPtr))
	}
	suite.dirTestCleanup([]string{dirName})
}

// # Delete non-empty directory
func (suite *dirTestSuite) TestDirDeleteNonEmpty() {
	if suite.sizeTracker {
		suite.Equal(0, DiskSize(pathPtr))
	}
	dir3Name := filepath.Join(suite.testPath, "test3NE")
	err := os.Mkdir(dir3Name, 0777)
	suite.NoError(err)

	err = os.Mkdir(filepath.Join(dir3Name, "abcdTest"), 0777)
	suite.NoError(err)

	err = os.Remove(dir3Name)
	suite.Error(err)
	// Error message is different on Windows
	if runtime.GOOS == "windows" {
		suite.Contains(err.Error(), "directory is not empty")
	} else {
		suite.Contains(err.Error(), "directory not empty")
	}

	if suite.sizeTracker {
		suite.Equal(0, DiskSize(pathPtr))
	}
	// cleanup
	suite.dirTestCleanup([]string{dir3Name})
}

// // # Delete non-empty directory recursively
// func (suite *dirTestSuite) TestDirDeleteRecursive() {
// 	dirName := filepath.Join(suite.testPath, "testREC")

// 	err := os.Mkdir(dirName, 0777)
// 	suite.Equal(nil, err)

// 	err = os.Mkdir(filepath.Join(dirName, "level1"), 0777)
// 	suite.Equal(nil, err)

// 	err = os.Mkdir(filepath.Join(dirName, "level2"), 0777)
// 	suite.Equal(nil, err)

// 	err = os.Mkdir(filepath.Join(dirName, "level1", "l1"), 0777)
// 	suite.Equal(nil, err)

// 	srcFile, err := os.OpenFile(filepath.Join(dirName, "level2", "abc.txt"), os.O_CREATE, 0777)
// 	suite.Equal(nil, err)
// 	srcFile.Close()

// 	suite.dirTestCleanup([]string{dirName})
// }

// # Get stats of a directory
func (suite *dirTestSuite) TestDirGetStats() {
	if suite.sizeTracker {
		suite.Equal(0, DiskSize(pathPtr))
	}
	dirName := filepath.Join(suite.testPath, "test3")
	err := os.Mkdir(dirName, 0777)
	suite.NoError(err)
	// time.Sleep(2 * time.Second)

	stat, err := os.Stat(dirName)
	suite.NoError(err)
	modTineDiff := time.Since(stat.ModTime())

	// for directory block blob may still return timestamp as 0
	// So compare the time only if epoch is non-zero
	if stat.ModTime().Unix() != 0 {
		suite.True(stat.IsDir())
		suite.Equal("test3", stat.Name())
		suite.GreaterOrEqual(float64(1), modTineDiff.Hours())
	}

	if suite.sizeTracker {
		suite.Equal(0, DiskSize(pathPtr))
	}
	// Cleanup
	suite.dirTestCleanup([]string{dirName})
}

// # Change mod of directory
func (suite *dirTestSuite) TestDirChmod() {
	if runtime.GOOS == "windows" {
		fmt.Println("Skipping TestDirChmod on Windows")
		return
	}
	if suite.adlsTest == true {
		if suite.sizeTracker {
			suite.Equal(0, DiskSize(pathPtr))
		}
		dirName := filepath.Join(suite.testPath, "testchmod")
		err := os.Mkdir(dirName, 0777)
		suite.NoError(err)

		err = os.Chmod(dirName, 0744)
		suite.NoError(err)

		stat, err := os.Stat(dirName)
		suite.NoError(err)
		suite.Equal("-rwxr--r--", stat.Mode().Perm().String())

		if suite.sizeTracker {
			suite.Equal(0, DiskSize(pathPtr))
		}
		suite.dirTestCleanup([]string{dirName})
	}
}

// # List directory
func (suite *dirTestSuite) TestDirList() {
	if suite.sizeTracker {
		suite.Equal(0, DiskSize(pathPtr))
	}
	testDir := filepath.Join(suite.testPath, "bigTestDir")
	err := os.Mkdir(testDir, 0777)
	suite.NoError(err)

	dir := filepath.Join(testDir, "Dir1")
	err = os.Mkdir(dir, 0777)
	suite.NoError(err)
	dir = filepath.Join(testDir, "Dir2")
	err = os.Mkdir(dir, 0777)
	suite.NoError(err)
	dir = filepath.Join(testDir, "Dir3")
	err = os.Mkdir(dir, 0777)
	suite.NoError(err)

	srcFile, err := os.OpenFile(filepath.Join(testDir, "abc.txt"), os.O_CREATE, 0777)
	suite.NoError(err)
	srcFile.Close()

	time.Sleep(1 * time.Second)
	files, err := os.ReadDir(testDir)
	suite.NoError(err)
	suite.Len(files, 4)

	if suite.sizeTracker {
		suite.Equal(0, DiskSize(pathPtr))
	}
	// Cleanup
	suite.dirTestCleanup([]string{testDir})
}

// // # List directory recursively
// func (suite *dirTestSuite) TestDirListRecursive() {
// 	testDir := filepath.Join(suite.testPath, "bigTestDir")
// 	err := os.Mkdir(testDir, 0777)
// 	suite.Equal(nil, err)

// 	dir := filepath.Join(testDir, "Dir1")
// 	err = os.Mkdir(dir, 0777)
// 	suite.Equal(nil, err)

// 	dir = filepath.Join(testDir, "Dir2")
// 	err = os.Mkdir(dir, 0777)
// 	suite.Equal(nil, err)

// 	dir = filepath.Join(testDir, "Dir3")
// 	err = os.Mkdir(dir, 0777)
// 	suite.Equal(nil, err)

// 	srcFile, err := os.OpenFile(filepath.Join(testDir, "abc.txt"), os.O_CREATE, 0777)
// 	suite.Equal(nil, err)
// 	srcFile.Close()

// 	var files []string
// 	err = filepath.Walk(testDir, func(path string, info os.FileInfo, err error) error {
// 		files = append(files, path)
// 		return nil
// 	})
// 	suite.Equal(nil, err)

// 	testFiles, err := os.ReadDir(testDir)
// 	suite.Equal(nil, err)
// 	suite.Equal(4, len(testFiles))

// 	// Cleanup
// 	suite.dirTestCleanup([]string{testDir})
// }

// // # Rename directory with data
func (suite *dirTestSuite) TestDirRenameFull() {
	if strings.ToLower(streamDirectPtr) == "true" {
		fmt.Println("Skipping this test case for stream direct")
		return
	}

	if suite.sizeTracker {
		suite.Equal(0, DiskSize(pathPtr))
	}
	dirName := filepath.Join(suite.testPath, "full_dir")
	newName := filepath.Join(suite.testPath, "full_dir_rename")
	fileName := filepath.Join(dirName, "test_file_")

	err := os.Mkdir(dirName, 0777)
	suite.NoError(err)

	err = os.Mkdir(filepath.Join(dirName, "tmp"), 0777)
	suite.NoError(err)

	for i := 0; i < 10; i++ {
		newFile := fileName + strconv.Itoa(i)
		err := os.WriteFile(newFile, suite.medBuff, 0777)
		suite.NoError(err)
	}

	if suite.sizeTracker {
		suite.Equal(10*len(suite.medBuff), DiskSize(pathPtr))
	}

	err = os.Rename(dirName, newName)
	suite.NoError(err)

	if suite.sizeTracker {
		suite.Equal(10*len(suite.medBuff), DiskSize(pathPtr))
	}

	//  Deleted directory shall not be present in the container now
	suite.NoDirExists(dirName)

	suite.DirExists(newName)

	// this should fail as the new dir should be filled
	err = os.Remove(newName)
	suite.Error(err)

	// cleanup
	suite.dirTestCleanup([]string{newName})

}

func (suite *dirTestSuite) TestGitStash() {
	if strings.ToLower(streamDirectPtr) == "true" {
		fmt.Println("Skipping this test case for stream direct")
		return
	}
	if clonePtr == "true" || clonePtr == "True" {
		dirName := filepath.Join(suite.testPath, "stash")
		tarName := filepath.Join(suite.testPath, "tardir.tar.gz")

		cmd := exec.Command(
			"git",
			"clone",
			"https://github.com/wastore/azure-storage-samples-for-net",
			dirName,
		)
		_, err := cmd.Output()
		suite.NoError(err)

		suite.DirExists(dirName)

		err = os.Chdir(dirName)
		suite.NoError(err)

		cmd = exec.Command("git", "status")
		cliOut, err := cmd.Output()
		suite.NoError(err)
		if len(cliOut) > 0 {
			suite.Contains(string(cliOut), "nothing to commit, working")
		}

		f, err := os.OpenFile("README.md", os.O_WRONLY, 0644)
		suite.NoError(err)
		suite.NotZero(f)
		info, err := f.Stat()
		suite.NoError(err)
		_, err = f.WriteAt([]byte("TestString"), info.Size())
		suite.NoError(err)
		_ = f.Close()

		f, err = os.OpenFile("README.md", os.O_RDONLY, 0644)
		suite.NoError(err)
		suite.NotZero(f)
		new_info, err := f.Stat()
		suite.NoError(err)
		suite.Equal(info.Size()+10, new_info.Size())
		data := make([]byte, 10)
		n, err := f.ReadAt(data, info.Size())
		suite.NoError(err)
		suite.Equal(10, n)
		suite.Equal("TestString", string(data))
		_ = f.Close()

		cmd = exec.Command("git", "status")
		cliOut, err = cmd.Output()
		suite.NoError(err)
		if len(cliOut) > 0 {
			suite.Contains(string(cliOut), "Changes not staged for commit")
		}

		cmd = exec.Command("git", "stash")
		cliOut, err = cmd.Output()
		suite.NoError(err)
		if len(cliOut) > 0 {
			suite.Contains(string(cliOut), "Saved working directory and index state WIP")
		}

		cmd = exec.Command("git", "stash", "list")
		_, err = cmd.Output()
		suite.NoError(err)

		cmd = exec.Command("git", "stash", "pop")
		cliOut, err = cmd.Output()
		suite.NoError(err)
		if len(cliOut) > 0 {
			suite.Contains(string(cliOut), "Changes not staged for commit")
		}

		os.Chdir(suite.testPath)

		// As Tar is taking long time first to clone and then to tar just mixing both the test cases
		cmd = exec.Command("tar", "-zcvf", tarName, dirName)
		cliOut, _ = cmd.Output()
		if len(cliOut) > 0 {
			suite.NotContains(cliOut, "file changed as we read it")
		}

		cmd = exec.Command("tar", "-zxvf", tarName, "--directory", dirName)
		_, _ = cmd.Output()

		os.Remove(tarName)

		suite.dirTestCleanup([]string{dirName})
	}
}

func (suite *dirTestSuite) TestReadDirLink() {
	// Symbolic link creation requires admin rights on Windows.
	if runtime.GOOS == "windows" {
		fmt.Println("Skipping TestReadDirLink on Windows")
		return
	}
	if suite.adlsTest && strings.ToLower(enableSymlinkADLS) != "true" {
		fmt.Printf(
			"Skipping this test case for adls : %v, enable-symlink-adls : %v\n",
			suite.adlsTest,
			enableSymlinkADLS,
		)
		return
	}

	if suite.sizeTracker {
		suite.Equal(0, DiskSize(pathPtr))
	}
	dirName := filepath.Join(suite.testPath, "test_hns")
	err := os.Mkdir(dirName, 0777)
	suite.NoError(err)

	fileName := filepath.Join(dirName, "small_file.txt")
	f, err := os.Create(fileName)
	suite.NoError(err)
	f.Close()

	err = os.WriteFile(fileName, suite.minBuff, 0777)
	suite.NoError(err)

	// Write three more files so one block, 4096 bytes, is filled
	for i := 0; i < 3; i++ {
		newFile := fileName + strconv.Itoa(i)
		err := os.WriteFile(newFile, suite.minBuff, 0777)
		suite.NoError(err)
	}

	if suite.sizeTracker {
		suite.Equal(4*len(suite.minBuff), DiskSize(pathPtr))
	}

	symName := filepath.Join(suite.testPath, "dirlink.lnk")
	err = os.Symlink(dirName, symName)
	suite.NoError(err)

	dl, err := os.ReadDir(suite.testPath)
	suite.NoError(err)
	suite.NotEmpty(dl)

	// list operation on symlink
	dirLinkList, err := os.ReadDir(symName)
	suite.NoError(err)
	suite.NotEmpty(dirLinkList)

	dirList, err := os.ReadDir(dirName)
	suite.NoError(err)
	suite.NotEmpty(dirList)

	suite.Len(dirList, len(dirLinkList))

	// comparing list values since they are sorted by file name
	for i := range dirLinkList {
		suite.Equal(dirLinkList[i].Name(), dirList[i].Name())
	}

	// temp cache cleanup
	suite.dirTestCleanup(
		[]string{
			filepath.Join(suite.testCachePath, "test_hns", "small_file.txt"),
			filepath.Join(suite.testCachePath, "dirlink.lnk"),
		},
	)

	data1, err := os.ReadFile(filepath.Join(symName, "small_file.txt"))
	suite.NoError(err)
	suite.Len(suite.minBuff, len(data1))

	// temp cache cleanup
	suite.dirTestCleanup(
		[]string{
			filepath.Join(suite.testCachePath, "test_hns", "small_file.txt"),
			filepath.Join(suite.testCachePath, "dirlink.lnk"),
		},
	)

	data2, err := os.ReadFile(fileName)
	suite.NoError(err)
	suite.Len(suite.minBuff, len(data2))

	// validating data
	suite.Equal(data1, data2)

	if suite.sizeTracker {
		suite.Equal(4*len(suite.minBuff), DiskSize(pathPtr))
	}

	suite.dirTestCleanup([]string{dirName})
	err = os.Remove(symName)
	suite.NoError(err)
}

func (suite *dirTestSuite) TestStatfs() {
	if suite.sizeTracker {
		suite.Equal(0, DiskSize(pathPtr))
	}

	numberOfFiles := 5

	dirName := filepath.Join(suite.testPath, "test_statfs")
	err := os.Mkdir(dirName, 0777)
	suite.NoError(err)

	fileName := filepath.Join(dirName, "small_file_")
	for i := 0; i < numberOfFiles; i++ {
		newFile := fileName + strconv.Itoa(i)
		err := os.WriteFile(newFile, suite.minBuff, 0777)
		suite.NoError(err)
	}
<<<<<<< HEAD
	time.Sleep(time.Second * 2)
	if suite.sizeTracker {
		suite.Equal(12*len(suite.minBuff), DiskSize(pathPtr))
	}
=======
	time.Sleep(time.Second * 4)
	// TODO: Fix this flaky test
	// if suite.sizeTracker {
	// 	suite.EqualValues(numberOfFiles*len(suite.minBuff), DiskSize(pathPtr))
	// }
>>>>>>> c2b5a878

	for i := 0; i < numberOfFiles; i++ {
		file := fileName + strconv.Itoa(i)
		err := os.Truncate(file, 4096)
		suite.NoError(err)
	}
	time.Sleep(time.Second * 4)
	if suite.sizeTracker {
<<<<<<< HEAD
		suite.Equal(12*4096, DiskSize(pathPtr))
=======
		suite.EqualValues(numberOfFiles*4096, DiskSize(pathPtr))
>>>>>>> c2b5a878
	}

	for i := 0; i < numberOfFiles; i++ {
		file := fileName + strconv.Itoa(i)
		err := os.WriteFile(file, suite.medBuff, 0777)
		suite.NoError(err)
	}
	time.Sleep(time.Second * 4)
	if suite.sizeTracker {
<<<<<<< HEAD
		suite.Equal(12*len(suite.medBuff), DiskSize(pathPtr))
=======
		suite.EqualValues(numberOfFiles*len(suite.medBuff), DiskSize(pathPtr))
>>>>>>> c2b5a878
	}

	renameFile := filepath.Join(dirName, "small_file_rename")
	for i := 0; i < numberOfFiles; i++ {
		oldFile := fileName + strconv.Itoa(i)
		newFile := renameFile + strconv.Itoa(i)
		err := os.Rename(oldFile, newFile)
		suite.NoError(err)
	}
	time.Sleep(time.Second * 4)
	if suite.sizeTracker {
<<<<<<< HEAD
		suite.Equal(12*len(suite.medBuff), DiskSize(pathPtr))
=======
		suite.EqualValues(numberOfFiles*len(suite.medBuff), DiskSize(pathPtr))
>>>>>>> c2b5a878
	}

	for i := 0; i < numberOfFiles; i++ {
		file := renameFile + strconv.Itoa(i)
		err := os.Truncate(file, 4096)
		suite.NoError(err)
	}
	time.Sleep(time.Second * 4)
	if suite.sizeTracker {
<<<<<<< HEAD
		suite.Equal(12*4096, DiskSize(pathPtr))
=======
		suite.EqualValues(numberOfFiles*4096, DiskSize(pathPtr))
>>>>>>> c2b5a878
	}

	suite.dirTestCleanup([]string{dirName})
}

// -------------- Main Method -------------------
func TestDirTestSuite(t *testing.T) {
	initDirFlags()
	dirTest := dirTestSuite{
		minBuff:  make([]byte, 1024),
		medBuff:  make([]byte, (10 * 1024 * 1024)),
		hugeBuff: make([]byte, (500 * 1024 * 1024)),
	}

	// Generate random test dir name where our End to End test run is contained
	testDirName := getTestDirName(10)

	// Create directory for testing the End to End test on mount path
	dirTest.testPath = filepath.Join(pathPtr, testDirName)

	dirTest.testCachePath = filepath.Join(tempPathPtr, testDirName)

	if adlsPtr == "true" || adlsPtr == "True" {
		fmt.Println("ADLS Testing...")
		dirTest.adlsTest = true
	}

	if sizeTrackerPtr == "true" || adlsPtr == "True" {
		fmt.Println("Size Tracker Testing...")
		dirTest.sizeTracker = true
	}

	// Sanity check in the off chance the same random name was generated twice and was still around somehow
	err := os.RemoveAll(dirTest.testPath)
	if err != nil {
		fmt.Printf(
			"TestDirTestSuite : Could not cleanup feature dir before testing. Here's why: %v\n",
			err,
		)
	}

	err = os.Mkdir(dirTest.testPath, 0777)
	if err != nil {
		t.Error("Failed to create test directory")
	}
	rand.Read(dirTest.minBuff)
	rand.Read(dirTest.medBuff)
	rand.Read(dirTest.hugeBuff)

	// Run the actual End to End test
	suite.Run(t, &dirTest)

	//  Wipe out the test directory created for End to End test
	err = os.RemoveAll(dirTest.testPath)
	if err != nil {
		fmt.Printf(
			"TestDirTestSuite : Could not cleanup feature dir after testing. Here's why: %v\n",
			err,
		)
	}
}

func init() {
	regDirTestFlag(&pathPtr, "mnt-path", "", "Mount Path of Container")
	regDirTestFlag(&adlsPtr, "adls", "", "Account is ADLS or not")
	regDirTestFlag(&clonePtr, "clone", "", "Git clone test is enable or not")
	regDirTestFlag(&tempPathPtr, "tmp-path", "", "Cache dir path")
	regDirTestFlag(&streamDirectPtr, "stream-direct-test", "false", "Run stream direct tests")
	regDirTestFlag(
		&enableSymlinkADLS,
		"enable-symlink-adls",
		"false",
		"Enable symlink support for ADLS accounts",
	)
	regDirTestFlag(&sizeTrackerPtr, "size-tracker", "false", "Using size_tracker component")
}<|MERGE_RESOLUTION|>--- conflicted
+++ resolved
@@ -717,18 +717,11 @@
 		err := os.WriteFile(newFile, suite.minBuff, 0777)
 		suite.NoError(err)
 	}
-<<<<<<< HEAD
-	time.Sleep(time.Second * 2)
-	if suite.sizeTracker {
-		suite.Equal(12*len(suite.minBuff), DiskSize(pathPtr))
-	}
-=======
 	time.Sleep(time.Second * 4)
 	// TODO: Fix this flaky test
 	// if suite.sizeTracker {
 	// 	suite.EqualValues(numberOfFiles*len(suite.minBuff), DiskSize(pathPtr))
 	// }
->>>>>>> c2b5a878
 
 	for i := 0; i < numberOfFiles; i++ {
 		file := fileName + strconv.Itoa(i)
@@ -737,11 +730,7 @@
 	}
 	time.Sleep(time.Second * 4)
 	if suite.sizeTracker {
-<<<<<<< HEAD
-		suite.Equal(12*4096, DiskSize(pathPtr))
-=======
-		suite.EqualValues(numberOfFiles*4096, DiskSize(pathPtr))
->>>>>>> c2b5a878
+		suite.Equal(numberOfFiles*4096, DiskSize(pathPtr))
 	}
 
 	for i := 0; i < numberOfFiles; i++ {
@@ -751,11 +740,7 @@
 	}
 	time.Sleep(time.Second * 4)
 	if suite.sizeTracker {
-<<<<<<< HEAD
-		suite.Equal(12*len(suite.medBuff), DiskSize(pathPtr))
-=======
-		suite.EqualValues(numberOfFiles*len(suite.medBuff), DiskSize(pathPtr))
->>>>>>> c2b5a878
+		suite.Equal(numberOfFiles*len(suite.medBuff), DiskSize(pathPtr))
 	}
 
 	renameFile := filepath.Join(dirName, "small_file_rename")
@@ -767,11 +752,7 @@
 	}
 	time.Sleep(time.Second * 4)
 	if suite.sizeTracker {
-<<<<<<< HEAD
-		suite.Equal(12*len(suite.medBuff), DiskSize(pathPtr))
-=======
-		suite.EqualValues(numberOfFiles*len(suite.medBuff), DiskSize(pathPtr))
->>>>>>> c2b5a878
+		suite.Equal(numberOfFiles*len(suite.medBuff), DiskSize(pathPtr))
 	}
 
 	for i := 0; i < numberOfFiles; i++ {
@@ -781,11 +762,7 @@
 	}
 	time.Sleep(time.Second * 4)
 	if suite.sizeTracker {
-<<<<<<< HEAD
-		suite.Equal(12*4096, DiskSize(pathPtr))
-=======
-		suite.EqualValues(numberOfFiles*4096, DiskSize(pathPtr))
->>>>>>> c2b5a878
+		suite.Equal(numberOfFiles*4096, DiskSize(pathPtr))
 	}
 
 	suite.dirTestCleanup([]string{dirName})
