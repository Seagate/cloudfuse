//go:build !unittest
// +build !unittest

/*
   Licensed under the MIT License <http://opensource.org/licenses/MIT>.

   Copyright © 2023 Seagate Technology LLC and/or its Affiliates
   Copyright © 2020-2023 Microsoft Corporation. All rights reserved.

   Permission is hereby granted, free of charge, to any person obtaining a copy
   of this software and associated documentation files (the "Software"), to deal
   in the Software without restriction, including without limitation the rights
   to use, copy, modify, merge, publish, distribute, sublicense, and/or sell
   copies of the Software, and to permit persons to whom the Software is
   furnished to do so, subject to the following conditions:

   The above copyright notice and this permission notice shall be included in all
   copies or substantial portions of the Software.

   THE SOFTWARE IS PROVIDED "AS IS", WITHOUT WARRANTY OF ANY KIND, EXPRESS OR
   IMPLIED, INCLUDING BUT NOT LIMITED TO THE WARRANTIES OF MERCHANTABILITY,
   FITNESS FOR A PARTICULAR PURPOSE AND NONINFRINGEMENT. IN NO EVENT SHALL THE
   AUTHORS OR COPYRIGHT HOLDERS BE LIABLE FOR ANY CLAIM, DAMAGES OR OTHER
   LIABILITY, WHETHER IN AN ACTION OF CONTRACT, TORT OR OTHERWISE, ARISING FROM,
   OUT OF OR IN CONNECTION WITH THE SOFTWARE OR THE USE OR OTHER DEALINGS IN THE
   SOFTWARE
*/

package e2e_tests

import (
	"flag"
	"fmt"
	"math/rand"
	"os"
	"os/exec"
	"path/filepath"
	"runtime"
	"strconv"
	"strings"
	"testing"
	"time"

	"github.com/stretchr/testify/suite"
)

type dirTestSuite struct {
	suite.Suite
	testPath      string
	adlsTest      bool
	testCachePath string
	minBuff       []byte
	medBuff       []byte
	hugeBuff      []byte
}

var pathPtr string
var tempPathPtr string
var adlsPtr string
var clonePtr string
var streamDirectPtr string
var enableSymlinkADLS string

func regDirTestFlag(p *string, name string, value string, usage string) {
	if flag.Lookup(name) == nil {
		flag.StringVar(p, name, value, usage)
	}
}

func getDirTestFlag(name string) string {
	return flag.Lookup(name).Value.(flag.Getter).Get().(string)
}

func initDirFlags() {
	pathPtr = getDirTestFlag("mnt-path")
	adlsPtr = getDirTestFlag("adls")
	tempPathPtr = getDirTestFlag("tmp-path")
	clonePtr = getDirTestFlag("clone")
	streamDirectPtr = getDirTestFlag("stream-direct-test")
	enableSymlinkADLS = getDirTestFlag("enable-symlink-adls")
}

func getTestDirName(n int) string {
	rand.Seed(time.Now().UnixNano())
	b := make([]byte, n)
	rand.Read(b)
	return fmt.Sprintf("%x", b)[:n]
}

func (suite *dirTestSuite) dirTestCleanup(toRemove []string) {
	for _, path := range toRemove {
		err := os.RemoveAll(path)
		suite.Equal(nil, err)
	}
}

// -------------- Directory Tests -------------------

// # Create Directory with a simple name
func (suite *dirTestSuite) TestDirCreateSimple() {
	dirName := suite.testPath + "/test1"
	err := os.Mkdir(dirName, 0777)
	suite.Equal(nil, err)

	// cleanup
	suite.dirTestCleanup([]string{dirName})
}

// # Create Directory that already exists
func (suite *dirTestSuite) TestDirCreateDuplicate() {
	dirName := suite.testPath + "/test1"
	err := os.Mkdir(dirName, 0777)
	suite.Equal(nil, err)
	// duplicate dir - we expect to throw
	err = os.Mkdir(dirName, 0777)

	if runtime.GOOS == "windows" {
		suite.Contains(err.Error(), "file already exists")
	} else {
		suite.Contains(err.Error(), "file exists")
	}

	// cleanup
	suite.dirTestCleanup([]string{dirName})
}

// # Create Directory with special characters in name
func (suite *dirTestSuite) TestDirCreateSplChar() {
	if runtime.GOOS == "windows" {
		fmt.Println("Skipping test for Windows")
		return
	}
	dirName := suite.testPath + "/" + "@#$^&*()_+=-{}[]|?><.,~"
	err := os.Mkdir(dirName, 0777)
	suite.Equal(nil, err)

	// cleanup
	suite.dirTestCleanup([]string{dirName})
}

// # Create Directory with slash in name
func (suite *dirTestSuite) TestDirCreateSlashChar() {
	if runtime.GOOS == "windows" {
		fmt.Println("Skipping test for Windows")
		return
	}
	dirName := suite.testPath + "/" + "PRQ\\STUV"
	err := os.Mkdir(dirName, 0777)
	suite.Equal(nil, err)

	// cleanup
	suite.dirTestCleanup([]string{dirName})
}

// # Rename a directory
func (suite *dirTestSuite) TestDirRename() {
	dirName := suite.testPath + "/test1"
	err := os.Mkdir(dirName, 0777)
	suite.Equal(nil, err)

	newName := suite.testPath + "/test1_new"
	err = os.Rename(dirName, newName)
	suite.Equal(nil, err)

	_, err = os.Stat(dirName)
	suite.Equal(true, os.IsNotExist(err))

	// cleanup
	suite.dirTestCleanup([]string{newName})
}

// # Move an empty directory
func (suite *dirTestSuite) TestDirMoveEmpty() {
	dir2Name := suite.testPath + "/test2"
	err := os.Mkdir(dir2Name, 0777)
	suite.Equal(nil, err)

	dir3Name := suite.testPath + "/test3"
	err = os.Mkdir(dir3Name, 0777)
	suite.Equal(nil, err)

	err = os.Rename(dir2Name, dir3Name+"/test2")
	time.Sleep(1 * time.Second)
	suite.Equal(nil, err)

	// cleanup
	suite.dirTestCleanup([]string{dir3Name})
}

// # Move an non-empty directory
func (suite *dirTestSuite) TestDirMoveNonEmpty() {
	dir2Name := suite.testPath + "/test2NE"
	err := os.Mkdir(dir2Name, 0777)
	suite.Equal(nil, err)

	file1Name := dir2Name + "/test.txt"
	f, err := os.Create(file1Name)
	suite.Equal(nil, err)
	f.Close()

	dir3Name := suite.testPath + "/test3NE"
	err = os.Mkdir(dir3Name, 0777)
	suite.Equal(nil, err)

	err = os.Mkdir(dir3Name+"/abcdTest", 0777)
	suite.Equal(nil, err)

	err = os.Rename(dir2Name, dir3Name+"/test2")
	time.Sleep(1 * time.Second)
	suite.Equal(nil, err)

	// cleanup
	suite.dirTestCleanup([]string{dir3Name})
}

// # Delete non-empty directory
func (suite *dirTestSuite) TestDirDeleteEmpty() {
	dirName := suite.testPath + "/test1_new"
	err := os.Mkdir(dirName, 0777)
	suite.Equal(nil, err)

	suite.dirTestCleanup([]string{dirName})
}

// # Delete non-empty directory
func (suite *dirTestSuite) TestDirDeleteNonEmpty() {
	dir3Name := suite.testPath + "/test3NE"
	err := os.Mkdir(dir3Name, 0777)
	suite.Equal(nil, err)

	err = os.Mkdir(dir3Name+"/abcdTest", 0777)
	suite.Equal(nil, err)

	err = os.Remove(dir3Name)
	suite.NotNil(err)
	// Error message is different on Windows
	if runtime.GOOS == "windows" {
		suite.Contains(err.Error(), "directory is not empty")
	} else {
		suite.Contains(err.Error(), "directory not empty")
	}

	// cleanup
	suite.dirTestCleanup([]string{dir3Name})
}

// // # Delete non-empty directory recursively
// func (suite *dirTestSuite) TestDirDeleteRecursive() {
// 	dirName := suite.testPath + "/testREC"

// 	err := os.Mkdir(dirName, 0777)
// 	suite.Equal(nil, err)

// 	err = os.Mkdir(dirName+"/level1", 0777)
// 	suite.Equal(nil, err)

// 	err = os.Mkdir(dirName+"/level2", 0777)
// 	suite.Equal(nil, err)

// 	err = os.Mkdir(dirName+"/level1/l1", 0777)
// 	suite.Equal(nil, err)

// 	srcFile, err := os.OpenFile(dirName+"/level2/abc.txt", os.O_CREATE, 0777)
// 	suite.Equal(nil, err)
// 	srcFile.Close()

// 	suite.dirTestCleanup([]string{dirName})
// }

// # Get stats of a directory
func (suite *dirTestSuite) TestDirGetStats() {
	dirName := suite.testPath + "/test3"
	err := os.Mkdir(dirName, 0777)
	suite.Equal(nil, err)
	// time.Sleep(2 * time.Second)

	stat, err := os.Stat(dirName)
	suite.Equal(nil, err)
	modTineDiff := time.Now().Sub(stat.ModTime())

	// for directory block blob may still return timestamp as 0
	// So compare the time only if epoch is non-zero
	if stat.ModTime().Unix() != 0 {
		suite.Equal(true, stat.IsDir())
		suite.Equal("test3", stat.Name())
		suite.GreaterOrEqual(float64(1), modTineDiff.Hours())
	}
	// Cleanup
	suite.dirTestCleanup([]string{dirName})
}

// # Change mod of directory
// TODO: Fix Failing Test with ADLS
// func (suite *dirTestSuite) TestDirChmod() {
// 	if suite.adlsTest == true {
// 		dirName := suite.testPath + "/test3"
// 		err := os.Mkdir(dirName, 0777)
// 		suite.Equal(nil, err)

// 		err = os.Chmod(dirName, 0744)
// 		suite.Equal(nil, err)

// 		stat, err := os.Stat(dirName)
// 		suite.Equal(nil, err)
// 		suite.Equal("-rwxr--r--", stat.Mode().Perm().String())

// 		suite.dirTestCleanup([]string{dirName})
// 	}
// }

// # List directory
func (suite *dirTestSuite) TestDirList() {
	testDir := suite.testPath + "/bigTestDir"
	err := os.Mkdir(testDir, 0777)
	suite.Equal(nil, err)

	dir := filepath.Join(testDir + "/Dir1")
	err = os.Mkdir(dir, 0777)
	suite.Equal(nil, err)
	dir = filepath.Join(testDir + "/Dir2")
	err = os.Mkdir(dir, 0777)
	suite.Equal(nil, err)
	dir = filepath.Join(testDir + "/Dir3")
	err = os.Mkdir(dir, 0777)
	suite.Equal(nil, err)

	srcFile, err := os.OpenFile(testDir+"/abc.txt", os.O_CREATE, 0777)
	suite.Equal(nil, err)
	srcFile.Close()

	files, err := os.ReadDir(testDir)
	suite.Equal(nil, err)
	suite.Equal(4, len(files))

	// Cleanup
	suite.dirTestCleanup([]string{testDir})
}

// // # List directory recursively
// func (suite *dirTestSuite) TestDirListRecursive() {
// 	testDir := suite.testPath + "/bigTestDir"
// 	err := os.Mkdir(testDir, 0777)
// 	suite.Equal(nil, err)

// 	dir := filepath.Join(testDir + "/Dir1")
// 	err = os.Mkdir(dir, 0777)
// 	suite.Equal(nil, err)

// 	dir = filepath.Join(testDir + "/Dir2")
// 	err = os.Mkdir(dir, 0777)
// 	suite.Equal(nil, err)

// 	dir = filepath.Join(testDir + "/Dir3")
// 	err = os.Mkdir(dir, 0777)
// 	suite.Equal(nil, err)

// 	srcFile, err := os.OpenFile(testDir+"/abc.txt", os.O_CREATE, 0777)
// 	suite.Equal(nil, err)
// 	srcFile.Close()

// 	var files []string
// 	err = filepath.Walk(testDir, func(path string, info os.FileInfo, err error) error {
// 		files = append(files, path)
// 		return nil
// 	})
// 	suite.Equal(nil, err)

// 	testFiles, err := os.ReadDir(testDir)
// 	suite.Equal(nil, err)
// 	suite.Equal(4, len(testFiles))

// 	// Cleanup
// 	suite.dirTestCleanup([]string{testDir})
// }

// // # Rename directory with data
func (suite *dirTestSuite) TestDirRenameFull() {
	if strings.ToLower(streamDirectPtr) == "true" {
		fmt.Println("Skipping this test case for stream direct")
		return
	}
	dirName := suite.testPath + "/full_dir"
	newName := suite.testPath + "/full_dir_rename"
	fileName := dirName + "/test_file_"

	err := os.Mkdir(dirName, 0777)
	suite.Equal(nil, err)

	err = os.Mkdir(dirName+"/tmp", 0777)
	suite.Equal(nil, err)

	for i := 0; i < 10; i++ {
		newFile := fileName + strconv.Itoa(i)
		err := os.WriteFile(newFile, suite.medBuff, 0777)
		suite.Equal(nil, err)
	}

	err = os.Rename(dirName, newName)
	suite.Equal(nil, err)

	//  Deleted directory shall not be present in the container now
	_, err = os.Stat(dirName)
	suite.Equal(true, os.IsNotExist(err))

	_, err = os.Stat(newName)
	suite.Equal(false, os.IsNotExist(err))

	// this should fail as the new dir should be filled
	err = os.Remove(newName)
	suite.NotEqual(nil, err)

	// cleanup
	suite.dirTestCleanup([]string{newName})

}

// func (suite *dirTestSuite) TestTarDir() {
// 	dirName := suite.testPath + "/tar"
// 	tarName := suite.testPath + "/tardir.tar.gz"

// 	cmd := exec.Command("git", "clone", "https://github.com/wastore/azure-storage-samples-for-net", dirName)
// 	_, err := cmd.Output()
// 	suite.Equal(nil, err)
// 	_, err = os.Stat(dirName)
// 	suite.Equal(nil, err)

// 	cmd = exec.Command("tar", "-zcvf", tarName, dirName)
// 	cliOut, err := cmd.Output()
// 	if len(cliOut) > 0 {
// 		suite.NotContains(cliOut, "file changed as we read it")
// 	}

// 	cmd = exec.Command("tar", "-zxvf", tarName, "--directory", dirName)
// 	_, _ = cmd.Output()

// 	os.RemoveAll(dirName)
// 	os.Remove("libfuse.tar.gz")
// }

func (suite *dirTestSuite) TestGitStash() {
	if strings.ToLower(streamDirectPtr) == "true" {
		fmt.Println("Skipping this test case for stream direct")
		return
	}
	if clonePtr == "true" || clonePtr == "True" {
		dirName := suite.testPath + "/stash"
		tarName := suite.testPath + "/tardir.tar.gz"

		cmd := exec.Command("git", "clone", "https://github.com/wastore/azure-storage-samples-for-net", dirName)
		_, err := cmd.Output()
		suite.Equal(nil, err)

		_, err = os.Stat(dirName)
		suite.Equal(nil, err)

		err = os.Chdir(dirName)
		suite.Equal(nil, err)

		cmd = exec.Command("git", "status")
		cliOut, err := cmd.Output()
		suite.Equal(nil, err)
		if len(cliOut) > 0 {
			suite.Contains(string(cliOut), "nothing to commit, working")
		}

		f, err := os.OpenFile("README.md", os.O_WRONLY, 0644)
		suite.Equal(nil, err)
		suite.NotZero(f)
		info, err := f.Stat()
		suite.Equal(nil, err)
		_, err = f.WriteAt([]byte("TestString"), info.Size())
		suite.Equal(nil, err)
		_ = f.Close()

		f, err = os.OpenFile("README.md", os.O_RDONLY, 0644)
		suite.Equal(nil, err)
		suite.NotZero(f)
		new_info, err := f.Stat()
		suite.Equal(nil, err)
		suite.EqualValues(info.Size()+10, new_info.Size())
		data := make([]byte, 10)
		n, err := f.ReadAt(data, info.Size())
		suite.Equal(nil, err)
		suite.EqualValues(10, n)
		suite.EqualValues("TestString", string(data))

		cmd = exec.Command("git", "status")
		cliOut, err = cmd.Output()
		suite.Equal(nil, err)
		if len(cliOut) > 0 {
			suite.Contains(string(cliOut), "Changes not staged for commit")
		}

		cmd = exec.Command("git", "stash")
		cliOut, err = cmd.Output()
		suite.Equal(nil, err)
		if len(cliOut) > 0 {
			suite.Contains(string(cliOut), "Saved working directory and index state WIP")
		}

		cmd = exec.Command("git", "stash", "list")
		_, err = cmd.Output()
		suite.Equal(nil, err)

		cmd = exec.Command("git", "stash", "pop")
		cliOut, err = cmd.Output()
		suite.Equal(nil, err)
		if len(cliOut) > 0 {
			suite.Contains(string(cliOut), "Changes not staged for commit")
		}

		os.Chdir(suite.testPath)

		// As Tar is taking long time first to clone and then to tar just mixing both the test cases
		cmd = exec.Command("tar", "-zcvf", tarName, dirName)
		cliOut, _ = cmd.Output()
		if len(cliOut) > 0 {
			suite.NotContains(cliOut, "file changed as we read it")
		}

		cmd = exec.Command("tar", "-zxvf", tarName, "--directory", dirName)
		_, _ = cmd.Output()

		os.RemoveAll(dirName)
		os.Remove("libfuse.tar.gz")
	}
}

func (suite *dirTestSuite) TestReadDirLink() {
	if suite.adlsTest && strings.ToLower(enableSymlinkADLS) != "true" {
		fmt.Printf("Skipping this test case for adls : %v, enable-symlink-adls : %v\n", suite.adlsTest, enableSymlinkADLS)
		return
	}

	dirName := suite.testPath + "/test_hns"
	err := os.Mkdir(dirName, 0777)
	suite.Nil(err)

	fileName := dirName + "/small_file.txt"
	f, err := os.Create(fileName)
	suite.Nil(err)
	f.Close()

	err = os.WriteFile(fileName, suite.minBuff, 0777)
	suite.Nil(err)

	symName := suite.testPath + "/dirlink.lnk"
	err = os.Symlink(dirName, symName)
	suite.Nil(err)

	dl, err := os.ReadDir(suite.testPath)
	suite.Nil(err)
	suite.Greater(len(dl), 0)

	// list operation on symlink
	dirLinkList, err := os.ReadDir(symName)
	suite.Nil(err)
	suite.Greater(len(dirLinkList), 0)

	dirList, err := os.ReadDir(dirName)
	suite.Nil(err)
	suite.Greater(len(dirList), 0)

	suite.Equal(len(dirLinkList), len(dirList))

	// comparing list values since they are sorted by file name
	for i := range dirLinkList {
		suite.Equal(dirLinkList[i].Name(), dirList[i].Name())
	}

	// temp cache cleanup
	suite.dirTestCleanup([]string{suite.testCachePath + "/test_hns/small_file.txt", suite.testCachePath + "/dirlink.lnk"})

	data1, err := os.ReadFile(symName + "/small_file.txt")
	suite.Nil(err)
	suite.Equal(len(data1), len(suite.minBuff))

	// temp cache cleanup
	suite.dirTestCleanup([]string{suite.testCachePath + "/test_hns/small_file.txt", suite.testCachePath + "/dirlink.lnk"})

	data2, err := os.ReadFile(fileName)
	suite.Nil(err)
	suite.Equal(len(data2), len(suite.minBuff))

	// validating data
	suite.Equal(data1, data2)

	suite.dirTestCleanup([]string{dirName})
	err = os.Remove(symName)
	suite.Equal(nil, err)
}

// -------------- Main Method -------------------
func TestDirTestSuite(t *testing.T) {
	initDirFlags()
	dirTest := dirTestSuite{
		minBuff:  make([]byte, 1024),
		medBuff:  make([]byte, (10 * 1024 * 1024)),
		hugeBuff: make([]byte, (500 * 1024 * 1024)),
	}

	// Generate random test dir name where our End to End test run is contained
	testDirName := getTestDirName(10)
	fmt.Println(testDirName)

	// Create directory for testing the End to End test on mount path
	dirTest.testPath = pathPtr + "/" + testDirName
	fmt.Println(dirTest.testPath)

	dirTest.testCachePath = tempPathPtr + "/" + testDirName
	fmt.Println(dirTest.testCachePath)

	if adlsPtr == "true" || adlsPtr == "True" {
		fmt.Println("ADLS Testing...")
		dirTest.adlsTest = true
	} else {
		fmt.Println("BLOCK Blob Testing...")
	}

	// Sanity check in the off chance the same random name was generated twice and was still around somehow
	err := os.RemoveAll(dirTest.testPath)
	if err != nil {
		fmt.Println("Could not cleanup feature dir before testing")
	}

	err = os.Mkdir(dirTest.testPath, 0777)
	if err != nil {
		t.Error("Failed to create test directory")
	}
	rand.Read(dirTest.minBuff)
	rand.Read(dirTest.medBuff)
	rand.Read(dirTest.hugeBuff)

	// Run the actual End to End test
	suite.Run(t, &dirTest)

	//  Wipe out the test directory created for End to End test
	err = os.RemoveAll(dirTest.testPath)
	if err != nil {
		fmt.Println("Could not cleanup feature dir after testing")
	}
}

func init() {
	regDirTestFlag(&pathPtr, "mnt-path", "", "Mount Path of Container")
	regDirTestFlag(&adlsPtr, "adls", "", "Account is ADLS or not")
	regDirTestFlag(&clonePtr, "clone", "", "Git clone test is enable or not")
<<<<<<< HEAD
	regDirTestFlag(&streamDirectPtr, "stream-direct-test", "false", "Run stream direct tests")
=======
	regDirTestFlag(&tempPathPtr, "tmp-path", "", "Cache dir path")
	regDirTestFlag(&enableSymlinkADLS, "enable-symlink-adls", "false", "Enable symlink support for ADLS accounts")
>>>>>>> 9c10ae08
}<|MERGE_RESOLUTION|>--- conflicted
+++ resolved
@@ -645,10 +645,6 @@
 	regDirTestFlag(&pathPtr, "mnt-path", "", "Mount Path of Container")
 	regDirTestFlag(&adlsPtr, "adls", "", "Account is ADLS or not")
 	regDirTestFlag(&clonePtr, "clone", "", "Git clone test is enable or not")
-<<<<<<< HEAD
-	regDirTestFlag(&streamDirectPtr, "stream-direct-test", "false", "Run stream direct tests")
-=======
 	regDirTestFlag(&tempPathPtr, "tmp-path", "", "Cache dir path")
 	regDirTestFlag(&enableSymlinkADLS, "enable-symlink-adls", "false", "Enable symlink support for ADLS accounts")
->>>>>>> 9c10ae08
 }