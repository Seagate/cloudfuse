--- conflicted
+++ resolved
@@ -880,25 +880,11 @@
 	// Sanity check in the off chance the same random name was generated twice and was still around somehow
 	err := os.RemoveAll(tObj.testMntPath)
 	if err != nil {
-<<<<<<< HEAD
-		fmt.Printf(
-			"TestDataValidationTestSuite : Could not cleanup mount dir before testing. Here's why: %v\n",
-			err,
-		)
-	}
-	err = os.RemoveAll(tObj.testCachePath)
-	if err != nil {
-		fmt.Printf(
-			"TestDataValidationTestSuite : Could not cleanup cache dir before testing. Here's why: %v\n",
-			err,
-		)
-=======
 		fmt.Printf("Could not cleanup feature dir before testing [%s]\n", err.Error())
 	}
 	err = os.RemoveAll(tObj.testCachePath)
 	if err != nil {
 		fmt.Printf("Could not cleanup cache dir before testing [%s]\n", err.Error())
->>>>>>> 51d6e4ca
 	}
 
 	err = os.Mkdir(tObj.testMntPath, 0777)
