--- conflicted
+++ resolved
@@ -138,10 +138,6 @@
 	return hash.Sum(nil)
 }
 
-<<<<<<< HEAD
-func (suite *dataValidationTestSuite) validateData(localFilePath string, remoteFilePath string) {
-	suite.T().Helper()
-=======
 func (suite *dataValidationTestSuite) helperValidateFileContent(localFilePath string, remoteFilePath string) {
 	// check if file sizes are same
 	localFileInfo, err := os.Stat(localFilePath)
@@ -149,7 +145,6 @@
 	remoteFileInfo, err := os.Stat(remoteFilePath)
 	suite.NoError(err)
 	suite.Equal(localFileInfo.Size(), remoteFileInfo.Size())
->>>>>>> c09d35af
 
 	localMD5sum := suite.computeMD5(localFilePath)
 	remoteMD5sum := suite.computeMD5(remoteFilePath)
@@ -504,11 +499,7 @@
 		case "huge":
 			err = os.WriteFile(localFilePath, hugeBuff, 0777)
 		case "large":
-<<<<<<< HEAD
 			if strings.ToLower(dataValidationQuickTest) == "true" {
-=======
-			if strings.ToLower(quickTest) == "true" {
->>>>>>> c09d35af
 				err = os.WriteFile(localFilePath, hugeBuff, 0777)
 			} else {
 				err = os.WriteFile(localFilePath, largeBuff, 0777)
@@ -521,13 +512,8 @@
 		suite.NoError(err)
 
 		suite.copyToMountDir(localFilePath, remoteFilePath)
-<<<<<<< HEAD
 		suite.dataValidationTestCleanup([]string{filepath.Join(tObj.testCachePath, fileName)})
-		suite.validateData(localFilePath, remoteFilePath)
-=======
-		suite.dataValidationTestCleanup([]string{tObj.testCachePath + "/" + fileName})
 		suite.helperValidateFileContent(localFilePath, remoteFilePath)
->>>>>>> c09d35af
 
 		suite.dataValidationTestCleanup(
 			[]string{localFilePath, filepath.Join(tObj.testCachePath, fileName)},
@@ -940,12 +926,8 @@
 	fmt.Println("Distro Name: " + fileTestDistro)
 
 	// Ignore data validation test on all distros other than UBN
-<<<<<<< HEAD
 	if strings.ToLower(dataValidationQuickTest) == "true" ||
 		(!strings.Contains(strings.ToUpper(fileTestDistro), "UBUNTU") && !strings.Contains(strings.ToUpper(fileTestDistro), "UBN")) {
-=======
-	if strings.ToLower(quickTest) == "true" || (!strings.Contains(strings.ToUpper(distro), "UBUNTU") && !strings.Contains(strings.ToUpper(distro), "UBN")) {
->>>>>>> c09d35af
 		fmt.Println("Skipping Data Validation test suite...")
 		return
 	}
