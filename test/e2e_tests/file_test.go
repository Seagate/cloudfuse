//go:build !unittest
// +build !unittest

/*
   Licensed under the MIT License <http://opensource.org/licenses/MIT>.

   Copyright © 2023-2025 Seagate Technology LLC and/or its Affiliates
   Copyright © 2020-2024 Microsoft Corporation. All rights reserved.

   Permission is hereby granted, free of charge, to any person obtaining a copy
   of this software and associated documentation files (the "Software"), to deal
   in the Software without restriction, including without limitation the rights
   to use, copy, modify, merge, publish, distribute, sublicense, and/or sell
   copies of the Software, and to permit persons to whom the Software is
   furnished to do so, subject to the following conditions:

   The above copyright notice and this permission notice shall be included in all
   copies or substantial portions of the Software.

   THE SOFTWARE IS PROVIDED "AS IS", WITHOUT WARRANTY OF ANY KIND, EXPRESS OR
   IMPLIED, INCLUDING BUT NOT LIMITED TO THE WARRANTIES OF MERCHANTABILITY,
   FITNESS FOR A PARTICULAR PURPOSE AND NONINFRINGEMENT. IN NO EVENT SHALL THE
   AUTHORS OR COPYRIGHT HOLDERS BE LIABLE FOR ANY CLAIM, DAMAGES OR OTHER
   LIABILITY, WHETHER IN AN ACTION OF CONTRACT, TORT OR OTHERWISE, ARISING FROM,
   OUT OF OR IN CONNECTION WITH THE SOFTWARE OR THE USE OR OTHER DEALINGS IN THE
   SOFTWARE
*/

package e2e_tests

import (
	"crypto/rand"
	"flag"
	"fmt"
	"io"
	"os"
	"path/filepath"
	"runtime"
	"strconv"
	"strings"
	"testing"
	"time"

	"github.com/stretchr/testify/suite"
)

var fileTestPathPtr string
var fileTestTempPathPtr string
var fileTestAdlsPtr string
var fileTestGitClonePtr string
var fileTestStreamDirectPtr string
var fileTestDistroName string
var fileTestEnableSymlinkADLS string

type fileTestSuite struct {
	suite.Suite
	testPath      string
	adlsTest      bool
	testCachePath string
	minBuff       []byte
	medBuff       []byte
	hugeBuff      []byte
}

func regFileTestFlag(p *string, name string, value string, usage string) {
	if flag.Lookup(name) == nil {
		flag.StringVar(p, name, value, usage)
	}
}

func getFileTestFlag(name string) string {
	return flag.Lookup(name).Value.(flag.Getter).Get().(string)
}

func initFileFlags() {
	fileTestPathPtr = getFileTestFlag("mnt-path")
	fileTestAdlsPtr = getFileTestFlag("adls")
	fileTestTempPathPtr = getFileTestFlag("tmp-path")
	fileTestGitClonePtr = getFileTestFlag("clone")
	fileTestStreamDirectPtr = getFileTestFlag("stream-direct-test")
	fileTestDistroName = getFileTestFlag("distro-name")
	fileTestEnableSymlinkADLS = getFileTestFlag("enable-symlink-adls")
}

func getFileTestDirName(n int) string {
	b := make([]byte, n)
	rand.Read(b)
	return fmt.Sprintf("%x", b)[:n]
}

func (suite *fileTestSuite) fileTestCleanup(toRemove []string) {
	for _, path := range toRemove {
		// don't assert.Nil(err) here, since it's flaky
		err := os.RemoveAll(path)
		if err != nil {
			fmt.Printf("FileTestSuite::fileTestCleanup : Cleanup failed with error %v\n", err)
		}
	}
}

// // -------------- File Tests -------------------

// # Create file test
func (suite *fileTestSuite) TestFileCreate() {
	fileName := filepath.Join(suite.testPath, "small_write.txt")
	srcFile, err := os.OpenFile(fileName, os.O_CREATE, 0777)
	suite.NoError(err)
	srcFile.Close()

	suite.fileTestCleanup([]string{fileName})
}

func (suite *fileTestSuite) TestFileCreateUtf8Char() {
	fileName := filepath.Join(suite.testPath, "भारत.txt")
	srcFile, err := os.OpenFile(fileName, os.O_CREATE, 0777)
	suite.NoError(err)
	srcFile.Close()

	suite.fileTestCleanup([]string{fileName})
}

func (suite *fileTestSuite) TestFileCreatSpclChar() {
	// special characters not supported on Windows
	if runtime.GOOS == "windows" {
		fmt.Println("Skipping TestFileCreatSpclChar for Windows")
		return
	}
	fmt.Println("Skipping TestFileCreatSpclChar (flaky)")
	// return
	// speclChar := "abcd%23ABCD%34123-._~!$&'()*+,;=!@ΣΑΠΦΩ$भारत.txt"
	// fileName := filepath.Join(suite.testPath, speclChar)

	// srcFile, err := os.OpenFile(fileName, os.O_CREATE, 0777)
	// suite.NoError(err)
	// srcFile.Close()
	// time.Sleep(time.Second * 1)

	// suite.FileExists(fileName)

	// files, err := os.ReadDir(suite.testPath)
	// suite.NoError(err)
	// suite.GreaterOrEqual(len(files), 1)

	// found := false
	// for _, file := range files {
	// 	if file.Name() == speclChar {
	// 		found = true
	// 	}
	// }
	// // TODO: why did this come back false occasionally in CI (flaky)
	// suite.True(found)

	// suite.fileTestCleanup([]string{fileName})
}

func (suite *fileTestSuite) TestFileCreateEncodeChar() {
	speclChar := "%282%29+class_history_by_item.log"
	fileName := filepath.Join(suite.testPath, speclChar)

	srcFile, err := os.OpenFile(fileName, os.O_CREATE, 0777)
	suite.NoError(err)
	srcFile.Close()
	time.Sleep(time.Second * 1)

	suite.FileExists(fileName)

	files, err := os.ReadDir(suite.testPath)
	suite.NoError(err)
	suite.GreaterOrEqual(len(files), 1)

	found := false
	for _, file := range files {
		if file.Name() == speclChar {
			found = true
		}
	}
	suite.True(found)

	suite.fileTestCleanup([]string{fileName})
}

func (suite *fileTestSuite) TestFileCreateMultiSpclCharWithinSpclDir() {
	// Some of these characters are not allowed on Windows.
	if runtime.GOOS == "windows" {
		fmt.Println("Skipping TestFileCreateMultiSpclCharWithinSpclDir on Windows")
		return
	}
	speclChar := "abcd%23ABCD%34123-._~!$&'()*+,;=!@ΣΑΠΦΩ$भारत.txt"
	speclDirName := filepath.Join(suite.testPath, "abc%23%24%25efg-._~!$&'()*+,;=!@ΣΑΠΦΩ$भारत")
	secFile := filepath.Join(
		speclDirName,
		"abcd123~!@#$%^&*()_+=-{}][\":;'?><,.|abcd123~!@#$%^&*()_+=-{}][\":;'?><,.|.txt",
	)
	fileName := filepath.Join(speclDirName, speclChar)

	err := os.Mkdir(speclDirName, 0777)
	suite.NoError(err)

	srcFile, err := os.OpenFile(secFile, os.O_CREATE, 0777)
	suite.NoError(err)
	srcFile.Close()

	srcFile, err = os.OpenFile(fileName, os.O_CREATE, 0777)
	suite.NoError(err)
	srcFile.Close()
	time.Sleep(time.Second * 1)

	suite.FileExists(fileName)

	files, err := os.ReadDir(speclDirName)
	suite.NoError(err)
	suite.GreaterOrEqual(len(files), 1)

	found := false
	for _, file := range files {
		if file.Name() == speclChar {
			found = true
		}
	}
	suite.True(found)

	suite.fileTestCleanup([]string{speclDirName})
}

func (suite *fileTestSuite) TestFileCreateLongName() {
	fileName := filepath.Join(
		suite.testPath,
		"Higher Call_ An Incredible True Story of Combat and Chivalry in the War-Torn Skies of World War II, A - Adam Makos & Larry Alexander.epub",
	)
	srcFile, err := os.OpenFile(fileName, os.O_CREATE, 0777)
	suite.NoError(err)
	srcFile.Close()

	suite.fileTestCleanup([]string{fileName})
}

func (suite *fileTestSuite) TestFileCreateSlashName() {
	// Backslashes are not allowed in filenames on Windows.
	if runtime.GOOS == "windows" {
		fmt.Println("Skipping TestFileCreateSlashName on Windows")
		return
	}

	fileName := filepath.Join(suite.testPath, "abcd\\efg.txt")

	srcFile, err := os.OpenFile(fileName, os.O_CREATE, 0777)
	suite.NoError(err)
	srcFile.Close()

	suite.fileTestCleanup([]string{fileName, filepath.Join(suite.testPath, "abcd")})
}

func (suite *fileTestSuite) TestFileCreateLabel() {
	fileName := filepath.Join(suite.testPath, "chunk_f13c48d4-5c1e-11ea-b41d-000d3afe1867.label")

	srcFile, err := os.OpenFile(fileName, os.O_CREATE, 0777)
	suite.NoError(err)
	srcFile.Close()

	suite.fileTestCleanup([]string{fileName})
}

func (suite *fileTestSuite) TestFileAppend() {
	fileName := filepath.Join(suite.testPath, "append_test.txt")
	initialContent := []byte("Initial content\n")
	appendContent := []byte("Appended content\n")

	// Create and write initial content to the file
	srcFile, err := os.OpenFile(fileName, os.O_CREATE|os.O_WRONLY, 0777)
	suite.NoError(err)
	_, err = srcFile.Write(initialContent)
	suite.NoError(err)
	srcFile.Close()

	// Open the file with O_APPEND and append new content
	appendFile, err := os.OpenFile(fileName, os.O_APPEND|os.O_WRONLY, 0777)
	suite.NoError(err)
	_, err = appendFile.Write(appendContent)
	suite.NoError(err)
	appendFile.Close()

	// Read the file and verify the content
	data, err := os.ReadFile(fileName)
	suite.NoError(err)
	expectedContent := append(initialContent, appendContent...)
	suite.Equal(expectedContent, data)

	suite.fileTestCleanup([]string{fileName})
}

// # Write a small file
func (suite *fileTestSuite) TestFileWriteSmall() {
	fileName := filepath.Join(suite.testPath, "small_write.txt")
	srcFile, err := os.OpenFile(fileName, os.O_CREATE, 0777)
	suite.NoError(err)
	srcFile.Close()

	err = os.WriteFile(fileName, suite.minBuff, 0777)
	suite.NoError(err)

	suite.fileTestCleanup([]string{fileName})
}

// # Read a small file
func (suite *fileTestSuite) TestFileReadSmall() {
	fileName := filepath.Join(suite.testPath, "small_write.txt")
	srcFile, err := os.OpenFile(fileName, os.O_CREATE, 0777)
	suite.NoError(err)
	srcFile.Close()

	err = os.WriteFile(fileName, suite.minBuff, 0777)
	suite.NoError(err)

	data, err := os.ReadFile(fileName)
	suite.NoError(err)
	suite.Len(suite.minBuff, len(data))

	suite.fileTestCleanup([]string{fileName})
}

// # Create duplicate file
func (suite *fileTestSuite) TestFileCreateDuplicate() {
	fileName := filepath.Join(suite.testPath, "small_write.txt")
	f, err := os.OpenFile(fileName, os.O_CREATE, 0777)
	suite.NoError(err)
	f.Close()

	f, err = os.Create(fileName)
	suite.NoError(err)
	f.Close()

	suite.fileTestCleanup([]string{fileName})
}

// # Truncate a file
func (suite *fileTestSuite) TestFileTruncate() {
	fileName := filepath.Join(suite.testPath, "small_write.txt")
	f, err := os.Create(fileName)
	suite.NoError(err)
	f.Close()

	err = os.Truncate(fileName, 2)
	suite.NoError(err)

	data, err := os.ReadFile(fileName)
	suite.NoError(err)
	suite.LessOrEqual(2, len(data))

	suite.fileTestCleanup([]string{fileName})
}

// # Create file matching directory name
func (suite *fileTestSuite) TestFileNameConflict() {
	dirName := filepath.Join(suite.testPath, "test")
	fileName := filepath.Join(suite.testPath, "test.txt")

	err := os.Mkdir(dirName, 0777)
	suite.NoError(err)

	f, err := os.Create(fileName)
	suite.NoError(err)
	f.Close()

	err = os.RemoveAll(dirName)
	suite.NoError(err)
}

// # Copy file from once directory to another
func (suite *fileTestSuite) TestFileCopy() {
	dirName := filepath.Join(suite.testPath, "test123")
	fileName := filepath.Join(suite.testPath, "test")
	dstFileName := filepath.Join(dirName, "test_copy.txt")

	err := os.Mkdir(dirName, 0777)
	suite.NoError(err)

	srcFile, err := os.OpenFile(fileName, os.O_CREATE|os.O_RDWR, 0777)
	suite.NoError(err)
	defer srcFile.Close()

	dstFile, err := os.Create(dstFileName)
	suite.NoError(err)
	defer dstFile.Close()

	_, err = io.Copy(srcFile, dstFile)
	suite.NoError(err)
	dstFile.Close()

	suite.fileTestCleanup([]string{dirName})
}

// # Get stats of a file
func (suite *fileTestSuite) TestFileGetStat() {
	fileName := filepath.Join(suite.testPath, "test")
	f, err := os.Create(fileName)
	suite.NoError(err)
	f.Close()
	time.Sleep(time.Second * 1)

	stat, err := os.Stat(fileName)
	suite.NoError(err)
	modTineDiff := time.Since(stat.ModTime())

	suite.False(stat.IsDir())
	suite.Equal("test", stat.Name())
	suite.LessOrEqual(modTineDiff.Hours(), float64(1))

	suite.fileTestCleanup([]string{fileName})
}

// # Change mod of file
func (suite *fileTestSuite) TestFileChmod() {
	// File permissions don't work on Windows.
	if runtime.GOOS == "windows" {
		fmt.Println("Skipping TestFileChmod on Windows")
		return
	}
	if suite.adlsTest {
		fileName := filepath.Join(suite.testPath, "test")
		f, err := os.Create(fileName)
		suite.NoError(err)
		f.Close()

		err = os.Chmod(fileName, 0744)
		suite.NoError(err)
		stat, err := os.Stat(fileName)
		suite.NoError(err)
		suite.Equal("-rwxr--r--", stat.Mode().Perm().String())

		suite.fileTestCleanup([]string{fileName})
	}
}

// # Create multiple med files
func (suite *fileTestSuite) TestFileCreateMulti() {
	if strings.ToLower(fileTestStreamDirectPtr) == "true" &&
		strings.ToLower(fileTestDistroName) == "ubuntu-20.04" {
		fmt.Println("Skipping this test case for stream direct")
		return
	}
	dirName := filepath.Join(suite.testPath, "multi_dir")
	err := os.Mkdir(dirName, 0777)
	suite.NoError(err)
	fileName := filepath.Join(dirName, "multi")
	for i := 0; i < 10; i++ {
		newFile := fileName + strconv.Itoa(i)
		err := os.WriteFile(newFile, suite.medBuff, 0777)
		suite.NoError(err)
	}
	suite.fileTestCleanup([]string{dirName})
}

// TODO: this test would always pass since its dependent on above tests - resources should be created only for it
// # Delete single files
func (suite *fileTestSuite) TestFileDeleteSingle() {
	fileName := filepath.Join(suite.testPath, "multi0")
	f, err := os.Create(fileName)
	suite.NoError(err)
	f.Close()
	suite.fileTestCleanup([]string{fileName})
}

// // -------------- SymLink Tests -------------------

// # Create a symlink to a file
func (suite *fileTestSuite) TestLinkCreate() {
	// Symbolic link creation requires admin rights on Windows.
	if runtime.GOOS == "windows" {
		fmt.Println("Skipping TestLinkCreate on Windows")
		return
	}

	fileName := filepath.Join(suite.testPath, "small_write1.txt")
	f, err := os.Create(fileName)
	suite.NoError(err)
	f.Close()
	symName := filepath.Join(suite.testPath, "small.lnk")
	err = os.WriteFile(fileName, suite.minBuff, 0777)
	suite.NoError(err)

	err = os.Symlink(fileName, symName)
	suite.NoError(err)
	suite.fileTestCleanup([]string{fileName})
	err = os.Remove(symName)
	suite.NoError(err)
}

// # Read a small file using symlink
func (suite *fileTestSuite) TestLinkRead() {
	// Symbolic link creation requires admin rights on Windows.
	if runtime.GOOS == "windows" {
		fmt.Println("Skipping TestLinkRead on Windows")
		return
	}

	fileName := filepath.Join(suite.testPath, "small_write1.txt")
	f, err := os.Create(fileName)
	suite.NoError(err)
	f.Close()

	symName := filepath.Join(suite.testPath, "small.lnk")
	err = os.Symlink(fileName, symName)
	suite.NoError(err)

	err = os.WriteFile(fileName, suite.minBuff, 0777)
	suite.NoError(err)
	data, err := os.ReadFile(fileName)
	suite.NoError(err)
	suite.Len(suite.minBuff, len(data))
	suite.fileTestCleanup([]string{fileName})
	err = os.Remove(symName)
	suite.NoError(err)
}

// # Write a small file using symlink
func (suite *fileTestSuite) TestLinkWrite() {
	// Symbolic link creation requires admin rights on Windows.
	if runtime.GOOS == "windows" {
		fmt.Println("Skipping TestLinkWrite on Windows")
		return
	}

	targetName := filepath.Join(suite.testPath, "small_write1.txt")
	f, err := os.Create(targetName)
	suite.NoError(err)
	f.Close()
	symName := filepath.Join(suite.testPath, "small.lnk")
	err = os.Symlink(targetName, symName)
	suite.NoError(err)

	stat, err := os.Stat(targetName)
	modTineDiff := time.Since(stat.ModTime())
	suite.NoError(err)
	suite.LessOrEqual(modTineDiff.Minutes(), float64(1))
	suite.fileTestCleanup([]string{targetName})
	err = os.Remove(symName)
	suite.NoError(err)
}

// # Rename the target file and validate read on symlink fails
func (suite *fileTestSuite) TestLinkRenameTarget() {
	// Symbolic link creation requires admin rights on Windows.
	if runtime.GOOS == "windows" {
		fmt.Println("Skipping TestLinkRenameTarget on Windows")
		return
	}

	fileName := filepath.Join(suite.testPath, "small_write1.txt")
	symName := filepath.Join(suite.testPath, "small.lnk")
	f, err := os.Create(fileName)
	suite.NoError(err)
	f.Close()
	err = os.Symlink(fileName, symName)
	suite.NoError(err)

	fileNameNew := filepath.Join(suite.testPath, "small_write_new.txt")
	err = os.Rename(fileName, fileNameNew)
	suite.NoError(err)

	_, err = os.ReadFile(symName)
	// we expect that to fail
	suite.Error(err)

	// rename back to original name
	err = os.Rename(fileNameNew, fileName)
	suite.NoError(err)

	suite.fileTestCleanup([]string{fileName})
	err = os.Remove(symName)
	suite.NoError(err)
}

// # Delete the symklink and check target file is still intact
func (suite *fileTestSuite) TestLinkDeleteReadTarget() {
	// Symbolic link creation requires admin rights on Windows.
	if runtime.GOOS == "windows" {
		fmt.Println("Skipping TestLinkDeleteReadTarget on Windows")
		return
	}

	fileName := filepath.Join(suite.testPath, "small_write1.txt")
	symName := filepath.Join(suite.testPath, "small.lnk")
	f, err := os.Create(fileName)
	suite.NoError(err)
	f.Close()
	err = os.Symlink(fileName, symName)
	suite.NoError(err)
	err = os.WriteFile(fileName, suite.minBuff, 0777)
	suite.NoError(err)

	err = os.Remove(symName)
	suite.NoError(err)

	data, err := os.ReadFile(fileName)
	suite.NoError(err)
	suite.Len(suite.minBuff, len(data))

	err = os.Symlink(fileName, symName)
	suite.NoError(err)
	suite.fileTestCleanup([]string{fileName})
	err = os.Remove(symName)
	suite.NoError(err)
}

func (suite *fileTestSuite) TestListDirReadLink() {
	// Symbolic link creation requires admin rights on Windows.
	if runtime.GOOS == "windows" {
		fmt.Println("Skipping TestListDirReadLink on Windows")
		return
	}
	if suite.adlsTest && strings.ToLower(fileTestEnableSymlinkADLS) != "true" {
		fmt.Printf(
			"Skipping this test case for adls : %v, enable-symlink-adls : %v\n",
			suite.adlsTest,
			fileTestEnableSymlinkADLS,
		)
		return
	}

	fileName := filepath.Join(suite.testPath, "small_hns.txt")
	f, err := os.Create(fileName)
	suite.NoError(err)
	f.Close()

	err = os.WriteFile(fileName, suite.minBuff, 0777)
	suite.NoError(err)

	symName := filepath.Join(suite.testPath, "small_hns.lnk")
	err = os.Symlink(fileName, symName)
	suite.NoError(err)

	dl, err := os.ReadDir(suite.testPath)
	suite.NoError(err)
	suite.NotEmpty(dl)

	// temp cache cleanup
	suite.fileTestCleanup(
		[]string{
			filepath.Join(suite.testCachePath, "small_hns.txt"),
			filepath.Join(suite.testCachePath, "small_hns.lnk"),
		},
	)

	data1, err := os.ReadFile(symName)
	suite.NoError(err)
	suite.Len(suite.minBuff, len(data1))

	// temp cache cleanup
	suite.fileTestCleanup(
		[]string{
			filepath.Join(suite.testCachePath, "small_hns.txt"),
			filepath.Join(suite.testCachePath, "small_hns.lnk"),
		},
	)

	data2, err := os.ReadFile(fileName)
	suite.NoError(err)
	suite.Len(suite.minBuff, len(data2))

	// validating data
	suite.Equal(data1, data2)

	suite.fileTestCleanup([]string{fileName})
	err = os.Remove(symName)
	suite.NoError(err)
}

/*
func (suite *fileTestSuite) TestReadOnlyFile() {
	if suite.adlsTest == true {
		fileName := filepath.Join(suite.testPath, "readOnlyFile.txt")
		srcFile, err := os.Create(fileName)
		suite.Equal(nil, err)
		srcFile.Close()
		// make it read only permissions
		err = os.Chmod(fileName, 0444)
		suite.Equal(nil, err)
		_, err = os.OpenFile(fileName, os.O_RDONLY, 0444)
		suite.Equal(nil, err)
		_, err = os.OpenFile(fileName, os.O_RDWR, 0444)
		suite.NotNil(err)
		suite.fileTestCleanup([]string{fileName})
	}
} */

func (suite *fileTestSuite) TestCreateReadOnlyFile() {
	// File permissions not working on Windows.
	if runtime.GOOS == "windows" {
		fmt.Println("Skipping TestCreateReadOnlyFile on Windows")
		return
	}
	if suite.adlsTest == true {
		fileName := filepath.Join(suite.testPath, "createReadOnlyFile.txt")
		srcFile, err := os.OpenFile(fileName, os.O_CREATE, 0444)
		srcFile.Close()
		suite.NoError(err)
		_, err = os.OpenFile(fileName, os.O_RDONLY, 0444)
		suite.NoError(err)
		suite.fileTestCleanup([]string{fileName})
	}
}

// # Rename with special character in name
func (suite *fileTestSuite) TestRenameSpecial() {
	// This test is flaky on GitHub actions, often, but not always failing.
	if runtime.GOOS == "windows" {
		fmt.Println("Skipping TestRenameSpecial on Windows")
		return
	}

	dirName := filepath.Join(suite.testPath, "Alcaldía")
	newDirName := filepath.Join(suite.testPath, "Alδaδcaldía")
	fileName := filepath.Join(dirName, "भारत.txt")
	newFileName := filepath.Join(dirName, "भारतabcd.txt")

	err := os.Mkdir(dirName, 0777)
	suite.NoError(err)

	f, err := os.Create(fileName)
	suite.NoError(err)
	f.Close()

	err = os.Rename(fileName, newFileName)
	suite.NoError(err)

	err = os.Rename(newFileName, fileName)
	suite.NoError(err)

	err = os.Rename(dirName, newDirName)
	suite.NoError(err)

	err = os.RemoveAll(newDirName)
	suite.NoError(err)
}

// -------------- Main Method -------------------
func TestFileTestSuite(t *testing.T) {
	initFileFlags()
	fileTest := fileTestSuite{
		minBuff:  make([]byte, 1024),
		medBuff:  make([]byte, (10 * 1024 * 1024)),
		hugeBuff: make([]byte, (500 * 1024 * 1024)),
	}

	// Generate random test dir name where our End to End test run is contained
	testDirName := getFileTestDirName(10)

	// Create directory for testing the End to End test on mount path
	fileTest.testPath = filepath.Join(fileTestPathPtr, testDirName)
	fmt.Println(fileTest.testPath)

	fileTest.testCachePath = filepath.Join(fileTestTempPathPtr, testDirName)
	fmt.Println(fileTest.testCachePath)

	if fileTestAdlsPtr == "true" || fileTestAdlsPtr == "True" {
		fmt.Println("ADLS Testing...")
		fileTest.adlsTest = true
	} else {
		fmt.Println("BLOCK Blob Testing...")
	}

	// Sanity check in the off chance the same random name was generated twice and was still around somehow
	err := os.RemoveAll(fileTest.testPath)
	if err != nil {
<<<<<<< HEAD
		fmt.Printf(
			"TestFileTestSuite : Could not cleanup feature dir before testing. Here's why: %v\n",
			err,
		)
=======
		fmt.Printf("Could not cleanup feature dir before testing [%s]\n", err.Error())
>>>>>>> 51d6e4ca
	}

	err = os.Mkdir(fileTest.testPath, 0777)
	if err != nil {
		t.Errorf("Failed to create test directory [%s]\n", err.Error())
	}
	rand.Read(fileTest.minBuff)
	rand.Read(fileTest.medBuff)

	// Run the actual End to End test
	suite.Run(t, &fileTest)

	//  Wipe out the test directory created for End to End test
	os.RemoveAll(fileTest.testPath)
}

func init() {
	regFileTestFlag(&fileTestPathPtr, "mnt-path", "", "Mount Path of Container")
	regFileTestFlag(&fileTestAdlsPtr, "adls", "", "Account is ADLS or not")
	regFileTestFlag(&fileTestTempPathPtr, "tmp-path", "", "Cache dir path")
	regFileTestFlag(&fileTestGitClonePtr, "clone", "", "Git clone test is enable or not")
	regFileTestFlag(
		&fileTestStreamDirectPtr,
		"stream-direct-test",
		"false",
		"Run stream direct tests",
	)
	regFileTestFlag(&fileTestDistroName, "distro-name", "", "Name of the distro")
	regFileTestFlag(
		&fileTestEnableSymlinkADLS,
		"enable-symlink-adls",
		"false",
		"Enable symlink support for ADLS accounts",
	)
}<|MERGE_RESOLUTION|>--- conflicted
+++ resolved
@@ -762,14 +762,7 @@
 	// Sanity check in the off chance the same random name was generated twice and was still around somehow
 	err := os.RemoveAll(fileTest.testPath)
 	if err != nil {
-<<<<<<< HEAD
-		fmt.Printf(
-			"TestFileTestSuite : Could not cleanup feature dir before testing. Here's why: %v\n",
-			err,
-		)
-=======
 		fmt.Printf("Could not cleanup feature dir before testing [%s]\n", err.Error())
->>>>>>> 51d6e4ca
 	}
 
 	err = os.Mkdir(fileTest.testPath, 0777)
