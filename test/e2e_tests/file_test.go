//go:build !unittest
// +build !unittest

/*
   Licensed under the MIT License <http://opensource.org/licenses/MIT>.

   Copyright © 2023-2025 Seagate Technology LLC and/or its Affiliates
   Copyright © 2020-2025 Microsoft Corporation. All rights reserved.

   Permission is hereby granted, free of charge, to any person obtaining a copy
   of this software and associated documentation files (the "Software"), to deal
   in the Software without restriction, including without limitation the rights
   to use, copy, modify, merge, publish, distribute, sublicense, and/or sell
   copies of the Software, and to permit persons to whom the Software is
   furnished to do so, subject to the following conditions:

   The above copyright notice and this permission notice shall be included in all
   copies or substantial portions of the Software.

   THE SOFTWARE IS PROVIDED "AS IS", WITHOUT WARRANTY OF ANY KIND, EXPRESS OR
   IMPLIED, INCLUDING BUT NOT LIMITED TO THE WARRANTIES OF MERCHANTABILITY,
   FITNESS FOR A PARTICULAR PURPOSE AND NONINFRINGEMENT. IN NO EVENT SHALL THE
   AUTHORS OR COPYRIGHT HOLDERS BE LIABLE FOR ANY CLAIM, DAMAGES OR OTHER
   LIABILITY, WHETHER IN AN ACTION OF CONTRACT, TORT OR OTHERWISE, ARISING FROM,
   OUT OF OR IN CONNECTION WITH THE SOFTWARE OR THE USE OR OTHER DEALINGS IN THE
   SOFTWARE
*/

package e2e_tests

import (
	"crypto/rand"
	"flag"
	"fmt"
	"io"
	"os"
	"path/filepath"
	"runtime"
	"strconv"
	"strings"
	"testing"
	"time"

	"github.com/stretchr/testify/suite"
)

var fileTestPathPtr string
var fileTestTempPathPtr string
var fileTestAdlsPtr string
var fileTestGitClonePtr string
var fileTestStreamDirectPtr string
var fileTestDistroName string
var fileTestEnableSymlinkADLS string

type fileTestSuite struct {
	suite.Suite
	testPath      string
	adlsTest      bool
	testCachePath string
	minBuff       []byte
	medBuff       []byte
	hugeBuff      []byte
}

func regFileTestFlag(p *string, name string, value string, usage string) {
	if flag.Lookup(name) == nil {
		flag.StringVar(p, name, value, usage)
	}
}

func getFileTestFlag(name string) string {
	return flag.Lookup(name).Value.(flag.Getter).Get().(string)
}

func initFileFlags() {
	fileTestPathPtr = getFileTestFlag("mnt-path")
	fileTestAdlsPtr = getFileTestFlag("adls")
	fileTestTempPathPtr = getFileTestFlag("tmp-path")
	fileTestGitClonePtr = getFileTestFlag("clone")
	fileTestStreamDirectPtr = getFileTestFlag("stream-direct-test")
	fileTestDistroName = getFileTestFlag("distro-name")
	fileTestEnableSymlinkADLS = getFileTestFlag("enable-symlink-adls")
}

func getFileTestDirName(n int) string {
	b := make([]byte, n)
	rand.Read(b)
	return fmt.Sprintf("%x", b)[:n]
}

func (suite *fileTestSuite) fileTestCleanup(toRemove []string) {
	for _, path := range toRemove {
		// don't assert.Nil(err) here, since it's flaky
		err := os.RemoveAll(path)
		if err != nil {
			fmt.Printf("FileTestSuite::fileTestCleanup : Cleanup failed with error %v\n", err)
		}
	}
}

// waitForCondition polls for a condition to be true, failing the test on timeout.
func (suite *fileTestSuite) waitForCondition(
	timeout time.Duration,
	interval time.Duration,
	condition func() (bool, error),
	msgAndArgs ...interface{},
) {
	startTime := time.Now()
	var lastErr error
	for {
		var met bool
		met, lastErr = condition()
		if met {
			return
		}
		if time.Since(startTime) > timeout {
			errMsg := fmt.Sprintf("Timeout waiting for condition: %s", formatMessage(msgAndArgs...))
			if lastErr != nil {
				errMsg = fmt.Sprintf("%s. Last error: %v", errMsg, lastErr)
			}
			suite.FailNow(errMsg) // Use FailNow to stop the current test immediately
			return
		}
		time.Sleep(interval)
	}
}

// // -------------- File Tests -------------------

// # Create file test
func (suite *fileTestSuite) TestFileCreate() {
	fileName := filepath.Join(suite.testPath, "small_write.txt")
	srcFile, err := os.OpenFile(fileName, os.O_CREATE, 0777)
	suite.NoError(err)
	srcFile.Close()

	suite.fileTestCleanup([]string{fileName})
}

func (suite *fileTestSuite) TestOpenFlag_O_TRUNC() {
	fileName := suite.testPath + "/test_on_open"
	buf := "foo"
	tempbuf := make([]byte, 4096)
	srcFile, err := os.OpenFile(fileName, os.O_CREATE|os.O_TRUNC|os.O_WRONLY, 0666)
	suite.NoError(err)
	bytesWritten, err := srcFile.Write([]byte(buf))
	suite.Equal(len(buf), bytesWritten)
	suite.NoError(err)
	err = srcFile.Close()
	suite.NoError(err)

	srcFile, err = os.OpenFile(fileName, os.O_WRONLY, 0666)
	suite.NoError(err)
	err = srcFile.Close()
	suite.NoError(err)

	fileInfo, err := os.Stat(fileName)
	suite.Equal(int64(len(buf)), fileInfo.Size())
	suite.NoError(err)

	srcFile, err = os.OpenFile(fileName, os.O_CREATE|os.O_TRUNC|os.O_WRONLY, 0666)
	suite.NoError(err)
	read, _ := srcFile.Read(tempbuf)
	suite.Equal(0, read)
	err = srcFile.Close()
	suite.NoError(err)

	fileInfo, err = os.Stat(fileName)
	suite.Equal(int64(0), fileInfo.Size())
	suite.NoError(err)

	srcFile, err = os.OpenFile(fileName, os.O_RDONLY, 0666)
	suite.NoError(err)
	read, _ = srcFile.Read(tempbuf)
	suite.Equal(0, read)
	err = srcFile.Close()
	suite.Nil(err)
}

func (suite *fileTestSuite) TestFileCreateUtf8Char() {
	fileName := filepath.Join(suite.testPath, "भारत.txt")
	srcFile, err := os.OpenFile(fileName, os.O_CREATE, 0777)
	suite.NoError(err)
	srcFile.Close()

	suite.fileTestCleanup([]string{fileName})
}

func (suite *fileTestSuite) TestFileCreatSpclChar() {
	// special characters not supported on Windows
	if runtime.GOOS == "windows" {
		fmt.Println("Skipping TestFileCreatSpclChar for Windows")
		return
	}
	fmt.Println("Skipping TestFileCreatSpclChar (flaky)")
	// return
	// speclChar := "abcd%23ABCD%34123-._~!$&'()*+,;=!@ΣΑΠΦΩ$भारत.txt"
	// fileName := filepath.Join(suite.testPath, speclChar)

	// srcFile, err := os.OpenFile(fileName, os.O_CREATE, 0777)
	// suite.NoError(err)
	// srcFile.Close()
	// time.Sleep(time.Second * 1)

	// suite.FileExists(fileName)

	// files, err := os.ReadDir(suite.testPath)
	// suite.NoError(err)
	// suite.GreaterOrEqual(len(files), 1)

	// found := false
	// for _, file := range files {
	// 	if file.Name() == speclChar {
	// 		found = true
	// 	}
	// }
	// // TODO: why did this come back false occasionally in CI (flaky)
	// suite.True(found)

	// suite.fileTestCleanup([]string{fileName})
}

func (suite *fileTestSuite) TestFileCreateEncodeChar() {
	speclChar := "%282%29+class_history_by_item.log"
	fileName := filepath.Join(suite.testPath, speclChar)

	srcFile, err := os.OpenFile(fileName, os.O_CREATE, 0777)
	suite.NoError(err)
	srcFile.Close()

	var statErr error
	suite.waitForCondition(defaultPollTimeout, defaultPollInterval, func() (bool, error) {
		_, statErr = os.Stat(fileName)
		if statErr != nil {
			return false, statErr
		}
		return true, nil
	}, "file %s stat to update with non-zero ModTime", fileName)
	suite.NoError(statErr)

	suite.FileExists(fileName)

	files, err := os.ReadDir(suite.testPath)
	suite.NoError(err)
	suite.GreaterOrEqual(len(files), 1)

	found := false
	for _, file := range files {
		if file.Name() == speclChar {
			found = true
		}
	}
	suite.True(found)

	suite.fileTestCleanup([]string{fileName})
}

func (suite *fileTestSuite) TestFileCreateMultiSpclCharWithinSpclDir() {
	// Some of these characters are not allowed on Windows.
	if runtime.GOOS == "windows" {
		fmt.Println("Skipping TestFileCreateMultiSpclCharWithinSpclDir on Windows")
		return
	}
	speclChar := "abcd%23ABCD%34123-._~!$&'()*+,;=!@ΣΑΠΦΩ$भारत.txt"
	speclDirName := filepath.Join(suite.testPath, "abc%23%24%25efg-._~!$&'()*+,;=!@ΣΑΠΦΩ$भारत")
	secFile := filepath.Join(
		speclDirName,
		"abcd123~!@#$%^&*()_+=-{}][\":;'?><,.|abcd123~!@#$%^&*()_+=-{}][\":;'?><,.|.txt",
	)
	fileName := filepath.Join(speclDirName, speclChar)

	err := os.Mkdir(speclDirName, 0777)
	suite.NoError(err)

	srcFile, err := os.OpenFile(secFile, os.O_CREATE, 0777)
	suite.NoError(err)
	srcFile.Close()

	srcFile, err = os.OpenFile(fileName, os.O_CREATE, 0777)
	suite.NoError(err)
	srcFile.Close()
	var statErr error
	suite.waitForCondition(defaultPollTimeout, defaultPollInterval, func() (bool, error) {
		_, statErr = os.Stat(fileName)
		if statErr != nil {
			return false, statErr
		}
		return true, nil
	}, "file %s stat to update with non-zero ModTime", fileName)
	suite.NoError(statErr)

	suite.FileExists(fileName)

	files, err := os.ReadDir(speclDirName)
	suite.NoError(err)
	suite.GreaterOrEqual(len(files), 1)

	found := false
	for _, file := range files {
		if file.Name() == speclChar {
			found = true
		}
	}
	suite.True(found)

	suite.fileTestCleanup([]string{speclDirName})
}

func (suite *fileTestSuite) TestFileCreateLongName() {
	fileName := filepath.Join(
		suite.testPath,
		"Higher Call_ An Incredible True Story of Combat and Chivalry in the War-Torn Skies of World War II, A - Adam Makos & Larry Alexander.epub",
	)
	srcFile, err := os.OpenFile(fileName, os.O_CREATE, 0777)
	suite.NoError(err)
	srcFile.Close()

	suite.fileTestCleanup([]string{fileName})
}

func (suite *fileTestSuite) TestFileCreateSlashName() {
	// Backslashes are not allowed in filenames on Windows.
	if runtime.GOOS == "windows" {
		fmt.Println("Skipping TestFileCreateSlashName on Windows")
		return
	}

	fileName := filepath.Join(suite.testPath, "abcd\\efg.txt")

	srcFile, err := os.OpenFile(fileName, os.O_CREATE, 0777)
	suite.NoError(err)
	srcFile.Close()

	suite.fileTestCleanup([]string{fileName, filepath.Join(suite.testPath, "abcd")})
}

func (suite *fileTestSuite) TestFileCreateLabel() {
	fileName := filepath.Join(suite.testPath, "chunk_f13c48d4-5c1e-11ea-b41d-000d3afe1867.label")

	srcFile, err := os.OpenFile(fileName, os.O_CREATE, 0777)
	suite.NoError(err)
	srcFile.Close()

	suite.fileTestCleanup([]string{fileName})
}

func (suite *fileTestSuite) TestFileAppend() {
	fileName := filepath.Join(suite.testPath, "append_test.txt")
	initialContent := []byte("Initial content\n")
	appendContent := []byte("Appended content\n")

	// Create and write initial content to the file
	srcFile, err := os.OpenFile(fileName, os.O_CREATE|os.O_WRONLY, 0777)
	suite.NoError(err)
	_, err = srcFile.Write(initialContent)
	suite.NoError(err)
	srcFile.Close()

	// Open the file with O_APPEND and append new content
	appendFile, err := os.OpenFile(fileName, os.O_APPEND|os.O_WRONLY, 0777)
	suite.NoError(err)
	_, err = appendFile.Write(appendContent)
	suite.NoError(err)
	appendFile.Close()

	// Read the file and verify the content
	data, err := os.ReadFile(fileName)
	suite.NoError(err)
	expectedContent := append(initialContent, appendContent...)
	suite.Equal(expectedContent, data)

	suite.fileTestCleanup([]string{fileName})
}

// # Write a small file
func (suite *fileTestSuite) TestFileWriteSmall() {
	fileName := filepath.Join(suite.testPath, "small_write.txt")
	srcFile, err := os.OpenFile(fileName, os.O_CREATE, 0777)
	suite.NoError(err)
	srcFile.Close()

	err = os.WriteFile(fileName, suite.minBuff, 0777)
	suite.NoError(err)

	suite.fileTestCleanup([]string{fileName})
}

// # Read a small file
func (suite *fileTestSuite) TestFileReadSmall() {
	fileName := filepath.Join(suite.testPath, "small_write.txt")
	srcFile, err := os.OpenFile(fileName, os.O_CREATE, 0777)
	suite.NoError(err)
	srcFile.Close()

	err = os.WriteFile(fileName, suite.minBuff, 0777)
	suite.NoError(err)

	data, err := os.ReadFile(fileName)
	suite.NoError(err)
	suite.Len(data, len(suite.minBuff))

	suite.fileTestCleanup([]string{fileName})
}

// # Create duplicate file
func (suite *fileTestSuite) TestFileCreateDuplicate() {
	fileName := filepath.Join(suite.testPath, "small_write.txt")
	f, err := os.OpenFile(fileName, os.O_CREATE, 0777)
	suite.NoError(err)
	f.Close()

	f, err = os.Create(fileName)
	suite.NoError(err)
	f.Close()

	suite.fileTestCleanup([]string{fileName})
}

// # Truncate a file
func (suite *fileTestSuite) TestFileTruncate() {
	fileName := filepath.Join(suite.testPath, "small_write.txt")
	f, err := os.Create(fileName)
	suite.NoError(err)
	f.Close()

	err = os.Truncate(fileName, 2)
	suite.NoError(err)

	data, err := os.ReadFile(fileName)
	suite.NoError(err)
	suite.LessOrEqual(2, len(data))

	suite.fileTestCleanup([]string{fileName})
}

// # Create file matching directory name
func (suite *fileTestSuite) TestFileNameConflict() {
	dirName := filepath.Join(suite.testPath, "test")
	fileName := filepath.Join(suite.testPath, "test.txt")

	err := os.Mkdir(dirName, 0777)
	suite.NoError(err)

	f, err := os.Create(fileName)
	suite.NoError(err)
	f.Close()

	err = os.RemoveAll(dirName)
	suite.NoError(err)
}

// # Copy file from one directory to another
func (suite *fileTestSuite) TestFileCopy() {
	dirName := filepath.Join(suite.testPath, "test123")
	fileName := filepath.Join(suite.testPath, "test")
	dstFileName := filepath.Join(dirName, "test_copy.txt")

	err := os.Mkdir(dirName, 0777)
	suite.NoError(err)

	srcFile, err := os.OpenFile(fileName, os.O_CREATE|os.O_RDWR, 0777)
<<<<<<< HEAD
	suite.NoError(err)
	defer srcFile.Close()

	dstFile, err := os.Create(dstFileName)
	suite.NoError(err)
	defer dstFile.Close()

	_, err = io.Copy(srcFile, dstFile)
	suite.NoError(err)
	dstFile.Close()
=======
	suite.Equal(nil, err)

	dstFile, err := os.Create(dstFileName)
	suite.Equal(nil, err)

	_, err = io.Copy(srcFile, dstFile)
	suite.Equal(nil, err)

	err = srcFile.Close()
	suite.Nil(err)
	err = dstFile.Close()
	suite.Nil(err)
>>>>>>> 4e933405

	suite.fileTestCleanup([]string{dirName})
}

// # Get stats of a file
func (suite *fileTestSuite) TestFileGetStat() {
	fileName := filepath.Join(suite.testPath, "test")
	f, err := os.Create(fileName)
	suite.NoError(err)
	f.Close()
	var stat os.FileInfo
	var statErr error
	suite.waitForCondition(defaultPollTimeout, defaultPollInterval, func() (bool, error) {
		stat, statErr = os.Stat(fileName)
		if statErr != nil {
			return false, statErr
		}
		return true, nil
	}, "file %s stat to update with non-zero ModTime", fileName)
	suite.NoError(statErr)

	stat, err = os.Stat(fileName)
	suite.NoError(err)
	modTineDiff := time.Since(stat.ModTime())

	suite.False(stat.IsDir())
	suite.Equal("test", stat.Name())
	suite.LessOrEqual(modTineDiff.Hours(), float64(1))

	suite.fileTestCleanup([]string{fileName})
}

// # Change mod of file
func (suite *fileTestSuite) TestFileChmod() {
	// File permissions don't work on Windows.
	if runtime.GOOS == "windows" {
		fmt.Println("Skipping TestFileChmod on Windows")
		return
	}
	if suite.adlsTest {
		fileName := filepath.Join(suite.testPath, "test")
		f, err := os.Create(fileName)
		suite.NoError(err)
		f.Close()

		err = os.Chmod(fileName, 0744)
		suite.NoError(err)
		stat, err := os.Stat(fileName)
		suite.NoError(err)
		suite.Equal("-rwxr--r--", stat.Mode().Perm().String())

		suite.fileTestCleanup([]string{fileName})
	}
}

// # Create multiple med files
func (suite *fileTestSuite) TestFileCreateMulti() {
	if strings.ToLower(fileTestStreamDirectPtr) == "true" &&
		strings.ToLower(fileTestDistroName) == "ubuntu-20.04" {
		fmt.Println("Skipping this test case for stream direct")
		return
	}
	dirName := filepath.Join(suite.testPath, "multi_dir")
	err := os.Mkdir(dirName, 0777)
<<<<<<< HEAD
	suite.NoError(err)
	fileName := filepath.Join(dirName, "multi")
	for i := 0; i < 10; i++ {
=======
	suite.Equal(nil, err)
	fileName := dirName + "/multi"
	for i := range 10 {
>>>>>>> 4e933405
		newFile := fileName + strconv.Itoa(i)
		err := os.WriteFile(newFile, suite.minBuff, 0777)
		suite.NoError(err)
	}
	suite.fileTestCleanup([]string{dirName})
}

// TODO: this test would always pass since its dependent on above tests - resources should be created only for it
// # Delete single files
func (suite *fileTestSuite) TestFileDeleteSingle() {
	fileName := filepath.Join(suite.testPath, "multi0")
	f, err := os.Create(fileName)
	suite.NoError(err)
	f.Close()
	suite.fileTestCleanup([]string{fileName})
}

// // -------------- SymLink Tests -------------------

// # Create a symlink to a file
func (suite *fileTestSuite) TestLinkCreate() {
	// Symbolic link creation requires admin rights on Windows.
	if runtime.GOOS == "windows" {
		fmt.Println("Skipping TestLinkCreate on Windows")
		return
	}

	fileName := filepath.Join(suite.testPath, "small_write1.txt")
	f, err := os.Create(fileName)
	suite.NoError(err)
	f.Close()
	symName := filepath.Join(suite.testPath, "small.lnk")
	err = os.WriteFile(fileName, suite.minBuff, 0777)
	suite.NoError(err)

	err = os.Symlink(fileName, symName)
	suite.NoError(err)
	suite.fileTestCleanup([]string{fileName})
	err = os.Remove(symName)
	suite.NoError(err)
}

// # Read a small file using symlink
func (suite *fileTestSuite) TestLinkRead() {
	// Symbolic link creation requires admin rights on Windows.
	if runtime.GOOS == "windows" {
		fmt.Println("Skipping TestLinkRead on Windows")
		return
	}

	fileName := filepath.Join(suite.testPath, "small_write1.txt")
	f, err := os.Create(fileName)
	suite.NoError(err)
	f.Close()

	symName := filepath.Join(suite.testPath, "small.lnk")
	err = os.Symlink(fileName, symName)
	suite.NoError(err)

	err = os.WriteFile(fileName, suite.minBuff, 0777)
	suite.NoError(err)
	data, err := os.ReadFile(fileName)
	suite.NoError(err)
	suite.Len(suite.minBuff, len(data))
	suite.fileTestCleanup([]string{fileName})
	err = os.Remove(symName)
	suite.NoError(err)
}

// # Write a small file using symlink
func (suite *fileTestSuite) TestLinkWrite() {
	// Symbolic link creation requires admin rights on Windows.
	if runtime.GOOS == "windows" {
		fmt.Println("Skipping TestLinkWrite on Windows")
		return
	}

	targetName := filepath.Join(suite.testPath, "small_write1.txt")
	f, err := os.Create(targetName)
	suite.NoError(err)
	f.Close()
	symName := filepath.Join(suite.testPath, "small.lnk")
	err = os.Symlink(targetName, symName)
	suite.NoError(err)

	stat, err := os.Stat(targetName)
	modTineDiff := time.Since(stat.ModTime())
	suite.NoError(err)
	suite.LessOrEqual(modTineDiff.Minutes(), float64(1))
	suite.fileTestCleanup([]string{targetName})
	err = os.Remove(symName)
	suite.NoError(err)
}

// # Rename the target file and validate read on symlink fails
func (suite *fileTestSuite) TestLinkRenameTarget() {
	// Symbolic link creation requires admin rights on Windows.
	if runtime.GOOS == "windows" {
		fmt.Println("Skipping TestLinkRenameTarget on Windows")
		return
	}

	fileName := filepath.Join(suite.testPath, "small_write1.txt")
	symName := filepath.Join(suite.testPath, "small.lnk")
	f, err := os.Create(fileName)
	suite.NoError(err)
	f.Close()
	err = os.Symlink(fileName, symName)
	suite.NoError(err)

	fileNameNew := filepath.Join(suite.testPath, "small_write_new.txt")
	err = os.Rename(fileName, fileNameNew)
	suite.NoError(err)

	_, err = os.ReadFile(symName)
	// we expect that to fail
	suite.Error(err)

	// rename back to original name
	err = os.Rename(fileNameNew, fileName)
	suite.NoError(err)

	suite.fileTestCleanup([]string{fileName})
	err = os.Remove(symName)
	suite.NoError(err)
}

// # Delete the symklink and check target file is still intact
func (suite *fileTestSuite) TestLinkDeleteReadTarget() {
	// Symbolic link creation requires admin rights on Windows.
	if runtime.GOOS == "windows" {
		fmt.Println("Skipping TestLinkDeleteReadTarget on Windows")
		return
	}

	fileName := filepath.Join(suite.testPath, "small_write1.txt")
	symName := filepath.Join(suite.testPath, "small.lnk")
	f, err := os.Create(fileName)
	suite.NoError(err)
	f.Close()
	err = os.Symlink(fileName, symName)
	suite.NoError(err)
	err = os.WriteFile(fileName, suite.minBuff, 0777)
	suite.NoError(err)

	err = os.Remove(symName)
	suite.NoError(err)

	data, err := os.ReadFile(fileName)
	suite.NoError(err)
	suite.Len(suite.minBuff, len(data))

	err = os.Symlink(fileName, symName)
	suite.NoError(err)
	suite.fileTestCleanup([]string{fileName})
	err = os.Remove(symName)
	suite.NoError(err)
}

func (suite *fileTestSuite) TestListDirReadLink() {
	// Symbolic link creation requires admin rights on Windows.
	if runtime.GOOS == "windows" {
		fmt.Println("Skipping TestListDirReadLink on Windows")
		return
	}
	if suite.adlsTest && strings.ToLower(fileTestEnableSymlinkADLS) != "true" {
		fmt.Printf(
			"Skipping this test case for adls : %v, enable-symlink-adls : %v\n",
			suite.adlsTest,
			fileTestEnableSymlinkADLS,
		)
		return
	}

	fileName := filepath.Join(suite.testPath, "small_hns.txt")
	f, err := os.Create(fileName)
	suite.NoError(err)
	f.Close()

	err = os.WriteFile(fileName, suite.minBuff, 0777)
	suite.NoError(err)

	symName := filepath.Join(suite.testPath, "small_hns.lnk")
	err = os.Symlink(fileName, symName)
	suite.NoError(err)

	dl, err := os.ReadDir(suite.testPath)
	suite.NoError(err)
	suite.NotEmpty(dl)

	// temp cache cleanup
	suite.fileTestCleanup(
		[]string{
			filepath.Join(suite.testCachePath, "small_hns.txt"),
			filepath.Join(suite.testCachePath, "small_hns.lnk"),
		},
	)

	data1, err := os.ReadFile(symName)
	suite.NoError(err)
	suite.Len(suite.minBuff, len(data1))

	// temp cache cleanup
	suite.fileTestCleanup(
		[]string{
			filepath.Join(suite.testCachePath, "small_hns.txt"),
			filepath.Join(suite.testCachePath, "small_hns.lnk"),
		},
	)

	data2, err := os.ReadFile(fileName)
	suite.NoError(err)
	suite.Len(suite.minBuff, len(data2))

	// validating data
	suite.Equal(data1, data2)

	suite.fileTestCleanup([]string{fileName})
	err = os.Remove(symName)
	suite.NoError(err)
}

/*
 func (suite *fileTestSuite) TestReadOnlyFile() {
	if suite.adlsTest == true {
		fileName := filepath.Join(suite.testPath, "readOnlyFile.txt")
		srcFile, err := os.Create(fileName)
		suite.Equal(nil, err)
		srcFile.Close()
		// make it read only permissions
		err = os.Chmod(fileName, 0444)
		suite.Equal(nil, err)
		f, err := os.OpenFile(fileName, os.O_RDONLY, 0444)
		suite.Equal(nil, err)
		err = f.Close()
		suite.Equal(nil, err)
		f, err = os.OpenFile(fileName, os.O_RDWR, 0444)
		suite.NotNil(err)
		if f != nil {
			closeErr := f.Close()
			suite.Equal(nil, closeErr)
		}
		suite.fileTestCleanup([]string{fileName})
	}
}*/

func (suite *fileTestSuite) TestCreateReadOnlyFile() {
	// File permissions not working on Windows.
	if runtime.GOOS == "windows" {
		fmt.Println("Skipping TestCreateReadOnlyFile on Windows")
		return
	}
	if suite.adlsTest == true {
		fileName := filepath.Join(suite.testPath, "createReadOnlyFile.txt")
		srcFile, err := os.OpenFile(fileName, os.O_CREATE, 0444)
<<<<<<< HEAD
		srcFile.Close()
		suite.NoError(err)
		_, err = os.OpenFile(fileName, os.O_RDONLY, 0444)
		suite.NoError(err)
=======
		suite.Equal(nil, err)
		err = srcFile.Close()
		suite.Equal(nil, err)

		file, err := os.OpenFile(fileName, os.O_RDONLY, 0444)
		suite.Equal(nil, err)
		err = file.Close()
		suite.Equal(nil, err)

>>>>>>> 4e933405
		suite.fileTestCleanup([]string{fileName})
	}
}

// # Rename with special character in name
func (suite *fileTestSuite) TestRenameSpecial() {
	// This test is flaky on GitHub actions, often, but not always failing.
	if runtime.GOOS == "windows" {
		fmt.Println("Skipping TestRenameSpecial on Windows")
		return
	}

	dirName := filepath.Join(suite.testPath, "Alcaldía")
	newDirName := filepath.Join(suite.testPath, "Alδaδcaldía")
	fileName := filepath.Join(dirName, "भारत.txt")
	newFileName := filepath.Join(dirName, "भारतabcd.txt")

	err := os.Mkdir(dirName, 0777)
	suite.NoError(err)

	f, err := os.Create(fileName)
	suite.NoError(err)
	f.Close()

	err = os.Rename(fileName, newFileName)
	suite.NoError(err)

	err = os.Rename(newFileName, fileName)
	suite.NoError(err)

	err = os.Rename(dirName, newDirName)
	suite.NoError(err)

	err = os.RemoveAll(newDirName)
	suite.NoError(err)
}

// -------------- Main Method -------------------
func TestFileTestSuite(t *testing.T) {
	initFileFlags()
	fileTest := fileTestSuite{
		minBuff:  make([]byte, 1024),
		medBuff:  make([]byte, (10 * 1024 * 1024)),
		hugeBuff: make([]byte, (500 * 1024 * 1024)),
	}

	// Generate random test dir name where our End to End test run is contained
	testDirName := getFileTestDirName(10)

	// Create directory for testing the End to End test on mount path
	fileTest.testPath = filepath.Join(fileTestPathPtr, testDirName)
	fmt.Println(fileTest.testPath)

	fileTest.testCachePath = filepath.Join(fileTestTempPathPtr, testDirName)
	fmt.Println(fileTest.testCachePath)

	if fileTestAdlsPtr == "true" || fileTestAdlsPtr == "True" {
		fmt.Println("ADLS Testing...")
		fileTest.adlsTest = true
	} else {
		fmt.Println("BLOCK Blob Testing...")
	}

	// Sanity check in the off chance the same random name was generated twice and was still around somehow
	err := os.RemoveAll(fileTest.testPath)
	if err != nil {
		fmt.Printf("Could not cleanup feature dir before testing [%s]\n", err.Error())
	}

	err = os.Mkdir(fileTest.testPath, 0777)
	if err != nil {
		t.Errorf("Failed to create test directory [%s]\n", err.Error())
	}
	rand.Read(fileTest.minBuff)
	rand.Read(fileTest.medBuff)

	// Run the actual End to End test
	suite.Run(t, &fileTest)

	//  Wipe out the test directory created for End to End test
	os.RemoveAll(fileTest.testPath)
}

func init() {
	regFileTestFlag(&fileTestPathPtr, "mnt-path", "", "Mount Path of Container")
	regFileTestFlag(&fileTestAdlsPtr, "adls", "", "Account is ADLS or not")
	regFileTestFlag(&fileTestTempPathPtr, "tmp-path", "", "Cache dir path")
	regFileTestFlag(&fileTestGitClonePtr, "clone", "", "Git clone test is enable or not")
	regFileTestFlag(
		&fileTestStreamDirectPtr,
		"stream-direct-test",
		"false",
		"Run stream direct tests",
	)
	regFileTestFlag(&fileTestDistroName, "distro-name", "", "Name of the distro")
	regFileTestFlag(
		&fileTestEnableSymlinkADLS,
		"enable-symlink-adls",
		"false",
		"Enable symlink support for ADLS accounts",
	)
}<|MERGE_RESOLUTION|>--- conflicted
+++ resolved
@@ -459,7 +459,6 @@
 	suite.NoError(err)
 
 	srcFile, err := os.OpenFile(fileName, os.O_CREATE|os.O_RDWR, 0777)
-<<<<<<< HEAD
 	suite.NoError(err)
 	defer srcFile.Close()
 
@@ -470,20 +469,6 @@
 	_, err = io.Copy(srcFile, dstFile)
 	suite.NoError(err)
 	dstFile.Close()
-=======
-	suite.Equal(nil, err)
-
-	dstFile, err := os.Create(dstFileName)
-	suite.Equal(nil, err)
-
-	_, err = io.Copy(srcFile, dstFile)
-	suite.Equal(nil, err)
-
-	err = srcFile.Close()
-	suite.Nil(err)
-	err = dstFile.Close()
-	suite.Nil(err)
->>>>>>> 4e933405
 
 	suite.fileTestCleanup([]string{dirName})
 }
@@ -548,15 +533,9 @@
 	}
 	dirName := filepath.Join(suite.testPath, "multi_dir")
 	err := os.Mkdir(dirName, 0777)
-<<<<<<< HEAD
 	suite.NoError(err)
 	fileName := filepath.Join(dirName, "multi")
-	for i := 0; i < 10; i++ {
-=======
-	suite.Equal(nil, err)
-	fileName := dirName + "/multi"
 	for i := range 10 {
->>>>>>> 4e933405
 		newFile := fileName + strconv.Itoa(i)
 		err := os.WriteFile(newFile, suite.minBuff, 0777)
 		suite.NoError(err)
@@ -812,12 +791,6 @@
 	if suite.adlsTest == true {
 		fileName := filepath.Join(suite.testPath, "createReadOnlyFile.txt")
 		srcFile, err := os.OpenFile(fileName, os.O_CREATE, 0444)
-<<<<<<< HEAD
-		srcFile.Close()
-		suite.NoError(err)
-		_, err = os.OpenFile(fileName, os.O_RDONLY, 0444)
-		suite.NoError(err)
-=======
 		suite.Equal(nil, err)
 		err = srcFile.Close()
 		suite.Equal(nil, err)
@@ -827,7 +800,6 @@
 		err = file.Close()
 		suite.Equal(nil, err)
 
->>>>>>> 4e933405
 		suite.fileTestCleanup([]string{fileName})
 	}
 }
