//go:build !unittest
// +build !unittest

/*
   Licensed under the MIT License <http://opensource.org/licenses/MIT>.

   Copyright © 2023 Seagate Technology LLC and/or its Affiliates
   Copyright © 2020-2023 Microsoft Corporation. All rights reserved.

   Permission is hereby granted, free of charge, to any person obtaining a copy
   of this software and associated documentation files (the "Software"), to deal
   in the Software without restriction, including without limitation the rights
   to use, copy, modify, merge, publish, distribute, sublicense, and/or sell
   copies of the Software, and to permit persons to whom the Software is
   furnished to do so, subject to the following conditions:

   The above copyright notice and this permission notice shall be included in all
   copies or substantial portions of the Software.

   THE SOFTWARE IS PROVIDED "AS IS", WITHOUT WARRANTY OF ANY KIND, EXPRESS OR
   IMPLIED, INCLUDING BUT NOT LIMITED TO THE WARRANTIES OF MERCHANTABILITY,
   FITNESS FOR A PARTICULAR PURPOSE AND NONINFRINGEMENT. IN NO EVENT SHALL THE
   AUTHORS OR COPYRIGHT HOLDERS BE LIABLE FOR ANY CLAIM, DAMAGES OR OTHER
   LIABILITY, WHETHER IN AN ACTION OF CONTRACT, TORT OR OTHERWISE, ARISING FROM,
   OUT OF OR IN CONNECTION WITH THE SOFTWARE OR THE USE OR OTHER DEALINGS IN THE
   SOFTWARE
*/

package e2e_tests

import (
	"flag"
	"fmt"
	"io"
	"math/rand"
	"os"
	"runtime"
	"strconv"
	"strings"
	"testing"
	"time"

	"github.com/stretchr/testify/suite"
)

var fileTestPathPtr string
var fileTestTempPathPtr string
var fileTestAdlsPtr string
var fileTestGitClonePtr string
var fileTestStreamDirectPtr string
var fileTestDistroName string
var fileTestEnableSymlinkADLS string

type fileTestSuite struct {
	suite.Suite
	testPath      string
	adlsTest      bool
	testCachePath string
	minBuff       []byte
	medBuff       []byte
	hugeBuff      []byte
}

func regFileTestFlag(p *string, name string, value string, usage string) {
	if flag.Lookup(name) == nil {
		flag.StringVar(p, name, value, usage)
	}
}

func getFileTestFlag(name string) string {
	return flag.Lookup(name).Value.(flag.Getter).Get().(string)
}

func initFileFlags() {
	fileTestPathPtr = getFileTestFlag("mnt-path")
	fileTestAdlsPtr = getFileTestFlag("adls")
	fileTestTempPathPtr = getFileTestFlag("tmp-path")
	fileTestGitClonePtr = getFileTestFlag("clone")
	fileTestStreamDirectPtr = getFileTestFlag("stream-direct-test")
	fileTestDistroName = getFileTestFlag("distro-name")
	fileTestEnableSymlinkADLS = getFileTestFlag("enable-symlink-adls")
}

func getFileTestDirName(n int) string {
	rand.Seed(time.Now().UnixNano())
	b := make([]byte, n)
	rand.Read(b)
	return fmt.Sprintf("%x", b)[:n]
}

func (suite *fileTestSuite) fileTestCleanup(toRemove []string) {
	for _, path := range toRemove {
		err := os.RemoveAll(path)
		suite.Equal(nil, err)
	}
}

// // -------------- File Tests -------------------

// # Create file test
func (suite *fileTestSuite) TestFileCreate() {
	fileName := suite.testPath + "/small_write.txt"
	srcFile, err := os.OpenFile(fileName, os.O_CREATE, 0777)
	suite.Equal(nil, err)
	srcFile.Close()

	suite.fileTestCleanup([]string{fileName})
}

func (suite *fileTestSuite) TestFileCreateUtf8Char() {
	fileName := suite.testPath + "/भारत.txt"
	srcFile, err := os.OpenFile(fileName, os.O_CREATE, 0777)
	suite.Equal(nil, err)
	srcFile.Close()

	suite.fileTestCleanup([]string{fileName})
}

func (suite *fileTestSuite) TestFileCreatSpclChar() {
	if runtime.GOOS == "windows" {
		fmt.Println("Skipping test for Windows")
		return
	}
	speclChar := "abcd%23ABCD%34123-._~!$&'()*+,;=!@ΣΑΠΦΩ$भारत.txt"
	fileName := suite.testPath + "/" + speclChar

	srcFile, err := os.OpenFile(fileName, os.O_CREATE, 0777)
	suite.Equal(nil, err)
	srcFile.Close()
	time.Sleep(time.Second * 2)

	_, err = os.Stat(fileName)
	suite.Equal(nil, err)

	files, err := os.ReadDir(suite.testPath)
	suite.Equal(nil, err)
	suite.GreaterOrEqual(len(files), 1)

	found := false
	for _, file := range files {
		if file.Name() == speclChar {
			found = true
		}
	}
	suite.Equal(true, found)

	suite.fileTestCleanup([]string{fileName})
}

func (suite *fileTestSuite) TestFileCreatEncodeChar() {
	speclChar := "%282%29+class_history_by_item.log"
	fileName := suite.testPath + "/" + speclChar

	srcFile, err := os.OpenFile(fileName, os.O_CREATE, 0777)
	suite.Equal(nil, err)
	srcFile.Close()
	time.Sleep(time.Second * 2)

	_, err = os.Stat(fileName)
	suite.Equal(nil, err)

	files, err := os.ReadDir(suite.testPath)
	suite.Equal(nil, err)
	suite.GreaterOrEqual(len(files), 1)

	found := false
	for _, file := range files {
		if file.Name() == speclChar {
			found = true
		}
	}
	suite.Equal(true, found)

	suite.fileTestCleanup([]string{fileName})
}

func (suite *fileTestSuite) TestFileCreateMultiSpclCharWithinSpclDir() {
	// Some of these characters are not allowed on Windows.
	if runtime.GOOS == "windows" {
		fmt.Println("Skipping test for Windows")
		return
	}
	speclChar := "abcd%23ABCD%34123-._~!$&'()*+,;=!@ΣΑΠΦΩ$भारत.txt"
	speclDirName := suite.testPath + "/" + "abc%23%24%25efg-._~!$&'()*+,;=!@ΣΑΠΦΩ$भारत"
	secFile := speclDirName + "/" + "abcd123~!@#$%^&*()_+=-{}][\":;'?><,.|abcd123~!@#$%^&*()_+=-{}][\":;'?><,.|.txt"
	fileName := speclDirName + "/" + speclChar

	err := os.Mkdir(speclDirName, 0777)
	suite.Equal(nil, err)

	srcFile, err := os.OpenFile(secFile, os.O_CREATE, 0777)
	suite.Equal(nil, err)
	srcFile.Close()

	srcFile, err = os.OpenFile(fileName, os.O_CREATE, 0777)
	suite.Equal(nil, err)
	srcFile.Close()
	time.Sleep(time.Second * 2)

	_, err = os.Stat(fileName)
	suite.Equal(nil, err)

	files, err := os.ReadDir(speclDirName)
	suite.Equal(nil, err)
	suite.GreaterOrEqual(len(files), 1)

	found := false
	for _, file := range files {
		if file.Name() == speclChar {
			found = true
		}
	}
	suite.Equal(true, found)

	suite.fileTestCleanup([]string{speclDirName})
}

func (suite *fileTestSuite) TestFileCreateLongName() {
	fileName := suite.testPath + "/Higher Call_ An Incredible True Story of Combat and Chivalry in the War-Torn Skies of World War II, A - Adam Makos & Larry Alexander.epub"
	srcFile, err := os.OpenFile(fileName, os.O_CREATE, 0777)
	suite.Equal(nil, err)
	srcFile.Close()

	suite.fileTestCleanup([]string{fileName})
}

func (suite *fileTestSuite) TestFileCreateSlashName() {
	// Backslashes are not allowed in filenames on Windows.
	if runtime.GOOS == "windows" {
		fmt.Println("Skipping test for Windows")
		return
	}

	fileName := suite.testPath + "/abcd\\efg.txt"

	srcFile, err := os.OpenFile(fileName, os.O_CREATE, 0777)
	suite.Equal(nil, err)
	srcFile.Close()

	suite.fileTestCleanup([]string{fileName, suite.testPath + "/abcd"})
}

func (suite *fileTestSuite) TestFileCreateLabel() {
	fileName := suite.testPath + "/chunk_f13c48d4-5c1e-11ea-b41d-000d3afe1867.label"

	srcFile, err := os.OpenFile(fileName, os.O_CREATE, 0777)
	suite.Equal(nil, err)
	srcFile.Close()

	suite.fileTestCleanup([]string{fileName})
}

// # Write a small file
func (suite *fileTestSuite) TestFileWriteSmall() {
	fileName := suite.testPath + "/small_write.txt"
	srcFile, err := os.OpenFile(fileName, os.O_CREATE, 0777)
	suite.Equal(nil, err)
	srcFile.Close()

	err = os.WriteFile(fileName, suite.minBuff, 0777)
	suite.Equal(nil, err)

	suite.fileTestCleanup([]string{fileName})
}

// # Read a small file
func (suite *fileTestSuite) TestFileReadSmall() {
	fileName := suite.testPath + "/small_write.txt"
	srcFile, err := os.OpenFile(fileName, os.O_CREATE, 0777)
	suite.Equal(nil, err)
	srcFile.Close()

	err = os.WriteFile(fileName, suite.minBuff, 0777)
	suite.Equal(nil, err)

	data, err := os.ReadFile(fileName)
	suite.Equal(nil, err)
	suite.Equal(len(data), len(suite.minBuff))

	suite.fileTestCleanup([]string{fileName})
}

// # Create duplicate file
func (suite *fileTestSuite) TestFileCreateDuplicate() {
	fileName := suite.testPath + "/small_write.txt"
	f, err := os.OpenFile(fileName, os.O_CREATE, 0777)
	suite.Equal(nil, err)
	f.Close()

	f, err = os.Create(fileName)
	suite.Equal(nil, err)
	f.Close()

	suite.fileTestCleanup([]string{fileName})
}

// # Truncate a file
func (suite *fileTestSuite) TestFileTruncate() {
	fileName := suite.testPath + "/small_write.txt"
	f, err := os.Create(fileName)
	suite.Equal(nil, err)
	f.Close()

	err = os.Truncate(fileName, 2)
	suite.Equal(nil, err)

	data, err := os.ReadFile(fileName)
	suite.Equal(nil, err)
	suite.LessOrEqual(2, len(data))

	suite.fileTestCleanup([]string{fileName})
}

// # Create file matching directory name
func (suite *fileTestSuite) TestFileNameConflict() {
	dirName := suite.testPath + "/test"
	fileName := suite.testPath + "/test.txt"

	err := os.Mkdir(dirName, 0777)
	suite.Equal(nil, err)

	f, err := os.Create(fileName)
	suite.Equal(nil, err)
	f.Close()

	err = os.RemoveAll(dirName)
	suite.Equal(nil, err)
}

// # Copy file from once directory to another
func (suite *fileTestSuite) TestFileCopy() {
	dirName := suite.testPath + "/test123"
	fileName := suite.testPath + "/test"
	dstFileName := dirName + "/test_copy.txt"

	err := os.Mkdir(dirName, 0777)
	suite.Equal(nil, err)

	srcFile, err := os.OpenFile(fileName, os.O_CREATE|os.O_RDWR, 0777)
	suite.Equal(nil, err)
	defer srcFile.Close()

	dstFile, err := os.Create(dstFileName)
	suite.Equal(nil, err)
	defer dstFile.Close()

	_, err = io.Copy(srcFile, dstFile)
	suite.Equal(nil, err)
	dstFile.Close()

	suite.fileTestCleanup([]string{dirName})
}

// # Get stats of a file
func (suite *fileTestSuite) TestFileGetStat() {
	fileName := suite.testPath + "/test"
	f, err := os.Create(fileName)
	suite.Equal(nil, err)
	f.Close()
	time.Sleep(time.Second * 3)

	stat, err := os.Stat(fileName)
	suite.Equal(nil, err)
	modTineDiff := time.Now().Sub(stat.ModTime())

	suite.Equal(false, stat.IsDir())
	suite.Equal("test", stat.Name())
	suite.LessOrEqual(modTineDiff.Hours(), float64(1))

	suite.fileTestCleanup([]string{fileName})
}

// # Change mod of file
func (suite *fileTestSuite) TestFileChmod() {
	// File permissions don't work on Windows.
	if runtime.GOOS == "windows" {
		fmt.Println("Skipping test for Windows")
		return
	}
	if suite.adlsTest {
		fileName := suite.testPath + "/test"
		f, err := os.Create(fileName)
		suite.Equal(nil, err)
		f.Close()

		err = os.Chmod(fileName, 0744)
		suite.Equal(nil, err)
		stat, err := os.Stat(fileName)
		suite.Equal(nil, err)
		suite.Equal("-rwxr--r--", stat.Mode().Perm().String())

		suite.fileTestCleanup([]string{fileName})
	}
}

// # Create multiple med files
func (suite *fileTestSuite) TestFileCreateMulti() {
	if strings.ToLower(fileTestStreamDirectPtr) == "true" && strings.ToLower(fileTestDistroName) == "ubuntu-20.04" {
		fmt.Println("Skipping this test case for stream direct")
		return
	}
	dirName := suite.testPath + "/multi_dir"
	err := os.Mkdir(dirName, 0777)
	suite.Equal(nil, err)
	fileName := dirName + "/multi"
	for i := 0; i < 10; i++ {
		newFile := fileName + strconv.Itoa(i)
		err := os.WriteFile(newFile, suite.medBuff, 0777)
		suite.Equal(nil, err)
	}
	suite.fileTestCleanup([]string{dirName})
}

// TODO: this test would always pass since its dependent on above tests - resources should be created only for it
// # Delete single files
func (suite *fileTestSuite) TestFileDeleteSingle() {
	fileName := suite.testPath + "/multi0"
	f, err := os.Create(fileName)
	suite.Equal(nil, err)
	f.Close()
	suite.fileTestCleanup([]string{fileName})
}

// // -------------- SymLink Tests -------------------

// # Create a symlink to a file
func (suite *fileTestSuite) TestLinkCreate() {
	// Symbolic link creation requires admin rights on Windows.
	if runtime.GOOS == "windows" {
		fmt.Println("Skipping test for Windows")
		return
	}

	fileName := suite.testPath + "/small_write1.txt"
	f, err := os.Create(fileName)
	suite.Equal(nil, err)
	f.Close()
	symName := suite.testPath + "/small.lnk"
	err = os.WriteFile(fileName, suite.minBuff, 0777)
	suite.Equal(nil, err)

	err = os.Symlink(fileName, symName)
	suite.Equal(nil, err)
	suite.fileTestCleanup([]string{fileName})
	err = os.Remove(symName)
	suite.Equal(nil, err)
}

// # Read a small file using symlink
func (suite *fileTestSuite) TestLinkRead() {
	// Symbolic link creation requires admin rights on Windows.
	if runtime.GOOS == "windows" {
		fmt.Println("Skipping test for Windows")
		return
	}

	fileName := suite.testPath + "/small_write1.txt"
	f, err := os.Create(fileName)
	suite.Equal(nil, err)
	f.Close()

	symName := suite.testPath + "/small.lnk"
	err = os.Symlink(fileName, symName)
	suite.Equal(nil, err)

	err = os.WriteFile(fileName, suite.minBuff, 0777)
	suite.Equal(nil, err)
	data, err := os.ReadFile(fileName)
	suite.Equal(nil, err)
	suite.Equal(len(data), len(suite.minBuff))
	suite.fileTestCleanup([]string{fileName})
	err = os.Remove(symName)
	suite.Equal(nil, err)
}

// # Write a small file using symlink
func (suite *fileTestSuite) TestLinkWrite() {
	// Symbolic link creation requires admin rights on Windows.
	if runtime.GOOS == "windows" {
		fmt.Println("Skipping test for Windows")
		return
	}

	targetName := suite.testPath + "/small_write1.txt"
	f, err := os.Create(targetName)
	suite.Equal(nil, err)
	f.Close()
	symName := suite.testPath + "/small.lnk"
	err = os.Symlink(targetName, symName)
	suite.Equal(nil, err)

	stat, err := os.Stat(targetName)
	modTineDiff := time.Now().Sub(stat.ModTime())
	suite.Equal(nil, err)
	suite.LessOrEqual(modTineDiff.Minutes(), float64(1))
	suite.fileTestCleanup([]string{targetName})
	err = os.Remove(symName)
	suite.Equal(nil, err)
}

// # Rename the target file and validate read on symlink fails
func (suite *fileTestSuite) TestLinkRenameTarget() {
	// Symbolic link creation requires admin rights on Windows.
	if runtime.GOOS == "windows" {
		fmt.Println("Skipping test for Windows")
		return
	}

	fileName := suite.testPath + "/small_write1.txt"
	symName := suite.testPath + "/small.lnk"
	f, err := os.Create(fileName)
	suite.Equal(nil, err)
	f.Close()
	err = os.Symlink(fileName, symName)
	suite.Equal(nil, err)

	fileNameNew := suite.testPath + "/small_write_new.txt"
	err = os.Rename(fileName, fileNameNew)
	suite.Equal(nil, err)

	_, err = os.ReadFile(symName)
	// we expect that to fail
	suite.NotEqual(nil, err)

	// rename back to original name
	err = os.Rename(fileNameNew, fileName)
	suite.Equal(nil, err)

	suite.fileTestCleanup([]string{fileName})
	err = os.Remove(symName)
	suite.Equal(nil, err)
}

// # Delete the symklink and check target file is still intact
func (suite *fileTestSuite) TestLinkDeleteReadTarget() {
	// Symbolic link creation requires admin rights on Windows.
	if runtime.GOOS == "windows" {
		fmt.Println("Skipping test for Windows")
		return
	}

	fileName := suite.testPath + "/small_write1.txt"
	symName := suite.testPath + "/small.lnk"
	f, err := os.Create(fileName)
	suite.Equal(nil, err)
	f.Close()
	err = os.Symlink(fileName, symName)
	suite.Equal(nil, err)
	err = os.WriteFile(fileName, suite.minBuff, 0777)
	suite.Equal(nil, err)

	err = os.Remove(symName)
	suite.Equal(nil, err)

	data, err := os.ReadFile(fileName)
	suite.Equal(nil, err)
	suite.Equal(len(data), len(suite.minBuff))

	err = os.Symlink(fileName, symName)
	suite.Equal(nil, err)
	suite.fileTestCleanup([]string{fileName})
	err = os.Remove(symName)
	suite.Equal(nil, err)
}

func (suite *fileTestSuite) TestListDirReadLink() {
	if suite.adlsTest && strings.ToLower(fileTestEnableSymlinkADLS) != "true" {
		fmt.Printf("Skipping this test case for adls : %v, enable-symlink-adls : %v\n", suite.adlsTest, fileTestEnableSymlinkADLS)
		return
	}

	fileName := suite.testPath + "/small_hns.txt"
	f, err := os.Create(fileName)
	suite.Nil(err)
	f.Close()

	err = os.WriteFile(fileName, suite.minBuff, 0777)
	suite.Nil(err)

	symName := suite.testPath + "/small_hns.lnk"
	err = os.Symlink(fileName, symName)
	suite.Nil(err)

	dl, err := os.ReadDir(suite.testPath)
	suite.Nil(err)
	suite.Greater(len(dl), 0)

	// temp cache cleanup
	suite.fileTestCleanup([]string{suite.testCachePath + "/small_hns.txt", suite.testCachePath + "/small_hns.lnk"})

	data1, err := os.ReadFile(symName)
	suite.Nil(err)
	suite.Equal(len(data1), len(suite.minBuff))

	// temp cache cleanup
	suite.fileTestCleanup([]string{suite.testCachePath + "/small_hns.txt", suite.testCachePath + "/small_hns.lnk"})

	data2, err := os.ReadFile(fileName)
	suite.Nil(err)
	suite.Equal(len(data2), len(suite.minBuff))

	// validating data
	suite.Equal(data1, data2)

	suite.fileTestCleanup([]string{fileName})
	err = os.Remove(symName)
	suite.Equal(nil, err)
}

/*
func (suite *fileTestSuite) TestReadOnlyFile() {
	if suite.adlsTest == true {
		fileName := suite.testPath + "/readOnlyFile.txt"
		srcFile, err := os.Create(fileName)
		suite.Equal(nil, err)
		srcFile.Close()
		// make it read only permissions
		err = os.Chmod(fileName, 0444)
		suite.Equal(nil, err)
		_, err = os.OpenFile(fileName, os.O_RDONLY, 0444)
		suite.Equal(nil, err)
		_, err = os.OpenFile(fileName, os.O_RDWR, 0444)
		suite.NotNil(err)
		suite.fileTestCleanup([]string{fileName})
	}
} */

func (suite *fileTestSuite) TestCreateReadOnlyFile() {
	// File permissions not working on Windows.
	if runtime.GOOS == "windows" {
		fmt.Println("Skipping test for Windows")
		return
	}
	if suite.adlsTest == true {
		fileName := suite.testPath + "/createReadOnlyFile.txt"
		srcFile, err := os.OpenFile(fileName, os.O_CREATE, 0444)
		srcFile.Close()
		suite.Equal(nil, err)
		_, err = os.OpenFile(fileName, os.O_RDONLY, 0444)
		suite.Equal(nil, err)
		suite.fileTestCleanup([]string{fileName})
	}
}

// # Rename with special character in name
func (suite *fileTestSuite) TestRenameSpecial() {
	// This test is flaky on GitHub actions, often, but not always failing.
	if runtime.GOOS == "windows" {
		fmt.Println("Skipping test for Windows")
		return
	}

	dirName := suite.testPath + "/" + "Alcaldía"
	newDirName := suite.testPath + "/" + "Alδaδcaldía"
	fileName := dirName + "/" + "भारत.txt"
	newFileName := dirName + "/" + "भारतabcd.txt"

	err := os.Mkdir(dirName, 0777)
	suite.Equal(nil, err)

	f, err := os.Create(fileName)
	suite.Equal(nil, err)
	f.Close()

	err = os.Rename(fileName, newFileName)
	suite.Equal(nil, err)

	err = os.Rename(newFileName, fileName)
	suite.Equal(nil, err)

	err = os.Rename(dirName, newDirName)
	suite.Equal(nil, err)

	err = os.RemoveAll(newDirName)
	suite.Equal(nil, err)
}

// -------------- Main Method -------------------
func TestFileTestSuite(t *testing.T) {
	initFileFlags()
	fileTest := fileTestSuite{
		minBuff:  make([]byte, 1024),
		medBuff:  make([]byte, (10 * 1024 * 1024)),
		hugeBuff: make([]byte, (500 * 1024 * 1024)),
	}

	// Generate random test dir name where our End to End test run is contained
	testDirName := getFileTestDirName(10)

	// Create directory for testing the End to End test on mount path
	fileTest.testPath = fileTestPathPtr + "/" + testDirName
<<<<<<< HEAD
=======
	fmt.Println(fileTest.testPath)

	fileTest.testCachePath = fileTestTempPathPtr + "/" + testDirName
	fmt.Println(fileTest.testCachePath)

>>>>>>> 9c10ae08
	if fileTestAdlsPtr == "true" || fileTestAdlsPtr == "True" {
		fmt.Println("ADLS Testing...")
		fileTest.adlsTest = true
	} else {
		fmt.Println("BLOCK Blob Testing...")
	}

	// Sanity check in the off chance the same random name was generated twice and was still around somehow
	err := os.RemoveAll(fileTest.testPath)
	if err != nil {
		fmt.Println("Could not cleanup feature dir before testing")
	}

	err = os.Mkdir(fileTest.testPath, 0777)
	if err != nil {
		t.Error("Failed to create test directory")
	}
	rand.Read(fileTest.minBuff)
	rand.Read(fileTest.medBuff)

	// Run the actual End to End test
	suite.Run(t, &fileTest)

	//  Wipe out the test directory created for End to End test
	os.RemoveAll(fileTest.testPath)
}

func init() {
	regFileTestFlag(&fileTestPathPtr, "mnt-path", "", "Mount Path of Container")
	regFileTestFlag(&fileTestAdlsPtr, "adls", "", "Account is ADLS or not")
	regFileTestFlag(&fileTestGitClonePtr, "clone", "", "Git clone test is enable or not")
<<<<<<< HEAD
	regFileTestFlag(&fileTestStreamDirectPtr, "stream-direct-test", "false", "Run stream direct tests")
	regFileTestFlag(&fileTestDistroName, "distro-name", "", "Name of the distro")
=======
	regFileTestFlag(&fileTestTempPathPtr, "tmp-path", "", "Cache dir path")
	regFileTestFlag(&fileTestEnableSymlinkADLS, "enable-symlink-adls", "false", "Enable symlink support for ADLS accounts")
>>>>>>> 9c10ae08
}<|MERGE_RESOLUTION|>--- conflicted
+++ resolved
@@ -689,14 +689,11 @@
 
 	// Create directory for testing the End to End test on mount path
 	fileTest.testPath = fileTestPathPtr + "/" + testDirName
-<<<<<<< HEAD
-=======
 	fmt.Println(fileTest.testPath)
 
 	fileTest.testCachePath = fileTestTempPathPtr + "/" + testDirName
 	fmt.Println(fileTest.testCachePath)
 
->>>>>>> 9c10ae08
 	if fileTestAdlsPtr == "true" || fileTestAdlsPtr == "True" {
 		fmt.Println("ADLS Testing...")
 		fileTest.adlsTest = true
@@ -727,12 +724,9 @@
 func init() {
 	regFileTestFlag(&fileTestPathPtr, "mnt-path", "", "Mount Path of Container")
 	regFileTestFlag(&fileTestAdlsPtr, "adls", "", "Account is ADLS or not")
+	regFileTestFlag(&fileTestTempPathPtr, "tmp-path", "", "Cache dir path")
 	regFileTestFlag(&fileTestGitClonePtr, "clone", "", "Git clone test is enable or not")
-<<<<<<< HEAD
 	regFileTestFlag(&fileTestStreamDirectPtr, "stream-direct-test", "false", "Run stream direct tests")
 	regFileTestFlag(&fileTestDistroName, "distro-name", "", "Name of the distro")
-=======
-	regFileTestFlag(&fileTestTempPathPtr, "tmp-path", "", "Cache dir path")
 	regFileTestFlag(&fileTestEnableSymlinkADLS, "enable-symlink-adls", "false", "Enable symlink support for ADLS accounts")
->>>>>>> 9c10ae08
 }