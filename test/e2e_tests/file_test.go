//go:build !unittest
// +build !unittest

/*
   Licensed under the MIT License <http://opensource.org/licenses/MIT>.

   Copyright © 2023-2025 Seagate Technology LLC and/or its Affiliates
   Copyright © 2020-2025 Microsoft Corporation. All rights reserved.

   Permission is hereby granted, free of charge, to any person obtaining a copy
   of this software and associated documentation files (the "Software"), to deal
   in the Software without restriction, including without limitation the rights
   to use, copy, modify, merge, publish, distribute, sublicense, and/or sell
   copies of the Software, and to permit persons to whom the Software is
   furnished to do so, subject to the following conditions:

   The above copyright notice and this permission notice shall be included in all
   copies or substantial portions of the Software.

   THE SOFTWARE IS PROVIDED "AS IS", WITHOUT WARRANTY OF ANY KIND, EXPRESS OR
   IMPLIED, INCLUDING BUT NOT LIMITED TO THE WARRANTIES OF MERCHANTABILITY,
   FITNESS FOR A PARTICULAR PURPOSE AND NONINFRINGEMENT. IN NO EVENT SHALL THE
   AUTHORS OR COPYRIGHT HOLDERS BE LIABLE FOR ANY CLAIM, DAMAGES OR OTHER
   LIABILITY, WHETHER IN AN ACTION OF CONTRACT, TORT OR OTHERWISE, ARISING FROM,
   OUT OF OR IN CONNECTION WITH THE SOFTWARE OR THE USE OR OTHER DEALINGS IN THE
   SOFTWARE
*/

package e2e_tests

import (
	"crypto/rand"
	"flag"
	"fmt"
	"io"
	"os"
	"path/filepath"
	"runtime"
	"strconv"
	"strings"
	"testing"
	"time"

	"github.com/stretchr/testify/suite"
)

var fileTestPathPtr string
var fileTestTempPathPtr string
var fileTestAdlsPtr string
var fileTestGitClonePtr string
var fileTestStreamDirectPtr string
var fileTestDistroName string
var fileTestEnableSymlinkADLS string

type fileTestSuite struct {
	suite.Suite
	testPath      string
	adlsTest      bool
	testCachePath string
	minBuff       []byte
	medBuff       []byte
	hugeBuff      []byte
}

func regFileTestFlag(p *string, name string, value string, usage string) {
	if flag.Lookup(name) == nil {
		flag.StringVar(p, name, value, usage)
	}
}

func getFileTestFlag(name string) string {
	return flag.Lookup(name).Value.(flag.Getter).Get().(string)
}

func initFileFlags() {
	fileTestPathPtr = getFileTestFlag("mnt-path")
	fileTestAdlsPtr = getFileTestFlag("adls")
	fileTestTempPathPtr = getFileTestFlag("tmp-path")
	fileTestGitClonePtr = getFileTestFlag("clone")
	fileTestStreamDirectPtr = getFileTestFlag("stream-direct-test")
	fileTestDistroName = getFileTestFlag("distro-name")
	fileTestEnableSymlinkADLS = getFileTestFlag("enable-symlink-adls")
}

func getFileTestDirName(n int) string {
	b := make([]byte, n)
	rand.Read(b)
	return fmt.Sprintf("%x", b)[:n]
}

func (suite *fileTestSuite) fileTestCleanup(toRemove []string) {
	for _, path := range toRemove {
		// don't assert.Nil(err) here, since it's flaky
		err := os.RemoveAll(path)
<<<<<<< HEAD
		if err != nil {
			fmt.Printf("FileTestSuite::fileTestCleanup : Cleanup failed with error %v\n", err)
		}
	}
}

// waitForCondition polls for a condition to be true, failing the test on timeout.
func (suite *fileTestSuite) waitForCondition(
	timeout time.Duration,
	interval time.Duration,
	condition func() (bool, error),
	msgAndArgs ...any,
) {
	startTime := time.Now()
	var lastErr error
	for {
		var met bool
		met, lastErr = condition()
		if met {
			return
		}
		if time.Since(startTime) > timeout {
			errMsg := fmt.Sprintf("Timeout waiting for condition: %s", formatMessage(msgAndArgs...))
			if lastErr != nil {
				errMsg = fmt.Sprintf("%s. Last error: %v", errMsg, lastErr)
			}
			suite.FailNow(errMsg) // Use FailNow to stop the current test immediately
			return
		}
		time.Sleep(interval)
=======
		suite.NoError(err)
>>>>>>> c09d35af
	}
}

// // -------------- File Tests -------------------

// # Create file test
func (suite *fileTestSuite) TestFileCreate() {
	fileName := filepath.Join(suite.testPath, "small_write.txt")
	srcFile, err := os.OpenFile(fileName, os.O_CREATE, 0777)
	suite.NoError(err)
	srcFile.Close()

	suite.fileTestCleanup([]string{fileName})
}

func (suite *fileTestSuite) TestOpenFlag_O_TRUNC() {
	fileName := suite.testPath + "/test_on_open"
	buf := "foo"
	tempbuf := make([]byte, 4096)
	srcFile, err := os.OpenFile(fileName, os.O_CREATE|os.O_TRUNC|os.O_WRONLY, 0666)
	suite.NoError(err)
	bytesWritten, err := srcFile.Write([]byte(buf))
	suite.Equal(len(buf), bytesWritten)
	suite.NoError(err)
	err = srcFile.Close()
	suite.NoError(err)

	srcFile, err = os.OpenFile(fileName, os.O_WRONLY, 0666)
	suite.NoError(err)
	err = srcFile.Close()
	suite.NoError(err)

	fileInfo, err := os.Stat(fileName)
	suite.Equal(int64(len(buf)), fileInfo.Size())
	suite.NoError(err)

	srcFile, err = os.OpenFile(fileName, os.O_CREATE|os.O_TRUNC|os.O_WRONLY, 0666)
	suite.NoError(err)
	read, _ := srcFile.Read(tempbuf)
	suite.Equal(0, read)
	err = srcFile.Close()
	suite.NoError(err)

	fileInfo, err = os.Stat(fileName)
	suite.Equal(int64(0), fileInfo.Size())
	suite.NoError(err)

	srcFile, err = os.OpenFile(fileName, os.O_RDONLY, 0666)
	suite.NoError(err)
	read, _ = srcFile.Read(tempbuf)
	suite.Equal(0, read)
	err = srcFile.Close()
	suite.NoError(err)
}

func (suite *fileTestSuite) TestFileCreateUtf8Char() {
	fileName := filepath.Join(suite.testPath, "भारत.txt")
	srcFile, err := os.OpenFile(fileName, os.O_CREATE, 0777)
	suite.NoError(err)
	srcFile.Close()

	suite.fileTestCleanup([]string{fileName})
}

func (suite *fileTestSuite) TestFileCreatSpclChar() {
	// special characters not supported on Windows
	if runtime.GOOS == "windows" {
		fmt.Println("Skipping TestFileCreatSpclChar for Windows")
		return
	}
	fmt.Println("Skipping TestFileCreatSpclChar (flaky)")
	// return
	// speclChar := "abcd%23ABCD%34123-._~!$&'()*+,;=!@ΣΑΠΦΩ$भारत.txt"
	// fileName := filepath.Join(suite.testPath, speclChar)

<<<<<<< HEAD
	// srcFile, err := os.OpenFile(fileName, os.O_CREATE, 0777)
	// suite.NoError(err)
	// srcFile.Close()
	// time.Sleep(time.Second * 1)

	// suite.FileExists(fileName)

	// files, err := os.ReadDir(suite.testPath)
	// suite.NoError(err)
	// suite.GreaterOrEqual(len(files), 1)

	// found := false
	// for _, file := range files {
	// 	if file.Name() == speclChar {
	// 		found = true
	// 	}
	// }
	// // TODO: why did this come back false occasionally in CI (flaky)
	// suite.True(found)
=======
	srcFile, err := os.OpenFile(fileName, os.O_CREATE, 0777)
	suite.NoError(err)
	srcFile.Close()
	time.Sleep(time.Second * 2)

	_, err = os.Stat(fileName)
	suite.NoError(err)

	files, err := os.ReadDir(suite.testPath)
	suite.NoError(err)
	suite.GreaterOrEqual(len(files), 1)

	found := false
	for _, file := range files {
		if file.Name() == speclChar {
			found = true
		}
	}
	suite.True(found)
>>>>>>> c09d35af

	// suite.fileTestCleanup([]string{fileName})
}

func (suite *fileTestSuite) TestFileCreateEncodeChar() {
	speclChar := "%282%29+class_history_by_item.log"
	fileName := filepath.Join(suite.testPath, speclChar)

	srcFile, err := os.OpenFile(fileName, os.O_CREATE, 0777)
	suite.NoError(err)
	srcFile.Close()

<<<<<<< HEAD
	var statErr error
	suite.waitForCondition(defaultPollTimeout, defaultPollInterval, func() (bool, error) {
		_, statErr = os.Stat(fileName)
		if statErr != nil {
			return false, statErr
		}
		return true, nil
	}, "file %s stat to update with non-zero ModTime", fileName)
	suite.NoError(statErr)

	suite.FileExists(fileName)
=======
	_, err = os.Stat(fileName)
	suite.NoError(err)
>>>>>>> c09d35af

	files, err := os.ReadDir(suite.testPath)
	suite.NoError(err)
	suite.GreaterOrEqual(len(files), 1)

	found := false
	for _, file := range files {
		if file.Name() == speclChar {
			found = true
		}
	}
	suite.True(found)

	suite.fileTestCleanup([]string{fileName})
}

func (suite *fileTestSuite) TestFileCreateMultiSpclCharWithinSpclDir() {
	// Some of these characters are not allowed on Windows.
	if runtime.GOOS == "windows" {
		fmt.Println("Skipping TestFileCreateMultiSpclCharWithinSpclDir on Windows")
		return
	}
	speclChar := "abcd%23ABCD%34123-._~!$&'()*+,;=!@ΣΑΠΦΩ$भारत.txt"
	speclDirName := filepath.Join(suite.testPath, "abc%23%24%25efg-._~!$&'()*+,;=!@ΣΑΠΦΩ$भारत")
	secFile := filepath.Join(
		speclDirName,
		"abcd123~!@#$%^&*()_+=-{}][\":;'?><,.|abcd123~!@#$%^&*()_+=-{}][\":;'?><,.|.txt",
	)
	fileName := filepath.Join(speclDirName, speclChar)

	err := os.Mkdir(speclDirName, 0777)
	suite.NoError(err)

	srcFile, err := os.OpenFile(secFile, os.O_CREATE, 0777)
	suite.NoError(err)
	srcFile.Close()

	srcFile, err = os.OpenFile(fileName, os.O_CREATE, 0777)
	suite.NoError(err)
	srcFile.Close()
	var statErr error
	suite.waitForCondition(defaultPollTimeout, defaultPollInterval, func() (bool, error) {
		_, statErr = os.Stat(fileName)
		if statErr != nil {
			return false, statErr
		}
		return true, nil
	}, "file %s stat to update with non-zero ModTime", fileName)
	suite.NoError(statErr)

<<<<<<< HEAD
	suite.FileExists(fileName)
=======
	_, err = os.Stat(fileName)
	suite.NoError(err)
>>>>>>> c09d35af

	files, err := os.ReadDir(speclDirName)
	suite.NoError(err)
	suite.GreaterOrEqual(len(files), 1)

	found := false
	for _, file := range files {
		if file.Name() == speclChar {
			found = true
		}
	}
	suite.True(found)

	suite.fileTestCleanup([]string{speclDirName})
}

func (suite *fileTestSuite) TestFileCreateLongName() {
	fileName := filepath.Join(
		suite.testPath,
		"Higher Call_ An Incredible True Story of Combat and Chivalry in the War-Torn Skies of World War II, A - Adam Makos & Larry Alexander.epub",
	)
	srcFile, err := os.OpenFile(fileName, os.O_CREATE, 0777)
	suite.NoError(err)
	srcFile.Close()

	suite.fileTestCleanup([]string{fileName})
}

func (suite *fileTestSuite) TestFileCreateSlashName() {
	// Backslashes are not allowed in filenames on Windows.
	if runtime.GOOS == "windows" {
		fmt.Println("Skipping TestFileCreateSlashName on Windows")
		return
	}

	fileName := filepath.Join(suite.testPath, "abcd\\efg.txt")

	srcFile, err := os.OpenFile(fileName, os.O_CREATE, 0777)
	suite.NoError(err)
	srcFile.Close()

	suite.fileTestCleanup([]string{fileName, filepath.Join(suite.testPath, "abcd")})
}

func (suite *fileTestSuite) TestFileCreateLabel() {
	fileName := filepath.Join(suite.testPath, "chunk_f13c48d4-5c1e-11ea-b41d-000d3afe1867.label")

	srcFile, err := os.OpenFile(fileName, os.O_CREATE, 0777)
	suite.NoError(err)
	srcFile.Close()

	suite.fileTestCleanup([]string{fileName})
}

func (suite *fileTestSuite) TestFileAppend() {
	fileName := filepath.Join(suite.testPath, "append_test.txt")
	initialContent := []byte("Initial content\n")
	appendContent := []byte("Appended content\n")

	// Create and write initial content to the file
	srcFile, err := os.OpenFile(fileName, os.O_CREATE|os.O_WRONLY, 0777)
	suite.NoError(err)
	_, err = srcFile.Write(initialContent)
	suite.NoError(err)
	srcFile.Close()

	// Open the file with O_APPEND and append new content
	appendFile, err := os.OpenFile(fileName, os.O_APPEND|os.O_WRONLY, 0777)
	suite.NoError(err)
	_, err = appendFile.Write(appendContent)
	suite.NoError(err)
	appendFile.Close()

	// Read the file and verify the content
	data, err := os.ReadFile(fileName)
	suite.NoError(err)
	expectedContent := append(initialContent, appendContent...)
	suite.Equal(expectedContent, data)

	suite.fileTestCleanup([]string{fileName})
}

// # Write a small file
func (suite *fileTestSuite) TestFileWriteSmall() {
	fileName := filepath.Join(suite.testPath, "small_write.txt")
	srcFile, err := os.OpenFile(fileName, os.O_CREATE, 0777)
	suite.NoError(err)
	srcFile.Close()

	err = os.WriteFile(fileName, suite.minBuff, 0777)
	suite.NoError(err)

	suite.fileTestCleanup([]string{fileName})
}

// # Read a small file
func (suite *fileTestSuite) TestFileReadSmall() {
	fileName := filepath.Join(suite.testPath, "small_write.txt")
	srcFile, err := os.OpenFile(fileName, os.O_CREATE, 0777)
	suite.NoError(err)
	srcFile.Close()

	err = os.WriteFile(fileName, suite.minBuff, 0777)
	suite.NoError(err)

	data, err := os.ReadFile(fileName)
	suite.NoError(err)
<<<<<<< HEAD
	suite.Len(data, len(suite.minBuff))
=======
	suite.Len(suite.minBuff, len(data))
>>>>>>> c09d35af

	suite.fileTestCleanup([]string{fileName})
}

// # Create duplicate file
func (suite *fileTestSuite) TestFileCreateDuplicate() {
	fileName := filepath.Join(suite.testPath, "small_write.txt")
	f, err := os.OpenFile(fileName, os.O_CREATE, 0777)
	suite.NoError(err)
	f.Close()

	f, err = os.Create(fileName)
	suite.NoError(err)
	f.Close()

	suite.fileTestCleanup([]string{fileName})
}

// # Truncate a file
func (suite *fileTestSuite) TestFileTruncate() {
	fileName := filepath.Join(suite.testPath, "small_write.txt")
	f, err := os.Create(fileName)
	suite.NoError(err)
	f.Close()

	err = os.Truncate(fileName, 2)
	suite.NoError(err)

	data, err := os.ReadFile(fileName)
	suite.NoError(err)
	suite.LessOrEqual(2, len(data))

	suite.fileTestCleanup([]string{fileName})
}

// # Create file matching directory name
func (suite *fileTestSuite) TestFileNameConflict() {
	dirName := filepath.Join(suite.testPath, "test")
	fileName := filepath.Join(suite.testPath, "test.txt")

	err := os.Mkdir(dirName, 0777)
	suite.NoError(err)

	f, err := os.Create(fileName)
	suite.NoError(err)
	f.Close()

	err = os.RemoveAll(dirName)
	suite.NoError(err)
}

// # Copy file from one directory to another
func (suite *fileTestSuite) TestFileCopy() {
	dirName := filepath.Join(suite.testPath, "test123")
	fileName := filepath.Join(suite.testPath, "test")
	dstFileName := filepath.Join(dirName, "test_copy.txt")

	err := os.Mkdir(dirName, 0777)
	suite.NoError(err)

	srcFile, err := os.OpenFile(fileName, os.O_CREATE|os.O_RDWR, 0777)
	suite.NoError(err)
<<<<<<< HEAD
	defer srcFile.Close()

	dstFile, err := os.Create(dstFileName)
	suite.NoError(err)
	defer dstFile.Close()

	_, err = io.Copy(srcFile, dstFile)
	suite.NoError(err)
	dstFile.Close()
=======

	dstFile, err := os.Create(dstFileName)
	suite.NoError(err)

	_, err = io.Copy(srcFile, dstFile)
	suite.NoError(err)

	err = srcFile.Close()
	suite.NoError(err)
	err = dstFile.Close()
	suite.NoError(err)
>>>>>>> c09d35af

	suite.fileTestCleanup([]string{dirName})
}

// # Get stats of a file
func (suite *fileTestSuite) TestFileGetStat() {
	fileName := filepath.Join(suite.testPath, "test")
	f, err := os.Create(fileName)
	suite.NoError(err)
	f.Close()
	var stat os.FileInfo
	var statErr error
	suite.waitForCondition(defaultPollTimeout, defaultPollInterval, func() (bool, error) {
		stat, statErr = os.Stat(fileName)
		if statErr != nil {
			return false, statErr
		}
		return true, nil
	}, "file %s stat to update with non-zero ModTime", fileName)
	suite.NoError(statErr)

<<<<<<< HEAD
	stat, err = os.Stat(fileName)
=======
	stat, err := os.Stat(fileName)
>>>>>>> c09d35af
	suite.NoError(err)
	modTineDiff := time.Since(stat.ModTime())

	suite.False(stat.IsDir())
	suite.Equal("test", stat.Name())
	suite.LessOrEqual(modTineDiff.Hours(), float64(1))

	suite.fileTestCleanup([]string{fileName})
}

// # Change mod of file
func (suite *fileTestSuite) TestFileChmod() {
	// File permissions don't work on Windows.
	if runtime.GOOS == "windows" {
		fmt.Println("Skipping TestFileChmod on Windows")
		return
	}
	if suite.adlsTest {
		fileName := filepath.Join(suite.testPath, "test")
		f, err := os.Create(fileName)
		suite.NoError(err)
		f.Close()

		err = os.Chmod(fileName, 0744)
		suite.NoError(err)
		stat, err := os.Stat(fileName)
		suite.NoError(err)
		suite.Equal("-rwxr--r--", stat.Mode().Perm().String())

		suite.fileTestCleanup([]string{fileName})
	}
}

// # Create multiple med files
func (suite *fileTestSuite) TestFileCreateMulti() {
	if strings.ToLower(fileTestStreamDirectPtr) == "true" &&
		strings.ToLower(fileTestDistroName) == "ubuntu-20.04" {
		fmt.Println("Skipping this test case for stream direct")
		return
	}
	dirName := filepath.Join(suite.testPath, "multi_dir")
	err := os.Mkdir(dirName, 0777)
	suite.NoError(err)
<<<<<<< HEAD
	fileName := filepath.Join(dirName, "multi")
	for i := range 10 {
		newFile := fileName + strconv.Itoa(i)
		err := os.WriteFile(newFile, suite.minBuff, 0777)
=======
	fileName := dirName + "/multi"
	for i := range 10 {
		newFile := fileName + strconv.Itoa(i)
		err := os.WriteFile(newFile, suite.medBuff, 0777)
>>>>>>> c09d35af
		suite.NoError(err)
	}
	suite.fileTestCleanup([]string{dirName})
}

// TODO: this test would always pass since its dependent on above tests - resources should be created only for it
// # Delete single files
func (suite *fileTestSuite) TestFileDeleteSingle() {
	fileName := filepath.Join(suite.testPath, "multi0")
	f, err := os.Create(fileName)
	suite.NoError(err)
	f.Close()
	suite.fileTestCleanup([]string{fileName})
}

// // -------------- SymLink Tests -------------------

// # Create a symlink to a file
func (suite *fileTestSuite) TestLinkCreate() {
	// Symbolic link creation requires admin rights on Windows.
	if runtime.GOOS == "windows" {
		fmt.Println("Skipping TestLinkCreate on Windows")
		return
	}

	fileName := filepath.Join(suite.testPath, "small_write1.txt")
	f, err := os.Create(fileName)
	suite.NoError(err)
	f.Close()
	symName := filepath.Join(suite.testPath, "small.lnk")
	err = os.WriteFile(fileName, suite.minBuff, 0777)
	suite.NoError(err)

	err = os.Symlink(fileName, symName)
	suite.NoError(err)
	suite.fileTestCleanup([]string{fileName})
	err = os.Remove(symName)
	suite.NoError(err)
}

// # Read a small file using symlink
func (suite *fileTestSuite) TestLinkRead() {
	// Symbolic link creation requires admin rights on Windows.
	if runtime.GOOS == "windows" {
		fmt.Println("Skipping TestLinkRead on Windows")
		return
	}

	fileName := filepath.Join(suite.testPath, "small_write1.txt")
	f, err := os.Create(fileName)
	suite.NoError(err)
	f.Close()

	symName := filepath.Join(suite.testPath, "small.lnk")
	err = os.Symlink(fileName, symName)
	suite.NoError(err)

	err = os.WriteFile(fileName, suite.minBuff, 0777)
	suite.NoError(err)
	data, err := os.ReadFile(fileName)
	suite.NoError(err)
	suite.Len(suite.minBuff, len(data))
	suite.fileTestCleanup([]string{fileName})
	err = os.Remove(symName)
	suite.NoError(err)
}

// # Write a small file using symlink
func (suite *fileTestSuite) TestLinkWrite() {
	// Symbolic link creation requires admin rights on Windows.
	if runtime.GOOS == "windows" {
		fmt.Println("Skipping TestLinkWrite on Windows")
		return
	}

	targetName := filepath.Join(suite.testPath, "small_write1.txt")
	f, err := os.Create(targetName)
	suite.NoError(err)
	f.Close()
	symName := filepath.Join(suite.testPath, "small.lnk")
	err = os.Symlink(targetName, symName)
	suite.NoError(err)

	stat, err := os.Stat(targetName)
	modTineDiff := time.Since(stat.ModTime())
	suite.NoError(err)
	suite.LessOrEqual(modTineDiff.Minutes(), float64(1))
	suite.fileTestCleanup([]string{targetName})
	err = os.Remove(symName)
	suite.NoError(err)
}

// # Rename the target file and validate read on symlink fails
func (suite *fileTestSuite) TestLinkRenameTarget() {
	// Symbolic link creation requires admin rights on Windows.
	if runtime.GOOS == "windows" {
		fmt.Println("Skipping TestLinkRenameTarget on Windows")
		return
	}

	fileName := filepath.Join(suite.testPath, "small_write1.txt")
	symName := filepath.Join(suite.testPath, "small.lnk")
	f, err := os.Create(fileName)
	suite.NoError(err)
	f.Close()
	err = os.Symlink(fileName, symName)
	suite.NoError(err)

	fileNameNew := filepath.Join(suite.testPath, "small_write_new.txt")
	err = os.Rename(fileName, fileNameNew)
	suite.NoError(err)

	_, err = os.ReadFile(symName)
	// we expect that to fail
	suite.Error(err)

	// rename back to original name
	err = os.Rename(fileNameNew, fileName)
	suite.NoError(err)

	suite.fileTestCleanup([]string{fileName})
	err = os.Remove(symName)
	suite.NoError(err)
}

// # Delete the symklink and check target file is still intact
func (suite *fileTestSuite) TestLinkDeleteReadTarget() {
	// Symbolic link creation requires admin rights on Windows.
	if runtime.GOOS == "windows" {
		fmt.Println("Skipping TestLinkDeleteReadTarget on Windows")
		return
	}

	fileName := filepath.Join(suite.testPath, "small_write1.txt")
	symName := filepath.Join(suite.testPath, "small.lnk")
	f, err := os.Create(fileName)
	suite.NoError(err)
	f.Close()
	err = os.Symlink(fileName, symName)
	suite.NoError(err)
	err = os.WriteFile(fileName, suite.minBuff, 0777)
	suite.NoError(err)

	err = os.Remove(symName)
	suite.NoError(err)

	data, err := os.ReadFile(fileName)
	suite.NoError(err)
	suite.Len(suite.minBuff, len(data))

	err = os.Symlink(fileName, symName)
	suite.NoError(err)
	suite.fileTestCleanup([]string{fileName})
	err = os.Remove(symName)
	suite.NoError(err)
}

func (suite *fileTestSuite) TestListDirReadLink() {
	// Symbolic link creation requires admin rights on Windows.
	if runtime.GOOS == "windows" {
		fmt.Println("Skipping TestListDirReadLink on Windows")
		return
	}
	if suite.adlsTest && strings.ToLower(fileTestEnableSymlinkADLS) != "true" {
		fmt.Printf(
			"Skipping this test case for adls : %v, enable-symlink-adls : %v\n",
			suite.adlsTest,
			fileTestEnableSymlinkADLS,
		)
		return
	}

	fileName := filepath.Join(suite.testPath, "small_hns.txt")
	f, err := os.Create(fileName)
	suite.NoError(err)
	f.Close()

	err = os.WriteFile(fileName, suite.minBuff, 0777)
	suite.NoError(err)

	symName := filepath.Join(suite.testPath, "small_hns.lnk")
	err = os.Symlink(fileName, symName)
	suite.NoError(err)

	dl, err := os.ReadDir(suite.testPath)
	suite.NoError(err)
	suite.NotEmpty(dl)

	// temp cache cleanup
	suite.fileTestCleanup(
		[]string{
			filepath.Join(suite.testCachePath, "small_hns.txt"),
			filepath.Join(suite.testCachePath, "small_hns.lnk"),
		},
	)

	data1, err := os.ReadFile(symName)
	suite.NoError(err)
	suite.Len(suite.minBuff, len(data1))

	// temp cache cleanup
	suite.fileTestCleanup(
		[]string{
			filepath.Join(suite.testCachePath, "small_hns.txt"),
			filepath.Join(suite.testCachePath, "small_hns.lnk"),
		},
	)

	data2, err := os.ReadFile(fileName)
	suite.NoError(err)
	suite.Len(suite.minBuff, len(data2))

	// validating data
	suite.Equal(data1, data2)

	suite.fileTestCleanup([]string{fileName})
	err = os.Remove(symName)
	suite.NoError(err)
}

/*
 func (suite *fileTestSuite) TestReadOnlyFile() {
	if suite.adlsTest == true {
		fileName := filepath.Join(suite.testPath, "readOnlyFile.txt")
		srcFile, err := os.Create(fileName)
		suite.Equal(nil, err)
		srcFile.Close()
		// make it read only permissions
		err = os.Chmod(fileName, 0444)
		suite.Equal(nil, err)
		f, err := os.OpenFile(fileName, os.O_RDONLY, 0444)
		suite.Equal(nil, err)
		err = f.Close()
		suite.Equal(nil, err)
		f, err = os.OpenFile(fileName, os.O_RDWR, 0444)
		suite.NotNil(err)
		if f != nil {
			closeErr := f.Close()
			suite.Equal(nil, closeErr)
		}
		suite.fileTestCleanup([]string{fileName})
	}
}*/

func (suite *fileTestSuite) TestCreateReadOnlyFile() {
	// File permissions not working on Windows.
	if runtime.GOOS == "windows" {
		fmt.Println("Skipping TestCreateReadOnlyFile on Windows")
		return
	}
	if suite.adlsTest == true {
		fileName := filepath.Join(suite.testPath, "createReadOnlyFile.txt")
		srcFile, err := os.OpenFile(fileName, os.O_CREATE, 0444)
<<<<<<< HEAD
		srcFile.Close()
		suite.NoError(err)
		_, err = os.OpenFile(fileName, os.O_RDONLY, 0444)
		suite.NoError(err)
=======
		suite.NoError(err)
		err = srcFile.Close()
		suite.NoError(err)

		file, err := os.OpenFile(fileName, os.O_RDONLY, 0444)
		suite.NoError(err)
		err = file.Close()
		suite.NoError(err)

>>>>>>> c09d35af
		suite.fileTestCleanup([]string{fileName})
	}
}

// # Rename with special character in name
func (suite *fileTestSuite) TestRenameSpecial() {
	// This test is flaky on GitHub actions, often, but not always failing.
	if runtime.GOOS == "windows" {
		fmt.Println("Skipping TestRenameSpecial on Windows")
		return
	}

	dirName := filepath.Join(suite.testPath, "Alcaldía")
	newDirName := filepath.Join(suite.testPath, "Alδaδcaldía")
	fileName := filepath.Join(dirName, "भारत.txt")
	newFileName := filepath.Join(dirName, "भारतabcd.txt")

	err := os.Mkdir(dirName, 0777)
	suite.NoError(err)

	f, err := os.Create(fileName)
	suite.NoError(err)
	f.Close()

	err = os.Rename(fileName, newFileName)
	suite.NoError(err)

	err = os.Rename(newFileName, fileName)
	suite.NoError(err)

	err = os.Rename(dirName, newDirName)
	suite.NoError(err)

	err = os.RemoveAll(newDirName)
	suite.NoError(err)
}

// -------------- Main Method -------------------
func TestFileTestSuite(t *testing.T) {
	initFileFlags()
	fileTest := fileTestSuite{
		minBuff:  make([]byte, 1024),
		medBuff:  make([]byte, (10 * 1024 * 1024)),
		hugeBuff: make([]byte, (500 * 1024 * 1024)),
	}

	// Generate random test dir name where our End to End test run is contained
	testDirName := getFileTestDirName(10)

	// Create directory for testing the End to End test on mount path
	fileTest.testPath = filepath.Join(fileTestPathPtr, testDirName)
	fmt.Println(fileTest.testPath)

	fileTest.testCachePath = filepath.Join(fileTestTempPathPtr, testDirName)
	fmt.Println(fileTest.testCachePath)

	if fileTestAdlsPtr == "true" || fileTestAdlsPtr == "True" {
		fmt.Println("ADLS Testing...")
		fileTest.adlsTest = true
	} else {
		fmt.Println("BLOCK Blob Testing...")
	}

	// Sanity check in the off chance the same random name was generated twice and was still around somehow
	err := os.RemoveAll(fileTest.testPath)
	if err != nil {
		fmt.Printf("Could not cleanup feature dir before testing [%s]\n", err.Error())
	}

	err = os.Mkdir(fileTest.testPath, 0777)
	if err != nil {
		t.Errorf("Failed to create test directory [%s]\n", err.Error())
	}
	rand.Read(fileTest.minBuff)
	rand.Read(fileTest.medBuff)

	// Run the actual End to End test
	suite.Run(t, &fileTest)

	//  Wipe out the test directory created for End to End test
	os.RemoveAll(fileTest.testPath)
}

func init() {
	regFileTestFlag(&fileTestPathPtr, "mnt-path", "", "Mount Path of Container")
	regFileTestFlag(&fileTestAdlsPtr, "adls", "", "Account is ADLS or not")
	regFileTestFlag(&fileTestTempPathPtr, "tmp-path", "", "Cache dir path")
	regFileTestFlag(&fileTestGitClonePtr, "clone", "", "Git clone test is enable or not")
	regFileTestFlag(
		&fileTestStreamDirectPtr,
		"stream-direct-test",
		"false",
		"Run stream direct tests",
	)
	regFileTestFlag(&fileTestDistroName, "distro-name", "", "Name of the distro")
	regFileTestFlag(
		&fileTestEnableSymlinkADLS,
		"enable-symlink-adls",
		"false",
		"Enable symlink support for ADLS accounts",
	)
}<|MERGE_RESOLUTION|>--- conflicted
+++ resolved
@@ -92,10 +92,10 @@
 	for _, path := range toRemove {
 		// don't assert.Nil(err) here, since it's flaky
 		err := os.RemoveAll(path)
-<<<<<<< HEAD
 		if err != nil {
 			fmt.Printf("FileTestSuite::fileTestCleanup : Cleanup failed with error %v\n", err)
 		}
+		suite.NoError(err)
 	}
 }
 
@@ -123,9 +123,6 @@
 			return
 		}
 		time.Sleep(interval)
-=======
-		suite.NoError(err)
->>>>>>> c09d35af
 	}
 }
 
@@ -201,7 +198,6 @@
 	// speclChar := "abcd%23ABCD%34123-._~!$&'()*+,;=!@ΣΑΠΦΩ$भारत.txt"
 	// fileName := filepath.Join(suite.testPath, speclChar)
 
-<<<<<<< HEAD
 	// srcFile, err := os.OpenFile(fileName, os.O_CREATE, 0777)
 	// suite.NoError(err)
 	// srcFile.Close()
@@ -221,27 +217,6 @@
 	// }
 	// // TODO: why did this come back false occasionally in CI (flaky)
 	// suite.True(found)
-=======
-	srcFile, err := os.OpenFile(fileName, os.O_CREATE, 0777)
-	suite.NoError(err)
-	srcFile.Close()
-	time.Sleep(time.Second * 2)
-
-	_, err = os.Stat(fileName)
-	suite.NoError(err)
-
-	files, err := os.ReadDir(suite.testPath)
-	suite.NoError(err)
-	suite.GreaterOrEqual(len(files), 1)
-
-	found := false
-	for _, file := range files {
-		if file.Name() == speclChar {
-			found = true
-		}
-	}
-	suite.True(found)
->>>>>>> c09d35af
 
 	// suite.fileTestCleanup([]string{fileName})
 }
@@ -254,7 +229,6 @@
 	suite.NoError(err)
 	srcFile.Close()
 
-<<<<<<< HEAD
 	var statErr error
 	suite.waitForCondition(defaultPollTimeout, defaultPollInterval, func() (bool, error) {
 		_, statErr = os.Stat(fileName)
@@ -266,10 +240,6 @@
 	suite.NoError(statErr)
 
 	suite.FileExists(fileName)
-=======
-	_, err = os.Stat(fileName)
-	suite.NoError(err)
->>>>>>> c09d35af
 
 	files, err := os.ReadDir(suite.testPath)
 	suite.NoError(err)
@@ -320,12 +290,7 @@
 	}, "file %s stat to update with non-zero ModTime", fileName)
 	suite.NoError(statErr)
 
-<<<<<<< HEAD
 	suite.FileExists(fileName)
-=======
-	_, err = os.Stat(fileName)
-	suite.NoError(err)
->>>>>>> c09d35af
 
 	files, err := os.ReadDir(speclDirName)
 	suite.NoError(err)
@@ -433,11 +398,7 @@
 
 	data, err := os.ReadFile(fileName)
 	suite.NoError(err)
-<<<<<<< HEAD
 	suite.Len(data, len(suite.minBuff))
-=======
-	suite.Len(suite.minBuff, len(data))
->>>>>>> c09d35af
 
 	suite.fileTestCleanup([]string{fileName})
 }
@@ -500,29 +461,17 @@
 
 	srcFile, err := os.OpenFile(fileName, os.O_CREATE|os.O_RDWR, 0777)
 	suite.NoError(err)
-<<<<<<< HEAD
-	defer srcFile.Close()
 
 	dstFile, err := os.Create(dstFileName)
 	suite.NoError(err)
-	defer dstFile.Close()
 
 	_, err = io.Copy(srcFile, dstFile)
 	suite.NoError(err)
-	dstFile.Close()
-=======
-
-	dstFile, err := os.Create(dstFileName)
-	suite.NoError(err)
-
-	_, err = io.Copy(srcFile, dstFile)
-	suite.NoError(err)
 
 	err = srcFile.Close()
 	suite.NoError(err)
 	err = dstFile.Close()
 	suite.NoError(err)
->>>>>>> c09d35af
 
 	suite.fileTestCleanup([]string{dirName})
 }
@@ -544,11 +493,7 @@
 	}, "file %s stat to update with non-zero ModTime", fileName)
 	suite.NoError(statErr)
 
-<<<<<<< HEAD
 	stat, err = os.Stat(fileName)
-=======
-	stat, err := os.Stat(fileName)
->>>>>>> c09d35af
 	suite.NoError(err)
 	modTineDiff := time.Since(stat.ModTime())
 
@@ -592,17 +537,10 @@
 	dirName := filepath.Join(suite.testPath, "multi_dir")
 	err := os.Mkdir(dirName, 0777)
 	suite.NoError(err)
-<<<<<<< HEAD
 	fileName := filepath.Join(dirName, "multi")
 	for i := range 10 {
 		newFile := fileName + strconv.Itoa(i)
 		err := os.WriteFile(newFile, suite.minBuff, 0777)
-=======
-	fileName := dirName + "/multi"
-	for i := range 10 {
-		newFile := fileName + strconv.Itoa(i)
-		err := os.WriteFile(newFile, suite.medBuff, 0777)
->>>>>>> c09d35af
 		suite.NoError(err)
 	}
 	suite.fileTestCleanup([]string{dirName})
@@ -856,12 +794,6 @@
 	if suite.adlsTest == true {
 		fileName := filepath.Join(suite.testPath, "createReadOnlyFile.txt")
 		srcFile, err := os.OpenFile(fileName, os.O_CREATE, 0444)
-<<<<<<< HEAD
-		srcFile.Close()
-		suite.NoError(err)
-		_, err = os.OpenFile(fileName, os.O_RDONLY, 0444)
-		suite.NoError(err)
-=======
 		suite.NoError(err)
 		err = srcFile.Close()
 		suite.NoError(err)
@@ -871,7 +803,6 @@
 		err = file.Close()
 		suite.NoError(err)
 
->>>>>>> c09d35af
 		suite.fileTestCleanup([]string{fileName})
 	}
 }
