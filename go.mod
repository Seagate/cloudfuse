module github.com/Seagate/cloudfuse

go 1.20

require (
	github.com/Azure/azure-pipeline-go v0.2.4-0.20220425205405-09e6f201e1e4
	github.com/Azure/azure-storage-azcopy/v10 v10.19.1-0.20230926150507-787a98b9a2b1
	github.com/Azure/azure-storage-blob-go v0.15.0
	github.com/Azure/go-autorest/autorest v0.11.29
	github.com/Azure/go-autorest/autorest/adal v0.9.23
	github.com/JeffreyRichter/enum v0.0.0-20180725232043-2567042f9cda
	github.com/aws/aws-sdk-go-v2 v1.20.1
	github.com/aws/aws-sdk-go-v2/config v1.18.33
	github.com/aws/aws-sdk-go-v2/credentials v1.13.32
	github.com/aws/aws-sdk-go-v2/feature/s3/manager v1.11.77
	github.com/aws/aws-sdk-go-v2/service/s3 v1.38.2
	github.com/aws/smithy-go v1.14.1
	github.com/fsnotify/fsnotify v1.7.0
	github.com/golang/mock v1.6.0
	github.com/mitchellh/mapstructure v1.5.0
	github.com/montanaflynn/stats v0.7.0
	github.com/pbnjay/memory v0.0.0-20210728143218-7b4eea64cf58
	github.com/radovskyb/watcher v1.0.7
	github.com/sevlyar/go-daemon v0.1.6
<<<<<<< HEAD
	github.com/shirou/gopsutil/v3 v3.23.3
	github.com/spf13/cobra v1.7.0
=======
	github.com/spf13/cobra v1.8.0
>>>>>>> 41fa93b8
	github.com/spf13/pflag v1.0.5
	github.com/spf13/viper v1.17.0
	github.com/stretchr/testify v1.8.4
	github.com/vibhansa-msft/tlru v0.0.0-20230621165448-dbd42234ad22
	github.com/winfsp/cgofuse v1.5.0
	go.uber.org/atomic v1.11.0
	golang.org/x/exp v0.0.0-20231006140011-7918f672742d
	golang.org/x/sys v0.13.0
	gopkg.in/ini.v1 v1.67.0
	gopkg.in/yaml.v2 v2.4.0
)

require (
	cloud.google.com/go v0.110.10 // indirect
	cloud.google.com/go/compute v1.23.3 // indirect
	cloud.google.com/go/compute/metadata v0.2.3 // indirect
	cloud.google.com/go/iam v1.1.5 // indirect
	cloud.google.com/go/storage v1.35.1 // indirect
	github.com/Azure/azure-storage-file-go v0.6.1-0.20201111053559-3c1754dc00a5 // indirect
	github.com/Azure/go-autorest v14.2.0+incompatible // indirect
	github.com/Azure/go-autorest/autorest/date v0.3.0 // indirect
	github.com/Azure/go-autorest/logger v0.2.1 // indirect
	github.com/Azure/go-autorest/tracing v0.6.0 // indirect
	github.com/aws/aws-sdk-go-v2/aws/protocol/eventstream v1.4.12 // indirect
	github.com/aws/aws-sdk-go-v2/feature/ec2/imds v1.13.8 // indirect
	github.com/aws/aws-sdk-go-v2/internal/configsources v1.1.38 // indirect
	github.com/aws/aws-sdk-go-v2/internal/endpoints/v2 v2.4.32 // indirect
	github.com/aws/aws-sdk-go-v2/internal/ini v1.3.39 // indirect
	github.com/aws/aws-sdk-go-v2/internal/v4a v1.1.1 // indirect
	github.com/aws/aws-sdk-go-v2/service/internal/accept-encoding v1.9.13 // indirect
	github.com/aws/aws-sdk-go-v2/service/internal/checksum v1.1.33 // indirect
	github.com/aws/aws-sdk-go-v2/service/internal/presigned-url v1.9.32 // indirect
	github.com/aws/aws-sdk-go-v2/service/internal/s3shared v1.15.1 // indirect
	github.com/aws/aws-sdk-go-v2/service/sso v1.13.2 // indirect
	github.com/aws/aws-sdk-go-v2/service/ssooidc v1.15.2 // indirect
	github.com/aws/aws-sdk-go-v2/service/sts v1.21.2 // indirect
	github.com/cpuguy83/go-md2man/v2 v2.0.3 // indirect
	github.com/danieljoos/wincred v1.2.0 // indirect
	github.com/davecgh/go-spew v1.1.2-0.20180830191138-d8f796af33cc // indirect
	github.com/go-ini/ini v1.67.0 // indirect
	github.com/go-ole/go-ole v1.2.6 // indirect
	github.com/golang-jwt/jwt/v4 v4.5.0 // indirect
	github.com/golang/groupcache v0.0.0-20210331224755-41bb18bfe9da // indirect
	github.com/golang/protobuf v1.5.3 // indirect
	github.com/google/s2a-go v0.1.7 // indirect
	github.com/google/uuid v1.4.0 // indirect
	github.com/googleapis/enterprise-certificate-proxy v0.3.2 // indirect
	github.com/googleapis/gax-go/v2 v2.12.0 // indirect
	github.com/hashicorp/hcl v1.0.0 // indirect
	github.com/hillu/go-ntdll v0.0.0-20230408164318-f8894bfa00af // indirect
	github.com/inconshreveable/mousetrap v1.1.0 // indirect
	github.com/jmespath/go-jmespath v0.4.0 // indirect
	github.com/kardianos/osext v0.0.0-20190222173326-2bc1f35cddc0 // indirect
	github.com/lufia/plan9stats v0.0.0-20211012122336-39d0f177ccd0 // indirect
	github.com/magiconair/properties v1.8.7 // indirect
	github.com/mattn/go-ieproxy v0.0.11 // indirect
	github.com/minio/minio-go v6.0.14+incompatible // indirect
	github.com/mitchellh/go-homedir v1.1.0 // indirect
	github.com/pelletier/go-toml/v2 v2.1.0 // indirect
	github.com/pkg/errors v0.9.1 // indirect
	github.com/pkg/xattr v0.4.9 // indirect
	github.com/pmezard/go-difflib v1.0.1-0.20181226105442-5d4384ee4fb2 // indirect
	github.com/power-devops/perfstat v0.0.0-20210106213030-5aafc221ea8c // indirect
	github.com/russross/blackfriday/v2 v2.1.0 // indirect
	github.com/sagikazarmark/locafero v0.3.0 // indirect
	github.com/sagikazarmark/slog-shim v0.1.0 // indirect
	github.com/shoenig/go-m1cpu v0.1.4 // indirect
	github.com/sourcegraph/conc v0.3.0 // indirect
	github.com/spf13/afero v1.10.0 // indirect
	github.com/spf13/cast v1.5.1 // indirect
	github.com/subosito/gotenv v1.6.0 // indirect
	github.com/tklauser/go-sysconf v0.3.11 // indirect
	github.com/tklauser/numcpus v0.6.0 // indirect
	github.com/wastore/keychain v0.0.0-20180920053336-f2c902a3d807 // indirect
	github.com/wastore/keyctl v0.3.1 // indirect
	github.com/yusufpapurcu/wmi v1.2.2 // indirect
	go.opencensus.io v0.24.0 // indirect
	go.uber.org/multierr v1.11.0 // indirect
<<<<<<< HEAD
	golang.org/x/crypto v0.14.0 // indirect
	golang.org/x/net v0.17.0 // indirect
	golang.org/x/oauth2 v0.13.0 // indirect
	golang.org/x/sync v0.4.0 // indirect
	golang.org/x/text v0.13.0 // indirect
=======
	golang.org/x/crypto v0.15.0 // indirect
	golang.org/x/exp v0.0.0-20231110203233-9a3e6036ecaa // indirect
	golang.org/x/net v0.18.0 // indirect
	golang.org/x/oauth2 v0.14.0 // indirect
	golang.org/x/sync v0.5.0 // indirect
	golang.org/x/sys v0.14.0 // indirect
	golang.org/x/text v0.14.0 // indirect
	golang.org/x/time v0.4.0 // indirect
>>>>>>> 41fa93b8
	golang.org/x/xerrors v0.0.0-20231012003039-104605ab7028 // indirect
	google.golang.org/api v0.150.0 // indirect
	google.golang.org/appengine v1.6.8 // indirect
	google.golang.org/genproto v0.0.0-20231106174013-bbf56f31fb17 // indirect
	google.golang.org/genproto/googleapis/api v0.0.0-20231106174013-bbf56f31fb17 // indirect
	google.golang.org/genproto/googleapis/rpc v0.0.0-20231106174013-bbf56f31fb17 // indirect
	google.golang.org/grpc v1.59.0 // indirect
	google.golang.org/protobuf v1.31.0 // indirect
	gopkg.in/yaml.v3 v3.0.1 // indirect
)

replace github.com/spf13/cobra => github.com/gapra-msft/cobra v1.4.1-0.20220411185530-5b83e8ba06dd

//replace github.com/Azure/azure-storage-azcopy/v10 v10.19.1-0.20230717101935-ab8ff0a85e48 => <local path>/azure-storage-azcopy

// Take AzCopy dependencyon this branch only
// go get github.com/Azure/azure-storage-azcopy/v10@blobfuse2-cpu-usage<|MERGE_RESOLUTION|>--- conflicted
+++ resolved
@@ -22,20 +22,16 @@
 	github.com/pbnjay/memory v0.0.0-20210728143218-7b4eea64cf58
 	github.com/radovskyb/watcher v1.0.7
 	github.com/sevlyar/go-daemon v0.1.6
-<<<<<<< HEAD
 	github.com/shirou/gopsutil/v3 v3.23.3
-	github.com/spf13/cobra v1.7.0
-=======
 	github.com/spf13/cobra v1.8.0
->>>>>>> 41fa93b8
 	github.com/spf13/pflag v1.0.5
 	github.com/spf13/viper v1.17.0
 	github.com/stretchr/testify v1.8.4
 	github.com/vibhansa-msft/tlru v0.0.0-20230621165448-dbd42234ad22
 	github.com/winfsp/cgofuse v1.5.0
 	go.uber.org/atomic v1.11.0
-	golang.org/x/exp v0.0.0-20231006140011-7918f672742d
-	golang.org/x/sys v0.13.0
+	golang.org/x/exp v0.0.0-20231110203233-9a3e6036ecaa
+	golang.org/x/sys v0.14.0
 	gopkg.in/ini.v1 v1.67.0
 	gopkg.in/yaml.v2 v2.4.0
 )
@@ -106,22 +102,12 @@
 	github.com/yusufpapurcu/wmi v1.2.2 // indirect
 	go.opencensus.io v0.24.0 // indirect
 	go.uber.org/multierr v1.11.0 // indirect
-<<<<<<< HEAD
-	golang.org/x/crypto v0.14.0 // indirect
-	golang.org/x/net v0.17.0 // indirect
-	golang.org/x/oauth2 v0.13.0 // indirect
-	golang.org/x/sync v0.4.0 // indirect
-	golang.org/x/text v0.13.0 // indirect
-=======
 	golang.org/x/crypto v0.15.0 // indirect
-	golang.org/x/exp v0.0.0-20231110203233-9a3e6036ecaa // indirect
 	golang.org/x/net v0.18.0 // indirect
 	golang.org/x/oauth2 v0.14.0 // indirect
 	golang.org/x/sync v0.5.0 // indirect
-	golang.org/x/sys v0.14.0 // indirect
 	golang.org/x/text v0.14.0 // indirect
 	golang.org/x/time v0.4.0 // indirect
->>>>>>> 41fa93b8
 	golang.org/x/xerrors v0.0.0-20231012003039-104605ab7028 // indirect
 	google.golang.org/api v0.150.0 // indirect
 	google.golang.org/appengine v1.6.8 // indirect
