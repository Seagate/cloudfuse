--- conflicted
+++ resolved
@@ -26,20 +26,12 @@
 	github.com/spf13/cobra v1.4.0
 	github.com/spf13/pflag v1.0.5
 	github.com/spf13/viper v1.8.1
-<<<<<<< HEAD
-	github.com/stretchr/testify v1.7.0
-	github.com/winfsp/cgofuse v1.5.0
-	go.uber.org/atomic v1.7.0
-	golang.org/x/sys v0.4.0
-	gopkg.in/ini.v1 v1.62.0
-=======
 	github.com/stretchr/testify v1.8.1
 	github.com/winfsp/cgofuse v1.5.0
 	go.uber.org/atomic v1.7.0
 	golang.org/x/sys v0.4.0
 	golang.org/x/text v0.7.0 // indirect
 	gopkg.in/ini.v1 v1.67.0
->>>>>>> 10fb0e39
 	gopkg.in/yaml.v2 v2.4.0
 	gopkg.in/yaml.v3 v3.0.1
 )
