module github.com/Seagate/cloudfuse

go 1.24.4

require (
	github.com/Azure/azure-sdk-for-go/sdk/azcore v1.18.2
	github.com/Azure/azure-sdk-for-go/sdk/azidentity v1.11.0
	github.com/Azure/azure-sdk-for-go/sdk/storage/azblob v1.6.2
	github.com/Azure/azure-sdk-for-go/sdk/storage/azdatalake v1.4.2
	github.com/JeffreyRichter/enum v0.0.0-20180725232043-2567042f9cda
	github.com/awnumar/memguard v0.22.5
	github.com/aws/aws-sdk-go-v2 v1.37.2
	github.com/aws/aws-sdk-go-v2/config v1.30.3
	github.com/aws/aws-sdk-go-v2/credentials v1.18.3
	github.com/aws/aws-sdk-go-v2/feature/s3/manager v1.18.3
	github.com/aws/aws-sdk-go-v2/service/s3 v1.86.0
	github.com/aws/smithy-go v1.22.5
	github.com/fsnotify/fsnotify v1.9.0
	github.com/go-viper/mapstructure/v2 v2.4.0
	github.com/golang/mock v1.6.0
	github.com/montanaflynn/stats v0.7.1
	github.com/pbnjay/memory v0.0.0-20210728143218-7b4eea64cf58
	github.com/radovskyb/watcher v1.0.7
	github.com/robfig/cron/v3 v3.0.1
	github.com/sevlyar/go-daemon v0.1.7-0.20240723083326-c2a11b2b57fc
	github.com/shirou/gopsutil/v4 v4.25.7
	github.com/spf13/cobra v1.8.1
	github.com/spf13/pflag v1.0.6
	github.com/spf13/viper v1.20.1
	github.com/stretchr/testify v1.10.0
	github.com/vibhansa-msft/blobfilter v0.0.0-20250115104552-d9d40722be3e
	github.com/vibhansa-msft/tlru v0.0.0-20240410102558-9e708419e21f
	github.com/winfsp/cgofuse v1.6.0
	go.uber.org/atomic v1.11.0
	golang.org/x/crypto v0.38.0
	golang.org/x/sys v0.34.0
	gopkg.in/ini.v1 v1.67.0
	gopkg.in/yaml.v2 v2.4.0
)

require (
	github.com/Azure/azure-sdk-for-go/sdk/internal v1.11.2 // indirect
	github.com/AzureAD/microsoft-authentication-library-for-go v1.4.2 // indirect
	github.com/awnumar/memcall v0.2.0 // indirect
	github.com/aws/aws-sdk-go-v2/aws/protocol/eventstream v1.7.0 // indirect
	github.com/aws/aws-sdk-go-v2/feature/ec2/imds v1.18.2 // indirect
	github.com/aws/aws-sdk-go-v2/internal/configsources v1.4.2 // indirect
	github.com/aws/aws-sdk-go-v2/internal/endpoints/v2 v2.7.2 // indirect
	github.com/aws/aws-sdk-go-v2/internal/ini v1.8.3 // indirect
	github.com/aws/aws-sdk-go-v2/internal/v4a v1.4.2 // indirect
	github.com/aws/aws-sdk-go-v2/service/internal/accept-encoding v1.13.0 // indirect
	github.com/aws/aws-sdk-go-v2/service/internal/checksum v1.8.2 // indirect
	github.com/aws/aws-sdk-go-v2/service/internal/presigned-url v1.13.2 // indirect
	github.com/aws/aws-sdk-go-v2/service/internal/s3shared v1.19.2 // indirect
	github.com/aws/aws-sdk-go-v2/service/sso v1.27.0 // indirect
	github.com/aws/aws-sdk-go-v2/service/ssooidc v1.32.0 // indirect
	github.com/aws/aws-sdk-go-v2/service/sts v1.36.0 // indirect
	github.com/cpuguy83/go-md2man/v2 v2.0.5 // indirect
	github.com/davecgh/go-spew v1.1.2-0.20180830191138-d8f796af33cc // indirect
	github.com/ebitengine/purego v0.8.4 // indirect
	github.com/go-ole/go-ole v1.3.0 // indirect
	github.com/golang-jwt/jwt/v5 v5.3.0 // indirect
	github.com/google/uuid v1.6.0 // indirect
	github.com/inconshreveable/mousetrap v1.1.0 // indirect
	github.com/kardianos/osext v0.0.0-20190222173326-2bc1f35cddc0 // indirect
	github.com/kylelemons/godebug v1.1.0 // indirect
	github.com/lufia/plan9stats v0.0.0-20211012122336-39d0f177ccd0 // indirect
	github.com/pelletier/go-toml/v2 v2.2.3 // indirect
	github.com/pkg/browser v0.0.0-20240102092130-5ac0b6a4141c // indirect
	github.com/pmezard/go-difflib v1.0.1-0.20181226105442-5d4384ee4fb2 // indirect
	github.com/power-devops/perfstat v0.0.0-20210106213030-5aafc221ea8c // indirect
	github.com/russross/blackfriday/v2 v2.1.0 // indirect
	github.com/sagikazarmark/locafero v0.7.0 // indirect
	github.com/sourcegraph/conc v0.3.0 // indirect
	github.com/spf13/afero v1.12.0 // indirect
	github.com/spf13/cast v1.7.1 // indirect
	github.com/subosito/gotenv v1.6.0 // indirect
	github.com/tklauser/go-sysconf v0.3.15 // indirect
	github.com/tklauser/numcpus v0.10.0 // indirect
	github.com/yusufpapurcu/wmi v1.2.4 // indirect
	go.uber.org/multierr v1.11.0 // indirect
<<<<<<< HEAD
	golang.org/x/net v0.40.0 // indirect
	golang.org/x/text v0.25.0 // indirect
=======
	golang.org/x/crypto v0.40.0 // indirect
	golang.org/x/net v0.42.0 // indirect
	golang.org/x/text v0.27.0 // indirect
>>>>>>> 3394ff12
	gopkg.in/yaml.v3 v3.0.1 // indirect
)

replace github.com/spf13/cobra => github.com/gapra-msft/cobra v1.4.1-0.20220411185530-5b83e8ba06dd

//replace github.com/Azure/azure-storage-azcopy/v10 v10.19.1-0.20230717101935-ab8ff0a85e48 => <local path>/azure-storage-azcopy<|MERGE_RESOLUTION|>--- conflicted
+++ resolved
@@ -32,7 +32,7 @@
 	github.com/vibhansa-msft/tlru v0.0.0-20240410102558-9e708419e21f
 	github.com/winfsp/cgofuse v1.6.0
 	go.uber.org/atomic v1.11.0
-	golang.org/x/crypto v0.38.0
+	golang.org/x/crypto v0.40.0
 	golang.org/x/sys v0.34.0
 	gopkg.in/ini.v1 v1.67.0
 	gopkg.in/yaml.v2 v2.4.0
@@ -79,14 +79,8 @@
 	github.com/tklauser/numcpus v0.10.0 // indirect
 	github.com/yusufpapurcu/wmi v1.2.4 // indirect
 	go.uber.org/multierr v1.11.0 // indirect
-<<<<<<< HEAD
-	golang.org/x/net v0.40.0 // indirect
-	golang.org/x/text v0.25.0 // indirect
-=======
-	golang.org/x/crypto v0.40.0 // indirect
 	golang.org/x/net v0.42.0 // indirect
 	golang.org/x/text v0.27.0 // indirect
->>>>>>> 3394ff12
 	gopkg.in/yaml.v3 v3.0.1 // indirect
 )
 
