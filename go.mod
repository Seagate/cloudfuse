--- conflicted
+++ resolved
@@ -30,7 +30,7 @@
 	github.com/vibhansa-msft/tlru v0.0.0-20240410102558-9e708419e21f
 	github.com/winfsp/cgofuse v1.6.0
 	go.uber.org/atomic v1.11.0
-	golang.org/x/crypto v0.36.0
+	golang.org/x/crypto v0.37.0
 	golang.org/x/sys v0.32.0
 	gopkg.in/ini.v1 v1.67.0
 	gopkg.in/yaml.v2 v2.4.0
@@ -77,14 +77,8 @@
 	github.com/tklauser/numcpus v0.6.1 // indirect
 	github.com/yusufpapurcu/wmi v1.2.4 // indirect
 	go.uber.org/multierr v1.11.0 // indirect
-<<<<<<< HEAD
-	golang.org/x/net v0.38.0 // indirect
-	golang.org/x/text v0.23.0 // indirect
-=======
-	golang.org/x/crypto v0.37.0 // indirect
 	golang.org/x/net v0.39.0 // indirect
 	golang.org/x/text v0.24.0 // indirect
->>>>>>> 4c6a8ccb
 	gopkg.in/yaml.v3 v3.0.1 // indirect
 )
 
