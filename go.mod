module lyvecloudfuse

go 1.16

require (
	github.com/Azure/azure-pipeline-go v0.2.3
	github.com/Azure/azure-storage-azcopy/v10 v10.13.1-0.20211218014522-24209b81028e
	github.com/Azure/azure-storage-blob-go v0.13.1-0.20210823171415-e7932f52ad61
	github.com/Azure/go-autorest/autorest v0.11.27
	github.com/Azure/go-autorest/autorest/adal v0.9.20
	github.com/JeffreyRichter/enum v0.0.0-20180725232043-2567042f9cda
	github.com/fsnotify/fsnotify v1.4.9
	github.com/golang/mock v1.6.0
	github.com/kardianos/osext v0.0.0-20190222173326-2bc1f35cddc0 // indirect
	github.com/mitchellh/mapstructure v1.4.1
	github.com/montanaflynn/stats v0.6.6
	github.com/pbnjay/memory v0.0.0-20210728143218-7b4eea64cf58
	github.com/radovskyb/watcher v1.0.7
	github.com/sevlyar/go-daemon v0.1.5
	github.com/spf13/cobra v1.4.0
	github.com/spf13/pflag v1.0.5
	github.com/spf13/viper v1.8.1
	github.com/stretchr/testify v1.8.1
	github.com/winfsp/cgofuse v1.5.0
	go.uber.org/atomic v1.7.0
<<<<<<< HEAD
	golang.org/x/sys v0.6.0
	gopkg.in/ini.v1 v1.62.0
=======
	golang.org/x/sys v0.4.0
	golang.org/x/text v0.7.0 // indirect
	gopkg.in/ini.v1 v1.67.0
>>>>>>> 1a6c0f00
	gopkg.in/yaml.v2 v2.4.0
	gopkg.in/yaml.v3 v3.0.1
)

replace github.com/spf13/cobra => github.com/gapra-msft/cobra v1.4.1-0.20220411185530-5b83e8ba06dd<|MERGE_RESOLUTION|>--- conflicted
+++ resolved
@@ -23,14 +23,9 @@
 	github.com/stretchr/testify v1.8.1
 	github.com/winfsp/cgofuse v1.5.0
 	go.uber.org/atomic v1.7.0
-<<<<<<< HEAD
 	golang.org/x/sys v0.6.0
-	gopkg.in/ini.v1 v1.62.0
-=======
-	golang.org/x/sys v0.4.0
 	golang.org/x/text v0.7.0 // indirect
 	gopkg.in/ini.v1 v1.67.0
->>>>>>> 1a6c0f00
 	gopkg.in/yaml.v2 v2.4.0
 	gopkg.in/yaml.v3 v3.0.1
 )
