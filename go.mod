module github.com/Seagate/cloudfuse

go 1.23.2

require (
	github.com/Azure/azure-sdk-for-go/sdk/azcore v1.17.0
	github.com/Azure/azure-sdk-for-go/sdk/azidentity v1.8.0
	github.com/Azure/azure-sdk-for-go/sdk/storage/azblob v1.5.0
	github.com/Azure/azure-sdk-for-go/sdk/storage/azdatalake v1.3.0
	github.com/JeffreyRichter/enum v0.0.0-20180725232043-2567042f9cda
	github.com/aws/aws-sdk-go-v2 v1.32.8
	github.com/aws/aws-sdk-go-v2/config v1.28.9
	github.com/aws/aws-sdk-go-v2/credentials v1.17.50
	github.com/aws/aws-sdk-go-v2/feature/s3/manager v1.17.47
	github.com/aws/aws-sdk-go-v2/service/s3 v1.72.2
	github.com/aws/smithy-go v1.22.1
	github.com/fsnotify/fsnotify v1.8.0
	github.com/go-ole/go-ole v1.3.0
	github.com/golang/mock v1.6.0
	github.com/mitchellh/mapstructure v1.5.0
	github.com/montanaflynn/stats v0.7.1
	github.com/pbnjay/memory v0.0.0-20210728143218-7b4eea64cf58
	github.com/radovskyb/watcher v1.0.7
	github.com/sevlyar/go-daemon v0.1.7-0.20240723083326-c2a11b2b57fc
	github.com/shirou/gopsutil/v3 v3.24.5
	github.com/spf13/cobra v1.8.1
	github.com/spf13/pflag v1.0.5
	github.com/spf13/viper v1.19.0
	github.com/stretchr/testify v1.10.0
	github.com/vibhansa-msft/tlru v0.0.0-20240410102558-9e708419e21f
	github.com/winfsp/cgofuse v1.5.0
	go.uber.org/atomic v1.11.0
	golang.org/x/sys v0.29.0
	gopkg.in/ini.v1 v1.67.0
	gopkg.in/yaml.v2 v2.4.0
)

require (
	github.com/Azure/azure-sdk-for-go/sdk/internal v1.10.0 // indirect
	github.com/AzureAD/microsoft-authentication-library-for-go v1.2.2 // indirect
	github.com/aws/aws-sdk-go-v2/aws/protocol/eventstream v1.6.7 // indirect
	github.com/aws/aws-sdk-go-v2/feature/ec2/imds v1.16.23 // indirect
	github.com/aws/aws-sdk-go-v2/internal/configsources v1.3.27 // indirect
	github.com/aws/aws-sdk-go-v2/internal/endpoints/v2 v2.6.27 // indirect
	github.com/aws/aws-sdk-go-v2/internal/ini v1.8.1 // indirect
	github.com/aws/aws-sdk-go-v2/internal/v4a v1.3.27 // indirect
	github.com/aws/aws-sdk-go-v2/service/internal/accept-encoding v1.12.1 // indirect
	github.com/aws/aws-sdk-go-v2/service/internal/checksum v1.4.8 // indirect
	github.com/aws/aws-sdk-go-v2/service/internal/presigned-url v1.12.8 // indirect
	github.com/aws/aws-sdk-go-v2/service/internal/s3shared v1.18.8 // indirect
	github.com/aws/aws-sdk-go-v2/service/sso v1.24.9 // indirect
	github.com/aws/aws-sdk-go-v2/service/ssooidc v1.28.8 // indirect
	github.com/aws/aws-sdk-go-v2/service/sts v1.33.5 // indirect
	github.com/cpuguy83/go-md2man/v2 v2.0.4 // indirect
	github.com/davecgh/go-spew v1.1.2-0.20180830191138-d8f796af33cc // indirect
	github.com/golang-jwt/jwt/v5 v5.2.1 // indirect
	github.com/google/uuid v1.6.0 // indirect
	github.com/hashicorp/hcl v1.0.0 // indirect
	github.com/inconshreveable/mousetrap v1.1.0 // indirect
	github.com/kardianos/osext v0.0.0-20190222173326-2bc1f35cddc0 // indirect
	github.com/kylelemons/godebug v1.1.0 // indirect
	github.com/lufia/plan9stats v0.0.0-20211012122336-39d0f177ccd0 // indirect
	github.com/magiconair/properties v1.8.7 // indirect
	github.com/pelletier/go-toml/v2 v2.2.3 // indirect
	github.com/pkg/browser v0.0.0-20240102092130-5ac0b6a4141c // indirect
	github.com/pmezard/go-difflib v1.0.1-0.20181226105442-5d4384ee4fb2 // indirect
	github.com/power-devops/perfstat v0.0.0-20210106213030-5aafc221ea8c // indirect
	github.com/russross/blackfriday/v2 v2.1.0 // indirect
	github.com/sagikazarmark/locafero v0.6.0 // indirect
	github.com/sagikazarmark/slog-shim v0.1.0 // indirect
	github.com/shoenig/go-m1cpu v0.1.6 // indirect
	github.com/sourcegraph/conc v0.3.0 // indirect
	github.com/spf13/afero v1.11.0 // indirect
	github.com/spf13/cast v1.7.0 // indirect
	github.com/subosito/gotenv v1.6.0 // indirect
	github.com/tklauser/go-sysconf v0.3.12 // indirect
	github.com/tklauser/numcpus v0.6.1 // indirect
	github.com/yusufpapurcu/wmi v1.2.4 // indirect
	go.uber.org/multierr v1.11.0 // indirect
<<<<<<< HEAD
	golang.org/x/crypto v0.31.0 // indirect
	golang.org/x/exp v0.0.0-20241210194714-1829a127f884 // indirect
	golang.org/x/net v0.29.0 // indirect
=======
	golang.org/x/crypto v0.32.0 // indirect
	golang.org/x/exp v0.0.0-20240823005443-9b4947da3948 // indirect
	golang.org/x/net v0.34.0 // indirect
>>>>>>> 89c92656
	golang.org/x/text v0.21.0 // indirect
	gopkg.in/yaml.v3 v3.0.1 // indirect
)

replace github.com/spf13/cobra => github.com/gapra-msft/cobra v1.4.1-0.20220411185530-5b83e8ba06dd

//replace github.com/Azure/azure-storage-azcopy/v10 v10.19.1-0.20230717101935-ab8ff0a85e48 => <local path>/azure-storage-azcopy<|MERGE_RESOLUTION|>--- conflicted
+++ resolved
@@ -77,15 +77,9 @@
 	github.com/tklauser/numcpus v0.6.1 // indirect
 	github.com/yusufpapurcu/wmi v1.2.4 // indirect
 	go.uber.org/multierr v1.11.0 // indirect
-<<<<<<< HEAD
-	golang.org/x/crypto v0.31.0 // indirect
+	golang.org/x/crypto v0.32.0 // indirect
 	golang.org/x/exp v0.0.0-20241210194714-1829a127f884 // indirect
-	golang.org/x/net v0.29.0 // indirect
-=======
-	golang.org/x/crypto v0.32.0 // indirect
-	golang.org/x/exp v0.0.0-20240823005443-9b4947da3948 // indirect
 	golang.org/x/net v0.34.0 // indirect
->>>>>>> 89c92656
 	golang.org/x/text v0.21.0 // indirect
 	gopkg.in/yaml.v3 v3.0.1 // indirect
 )
