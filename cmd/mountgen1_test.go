/*
    _____           _____   _____   ____          ______  _____  ------
   |     |  |      |     | |     | |     |     | |       |            |
   |     |  |      |     | |     | |     |     | |       |            |
   | --- |  |      |     | |-----| |---- |     | |-----| |-----  ------
   |     |  |      |     | |     | |     |     |       | |       |
   | ____|  |_____ | ____| | ____| |     |_____|  _____| |_____  |_____


   Licensed under the MIT License <http://opensource.org/licenses/MIT>.

   Copyright © 2020-2023 Microsoft Corporation. All rights reserved.
   Author : <blobfusedev@microsoft.com>

   Permission is hereby granted, free of charge, to any person obtaining a copy
   of this software and associated documentation files (the "Software"), to deal
   in the Software without restriction, including without limitation the rights
   to use, copy, modify, merge, publish, distribute, sublicense, and/or sell
   copies of the Software, and to permit persons to whom the Software is
   furnished to do so, subject to the following conditions:

   The above copyright notice and this permission notice shall be included in all
   copies or substantial portions of the Software.

   THE SOFTWARE IS PROVIDED "AS IS", WITHOUT WARRANTY OF ANY KIND, EXPRESS OR
   IMPLIED, INCLUDING BUT NOT LIMITED TO THE WARRANTIES OF MERCHANTABILITY,
   FITNESS FOR A PARTICULAR PURPOSE AND NONINFRINGEMENT. IN NO EVENT SHALL THE
   AUTHORS OR COPYRIGHT HOLDERS BE LIABLE FOR ANY CLAIM, DAMAGES OR OTHER
   LIABILITY, WHETHER IN AN ACTION OF CONTRACT, TORT OR OTHERWISE, ARISING FROM,
   OUT OF OR IN CONNECTION WITH THE SOFTWARE OR THE USE OR OTHER DEALINGS IN THE
   SOFTWARE
*/

package cmd

import (
	"fmt"
	"os"
	"runtime"
	"testing"

	"lyvecloudfuse/common"
	"lyvecloudfuse/common/config"
	"lyvecloudfuse/common/log"

	"github.com/spf13/viper"
	"github.com/stretchr/testify/assert"
	"github.com/stretchr/testify/suite"
)

type genOneConfigTestSuite struct {
	suite.Suite
	assert *assert.Assertions
}

var configGenOne string = `
logging:
    type: syslog
file_cache:
    path: fileCachePath
libfuse:
    attribute-expiration-sec: 120
    entry-expiration-sec: 60
azstorage:
    account-name: myAccountName
    tenantid: myTenantId
    clientid: myClientId
    endpoint: myEndpoint
    container: myContainer
    mode: spn
    max-retries: 2
components:
    - libfuse
    - file_cache
    - azstorage
`

var invalidConfig string = `
azstorage:
    account-name: myAccountName
    mode: key
components:
    - azstorage
`

var invalidAuthMode string = `
azstorage:
    account-name: myAccountName
    tenantid: myTenantId
    clientid: myClientId
    mode: key
components:
    - azstorage
`

func (suite *genOneConfigTestSuite) SetupTest() {
	suite.assert = assert.New(suite.T())
	err := log.SetDefaultLogger("silent", common.LogConfig{Level: common.ELogLevel.LOG_DEBUG()})
	if err != nil {
		panic("Unable to set silent logger as default.")
	}
}

func (suite *genOneConfigTestSuite) cleanupTest() {
	resetCLIFlags(*gen1Cmd)
	generateJsonOnly = false
}

func TestGenOneConfig(t *testing.T) {
	suite.Run(t, new(genOneConfigTestSuite))
}

func (suite *genOneConfigTestSuite) TestConfigCreation() {
	defer suite.cleanupTest()
<<<<<<< HEAD
	confFile, err := ioutil.TempFile("", "conf*.yaml")
	suite.assert.Nil(err)
	outFile, err := ioutil.TempFile("", "adlsgen1fuse*.json")
=======
	confFile, _ := os.CreateTemp("", "conf*.yaml")
	outFile, _ := os.CreateTemp("", "adlsgen1fuse*.json")
	mntDir, err := os.MkdirTemp("", "mntdir")

>>>>>>> 05a10949
	suite.assert.Nil(err)

	// On Windows the mount directory must not exist, so only create it on Linux
	var mntDir string
	if runtime.GOOS != "windows" {
		mntDir, err = ioutil.TempDir("", "mntdir")
		suite.assert.Nil(err)
	} else {
		mntDir = "mntdir"
	}

	fmt.Println(mntDir)
	defer os.Remove(confFile.Name())
	defer os.Remove(outFile.Name())
	defer os.Remove(mntDir)

	_, err = confFile.WriteString(configGenOne)
	suite.assert.Nil(err)

	_, err = executeCommandC(rootCmd, "mountgen1", mntDir, "--generate-json-only=true", "--required-free-space-mb=500", fmt.Sprintf("--config-file=%s", confFile.Name()), fmt.Sprintf("--output-file=%s", outFile.Name()))
	suite.assert.Nil(err)

	viper.SetConfigFile("json")
	config.ReadFromConfigFile(outFile.Name())

	var clientId, tenantId, cacheDir, mountDirTest string
	config.UnmarshalKey("clientid", &clientId)
	config.UnmarshalKey("tenantid", &tenantId)
	config.UnmarshalKey("cachedir", &cacheDir)
	config.UnmarshalKey("mountdir", &mountDirTest)

	suite.assert.EqualValues("myClientId", clientId)
	suite.assert.EqualValues("myTenantId", tenantId)
	suite.assert.Contains(cacheDir, "fileCachePath")
	suite.assert.EqualValues(mntDir, mountDirTest)
}

func (suite *genOneConfigTestSuite) TestInvalidConfig() {
	defer suite.cleanupTest()
<<<<<<< HEAD
	confFile, err := ioutil.TempFile("", "conf*.yaml")
	suite.assert.Nil(err)
	outFile, err := ioutil.TempFile("", "adlsgen1fuse*.json")
=======
	confFile, _ := os.CreateTemp("", "conf*.yaml")
	outFile, _ := os.CreateTemp("", "adlsgen1fuse*.json")
	mntDir, err := os.MkdirTemp("", "mntdir")

>>>>>>> 05a10949
	suite.assert.Nil(err)

	// On Windows the mount directory must not exist, so only create it on Linux
	var mntDir string
	if runtime.GOOS != "windows" {
		mntDir, err = ioutil.TempDir("", "mntdir")
		suite.assert.Nil(err)
	} else {
		mntDir = "mntdir"
	}

	defer os.Remove(confFile.Name())
	defer os.Remove(outFile.Name())
	defer os.Remove(mntDir)

	_, err = confFile.WriteString(invalidConfig)
	suite.assert.Nil(err)

	_, err = executeCommandC(rootCmd, "mountgen1", mntDir, "--generate-json-only=true", fmt.Sprintf("--config-file=%s", confFile.Name()), fmt.Sprintf("--output-file=%s", outFile.Name()))
	suite.assert.NotNil(err)
}

func (suite *genOneConfigTestSuite) TestInvalidAuthMode() {
	defer suite.cleanupTest()
<<<<<<< HEAD
	confFile, err := ioutil.TempFile("", "conf*.yaml")
	suite.assert.Nil(err)
	outFile, err := ioutil.TempFile("", "adlsgen1fuse*.json")
=======
	confFile, _ := os.CreateTemp("", "conf*.yaml")
	outFile, _ := os.CreateTemp("", "adlsgen1fuse*.json")
	mntDir, err := os.MkdirTemp("", "mntdir")

>>>>>>> 05a10949
	suite.assert.Nil(err)

	// On Windows the mount directory must not exist, so only create it on Linux
	var mntDir string
	if runtime.GOOS != "windows" {
		mntDir, err = ioutil.TempDir("", "mntdir")
		suite.assert.Nil(err)
	} else {
		mntDir = "mntdir"
	}

	defer os.Remove(confFile.Name())
	defer os.Remove(outFile.Name())
	defer os.Remove(mntDir)

	_, err = confFile.WriteString(invalidAuthMode)
	suite.assert.Nil(err)

	_, err = executeCommandC(rootCmd, "mountgen1", mntDir, "--generate-json-only=true", fmt.Sprintf("--config-file=%s", confFile.Name()), fmt.Sprintf("--output-file=%s", outFile.Name()))
	suite.assert.NotNil(err)
}

func (suite *genOneConfigTestSuite) TestGen1FuseMount() {
	defer suite.cleanupTest()
<<<<<<< HEAD
	confFile, err := ioutil.TempFile("", "conf*.yaml")
	suite.assert.Nil(err)
	outFile, err := ioutil.TempFile("", "adlsgen1fuse*.json")
=======
	confFile, _ := os.CreateTemp("", "conf*.yaml")
	outFile, _ := os.CreateTemp("", "adlsgen1fuse*.json")
	mntDir, err := os.MkdirTemp("", "mntdir")

>>>>>>> 05a10949
	suite.assert.Nil(err)

	// On Windows the mount directory must not exist, so only create it on Linux
	var mntDir string
	if runtime.GOOS != "windows" {
		mntDir, err = ioutil.TempDir("", "mntdir")
		suite.assert.Nil(err)
	} else {
		mntDir = "mntdir"
	}

	defer os.Remove(confFile.Name())
	defer os.Remove(outFile.Name())
	defer os.Remove(mntDir)

	_, err = confFile.WriteString(configGenOne)
	suite.assert.Nil(err)

	_, err = executeCommandC(rootCmd, "mountgen1", mntDir, "--required-free-space-mb=500", fmt.Sprintf("--config-file=%s", confFile.Name()), fmt.Sprintf("--output-file=%s", outFile.Name()))
	suite.assert.NotNil(err)
}<|MERGE_RESOLUTION|>--- conflicted
+++ resolved
@@ -112,22 +112,14 @@
 
 func (suite *genOneConfigTestSuite) TestConfigCreation() {
 	defer suite.cleanupTest()
-<<<<<<< HEAD
-	confFile, err := ioutil.TempFile("", "conf*.yaml")
-	suite.assert.Nil(err)
-	outFile, err := ioutil.TempFile("", "adlsgen1fuse*.json")
-=======
-	confFile, _ := os.CreateTemp("", "conf*.yaml")
-	outFile, _ := os.CreateTemp("", "adlsgen1fuse*.json")
-	mntDir, err := os.MkdirTemp("", "mntdir")
-
->>>>>>> 05a10949
-	suite.assert.Nil(err)
-
-	// On Windows the mount directory must not exist, so only create it on Linux
-	var mntDir string
-	if runtime.GOOS != "windows" {
-		mntDir, err = ioutil.TempDir("", "mntdir")
+	confFile, _ := os.CreateTemp("", "conf*.yaml")
+	outFile, _ := os.CreateTemp("", "adlsgen1fuse*.json")
+
+	// On Windows the mount directory must not exist, so only create it on Linux
+	var mntDir string
+	var err error
+	if runtime.GOOS != "windows" {
+		mntDir, err = os.MkdirTemp("", "mntdir")
 		suite.assert.Nil(err)
 	} else {
 		mntDir = "mntdir"
@@ -161,22 +153,14 @@
 
 func (suite *genOneConfigTestSuite) TestInvalidConfig() {
 	defer suite.cleanupTest()
-<<<<<<< HEAD
-	confFile, err := ioutil.TempFile("", "conf*.yaml")
-	suite.assert.Nil(err)
-	outFile, err := ioutil.TempFile("", "adlsgen1fuse*.json")
-=======
-	confFile, _ := os.CreateTemp("", "conf*.yaml")
-	outFile, _ := os.CreateTemp("", "adlsgen1fuse*.json")
-	mntDir, err := os.MkdirTemp("", "mntdir")
-
->>>>>>> 05a10949
-	suite.assert.Nil(err)
-
-	// On Windows the mount directory must not exist, so only create it on Linux
-	var mntDir string
-	if runtime.GOOS != "windows" {
-		mntDir, err = ioutil.TempDir("", "mntdir")
+	confFile, _ := os.CreateTemp("", "conf*.yaml")
+	outFile, _ := os.CreateTemp("", "adlsgen1fuse*.json")
+
+	// On Windows the mount directory must not exist, so only create it on Linux
+	var mntDir string
+	var err error
+	if runtime.GOOS != "windows" {
+		mntDir, err = os.MkdirTemp("", "mntdir")
 		suite.assert.Nil(err)
 	} else {
 		mntDir = "mntdir"
@@ -195,22 +179,14 @@
 
 func (suite *genOneConfigTestSuite) TestInvalidAuthMode() {
 	defer suite.cleanupTest()
-<<<<<<< HEAD
-	confFile, err := ioutil.TempFile("", "conf*.yaml")
-	suite.assert.Nil(err)
-	outFile, err := ioutil.TempFile("", "adlsgen1fuse*.json")
-=======
-	confFile, _ := os.CreateTemp("", "conf*.yaml")
-	outFile, _ := os.CreateTemp("", "adlsgen1fuse*.json")
-	mntDir, err := os.MkdirTemp("", "mntdir")
-
->>>>>>> 05a10949
-	suite.assert.Nil(err)
-
-	// On Windows the mount directory must not exist, so only create it on Linux
-	var mntDir string
-	if runtime.GOOS != "windows" {
-		mntDir, err = ioutil.TempDir("", "mntdir")
+	confFile, _ := os.CreateTemp("", "conf*.yaml")
+	outFile, _ := os.CreateTemp("", "adlsgen1fuse*.json")
+
+	// On Windows the mount directory must not exist, so only create it on Linux
+	var mntDir string
+	var err error
+	if runtime.GOOS != "windows" {
+		mntDir, err = os.MkdirTemp("", "mntdir")
 		suite.assert.Nil(err)
 	} else {
 		mntDir = "mntdir"
@@ -229,22 +205,14 @@
 
 func (suite *genOneConfigTestSuite) TestGen1FuseMount() {
 	defer suite.cleanupTest()
-<<<<<<< HEAD
-	confFile, err := ioutil.TempFile("", "conf*.yaml")
-	suite.assert.Nil(err)
-	outFile, err := ioutil.TempFile("", "adlsgen1fuse*.json")
-=======
-	confFile, _ := os.CreateTemp("", "conf*.yaml")
-	outFile, _ := os.CreateTemp("", "adlsgen1fuse*.json")
-	mntDir, err := os.MkdirTemp("", "mntdir")
-
->>>>>>> 05a10949
-	suite.assert.Nil(err)
-
-	// On Windows the mount directory must not exist, so only create it on Linux
-	var mntDir string
-	if runtime.GOOS != "windows" {
-		mntDir, err = ioutil.TempDir("", "mntdir")
+	confFile, _ := os.CreateTemp("", "conf*.yaml")
+	outFile, _ := os.CreateTemp("", "adlsgen1fuse*.json")
+
+	// On Windows the mount directory must not exist, so only create it on Linux
+	var mntDir string
+	var err error
+	if runtime.GOOS != "windows" {
+		mntDir, err = os.MkdirTemp("", "mntdir")
 		suite.assert.Nil(err)
 	} else {
 		mntDir = "mntdir"
