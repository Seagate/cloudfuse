/*
   Licensed under the MIT License <http://opensource.org/licenses/MIT>.

   Copyright © 2023-2025 Seagate Technology LLC and/or its Affiliates
   Copyright © 2020-2025 Microsoft Corporation. All rights reserved.

   Permission is hereby granted, free of charge, to any person obtaining a copy
   of this software and associated documentation files (the "Software"), to deal
   in the Software without restriction, including without limitation the rights
   to use, copy, modify, merge, publish, distribute, sublicense, and/or sell
   copies of the Software, and to permit persons to whom the Software is
   furnished to do so, subject to the following conditions:

   The above copyright notice and this permission notice shall be included in all
   copies or substantial portions of the Software.

   THE SOFTWARE IS PROVIDED "AS IS", WITHOUT WARRANTY OF ANY KIND, EXPRESS OR
   IMPLIED, INCLUDING BUT NOT LIMITED TO THE WARRANTIES OF MERCHANTABILITY,
   FITNESS FOR A PARTICULAR PURPOSE AND NONINFRINGEMENT. IN NO EVENT SHALL THE
   AUTHORS OR COPYRIGHT HOLDERS BE LIABLE FOR ANY CLAIM, DAMAGES OR OTHER
   LIABILITY, WHETHER IN AN ACTION OF CONTRACT, TORT OR OTHERWISE, ARISING FROM,
   OUT OF OR IN CONNECTION WITH THE SOFTWARE OR THE USE OR OTHER DEALINGS IN THE
   SOFTWARE
*/

package cmd

import (
	"bytes"
	"context"
	"errors"
	"fmt"
	"io/fs"
	"net/http"
	_ "net/http/pprof"
	"os"
	"path/filepath"
	"runtime"
	"runtime/debug"
	"runtime/pprof"
	"strconv"
	"strings"
	"time"

	"github.com/Seagate/cloudfuse/common"
	"github.com/Seagate/cloudfuse/common/config"
	"github.com/Seagate/cloudfuse/common/log"
	"github.com/Seagate/cloudfuse/internal"
	"github.com/awnumar/memguard"

	"github.com/sevlyar/go-daemon"
	"github.com/spf13/cobra"
)

type LogOptions struct {
	Type           string `config:"type"             yaml:"type,omitempty"`
	LogLevel       string `config:"level"            yaml:"level,omitempty"`
	LogFilePath    string `config:"file-path"        yaml:"file-path,omitempty"`
	MaxLogFileSize uint64 `config:"max-file-size-mb" yaml:"max-file-size-mb,omitempty"`
	LogFileCount   uint64 `config:"file-count"       yaml:"file-count,omitempty"`
	TimeTracker    bool   `config:"track-time"       yaml:"track-time,omitempty"`
}

type mountOptions struct {
	MountPath      string
	inputMountPath string
	ConfigFile     string

<<<<<<< HEAD
	DryRun              bool
	Logging             LogOptions     `config:"logging"`
	Components          []string       `config:"components"`
	Foreground          bool           `config:"foreground"`
	NonEmpty            bool           `config:"nonempty"`
	DefaultWorkingDir   string         `config:"default-working-dir"`
	CPUProfile          string         `config:"cpu-profile"`
	MemProfile          string         `config:"mem-profile"`
	PassPhrase          string         `config:"passphrase"`
	SecureConfig        bool           `config:"secure-config"`
	DynamicProfiler     bool           `config:"dynamic-profile"`
	ProfilerPort        int            `config:"profiler-port"`
	ProfilerIP          string         `config:"profiler-ip"`
	MonitorOpt          monitorOptions `config:"health_monitor"`
	WaitForMount        time.Duration  `config:"wait-for-mount"`
	LazyWrite           bool           `config:"lazy-write"`
	EntryCacheTimeout   int            `config:"list-cache-timeout"`
	EnableRemountUser   bool
	EnableRemountSystem bool
	ServiceUser         string
	PassphrasePipe      string

	LibfuseOptions []string `config:"libfuse-options"`
=======
	Logging            LogOptions     `config:"logging"`
	Components         []string       `config:"components"`
	Foreground         bool           `config:"foreground"`
	NonEmpty           bool           `config:"nonempty"`
	DefaultWorkingDir  string         `config:"default-working-dir"`
	CPUProfile         string         `config:"cpu-profile"`
	MemProfile         string         `config:"mem-profile"`
	PassPhrase         string         `config:"passphrase"`
	SecureConfig       bool           `config:"secure-config"`
	DynamicProfiler    bool           `config:"dynamic-profile"`
	ProfilerPort       int            `config:"profiler-port"`
	ProfilerIP         string         `config:"profiler-ip"`
	MonitorOpt         monitorOptions `config:"health_monitor"`
	WaitForMount       time.Duration  `config:"wait-for-mount"`
	LazyWrite          bool           `config:"lazy-write"`
	disableKernelCache bool           `config:"disable-kernel-cache"`

	// v1 support
	Streaming         bool     `config:"streaming"`
	AttrCache         bool     `config:"use-attr-cache"`
	LibfuseOptions    []string `config:"libfuse-options"`
	BlockCache        bool     `config:"block-cache"`
	Preload           bool     `config:"preload"`
	EntryCacheTimeout int      `config:"list-cache-timeout"`
>>>>>>> 05bb0853
}

var options mountOptions

func (opt *mountOptions) validate(skipNonEmptyMount bool) error {
	if opt.MountPath == "" {
		return fmt.Errorf("mount path not provided")
	}

<<<<<<< HEAD
	// Windows requires that the mount directory does not exist while
	// linux requires that the directory does exist. So we skip these
	// checks if
	if runtime.GOOS == "windows" {
		_, err := os.Stat(opt.MountPath)
		if !os.IsNotExist(err) {
			return fmt.Errorf("mount directory already exists")
		}
	} else {
		if _, err := os.Stat(opt.MountPath); os.IsNotExist(err) {
			return fmt.Errorf("mount directory does not exist")
		} else if common.IsDirectoryMounted(opt.MountPath) {
			// Try to cleanup the stale mount
			log.Info("Mount::validate : Mount directory is already mounted, trying to cleanup")
			active, err := common.IsMountActive(opt.inputMountPath)
			if active || err != nil {
				// Previous mount is still active so we need to fail this mount
				return fmt.Errorf("directory is already mounted")
			} else {
				// Previous mount is in stale state so lets cleanup the state
				log.Info("Mount::validate : Cleaning up stale mount")
				if err = unmountCloudfuse(opt.MountPath, true, true); err != nil {
					return fmt.Errorf("directory is already mounted, unmount manually before remount [%v]", err.Error())
				}
			}
		} else if !skipNonEmptyMount && !common.IsDirectoryEmpty(opt.MountPath) {
			return fmt.Errorf("mount directory is not empty")
=======
	if _, err := os.Stat(opt.MountPath); os.IsNotExist(err) {
		return fmt.Errorf("mount directory does not exist")
	} else if common.IsDirectoryMounted(opt.MountPath) {
		// Try to cleanup the stale mount
		log.Info("Mount::validate : Mount directory is already mounted, trying to cleanup")
		active, err := common.IsMountActive(opt.inputMountPath)
		if active || err != nil {
			// Previous mount is still active so we need to fail this mount
			return fmt.Errorf("directory is already mounted")
		} else {
			// Previous mount is in stale state so lets cleanup the state
			log.Info("Mount::validate : Cleaning up stale mount")
			if err = unmountBlobfuse2(opt.MountPath, true, true); err != nil {
				return fmt.Errorf("directory is already mounted, unmount manually before remount [%v]", err.Error())
			}
>>>>>>> 05bb0853
		}
	}

	if err := common.ELogLevel.Parse(opt.Logging.LogLevel); err != nil {
		return fmt.Errorf("invalid log level [%s]", err.Error())
	}

	if opt.DefaultWorkingDir != "" {
		common.DefaultWorkDir = opt.DefaultWorkingDir

		if opt.Logging.LogFilePath == common.DefaultLogFilePath {
			// If default-working-dir is set then default log path shall be set to that path
			// Ignore if specific log-path is provided by user
			opt.Logging.LogFilePath = common.JoinUnixFilepath(
				common.DefaultWorkDir,
				"cloudfuse.log",
			)
		}

		common.DefaultLogFilePath = common.JoinUnixFilepath(common.DefaultWorkDir, "cloudfuse.log")
	}

	err := common.CreateDefaultDirectory()
	if err != nil {
		return fmt.Errorf("failed to create default work dir [%s]", err.Error())
	}

	opt.Logging.LogFilePath = common.ExpandPath(opt.Logging.LogFilePath)
	if !common.DirectoryExists(filepath.Dir(opt.Logging.LogFilePath)) {
		err := os.MkdirAll(filepath.Dir(opt.Logging.LogFilePath), os.FileMode(0776)|os.ModeDir)
		if err != nil {
			return fmt.Errorf("invalid log file path [%s]", err.Error())
		}
	}

	// A user provided value of 0 doesn't make sense for MaxLogFileSize or LogFileCount.
	if opt.Logging.MaxLogFileSize == 0 {
		opt.Logging.MaxLogFileSize = common.DefaultMaxLogFileSize
	}

	if opt.Logging.LogFileCount == 0 {
		opt.Logging.LogFileCount = common.DefaultLogFileCount
	}

	return nil
}

func OnConfigChange() {
	newLogOptions := &LogOptions{}
	err := config.UnmarshalKey("logging", newLogOptions)
	if err != nil {
		log.Err("Mount::OnConfigChange : Invalid logging options [%s]", err.Error())
	}

	var logLevel common.LogLevel
	err = logLevel.Parse(newLogOptions.LogLevel)
	if err != nil {
		log.Err("Mount::OnConfigChange : Invalid log level [%s]", newLogOptions.LogLevel)
	}

	err = log.SetConfig(common.LogConfig{
		Level:       logLevel,
		FilePath:    common.ExpandPath(newLogOptions.LogFilePath),
		MaxFileSize: newLogOptions.MaxLogFileSize,
		FileCount:   newLogOptions.LogFileCount,
		TimeTracker: newLogOptions.TimeTracker,
	})

	if err != nil {
		log.Err("Mount::OnConfigChange : Unable to reset Logging options [%s]", err.Error())
	}
}

// parseConfig : Based on config file or encrypted data parse the provided config
func parseConfig() error {
	options.ConfigFile = common.ExpandPath(options.ConfigFile)

	// Based on extension decide file is encrypted or not
	if options.SecureConfig ||
		filepath.Ext(options.ConfigFile) == SecureConfigExtension {

		// Validate config is to be secured on write or not
		if options.PassPhrase == "" && options.PassphrasePipe == "" {
			options.PassPhrase = os.Getenv(SecureConfigEnvName)
			if options.PassPhrase == "" {
				return errors.New(
					"no passphrase provided to decrypt the config file.\n Either use --passphrase cli option or store passphrase in CLOUDFUSE_SECURE_CONFIG_PASSPHRASE environment variable",
				)
			}
		} else if options.PassphrasePipe != "" && runtime.GOOS == "windows" {
			var err error
			options.PassPhrase, err = readPassphraseFromPipe(options.PassphrasePipe, 10*time.Second)
			if err != nil {
				return errors.New(
					"no passphrase read from named pipe",
				)
			}
		}

		encryptedPassphrase = memguard.NewEnclave([]byte(options.PassPhrase))

		cipherText, err := os.ReadFile(options.ConfigFile)
		if err != nil {
			return fmt.Errorf(
				"failed to read encrypted config file %s [%s]",
				options.ConfigFile,
				err.Error(),
			)
		}

		plainText, err := common.DecryptData(cipherText, encryptedPassphrase)
		if err != nil {
			return fmt.Errorf(
				"failed to decrypt config file %s [%s]",
				options.ConfigFile,
				err.Error(),
			)
		}

		config.SetConfigFile(options.ConfigFile)
		config.SetSecureConfigOptions(encryptedPassphrase)
		err = config.ReadFromConfigBuffer(plainText)
		if err != nil {
			return fmt.Errorf("invalid decrypted config file [%s]", err.Error())
		}

	} else {
		err := config.ReadFromConfigFile(options.ConfigFile)
		if err != nil {
			return fmt.Errorf("invalid config file [%s]", err.Error())
		}
	}

	return nil
}

// We use the cobra library to provide a CLI for Cloudfuse.
// Look at https://cobra.dev/ for more information
var mountCmd = &cobra.Command{
	Use:               "mount <mount path>",
	Short:             "Mount the container as a filesystem",
	Long:              "Mount the container as a filesystem",
	SuggestFor:        []string{"mnt", "mout"},
	Args:              cobra.ExactArgs(1),
	FlagErrorHandling: cobra.ExitOnError,
	RunE: func(_ *cobra.Command, args []string) error {
		options.inputMountPath = args[0]
		options.MountPath = common.ExpandPath(args[0])
		common.MountPath = options.MountPath

<<<<<<< HEAD
=======
		configFileExists := true
>>>>>>> 05bb0853
		directIO := false

		if options.ConfigFile == "" {
			// Config file is not set in cli parameters
			// Cloudfuse defaults to config.yaml in current directory
			// If the file does not exist then user might have configured required things in env variables
			// Fall back to defaults and let components fail if all required env variables are not set.
			_, err := os.Stat(common.DefaultConfigFilePath)
			if err != nil && os.IsNotExist(err) {
				return errors.New("failed to initialize new pipeline :: config file not provided")
			} else {
				options.ConfigFile = common.DefaultConfigFilePath
			}
		}

		err := parseConfig()
		if err != nil {
			return err
		}

		err = config.Unmarshal(&options)
		if err != nil {
			return fmt.Errorf("failed to unmarshal config [%s]", err.Error())
		}

		options.Foreground = options.Foreground || options.DryRun

<<<<<<< HEAD
		// handle Windows background mount (formerly "service mount")
		if !options.Foreground && runtime.GOOS == "windows" {
			// validate mount path
			options.MountPath = strings.ReplaceAll(common.ExpandPath(args[0]), "\\", "/")
			if options.MountPath == "" {
				return errors.New("mount path not provided")
=======
			if config.IsSet("streaming") && options.Streaming {
				pipeline = append(pipeline, "stream")
			} else if config.IsSet("block-cache") && options.BlockCache {
				pipeline = append(pipeline, "block_cache")
			} else if options.Preload {
				pipeline = append(pipeline, "xload")
			} else {
				pipeline = append(pipeline, "file_cache")
>>>>>>> 05bb0853
			}
			if _, err := os.Stat(options.MountPath); errors.Is(err, fs.ErrExist) || err == nil {
				return errors.New("mount path exists")
			}
			// Convert the path into a full path so WinFSP can see the config file
			configPath, err := filepath.Abs(options.ConfigFile)
			if err != nil {
				return errors.New("config file does not exist")
			}
			options.ConfigFile = configPath
			if _, err := os.Stat(options.ConfigFile); errors.Is(err, fs.ErrNotExist) {
				return errors.New("config file does not exist")
			}
			// mount using WinFSP, and persist on reboot
			err = createMountInstance(options.EnableRemountUser, options.EnableRemountSystem)
			if err != nil {
				return fmt.Errorf("failed to mount instance [%s]", err.Error())
			}

			return nil
		}

		if len(options.Components) == 0 {
			pipeline := []string{"libfuse", "file_cache", "attr_cache"}

			if containers, err := getBucketListS3(); len(containers) != 0 && err == nil {
				pipeline = append(pipeline, "s3storage")
			} else if containers, err = getContainerListAzure(); len(containers) != 0 && err == nil {
				pipeline = append(pipeline, "azstorage")
			} else {
				return errors.New("failed to initialize new pipeline :: unable to determine cloud provider. no pipeline components found in the config: " + err.Error())
			}
			options.Components = pipeline
		}

		if config.IsSet("entry_cache.timeout-sec") || options.EntryCacheTimeout > 0 {
			options.Components = append(
				options.Components[:1],
				append([]string{"entry_cache"}, options.Components[1:]...)...)
		}

		if err = common.ValidatePipeline(options.Components); err != nil {
			// file-cache, block-cache and xload are mutually exclusive
			log.Err("mount: invalid pipeline components [%s]", err.Error())
			return fmt.Errorf("invalid pipeline components [%s]", err.Error())
		}

		// either passed in CLI or in config file
		if common.ComponentInPipeline(options.Components, "block_cache") {
			// CLI overriding the pipeline to inject block-cache
			options.Components = common.UpdatePipeline(options.Components, "block_cache")
		}

		if common.ComponentInPipeline(options.Components, "xload") {
			// CLI overriding the pipeline to inject xload
			options.Components = common.UpdatePipeline(options.Components, "xload")
			config.Set("read-only", "true") // preload is only supported in read-only mode
		}

		if err = common.ValidatePipeline(options.Components); err != nil {
			// file-cache, block-cache and xload are mutually exclusive
			log.Err("mount: invalid pipeline components [%s]", err.Error())
			return fmt.Errorf("invalid pipeline components [%s]", err.Error())
		}

		// either passed in CLI or in config file
		if options.BlockCache || common.ComponentInPipeline(options.Components, "block_cache") {
			// CLI overriding the pipeline to inject block-cache
			options.Components = common.UpdatePipeline(options.Components, "block_cache")
		}

		if options.Preload || common.ComponentInPipeline(options.Components, "xload") {
			// CLI overriding the pipeline to inject xload
			options.Components = common.UpdatePipeline(options.Components, "xload")
			config.Set("read-only", "true") // preload is only supported in read-only mode
		}

		if config.IsSet("libfuse-options") {
			for _, v := range options.LibfuseOptions {
				parameter := strings.Split(v, "=")
				if len(parameter) > 2 || len(parameter) <= 0 {
					return errors.New(common.FuseAllowedFlags)
				}

				v = strings.TrimSpace(v)
				if ignoreFuseOptions(v) {
					continue
				} else if v == "allow_other" || v == "allow_other=true" {
					config.Set("allow-other", "true")
				} else if strings.HasPrefix(v, "attr_timeout=") {
					config.Set("lfuse.attribute-expiration-sec", parameter[1])
				} else if strings.HasPrefix(v, "entry_timeout=") {
					config.Set("lfuse.entry-expiration-sec", parameter[1])
				} else if strings.HasPrefix(v, "negative_timeout=") {
					config.Set("lfuse.negative-entry-expiration-sec", parameter[1])
				} else if v == "ro" || v == "ro=true" {
					config.Set("read-only", "true")
				} else if v == "allow_root" || v == "allow_root=true" {
					config.Set("allow-root", "true")
				} else if v == "nonempty" || v == "nonempty=true" {
					// For fuse3, -o nonempty mount option has been removed and
					// mounting over non-empty directories is now always allowed.
					// For fuse2, this option is supported.
					options.NonEmpty = true
					config.Set("nonempty", "true")
				} else if strings.HasPrefix(v, "umask=") {
					umask, err := strconv.ParseUint(parameter[1], 10, 32)
					if err != nil {
						return fmt.Errorf("failed to parse umask [%s]", err.Error())
					}
					config.Set("lfuse.umask", fmt.Sprint(umask))
				} else if strings.HasPrefix(v, "uid=") {
					val, err := strconv.ParseUint(parameter[1], 10, 32)
					if err != nil {
						return fmt.Errorf("failed to parse uid [%s]", err.Error())
					}
					config.Set("lfuse.uid", fmt.Sprint(val))
				} else if strings.HasPrefix(v, "gid=") {
					val, err := strconv.ParseUint(parameter[1], 10, 32)
					if err != nil {
						return fmt.Errorf("failed to parse gid [%s]", err.Error())
					}
					config.Set("lfuse.gid", fmt.Sprint(val))
				} else if v == "direct_io" || v == "direct_io=true" {
					config.Set("lfuse.direct-io", "true")
					config.Set("direct-io", "true")
					directIO = true
				} else {
					return errors.New(common.FuseAllowedFlags)
				}
			}
		}

		// Check if direct-io is enabled in the config file.
		if !directIO {
			_ = config.UnmarshalKey("libfuse.direct-io", &directIO)
			if directIO {
				config.Set("direct-io", "true")
			}
		}

		if config.IsSet("disable-kernel-cache") && directIO {
			// Both flag shall not be enable together
			return fmt.Errorf("direct-io and disable-kernel-cache cannot be enabled together")
		}

		if !config.IsSet("logging.file-path") {
			options.Logging.LogFilePath = common.DefaultLogFilePath
		}

		if !config.IsSet("logging.level") {
			options.Logging.LogLevel = "LOG_WARNING"
		}

		err = options.validate(options.NonEmpty)
		if err != nil {
			return err
		}

		var logLevel common.LogLevel
		err = logLevel.Parse(options.Logging.LogLevel)
		if err != nil {
			return fmt.Errorf("invalid log level [%s]", err.Error())
		}

		err = log.SetDefaultLogger(options.Logging.Type, common.LogConfig{
			FilePath:    options.Logging.LogFilePath,
			MaxFileSize: options.Logging.MaxLogFileSize,
			FileCount:   options.Logging.LogFileCount,
			Level:       logLevel,
			TimeTracker: options.Logging.TimeTracker,
		})

		if err != nil {
			return fmt.Errorf("failed to initialize logger [%s]", err.Error())
		}

		if !disableVersionCheck {
			err := VersionCheck()
			if err != nil {
				log.Err(err.Error())
			}
		}

		common.EnableMonitoring = options.MonitorOpt.EnableMon

		// check if cloudfuse stats monitor is added in the disable list
		for _, mon := range options.MonitorOpt.DisableList {
			if mon == common.CfuseStats {
				common.CfsDisabled = true
				break
			}
		}

		config.Set("mount-path", options.MountPath)

		var pipeline *internal.Pipeline

		log.Crit(
			"Starting Cloudfuse Mount : %s on [%s]",
			common.CloudfuseVersion,
			common.GetCurrentDistro(),
		)
		log.Info("Mount Command: %s", os.Args)
		log.Crit("Logging level set to : %s", logLevel.String())
		log.Debug("Mount allowed on nonempty path : %v", options.NonEmpty)

		if directIO {
			// Direct IO is enabled, so remove the attr-cache from the pipeline
			for i, name := range options.Components {
				if name == "attr_cache" {
					options.Components = append(options.Components[:i], options.Components[i+1:]...)
					log.Crit(
						"Mount::runPipeline : Direct IO enabled, removing attr_cache from pipeline",
					)
					break
				}
			}
		}

		// Clean up any cache directory if cleanup-on-start is set from the cli parameter or specified in parameter in
		// config file for a specific component for file-cache, block-cache, xload.
		err = options.tempCacheCleanup()
<<<<<<< HEAD
=======
		if err != nil {
			return err
		}

		common.ForegroundMount = options.Foreground

		pipeline, err = internal.NewPipeline(options.Components, !daemon.WasReborn())
>>>>>>> 05bb0853
		if err != nil {
			return err
		}

<<<<<<< HEAD
		common.ForegroundMount = options.Foreground

		// If on Linux start with the go daemon
		// If on Windows, don't use the daemon since it is not supported
		if runtime.GOOS == "windows" {
			pipeline, err = internal.NewPipeline(options.Components, true)
		} else {
			pipeline, err = internal.NewPipeline(options.Components, !daemon.WasReborn())
		}
=======
		log.Info("mount: Mounting blobfuse2 on %s", options.MountPath)
		if !options.Foreground {
			pidFile := strings.Replace(options.MountPath, "/", "_", -1) + ".pid"
			pidFileName := filepath.Join(os.ExpandEnv(common.DefaultWorkDir), pidFile)

			pid := os.Getpid()
			fname := fmt.Sprintf("/tmp/blobfuse2.%v", pid)
>>>>>>> 05bb0853

		if err != nil {
			if err.Error() == "Azure CLI not found on path" {
				log.Err(
					"mount : failed to initialize new pipeline :: To authenticate using MSI with object-ID, ensure Azure CLI is installed. Alternatively, use app/client ID or resource ID for authentication. [%v]",
					err,
				)
				return Destroy(
					fmt.Sprintf(
						"failed to initialize new pipeline :: To authenticate using MSI with object-ID, ensure Azure CLI is installed. Alternatively, use app/client ID or resource ID for authentication. [%s]",
						err.Error(),
					),
				)
			}

			log.Err("mount :  failed to initialize new pipeline [%v]", err)
			return Destroy(
				fmt.Sprintf("mount : failed to initialize new pipeline [%s]", err.Error()),
			)
		}

		// Dry run ends here
		if options.DryRun {
			log.Trace("Dry-run complete")
			return nil
		}

		log.Info("mount: Mounting cloudfuse on %s", options.MountPath)
		// handle background mount on Linux
		if !options.Foreground && runtime.GOOS != "windows" {
			pidFile := strings.ReplaceAll(options.MountPath, "/", "_") + ".pid"
			pidFileName := filepath.Join(os.ExpandEnv(common.DefaultWorkDir), pidFile)

<<<<<<< HEAD
			// Delete the pidFile if it already exists which prevents a failed to daemonize error
			// See https://github.com/sevlyar/go-daemon/issues/37
			err := os.Remove(pidFileName)
			if err != nil && !errors.Is(err, fs.ErrNotExist) {
				return fmt.Errorf("mount: failed to remove pidFile [%v]", err.Error())
=======
		retry:
			// If the .pid file is locked and there no blobfuse process owning it then we need to try
			// a cleanup of the .pid file. If cleanup goes through then retry the daemonization.
			child, err := dmnCtx.Reborn()
			if err != nil {
				log.Err("mount : failed to daemonize application [%s], trying auto cleanup", err.Error())
				rmErr := os.Remove(pidFileName)
				if rmErr != nil {
					log.Err("mount : auto cleanup failed [%v]", rmErr.Error())
					return Destroy(fmt.Sprintf("failed to daemonize application [%s]", err.Error()))
				}
				goto retry
>>>>>>> 05bb0853
			}

			if options.EnableRemountSystem {
				// Check if the user exists
				if options.ServiceUser == "" {
					return fmt.Errorf(
						"mount: service user is required when enabling remount as system on Linux. " +
							"Pass --service-remount-user with the user the service will run as on remount",
					)
				}

				serviceName, err := installRemountService(
					options.ServiceUser,
					options.MountPath,
					options.ConfigFile,
				)
				if err != nil {
					return fmt.Errorf(
						"mount: failed to install service to remount on restart [%v]",
						err.Error(),
					)
				}

				err = startService(serviceName)
				if err != nil {
					return fmt.Errorf(
						"mount: failed to start service using remount on restart [%v]",
						err.Error(),
					)
				}
			} else {
				pid := os.Getpid()
				fname := fmt.Sprintf("/tmp/cloudfuse.%v", pid)

				ctx := context.Background()
				err = createDaemon(pipeline, ctx, pidFileName, 0644, 022, fname)
				if err != nil {
					return fmt.Errorf("mount: failed to create daemon [%v]", err.Error())
				}
			}
		} else {
			if options.CPUProfile != "" {
				os.Remove(options.CPUProfile)
				f, err := os.Create(options.CPUProfile)
				if err != nil {
					fmt.Printf("Error opening file for cpuprofile [%s]", err.Error())
				}
				defer f.Close()
				if err := pprof.StartCPUProfile(f); err != nil {
					fmt.Printf("Failed to start cpuprofile [%s]", err.Error())
				}
				defer pprof.StopCPUProfile()
			}

			setGOConfig()
			go startDynamicProfiler()

			log.Debug("mount: foreground enabled")
			err = runPipeline(pipeline, context.Background())
			if err != nil {
				return err
			}

			if options.MemProfile != "" {
				os.Remove(options.MemProfile)
				f, err := os.Create(options.MemProfile)
				if err != nil {
					fmt.Printf("Error opening file for memprofile [%s]", err.Error())
				}
				defer f.Close()
				runtime.GC()
				if err = pprof.WriteHeapProfile(f); err != nil {
					fmt.Printf("Error memory profiling [%s]", err.Error())
				}
			}
		}
		return nil
	},
	ValidArgsFunction: func(cmd *cobra.Command, args []string, toComplete string) ([]string, cobra.ShellCompDirective) {
		return nil, cobra.ShellCompDirectiveDefault
	},
}

func ignoreFuseOptions(opt string) bool {
	for _, o := range common.FuseIgnoredFlags() {
		// Flags like uid and gid come with value so exact string match is not correct in that case.
		if strings.HasPrefix(opt, o) {
			return true
		}
	}
	return false
}

func runPipeline(pipeline *internal.Pipeline, ctx context.Context) error {
	pid := fmt.Sprintf("%v", os.Getpid())
	common.TransferPipe += "_" + pid
	common.PollingPipe += "_" + pid
	log.Debug(
		"Mount::runPipeline : cloudfuse pid = %v, transfer pipe = %v, polling pipe = %v",
		pid,
		common.TransferPipe,
		common.PollingPipe,
	)

	go startMonitor(os.Getpid())

	err := pipeline.Start(ctx)
	if err != nil {
		log.Err("mount: error unable to start pipeline [%s]", err.Error())
		return Destroy(fmt.Sprintf("unable to start pipeline [%s]", err.Error()))
	}

	err = pipeline.Stop()
	if err != nil {
		log.Err("mount: error unable to stop pipeline [%s]", err.Error())
		return Destroy(fmt.Sprintf("unable to stop pipeline [%s]", err.Error()))
	}

	_ = log.Destroy()
	return nil
}

func startMonitor(pid int) {
	if common.EnableMonitoring {
		log.Debug("Mount::startMonitor : pid = %v, config-file = %v", pid, options.ConfigFile)
		buf := new(bytes.Buffer)
		rootCmd.SetOut(buf)
		rootCmd.SetErr(buf)
		rootCmd.SetArgs(
			[]string{
				"health-monitor",
				fmt.Sprintf("--pid=%v", pid),
				fmt.Sprintf("--config-file=%s", options.ConfigFile),
			},
		)
		err := rootCmd.Execute()
		if err != nil {
			common.EnableMonitoring = false
			log.Err("Mount::startMonitor : [%s]", err.Error())
		}
	}
}

// cleanupCachePath is a helper function to clean up cache directory for a component that is present in the pipeline.
// componentName: the name of the component (e.g., "file_cache", "block_cache")
func (opt *mountOptions) tempCacheCleanup() error {
	// Check for global cleanup-on-start flag from cli.
	var cleanupOnStart bool
	_ = config.UnmarshalKey("cleanup-on-start", &cleanupOnStart)
<<<<<<< HEAD
=======

	components := []string{"file_cache", "block_cache", "xload"}

	for _, component := range components {
		if common.ComponentInPipeline(options.Components, component) {
			err := cleanupCachePath(component, cleanupOnStart)
			if err != nil {
				return fmt.Errorf("failed to clean up  cache for %s: %v", component, err)
			}
		}
	}

	return nil
}

func cleanupCachePath(componentName string, globalCleanupFlag bool) error {
	// Get the path for the component
	var cachePath string
	_ = config.UnmarshalKey(componentName+".path", &cachePath)

	if cachePath == "" {
		// No path configured for this component
		return nil
	}

	// Check for component-specific cleanup flag
	var componentCleanupFlag bool
	_ = config.UnmarshalKey(componentName+".cleanup-on-start", &componentCleanupFlag)

	// Clean up if either global or component-specific flag is set
	if globalCleanupFlag || componentCleanupFlag {
		if err := common.TempCacheCleanup(cachePath); err != nil {
			return fmt.Errorf("failed to cleanup temp cache path: %s for %s component: %v", cachePath, componentName, err)
		}
	}

	return nil
}

func sigusrHandler(pipeline *internal.Pipeline, ctx context.Context) daemon.SignalHandlerFunc {
	return func(sig os.Signal) error {
		log.Crit("Mount::sigusrHandler : Signal %d received", sig)
>>>>>>> 05bb0853

	components := []string{"file_cache", "block_cache", "xload"}

	for _, component := range components {
		if common.ComponentInPipeline(options.Components, component) {
			err := cleanupCachePath(component, cleanupOnStart)
			if err != nil {
				return fmt.Errorf("failed to clean up  cache for %s: %v", component, err)
			}
		}
	}

	return nil
}

func cleanupCachePath(componentName string, globalCleanupFlag bool) error {
	// Get the path for the component
	var cachePath string
	_ = config.UnmarshalKey(componentName+".path", &cachePath)

	if cachePath == "" {
		// No path configured for this component
		return nil
	}

	// Check for component-specific cleanup flag
	var componentCleanupFlag bool
	_ = config.UnmarshalKey(componentName+".cleanup-on-start", &componentCleanupFlag)

	// Clean up if either global or component-specific flag is set
	if globalCleanupFlag || componentCleanupFlag {
		if err := common.TempCacheCleanup(cachePath); err != nil {
			return fmt.Errorf(
				"failed to cleanup temp cache path: %s for %s component: %v",
				cachePath,
				componentName,
				err,
			)
		}
	}

	return nil
}

func setGOConfig() {
	// Ensure we always have more than 1 OS thread running goroutines, since there are issues with having just 1.
	isOnlyOne := runtime.GOMAXPROCS(0) == 1
	if isOnlyOne {
		runtime.GOMAXPROCS(2)
	}

	// Golang's default behaviour is to GC when new objects = (100% of) total of objects surviving previous GC.
	// Set it to lower level so that memory if freed up early
	debug.SetGCPercent(80)
}

func startDynamicProfiler() {
	if !options.DynamicProfiler {
		return
	}

	if options.ProfilerIP == "" {
		// By default enable profiler on 127.0.0.1
		options.ProfilerIP = "localhost"
	}

	if options.ProfilerPort == 0 {
		// This is default go profiler port
		options.ProfilerPort = 6060
	}

	connStr := fmt.Sprintf("%s:%d", options.ProfilerIP, options.ProfilerPort)
	log.Info("Mount::startDynamicProfiler : Staring profiler on [%s]", connStr)

	// To check dynamic profiling info http://<ip>:<port>/debug/pprof
	// for e.g. for default config use http://localhost:6060/debug/pprof
	// Also CLI based profiler can be used
	// e.g. go tool pprof http://localhost:6060/debug/pprof/heap
	//      go tool pprof http://localhost:6060/debug/pprof/profile?seconds=30
	//      go tool pprof http://localhost:6060/debug/pprof/block
	//
	err := http.ListenAndServe(connStr, nil)
	if err != nil {
		log.Err("Mount::startDynamicProfiler : Failed to start dynamic profiler [%s]", err.Error())
	}
}

func init() {
	rootCmd.AddCommand(mountCmd)

	options = mountOptions{}

	mountCmd.AddCommand(mountListCmd)
	mountCmd.AddCommand(mountAllCmd)

	mountCmd.PersistentFlags().StringVar(&options.ConfigFile, "config-file", "",
		"Configures the path for the file where the account credentials are provided. Default is config.yaml in current directory.")
	_ = mountCmd.MarkPersistentFlagFilename("config-file", "yaml")

	mountCmd.PersistentFlags().BoolVar(&options.SecureConfig, "secure-config", false,
		"Encrypt auto generated config file for each container")

	mountCmd.PersistentFlags().StringVar(&options.PassPhrase, "passphrase", "",
		"Password to decrypt config file. Can also be specified by env-variable CLOUDFUSE_SECURE_CONFIG_PASSPHRASE.")

	mountCmd.PersistentFlags().
		String("log-type", "base", "Type of logger to be used by the system. Set to base by default. Allowed values are silent|syslog|base.")
	config.BindPFlag("logging.type", mountCmd.PersistentFlags().Lookup("log-type"))
	_ = mountCmd.RegisterFlagCompletionFunc(
		"log-type",
		func(cmd *cobra.Command, args []string, toComplete string) ([]string, cobra.ShellCompDirective) {
			return []string{"silent", "base", "syslog"}, cobra.ShellCompDirectiveNoFileComp
		},
	)

	// Add a generic cleanup-on-start flag that applies to all cache components
	mountCmd.PersistentFlags().
		Bool("cleanup-on-start", false, "Clear cache directory on startup if not empty for file_cache, block_cache, xload components.")
	config.BindPFlag("cleanup-on-start", mountCmd.PersistentFlags().Lookup("cleanup-on-start"))

	// Add a generic cleanup-on-start flag that applies to all cache components
	mountCmd.PersistentFlags().Bool("cleanup-on-start", false, "Clear cache directory on startup if not empty for file_cache, block_cache, xload components.")
	config.BindPFlag("cleanup-on-start", mountCmd.PersistentFlags().Lookup("cleanup-on-start"))

	mountCmd.PersistentFlags().String("log-level", "LOG_WARNING",
		"Enables logs written to syslog. Set to LOG_WARNING by default. Allowed values are LOG_OFF|LOG_CRIT|LOG_ERR|LOG_WARNING|LOG_INFO|LOG_DEBUG")
	config.BindPFlag("logging.level", mountCmd.PersistentFlags().Lookup("log-level"))
	_ = mountCmd.RegisterFlagCompletionFunc(
		"log-level",
		func(cmd *cobra.Command, args []string, toComplete string) ([]string, cobra.ShellCompDirective) {
			return []string{
				"LOG_OFF",
				"LOG_CRIT",
				"LOG_ERR",
				"LOG_WARNING",
				"LOG_INFO",
				"LOG_TRACE",
				"LOG_DEBUG",
			}, cobra.ShellCompDirectiveNoFileComp
		},
	)

	mountCmd.PersistentFlags().String("log-file-path",
		common.DefaultLogFilePath, "Configures the path for log files. Default is "+common.DefaultLogFilePath)
	config.BindPFlag("logging.file-path", mountCmd.PersistentFlags().Lookup("log-file-path"))
	_ = mountCmd.MarkPersistentFlagDirname("log-file-path")

	mountCmd.PersistentFlags().
		Bool("foreground", false, "Mount the system in foreground mode. Default value false.")
	config.BindPFlag("foreground", mountCmd.PersistentFlags().Lookup("foreground"))

	mountCmd.PersistentFlags().
		Bool("read-only", false, "Mount the system in read only mode. Default value false.")
	config.BindPFlag("read-only", mountCmd.PersistentFlags().Lookup("read-only"))

	mountCmd.Flags().BoolVar(&options.DryRun, "dry-run", false,
		"Test mount configuration, credentials, etc., but don't make any changes to the container or the local file system. Implies foreground.")
	config.BindPFlag("dry-run", mountCmd.Flags().Lookup("dry-run"))

	mountCmd.PersistentFlags().
		Bool("lazy-write", false, "Async write to storage container after file handle is closed.")
	config.BindPFlag("lazy-write", mountCmd.PersistentFlags().Lookup("lazy-write"))

	mountCmd.PersistentFlags().
		String("default-working-dir", "", "Default working directory for storing log files and other cloudfuse information")
	mountCmd.PersistentFlags().Lookup("default-working-dir").Hidden = true
	config.BindPFlag(
		"default-working-dir",
		mountCmd.PersistentFlags().Lookup("default-working-dir"),
	)
	_ = mountCmd.MarkPersistentFlagDirname("default-working-dir")

<<<<<<< HEAD
=======
	mountCmd.Flags().BoolVar(&options.Streaming, "streaming", false, "Enable Streaming.")
	config.BindPFlag("streaming", mountCmd.Flags().Lookup("streaming"))
	mountCmd.Flags().Lookup("streaming").Hidden = true

	mountCmd.Flags().BoolVar(&options.BlockCache, "block-cache", false, "Enable Block-Cache.")
	config.BindPFlag("block-cache", mountCmd.Flags().Lookup("block-cache"))

	mountCmd.Flags().BoolVar(&options.Preload, "preload", false, "Enable Preload, to start downloading all files from container on mount.")
	config.BindPFlag("preload", mountCmd.Flags().Lookup("preload"))

	mountCmd.Flags().BoolVar(&options.AttrCache, "use-attr-cache", true, "Use attribute caching.")
	config.BindPFlag("use-attr-cache", mountCmd.Flags().Lookup("use-attr-cache"))

>>>>>>> 05bb0853
	mountCmd.Flags().Bool("invalidate-on-sync", true, "Invalidate file/dir on sync/fsync.")
	config.BindPFlag("invalidate-on-sync", mountCmd.Flags().Lookup("invalidate-on-sync"))
	mountCmd.Flags().Lookup("invalidate-on-sync").Hidden = true

	mountCmd.Flags().Bool("pre-mount-validate", true, "Validate cloudfuse is mounted.")
	config.BindPFlag("pre-mount-validate", mountCmd.Flags().Lookup("pre-mount-validate"))
	mountCmd.Flags().Lookup("pre-mount-validate").Hidden = true

	mountCmd.Flags().
		Bool("basic-remount-check", true, "Validate cloudfuse is mounted by reading /etc/mtab.")
	config.BindPFlag("basic-remount-check", mountCmd.Flags().Lookup("basic-remount-check"))
	mountCmd.Flags().Lookup("basic-remount-check").Hidden = true

	mountCmd.Flags().
		BoolVar(&options.EnableRemountSystem, "enable-remount-system", false, "Remount container on server restart. Mount will restart on reboot.")
	config.BindPFlag("enable-remount-system", mountCmd.Flags().Lookup("enable-remount-system"))

	if runtime.GOOS == "windows" {
		mountCmd.Flags().
			BoolVar(&options.EnableRemountUser, "enable-remount-user", false, "Remount container on server restart for current user. Mount will restart on current user log in.")
		config.BindPFlag("enable-remount-user", mountCmd.Flags().Lookup("enable-remount-user"))

		mountCmd.Flags().
			StringVar(&options.PassphrasePipe, "passphrase-pipe", "", "Specifies a named pipe to read the passphrase from.")
		config.BindPFlag("passphrase-pipe", mountCmd.Flags().Lookup("passphrase-pipe"))
	}

	if runtime.GOOS == "linux" {
		mountCmd.Flags().
			StringVar(&options.ServiceUser, "remount-system-user", "", "User that the service remount will run as.")
		config.BindPFlag("remount-system-user", mountCmd.Flags().Lookup("remount-system-user"))
	}

	mountCmd.PersistentFlags().
		StringSliceVarP(&options.LibfuseOptions, "o", "o", []string{}, "FUSE options.")
	config.BindPFlag("libfuse-options", mountCmd.PersistentFlags().ShorthandLookup("o"))
	mountCmd.PersistentFlags().ShorthandLookup("o").Hidden = true

	mountCmd.PersistentFlags().
		DurationVar(&options.WaitForMount, "wait-for-mount", 5*time.Second, "Let parent process wait for given timeout before exit")

	mountCmd.PersistentFlags().
		Bool("disable-kernel-cache", false, "Disable kerneel cache, but keep blobfuse cache. Default value false.")
	config.BindPFlag(
		"disable-kernel-cache",
		mountCmd.PersistentFlags().Lookup("disable-kernel-cache"),
	)

	mountCmd.PersistentFlags().Bool("disable-kernel-cache", false, "Disable kerneel cache, but keep blobfuse cache. Default value false.")
	config.BindPFlag("disable-kernel-cache", mountCmd.PersistentFlags().Lookup("disable-kernel-cache"))

	config.AttachToFlagSet(mountCmd.PersistentFlags())
	config.AttachFlagCompletions(mountCmd)
	config.AddConfigChangeEventListener(config.ConfigChangeEventHandlerFunc(OnConfigChange))
}

func Destroy(message string) error {
	_ = log.Destroy()
	if message != "" {
		return fmt.Errorf("%s", message)
	}

	return nil
}<|MERGE_RESOLUTION|>--- conflicted
+++ resolved
@@ -66,7 +66,6 @@
 	inputMountPath string
 	ConfigFile     string
 
-<<<<<<< HEAD
 	DryRun              bool
 	Logging             LogOptions     `config:"logging"`
 	Components          []string       `config:"components"`
@@ -90,32 +89,6 @@
 	PassphrasePipe      string
 
 	LibfuseOptions []string `config:"libfuse-options"`
-=======
-	Logging            LogOptions     `config:"logging"`
-	Components         []string       `config:"components"`
-	Foreground         bool           `config:"foreground"`
-	NonEmpty           bool           `config:"nonempty"`
-	DefaultWorkingDir  string         `config:"default-working-dir"`
-	CPUProfile         string         `config:"cpu-profile"`
-	MemProfile         string         `config:"mem-profile"`
-	PassPhrase         string         `config:"passphrase"`
-	SecureConfig       bool           `config:"secure-config"`
-	DynamicProfiler    bool           `config:"dynamic-profile"`
-	ProfilerPort       int            `config:"profiler-port"`
-	ProfilerIP         string         `config:"profiler-ip"`
-	MonitorOpt         monitorOptions `config:"health_monitor"`
-	WaitForMount       time.Duration  `config:"wait-for-mount"`
-	LazyWrite          bool           `config:"lazy-write"`
-	disableKernelCache bool           `config:"disable-kernel-cache"`
-
-	// v1 support
-	Streaming         bool     `config:"streaming"`
-	AttrCache         bool     `config:"use-attr-cache"`
-	LibfuseOptions    []string `config:"libfuse-options"`
-	BlockCache        bool     `config:"block-cache"`
-	Preload           bool     `config:"preload"`
-	EntryCacheTimeout int      `config:"list-cache-timeout"`
->>>>>>> 05bb0853
 }
 
 var options mountOptions
@@ -125,7 +98,6 @@
 		return fmt.Errorf("mount path not provided")
 	}
 
-<<<<<<< HEAD
 	// Windows requires that the mount directory does not exist while
 	// linux requires that the directory does exist. So we skip these
 	// checks if
@@ -153,23 +125,6 @@
 			}
 		} else if !skipNonEmptyMount && !common.IsDirectoryEmpty(opt.MountPath) {
 			return fmt.Errorf("mount directory is not empty")
-=======
-	if _, err := os.Stat(opt.MountPath); os.IsNotExist(err) {
-		return fmt.Errorf("mount directory does not exist")
-	} else if common.IsDirectoryMounted(opt.MountPath) {
-		// Try to cleanup the stale mount
-		log.Info("Mount::validate : Mount directory is already mounted, trying to cleanup")
-		active, err := common.IsMountActive(opt.inputMountPath)
-		if active || err != nil {
-			// Previous mount is still active so we need to fail this mount
-			return fmt.Errorf("directory is already mounted")
-		} else {
-			// Previous mount is in stale state so lets cleanup the state
-			log.Info("Mount::validate : Cleaning up stale mount")
-			if err = unmountBlobfuse2(opt.MountPath, true, true); err != nil {
-				return fmt.Errorf("directory is already mounted, unmount manually before remount [%v]", err.Error())
-			}
->>>>>>> 05bb0853
 		}
 	}
 
@@ -320,10 +275,6 @@
 		options.MountPath = common.ExpandPath(args[0])
 		common.MountPath = options.MountPath
 
-<<<<<<< HEAD
-=======
-		configFileExists := true
->>>>>>> 05bb0853
 		directIO := false
 
 		if options.ConfigFile == "" {
@@ -351,23 +302,12 @@
 
 		options.Foreground = options.Foreground || options.DryRun
 
-<<<<<<< HEAD
 		// handle Windows background mount (formerly "service mount")
 		if !options.Foreground && runtime.GOOS == "windows" {
 			// validate mount path
 			options.MountPath = strings.ReplaceAll(common.ExpandPath(args[0]), "\\", "/")
 			if options.MountPath == "" {
 				return errors.New("mount path not provided")
-=======
-			if config.IsSet("streaming") && options.Streaming {
-				pipeline = append(pipeline, "stream")
-			} else if config.IsSet("block-cache") && options.BlockCache {
-				pipeline = append(pipeline, "block_cache")
-			} else if options.Preload {
-				pipeline = append(pipeline, "xload")
-			} else {
-				pipeline = append(pipeline, "file_cache")
->>>>>>> 05bb0853
 			}
 			if _, err := os.Stat(options.MountPath); errors.Is(err, fs.ErrExist) || err == nil {
 				return errors.New("mount path exists")
@@ -415,31 +355,13 @@
 			return fmt.Errorf("invalid pipeline components [%s]", err.Error())
 		}
 
-		// either passed in CLI or in config file
+		// Passed in config file
 		if common.ComponentInPipeline(options.Components, "block_cache") {
 			// CLI overriding the pipeline to inject block-cache
 			options.Components = common.UpdatePipeline(options.Components, "block_cache")
 		}
 
 		if common.ComponentInPipeline(options.Components, "xload") {
-			// CLI overriding the pipeline to inject xload
-			options.Components = common.UpdatePipeline(options.Components, "xload")
-			config.Set("read-only", "true") // preload is only supported in read-only mode
-		}
-
-		if err = common.ValidatePipeline(options.Components); err != nil {
-			// file-cache, block-cache and xload are mutually exclusive
-			log.Err("mount: invalid pipeline components [%s]", err.Error())
-			return fmt.Errorf("invalid pipeline components [%s]", err.Error())
-		}
-
-		// either passed in CLI or in config file
-		if options.BlockCache || common.ComponentInPipeline(options.Components, "block_cache") {
-			// CLI overriding the pipeline to inject block-cache
-			options.Components = common.UpdatePipeline(options.Components, "block_cache")
-		}
-
-		if options.Preload || common.ComponentInPipeline(options.Components, "xload") {
 			// CLI overriding the pipeline to inject xload
 			options.Components = common.UpdatePipeline(options.Components, "xload")
 			config.Set("read-only", "true") // preload is only supported in read-only mode
@@ -591,21 +513,10 @@
 		// Clean up any cache directory if cleanup-on-start is set from the cli parameter or specified in parameter in
 		// config file for a specific component for file-cache, block-cache, xload.
 		err = options.tempCacheCleanup()
-<<<<<<< HEAD
-=======
 		if err != nil {
 			return err
 		}
 
-		common.ForegroundMount = options.Foreground
-
-		pipeline, err = internal.NewPipeline(options.Components, !daemon.WasReborn())
->>>>>>> 05bb0853
-		if err != nil {
-			return err
-		}
-
-<<<<<<< HEAD
 		common.ForegroundMount = options.Foreground
 
 		// If on Linux start with the go daemon
@@ -615,15 +526,6 @@
 		} else {
 			pipeline, err = internal.NewPipeline(options.Components, !daemon.WasReborn())
 		}
-=======
-		log.Info("mount: Mounting blobfuse2 on %s", options.MountPath)
-		if !options.Foreground {
-			pidFile := strings.Replace(options.MountPath, "/", "_", -1) + ".pid"
-			pidFileName := filepath.Join(os.ExpandEnv(common.DefaultWorkDir), pidFile)
-
-			pid := os.Getpid()
-			fname := fmt.Sprintf("/tmp/blobfuse2.%v", pid)
->>>>>>> 05bb0853
 
 		if err != nil {
 			if err.Error() == "Azure CLI not found on path" {
@@ -657,26 +559,11 @@
 			pidFile := strings.ReplaceAll(options.MountPath, "/", "_") + ".pid"
 			pidFileName := filepath.Join(os.ExpandEnv(common.DefaultWorkDir), pidFile)
 
-<<<<<<< HEAD
 			// Delete the pidFile if it already exists which prevents a failed to daemonize error
 			// See https://github.com/sevlyar/go-daemon/issues/37
 			err := os.Remove(pidFileName)
 			if err != nil && !errors.Is(err, fs.ErrNotExist) {
 				return fmt.Errorf("mount: failed to remove pidFile [%v]", err.Error())
-=======
-		retry:
-			// If the .pid file is locked and there no blobfuse process owning it then we need to try
-			// a cleanup of the .pid file. If cleanup goes through then retry the daemonization.
-			child, err := dmnCtx.Reborn()
-			if err != nil {
-				log.Err("mount : failed to daemonize application [%s], trying auto cleanup", err.Error())
-				rmErr := os.Remove(pidFileName)
-				if rmErr != nil {
-					log.Err("mount : auto cleanup failed [%v]", rmErr.Error())
-					return Destroy(fmt.Sprintf("failed to daemonize application [%s]", err.Error()))
-				}
-				goto retry
->>>>>>> 05bb0853
 			}
 
 			if options.EnableRemountSystem {
@@ -826,51 +713,6 @@
 	// Check for global cleanup-on-start flag from cli.
 	var cleanupOnStart bool
 	_ = config.UnmarshalKey("cleanup-on-start", &cleanupOnStart)
-<<<<<<< HEAD
-=======
-
-	components := []string{"file_cache", "block_cache", "xload"}
-
-	for _, component := range components {
-		if common.ComponentInPipeline(options.Components, component) {
-			err := cleanupCachePath(component, cleanupOnStart)
-			if err != nil {
-				return fmt.Errorf("failed to clean up  cache for %s: %v", component, err)
-			}
-		}
-	}
-
-	return nil
-}
-
-func cleanupCachePath(componentName string, globalCleanupFlag bool) error {
-	// Get the path for the component
-	var cachePath string
-	_ = config.UnmarshalKey(componentName+".path", &cachePath)
-
-	if cachePath == "" {
-		// No path configured for this component
-		return nil
-	}
-
-	// Check for component-specific cleanup flag
-	var componentCleanupFlag bool
-	_ = config.UnmarshalKey(componentName+".cleanup-on-start", &componentCleanupFlag)
-
-	// Clean up if either global or component-specific flag is set
-	if globalCleanupFlag || componentCleanupFlag {
-		if err := common.TempCacheCleanup(cachePath); err != nil {
-			return fmt.Errorf("failed to cleanup temp cache path: %s for %s component: %v", cachePath, componentName, err)
-		}
-	}
-
-	return nil
-}
-
-func sigusrHandler(pipeline *internal.Pipeline, ctx context.Context) daemon.SignalHandlerFunc {
-	return func(sig os.Signal) error {
-		log.Crit("Mount::sigusrHandler : Signal %d received", sig)
->>>>>>> 05bb0853
 
 	components := []string{"file_cache", "block_cache", "xload"}
 
@@ -989,10 +831,6 @@
 	// Add a generic cleanup-on-start flag that applies to all cache components
 	mountCmd.PersistentFlags().
 		Bool("cleanup-on-start", false, "Clear cache directory on startup if not empty for file_cache, block_cache, xload components.")
-	config.BindPFlag("cleanup-on-start", mountCmd.PersistentFlags().Lookup("cleanup-on-start"))
-
-	// Add a generic cleanup-on-start flag that applies to all cache components
-	mountCmd.PersistentFlags().Bool("cleanup-on-start", false, "Clear cache directory on startup if not empty for file_cache, block_cache, xload components.")
 	config.BindPFlag("cleanup-on-start", mountCmd.PersistentFlags().Lookup("cleanup-on-start"))
 
 	mountCmd.PersistentFlags().String("log-level", "LOG_WARNING",
@@ -1043,22 +881,6 @@
 	)
 	_ = mountCmd.MarkPersistentFlagDirname("default-working-dir")
 
-<<<<<<< HEAD
-=======
-	mountCmd.Flags().BoolVar(&options.Streaming, "streaming", false, "Enable Streaming.")
-	config.BindPFlag("streaming", mountCmd.Flags().Lookup("streaming"))
-	mountCmd.Flags().Lookup("streaming").Hidden = true
-
-	mountCmd.Flags().BoolVar(&options.BlockCache, "block-cache", false, "Enable Block-Cache.")
-	config.BindPFlag("block-cache", mountCmd.Flags().Lookup("block-cache"))
-
-	mountCmd.Flags().BoolVar(&options.Preload, "preload", false, "Enable Preload, to start downloading all files from container on mount.")
-	config.BindPFlag("preload", mountCmd.Flags().Lookup("preload"))
-
-	mountCmd.Flags().BoolVar(&options.AttrCache, "use-attr-cache", true, "Use attribute caching.")
-	config.BindPFlag("use-attr-cache", mountCmd.Flags().Lookup("use-attr-cache"))
-
->>>>>>> 05bb0853
 	mountCmd.Flags().Bool("invalidate-on-sync", true, "Invalidate file/dir on sync/fsync.")
 	config.BindPFlag("invalidate-on-sync", mountCmd.Flags().Lookup("invalidate-on-sync"))
 	mountCmd.Flags().Lookup("invalidate-on-sync").Hidden = true
@@ -1107,9 +929,6 @@
 		mountCmd.PersistentFlags().Lookup("disable-kernel-cache"),
 	)
 
-	mountCmd.PersistentFlags().Bool("disable-kernel-cache", false, "Disable kerneel cache, but keep blobfuse cache. Default value false.")
-	config.BindPFlag("disable-kernel-cache", mountCmd.PersistentFlags().Lookup("disable-kernel-cache"))
-
 	config.AttachToFlagSet(mountCmd.PersistentFlags())
 	config.AttachFlagCompletions(mountCmd)
 	config.AddConfigChangeEventListener(config.ConfigChangeEventHandlerFunc(OnConfigChange))
