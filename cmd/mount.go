--- conflicted
+++ resolved
@@ -722,12 +722,8 @@
 	mountCmd.PersistentFlags().StringVar(&options.PassPhrase, "passphrase", "",
 		"Base64 encoded key to decrypt config file. Can also be specified by env-variable CLOUDFUSE_SECURE_CONFIG_PASSPHRASE.\n Decoded key length shall be 16 (AES-128), 24 (AES-192), or 32 (AES-256) bytes in length.")
 
-<<<<<<< HEAD
 	mountCmd.PersistentFlags().
-		String("log-type", "syslog", "Type of logger to be used by the system. Set to syslog by default. Allowed values are silent|syslog|base.")
-=======
-	mountCmd.PersistentFlags().String("log-type", "base", "Type of logger to be used by the system. Set to base by default. Allowed values are silent|syslog|base.")
->>>>>>> c2b5a878
+		String("log-type", "base", "Type of logger to be used by the system. Set to base by default. Allowed values are silent|syslog|base.")
 	config.BindPFlag("logging.type", mountCmd.PersistentFlags().Lookup("log-type"))
 	_ = mountCmd.RegisterFlagCompletionFunc(
 		"log-type",
