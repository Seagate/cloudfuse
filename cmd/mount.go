--- conflicted
+++ resolved
@@ -62,9 +62,9 @@
 }
 
 type mountOptions struct {
-<<<<<<< HEAD
-	MountPath  string
-	ConfigFile string
+	MountPath      string
+	inputMountPath string
+	ConfigFile     string
 
 	DryRun              bool
 	Logging             LogOptions     `config:"logging"`
@@ -82,6 +82,7 @@
 	MonitorOpt          monitorOptions `config:"health_monitor"`
 	WaitForMount        time.Duration  `config:"wait-for-mount"`
 	LazyWrite           bool           `config:"lazy-write"`
+	disableKernelCache  bool           `config:"disable-kernel-cache"`
 	EntryCacheTimeout   int            `config:"list-cache-timeout"`
 	EnableRemountUser   bool
 	EnableRemountSystem bool
@@ -89,36 +90,6 @@
 	PassphrasePipe      string
 
 	LibfuseOptions []string `config:"libfuse-options"`
-=======
-	MountPath      string
-	inputMountPath string
-	ConfigFile     string
-
-	Logging            LogOptions     `config:"logging"`
-	Components         []string       `config:"components"`
-	Foreground         bool           `config:"foreground"`
-	NonEmpty           bool           `config:"nonempty"`
-	DefaultWorkingDir  string         `config:"default-working-dir"`
-	CPUProfile         string         `config:"cpu-profile"`
-	MemProfile         string         `config:"mem-profile"`
-	PassPhrase         string         `config:"passphrase"`
-	SecureConfig       bool           `config:"secure-config"`
-	DynamicProfiler    bool           `config:"dynamic-profile"`
-	ProfilerPort       int            `config:"profiler-port"`
-	ProfilerIP         string         `config:"profiler-ip"`
-	MonitorOpt         monitorOptions `config:"health_monitor"`
-	WaitForMount       time.Duration  `config:"wait-for-mount"`
-	LazyWrite          bool           `config:"lazy-write"`
-	disableKernelCache bool           `config:"disable-kernel-cache"`
-
-	// v1 support
-	Streaming         bool     `config:"streaming"`
-	AttrCache         bool     `config:"use-attr-cache"`
-	LibfuseOptions    []string `config:"libfuse-options"`
-	BlockCache        bool     `config:"block-cache"`
-	Preload           bool     `config:"preload"`
-	EntryCacheTimeout int      `config:"list-cache-timeout"`
->>>>>>> 05bb0853
 }
 
 var options mountOptions
@@ -128,7 +99,6 @@
 		return fmt.Errorf("mount path not provided")
 	}
 
-<<<<<<< HEAD
 	// Windows requires that the mount directory does not exist while
 	// linux requires that the directory does exist. So we skip these
 	// checks if
@@ -139,57 +109,21 @@
 		}
 	} else {
 		if _, err := os.Stat(opt.MountPath); os.IsNotExist(err) {
-			return fmt.Errorf("mount directory does not exists")
-		} else if !skipNonEmptyMount && !common.IsDirectoryEmpty(opt.MountPath) {
-			return fmt.Errorf("mount directory is not empty")
-		}
-
-		if common.IsDirectoryMounted(opt.MountPath) {
+			return fmt.Errorf("mount directory does not exist")
+		} else if common.IsDirectoryMounted(opt.MountPath) {
 			// Try to cleanup the stale mount
 			log.Info("Mount::validate : Mount directory is already mounted, trying to cleanup")
-			active, err := common.IsMountActive(opt.MountPath)
+			active, err := common.IsMountActive(opt.inputMountPath)
 			if active || err != nil {
 				// Previous mount is still active so we need to fail this mount
 				return fmt.Errorf("directory is already mounted")
 			} else {
 				// Previous mount is in stale state so lets cleanup the state
 				log.Info("Mount::validate : Cleaning up stale mount")
-				if err = unmountCloudfuse(opt.MountPath, true); err != nil {
+				if err = unmountCloudfuse(opt.MountPath, true, true); err != nil {
 					return fmt.Errorf("directory is already mounted, unmount manually before remount [%v]", err.Error())
 				}
-
-				// Clean up the file-cache temp directory if any
-				var tempCachePath string
-				_ = config.UnmarshalKey("file_cache.path", &tempCachePath)
-
-				var cleanupOnStart bool
-				_ = config.UnmarshalKey("file_cache.cleanup-on-start", &cleanupOnStart)
-
-				if tempCachePath != "" && cleanupOnStart {
-					if err = common.TempCacheCleanup(tempCachePath); err != nil {
-						return fmt.Errorf("failed to cleanup file cache [%s]", err.Error())
-					}
-				}
-			}
-		} else if !skipNonEmptyMount && !common.IsDirectoryEmpty(opt.MountPath) {
-			return fmt.Errorf("mount directory is not empty")
-=======
-	if _, err := os.Stat(opt.MountPath); os.IsNotExist(err) {
-		return fmt.Errorf("mount directory does not exist")
-	} else if common.IsDirectoryMounted(opt.MountPath) {
-		// Try to cleanup the stale mount
-		log.Info("Mount::validate : Mount directory is already mounted, trying to cleanup")
-		active, err := common.IsMountActive(opt.inputMountPath)
-		if active || err != nil {
-			// Previous mount is still active so we need to fail this mount
-			return fmt.Errorf("directory is already mounted")
-		} else {
-			// Previous mount is in stale state so lets cleanup the state
-			log.Info("Mount::validate : Cleaning up stale mount")
-			if err = unmountBlobfuse2(opt.MountPath, true, true); err != nil {
-				return fmt.Errorf("directory is already mounted, unmount manually before remount [%v]", err.Error())
-			}
->>>>>>> 05bb0853
+			}
 		}
 	}
 
@@ -340,12 +274,9 @@
 		options.MountPath = common.ExpandPath(args[0])
 		common.MountPath = options.MountPath
 
-<<<<<<< HEAD
-=======
 		configFileExists := true
 		directIO := false
 
->>>>>>> 05bb0853
 		if options.ConfigFile == "" {
 			// Config file is not set in cli parameters
 			// Cloudfuse defaults to config.yaml in current directory
@@ -371,23 +302,12 @@
 
 		options.Foreground = options.Foreground || options.DryRun
 
-<<<<<<< HEAD
 		// handle Windows background mount (formerly "service mount")
 		if !options.Foreground && runtime.GOOS == "windows" {
 			// validate mount path
 			options.MountPath = strings.ReplaceAll(common.ExpandPath(args[0]), "\\", "/")
 			if options.MountPath == "" {
 				return errors.New("mount path not provided")
-=======
-			if config.IsSet("streaming") && options.Streaming {
-				pipeline = append(pipeline, "stream")
-			} else if config.IsSet("block-cache") && options.BlockCache {
-				pipeline = append(pipeline, "block_cache")
-			} else if options.Preload {
-				pipeline = append(pipeline, "xload")
-			} else {
-				pipeline = append(pipeline, "file_cache")
->>>>>>> 05bb0853
 			}
 			if _, err := os.Stat(options.MountPath); errors.Is(err, fs.ErrExist) || err == nil {
 				return errors.New("mount path exists")
@@ -590,7 +510,15 @@
 			}
 		}
 
-<<<<<<< HEAD
+		// Clean up any cache directory if cleanup-on-start is set from the cli parameter or specified in parameter in
+		// config file for a specific component for file-cache, block-cache, xload.
+		err = options.tempCacheCleanup()
+		if err != nil {
+			return err
+		}
+
+		common.ForegroundMount = options.Foreground
+
 		// If on Linux start with the go daemon
 		// If on Windows, don't use the daemon since it is not supported
 		if runtime.GOOS == "windows" {
@@ -611,65 +539,6 @@
 						err.Error(),
 					),
 				)
-=======
-		// Clean up any cache directory if cleanup-on-start is set from the cli parameter or specified in parameter in
-		// config file for a specific component for file-cache, block-cache, xload.
-		err = options.tempCacheCleanup()
-		if err != nil {
-			return err
-		}
-
-		common.ForegroundMount = options.Foreground
-
-		pipeline, err = internal.NewPipeline(options.Components, !daemon.WasReborn())
-		if err != nil {
-			log.Err("mount : failed to initialize new pipeline [%v]", err)
-			return Destroy(fmt.Sprintf("failed to initialize new pipeline [%s]", err.Error()))
-		}
-
-		log.Info("mount: Mounting blobfuse2 on %s", options.MountPath)
-		if !options.Foreground {
-			pidFile := strings.Replace(options.MountPath, "/", "_", -1) + ".pid"
-			pidFileName := filepath.Join(os.ExpandEnv(common.DefaultWorkDir), pidFile)
-
-			pid := os.Getpid()
-			fname := fmt.Sprintf("/tmp/blobfuse2.%v", pid)
-
-			dmnCtx := &daemon.Context{
-				PidFileName: pidFileName,
-				PidFilePerm: 0644,
-				Umask:       022,
-				LogFileName: fname, // this will redirect stderr of child to given file
-			}
-
-			ctx, _ := context.WithCancel(context.Background()) //nolint
-
-			// Signal handlers for parent and child to communicate success or failures in mount
-			var sigusr2 chan os.Signal
-			if !daemon.WasReborn() { // execute in parent only
-				sigusr2 = make(chan os.Signal, 1)
-				signal.Notify(sigusr2, syscall.SIGUSR2)
-
-			} else { // execute in child only
-				daemon.SetSigHandler(sigusrHandler(pipeline, ctx), syscall.SIGUSR1, syscall.SIGUSR2)
-				go func() {
-					_ = daemon.ServeSignals()
-				}()
-			}
-
-		retry:
-			// If the .pid file is locked and there no blobfuse process owning it then we need to try
-			// a cleanup of the .pid file. If cleanup goes through then retry the daemonization.
-			child, err := dmnCtx.Reborn()
-			if err != nil {
-				log.Err("mount : failed to daemonize application [%s], trying auto cleanup", err.Error())
-				rmErr := os.Remove(pidFileName)
-				if rmErr != nil {
-					log.Err("mount : auto cleanup failed [%v]", rmErr.Error())
-					return Destroy(fmt.Sprintf("failed to daemonize application [%s]", err.Error()))
-				}
-				goto retry
->>>>>>> 05bb0853
 			}
 
 			log.Err("mount :  failed to initialize new pipeline [%v]", err)
@@ -683,8 +552,6 @@
 			log.Trace("Dry-run complete")
 			return nil
 		}
-
-		common.ForegroundMount = options.Foreground
 
 		log.Info("mount: Mounting cloudfuse on %s", options.MountPath)
 		// handle background mount on Linux
@@ -840,68 +707,6 @@
 	}
 }
 
-<<<<<<< HEAD
-=======
-// cleanupCachePath is a helper function to clean up cache directory for a component that is present in the pipeline.
-// componentName: the name of the component (e.g., "file_cache", "block_cache")
-func (opt *mountOptions) tempCacheCleanup() error {
-	// Check for global cleanup-on-start flag from cli.
-	var cleanupOnStart bool
-	_ = config.UnmarshalKey("cleanup-on-start", &cleanupOnStart)
-
-	components := []string{"file_cache", "block_cache", "xload"}
-
-	for _, component := range components {
-		if common.ComponentInPipeline(options.Components, component) {
-			err := cleanupCachePath(component, cleanupOnStart)
-			if err != nil {
-				return fmt.Errorf("failed to clean up  cache for %s: %v", component, err)
-			}
-		}
-	}
-
-	return nil
-}
-
-func cleanupCachePath(componentName string, globalCleanupFlag bool) error {
-	// Get the path for the component
-	var cachePath string
-	_ = config.UnmarshalKey(componentName+".path", &cachePath)
-
-	if cachePath == "" {
-		// No path configured for this component
-		return nil
-	}
-
-	// Check for component-specific cleanup flag
-	var componentCleanupFlag bool
-	_ = config.UnmarshalKey(componentName+".cleanup-on-start", &componentCleanupFlag)
-
-	// Clean up if either global or component-specific flag is set
-	if globalCleanupFlag || componentCleanupFlag {
-		if err := common.TempCacheCleanup(cachePath); err != nil {
-			return fmt.Errorf("failed to cleanup temp cache path: %s for %s component: %v", cachePath, componentName, err)
-		}
-	}
-
-	return nil
-}
-
-func sigusrHandler(pipeline *internal.Pipeline, ctx context.Context) daemon.SignalHandlerFunc {
-	return func(sig os.Signal) error {
-		log.Crit("Mount::sigusrHandler : Signal %d received", sig)
-
-		var err error
-		if sig == syscall.SIGUSR1 {
-			log.Crit("Mount::sigusrHandler : SIGUSR1 received")
-			config.OnConfigChange()
-		}
-
-		return err
-	}
-}
-
->>>>>>> 05bb0853
 func setGOConfig() {
 	// Ensure we always have more than 1 OS thread running goroutines, since there are issues with having just 1.
 	isOnlyOne := runtime.GOMAXPROCS(0) == 1
@@ -974,7 +779,8 @@
 	)
 
 	// Add a generic cleanup-on-start flag that applies to all cache components
-	mountCmd.PersistentFlags().Bool("cleanup-on-start", false, "Clear cache directory on startup if not empty for file_cache, block_cache, xload components.")
+	mountCmd.PersistentFlags().
+		Bool("cleanup-on-start", false, "Clear cache directory on startup if not empty for file_cache, block_cache, xload components.")
 	config.BindPFlag("cleanup-on-start", mountCmd.PersistentFlags().Lookup("cleanup-on-start"))
 
 	mountCmd.PersistentFlags().String("log-level", "LOG_WARNING",
@@ -1025,22 +831,6 @@
 	)
 	_ = mountCmd.MarkPersistentFlagDirname("default-working-dir")
 
-<<<<<<< HEAD
-=======
-	mountCmd.Flags().BoolVar(&options.Streaming, "streaming", false, "Enable Streaming.")
-	config.BindPFlag("streaming", mountCmd.Flags().Lookup("streaming"))
-	mountCmd.Flags().Lookup("streaming").Hidden = true
-
-	mountCmd.Flags().BoolVar(&options.BlockCache, "block-cache", false, "Enable Block-Cache.")
-	config.BindPFlag("block-cache", mountCmd.Flags().Lookup("block-cache"))
-
-	mountCmd.Flags().BoolVar(&options.Preload, "preload", false, "Enable Preload, to start downloading all files from container on mount.")
-	config.BindPFlag("preload", mountCmd.Flags().Lookup("preload"))
-
-	mountCmd.Flags().BoolVar(&options.AttrCache, "use-attr-cache", true, "Use attribute caching.")
-	config.BindPFlag("use-attr-cache", mountCmd.Flags().Lookup("use-attr-cache"))
-
->>>>>>> 05bb0853
 	mountCmd.Flags().Bool("invalidate-on-sync", true, "Invalidate file/dir on sync/fsync.")
 	config.BindPFlag("invalidate-on-sync", mountCmd.Flags().Lookup("invalidate-on-sync"))
 	mountCmd.Flags().Lookup("invalidate-on-sync").Hidden = true
@@ -1082,8 +872,12 @@
 	mountCmd.PersistentFlags().
 		DurationVar(&options.WaitForMount, "wait-for-mount", 5*time.Second, "Let parent process wait for given timeout before exit")
 
-	mountCmd.PersistentFlags().Bool("disable-kernel-cache", false, "Disable kerneel cache, but keep blobfuse cache. Default value false.")
-	config.BindPFlag("disable-kernel-cache", mountCmd.PersistentFlags().Lookup("disable-kernel-cache"))
+	mountCmd.PersistentFlags().
+		Bool("disable-kernel-cache", false, "Disable kerneel cache, but keep blobfuse cache. Default value false.")
+	config.BindPFlag(
+		"disable-kernel-cache",
+		mountCmd.PersistentFlags().Lookup("disable-kernel-cache"),
+	)
 
 	config.AttachToFlagSet(mountCmd.PersistentFlags())
 	config.AttachFlagCompletions(mountCmd)
