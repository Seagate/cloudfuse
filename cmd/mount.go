--- conflicted
+++ resolved
@@ -414,15 +414,6 @@
 		if !options.Foreground && runtime.GOOS != "windows" {
 			pidFile := strings.Replace(options.MountPath, "/", "_", -1) + ".pid"
 			pidFileName := filepath.Join(os.ExpandEnv(common.DefaultWorkDir), pidFile)
-<<<<<<< HEAD
-=======
-			dmnCtx := &daemon.Context{
-				PidFileName: pidFileName,
-				PidFilePerm: 0644,
-				Umask:       022,
-			}
-
->>>>>>> 134ff654
 			ctx, _ := context.WithCancel(context.Background()) //nolint
 
 			dmnCtx := createDaemon(pipeline, ctx, pidFileName, 0644, 027)
