--- conflicted
+++ resolved
@@ -41,6 +41,7 @@
 	"runtime/pprof"
 	"strconv"
 	"strings"
+	"syscall"
 	"time"
 
 	"github.com/Seagate/cloudfuse/common"
@@ -536,74 +537,13 @@
 				return fmt.Errorf("mount: failed to remove pidFile [%v]", err.Error())
 			}
 
-<<<<<<< HEAD
 			pid := os.Getpid()
 			fname := fmt.Sprintf("/tmp/cloudfuse.%v", pid)
-=======
-			ctx, _ := context.WithCancel(context.Background()) //nolint
-
-			// Signal handlers for parent and child to communicate success or failures in mount
-			var sigusr2 chan os.Signal
-			if !daemon.WasReborn() { // execute in parent only
-				sigusr2 = make(chan os.Signal, 1)
-				signal.Notify(sigusr2, syscall.SIGUSR2)
-
-			} else { // execute in child only
-				daemon.SetSigHandler(sigusrHandler(pipeline, ctx), syscall.SIGUSR1, syscall.SIGUSR2)
-				go func() {
-					_ = daemon.ServeSignals()
-				}()
-			}
->>>>>>> 25d91613
 
 			ctx := context.Background()
 			err = createDaemon(pipeline, ctx, pidFileName, 0644, 022, fname)
 			if err != nil {
-<<<<<<< HEAD
 				return fmt.Errorf("mount: failed to create daemon [%v]", err.Error())
-=======
-				log.Err("mount : failed to daemonize application [%v]", err)
-				return Destroy(fmt.Sprintf("failed to daemonize application [%s]", err.Error()))
-			}
-
-			log.Debug("mount: foreground disabled, child = %v", daemon.WasReborn())
-			if child == nil { // execute in child only
-				defer dmnCtx.Release() // nolint
-				setGOConfig()
-				go startDynamicProfiler()
-
-				// In case of failure stderr will have the error emitted by child and parent will read
-				// those logs from the file set in daemon context
-				return runPipeline(pipeline, ctx)
-			} else { // execute in parent only
-				defer os.Remove(fname)
-
-				childDone := make(chan struct{})
-
-				go monitorChild(child.Pid, childDone)
-
-				select {
-				case <-sigusr2:
-					log.Info("mount: Child [%v] mounted successfully at %s", child.Pid, options.MountPath)
-
-				case <-childDone:
-					// Get error string from the child, stderr or child was redirected to a file
-					log.Info("mount: Child [%v] terminated from %s", child.Pid, options.MountPath)
-
-					buff, err := os.ReadFile(dmnCtx.LogFileName)
-					if err != nil {
-						log.Err("mount: failed to read child [%v] failure logs [%s]", child.Pid, err.Error())
-						return Destroy(fmt.Sprintf("failed to mount, please check logs [%s]", err.Error()))
-					} else {
-						return Destroy(string(buff))
-					}
-
-				case <-time.After(options.WaitForMount):
-					log.Info("mount: Child [%v : %s] status check timeout", child.Pid, options.MountPath)
-				}
-
-				_ = log.Destroy()
->>>>>>> 25d91613
 			}
 		} else {
 			if options.CPUProfile != "" {
