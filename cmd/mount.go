--- conflicted
+++ resolved
@@ -485,36 +485,6 @@
 		log.Crit("Logging level set to : %s", logLevel.String())
 		log.Debug("Mount allowed on nonempty path : %v", options.NonEmpty)
 
-<<<<<<< HEAD
-		// If on Linux start with the go daemon
-		// If on Windows, don't use the daemon since it is not supported
-		if runtime.GOOS == "windows" {
-			pipeline, err = internal.NewPipeline(options.Components, true)
-		} else {
-			pipeline, err = internal.NewPipeline(options.Components, !daemon.WasReborn())
-		}
-
-		if err != nil {
-			if err.Error() == "Azure CLI not found on path" {
-				log.Err("mount : failed to initialize new pipeline :: To authenticate using MSI with object-ID, ensure Azure CLI is installed. Alternatively, use app/client ID or resource ID for authentication. [%v]", err)
-				return Destroy(fmt.Sprintf("failed to initialize new pipeline :: To authenticate using MSI with object-ID, ensure Azure CLI is installed. Alternatively, use app/client ID or resource ID for authentication. [%s]", err.Error()))
-			}
-
-			errorMessage := ""
-			if !configFileProvided {
-				errorMessage += "Config file not provided."
-			} else if !configFileExists {
-				errorMessage += "Config file " + options.ConfigFile + " not found."
-			}
-			log.Err("mount : "+errorMessage+" failed to initialize new pipeline [%v]", err)
-			return Destroy(fmt.Sprintf("%s failed to initialize new pipeline [%s]", errorMessage, err.Error()))
-		}
-
-		// Dry run ends here
-		if options.DryRun {
-			log.Trace("Dry-run complete")
-			return nil
-=======
 		directIO := false
 		_ = config.UnmarshalKey("direct-io", &directIO)
 		if directIO {
@@ -528,11 +498,34 @@
 			}
 		}
 
-		pipeline, err = internal.NewPipeline(options.Components, !daemon.WasReborn())
-		if err != nil {
-			log.Err("mount : failed to initialize new pipeline [%v]", err)
-			return Destroy(fmt.Sprintf("failed to initialize new pipeline [%s]", err.Error()))
->>>>>>> 4a57c1b7
+		// If on Linux start with the go daemon
+		// If on Windows, don't use the daemon since it is not supported
+		if runtime.GOOS == "windows" {
+			pipeline, err = internal.NewPipeline(options.Components, true)
+		} else {
+			pipeline, err = internal.NewPipeline(options.Components, !daemon.WasReborn())
+		}
+
+		if err != nil {
+			if err.Error() == "Azure CLI not found on path" {
+				log.Err("mount : failed to initialize new pipeline :: To authenticate using MSI with object-ID, ensure Azure CLI is installed. Alternatively, use app/client ID or resource ID for authentication. [%v]", err)
+				return Destroy(fmt.Sprintf("failed to initialize new pipeline :: To authenticate using MSI with object-ID, ensure Azure CLI is installed. Alternatively, use app/client ID or resource ID for authentication. [%s]", err.Error()))
+			}
+
+			errorMessage := ""
+			if !configFileProvided {
+				errorMessage += "Config file not provided."
+			} else if !configFileExists {
+				errorMessage += "Config file " + options.ConfigFile + " not found."
+			}
+			log.Err("mount : "+errorMessage+" failed to initialize new pipeline [%v]", err)
+			return Destroy(fmt.Sprintf("%s failed to initialize new pipeline [%s]", errorMessage, err.Error()))
+		}
+
+		// Dry run ends here
+		if options.DryRun {
+			log.Trace("Dry-run complete")
+			return nil
 		}
 
 		common.ForegroundMount = options.Foreground
