/*
   Licensed under the MIT License <http://opensource.org/licenses/MIT>.

   Copyright © 2023-2025 Seagate Technology LLC and/or its Affiliates
   Copyright © 2020-2025 Microsoft Corporation. All rights reserved.

   Permission is hereby granted, free of charge, to any person obtaining a copy
   of this software and associated documentation files (the "Software"), to deal
   in the Software without restriction, including without limitation the rights
   to use, copy, modify, merge, publish, distribute, sublicense, and/or sell
   copies of the Software, and to permit persons to whom the Software is
   furnished to do so, subject to the following conditions:

   The above copyright notice and this permission notice shall be included in all
   copies or substantial portions of the Software.

   THE SOFTWARE IS PROVIDED "AS IS", WITHOUT WARRANTY OF ANY KIND, EXPRESS OR
   IMPLIED, INCLUDING BUT NOT LIMITED TO THE WARRANTIES OF MERCHANTABILITY,
   FITNESS FOR A PARTICULAR PURPOSE AND NONINFRINGEMENT. IN NO EVENT SHALL THE
   AUTHORS OR COPYRIGHT HOLDERS BE LIABLE FOR ANY CLAIM, DAMAGES OR OTHER
   LIABILITY, WHETHER IN AN ACTION OF CONTRACT, TORT OR OTHERWISE, ARISING FROM,
   OUT OF OR IN CONNECTION WITH THE SOFTWARE OR THE USE OR OTHER DEALINGS IN THE
   SOFTWARE
*/

package cmd

import (
	"bytes"
	"context"
	"errors"
	"fmt"
	"io/fs"
	"net/http"
	_ "net/http/pprof"
	"os"
	"path/filepath"
	"runtime"
	"runtime/debug"
	"runtime/pprof"
	"slices"
	"strconv"
	"strings"
	"time"

	"github.com/Seagate/cloudfuse/common"
	"github.com/Seagate/cloudfuse/common/config"
	"github.com/Seagate/cloudfuse/common/log"
	"github.com/Seagate/cloudfuse/internal"
	"github.com/awnumar/memguard"

	"github.com/sevlyar/go-daemon"
	"github.com/spf13/cobra"
)

type LogOptions struct {
	Type           string `config:"type"             yaml:"type,omitempty"`
	LogLevel       string `config:"level"            yaml:"level,omitempty"`
	LogFilePath    string `config:"file-path"        yaml:"file-path,omitempty"`
	MaxLogFileSize uint64 `config:"max-file-size-mb" yaml:"max-file-size-mb,omitempty"`
	LogFileCount   uint64 `config:"file-count"       yaml:"file-count,omitempty"`
	TimeTracker    bool   `config:"track-time"       yaml:"track-time,omitempty"`
}

type mountOptions struct {
	MountPath      string
	inputMountPath string
	ConfigFile     string

	DryRun              bool
	Logging             LogOptions     `config:"logging"`
	Components          []string       `config:"components"`
	Foreground          bool           `config:"foreground"`
	NonEmpty            bool           `config:"nonempty"`
	DefaultWorkingDir   string         `config:"default-working-dir"`
	CPUProfile          string         `config:"cpu-profile"`
	MemProfile          string         `config:"mem-profile"`
	PassPhrase          string         `config:"passphrase"`
	SecureConfig        bool           `config:"secure-config"`
	DynamicProfiler     bool           `config:"dynamic-profile"`
	ProfilerPort        int            `config:"profiler-port"`
	ProfilerIP          string         `config:"profiler-ip"`
	MonitorOpt          monitorOptions `config:"health_monitor"`
	WaitForMount        time.Duration  `config:"wait-for-mount"`
	LazyWrite           bool           `config:"lazy-write"`
	EntryCacheTimeout   int            `config:"list-cache-timeout"`
	EnableRemountUser   bool
	EnableRemountSystem bool
	ServiceUser         string
	PassphrasePipe      string

	LibfuseOptions []string `config:"libfuse-options"`
}

var options mountOptions

func (opt *mountOptions) validate(skipNonEmptyMount bool) error {
	if opt.MountPath == "" {
		return fmt.Errorf("mount path not provided")
	}

	// Windows requires that the mount directory does not exist while
	// linux requires that the directory does exist. So we skip these
	// checks if
	if runtime.GOOS == "windows" {
		_, err := os.Stat(opt.MountPath)
		if !os.IsNotExist(err) {
			return fmt.Errorf("mount directory already exists")
		}
	} else {
		if _, err := os.Stat(opt.MountPath); os.IsNotExist(err) {
			return fmt.Errorf("mount directory does not exist")
		} else if common.IsDirectoryMounted(opt.MountPath) {
			// Try to cleanup the stale mount
			log.Info("Mount::validate : Mount directory is already mounted, trying to cleanup")
			active, err := common.IsMountActive(opt.inputMountPath)
			if active || err != nil {
				// Previous mount is still active so we need to fail this mount
				return fmt.Errorf("directory is already mounted")
			} else {
				// Previous mount is in stale state so lets cleanup the state
				log.Info("Mount::validate : Cleaning up stale mount")
				if err = unmountCloudfuse(opt.MountPath, true, true); err != nil {
					return fmt.Errorf("directory is already mounted, unmount manually before remount [%v]", err.Error())
				}
			}
		} else if !skipNonEmptyMount && !common.IsDirectoryEmpty(opt.MountPath) {
			return fmt.Errorf("mount directory is not empty")
		}
	}

	if err := common.ELogLevel.Parse(opt.Logging.LogLevel); err != nil {
		return fmt.Errorf("invalid log level [%s]", err.Error())
	}

	if opt.DefaultWorkingDir != "" {
		common.DefaultWorkDir = opt.DefaultWorkingDir

		if opt.Logging.LogFilePath == common.DefaultLogFilePath {
			// If default-working-dir is set then default log path shall be set to that path
			// Ignore if specific log-path is provided by user
			opt.Logging.LogFilePath = common.JoinUnixFilepath(
				common.DefaultWorkDir,
				"cloudfuse.log",
			)
		}

		common.DefaultLogFilePath = common.JoinUnixFilepath(common.DefaultWorkDir, "cloudfuse.log")
	}

	err := common.CreateDefaultDirectory()
	if err != nil {
		return fmt.Errorf("failed to create default work dir [%s]", err.Error())
	}

	opt.Logging.LogFilePath = common.ExpandPath(opt.Logging.LogFilePath)
	if !common.DirectoryExists(filepath.Dir(opt.Logging.LogFilePath)) {
		err := os.MkdirAll(filepath.Dir(opt.Logging.LogFilePath), os.FileMode(0776)|os.ModeDir)
		if err != nil {
			return fmt.Errorf("invalid log file path [%s]", err.Error())
		}
	}

	// A user provided value of 0 doesn't make sense for MaxLogFileSize or LogFileCount.
	if opt.Logging.MaxLogFileSize == 0 {
		opt.Logging.MaxLogFileSize = common.DefaultMaxLogFileSize
	}

	if opt.Logging.LogFileCount == 0 {
		opt.Logging.LogFileCount = common.DefaultLogFileCount
	}

	return nil
}

func OnConfigChange() {
	newLogOptions := &LogOptions{}
	err := config.UnmarshalKey("logging", newLogOptions)
	if err != nil {
		log.Err("Mount::OnConfigChange : Invalid logging options [%s]", err.Error())
	}

	var logLevel common.LogLevel
	err = logLevel.Parse(newLogOptions.LogLevel)
	if err != nil {
		log.Err("Mount::OnConfigChange : Invalid log level [%s]", newLogOptions.LogLevel)
	}

	err = log.SetConfig(common.LogConfig{
		Level:       logLevel,
		FilePath:    common.ExpandPath(newLogOptions.LogFilePath),
		MaxFileSize: newLogOptions.MaxLogFileSize,
		FileCount:   newLogOptions.LogFileCount,
		TimeTracker: newLogOptions.TimeTracker,
	})

	if err != nil {
		log.Err("Mount::OnConfigChange : Unable to reset Logging options [%s]", err.Error())
	}
}

// parseConfig : Based on config file or encrypted data parse the provided config
func parseConfig() error {
	options.ConfigFile = common.ExpandPath(options.ConfigFile)

	// Based on extension decide file is encrypted or not
	if options.SecureConfig ||
		filepath.Ext(options.ConfigFile) == SecureConfigExtension {

		// Validate config is to be secured on write or not
		if options.PassPhrase == "" && options.PassphrasePipe == "" {
			options.PassPhrase = os.Getenv(SecureConfigEnvName)
			if options.PassPhrase == "" {
				return errors.New(
					"no passphrase provided to decrypt the config file.\n Either use --passphrase cli option or store passphrase in CLOUDFUSE_SECURE_CONFIG_PASSPHRASE environment variable",
				)
			}
		} else if options.PassphrasePipe != "" && runtime.GOOS == "windows" {
			var err error
			options.PassPhrase, err = readPassphraseFromPipe(options.PassphrasePipe, 10*time.Second)
			if err != nil {
				return errors.New(
					"no passphrase read from named pipe",
				)
			}
		}

		encryptedPassphrase = memguard.NewEnclave([]byte(options.PassPhrase))

		cipherText, err := os.ReadFile(options.ConfigFile)
		if err != nil {
			return fmt.Errorf(
				"failed to read encrypted config file %s [%s]",
				options.ConfigFile,
				err.Error(),
			)
		}

		plainText, err := common.DecryptData(cipherText, encryptedPassphrase)
		if err != nil {
			return fmt.Errorf(
				"failed to decrypt config file %s [%s]",
				options.ConfigFile,
				err.Error(),
			)
		}

		config.SetConfigFile(options.ConfigFile)
		config.SetSecureConfigOptions(encryptedPassphrase)
		err = config.ReadFromConfigBuffer(plainText)
		if err != nil {
			return fmt.Errorf("invalid decrypted config file [%s]", err.Error())
		}

	} else {
		err := config.ReadFromConfigFile(options.ConfigFile)
		if err != nil {
			return fmt.Errorf("invalid config file [%s]", err.Error())
		}
	}

	return nil
}

// We use the cobra library to provide a CLI for Cloudfuse.
// Look at https://cobra.dev/ for more information
var mountCmd = &cobra.Command{
	Use:               "mount <mount path>",
	Short:             "Mount the container as a filesystem",
	Long:              "Mount the container as a filesystem",
	SuggestFor:        []string{"mnt", "mout"},
	Args:              cobra.ExactArgs(1),
	FlagErrorHandling: cobra.ExitOnError,
	RunE: func(_ *cobra.Command, args []string) error {
		options.inputMountPath = args[0]
		options.MountPath = common.ExpandPath(args[0])
		common.MountPath = options.MountPath

		directIO := false

		if options.ConfigFile == "" {
			// Config file is not set in cli parameters
			// Cloudfuse defaults to config.yaml in current directory
			// If the file does not exist then user might have configured required things in env variables
			// Fall back to defaults and let components fail if all required env variables are not set.
			_, err := os.Stat(common.DefaultConfigFilePath)
			if err != nil && os.IsNotExist(err) {
				return errors.New("failed to initialize new pipeline :: config file not provided")
			} else {
				options.ConfigFile = common.DefaultConfigFilePath
			}
		}

		err := parseConfig()
		if err != nil {
			return err
		}

		err = config.Unmarshal(&options)
		if err != nil {
			return fmt.Errorf("failed to unmarshal config [%s]", err.Error())
		}

		options.Foreground = options.Foreground || options.DryRun

		// handle Windows background mount (formerly "service mount")
		if !options.Foreground && runtime.GOOS == "windows" {
			// validate mount path
			options.MountPath = strings.ReplaceAll(common.ExpandPath(args[0]), "\\", "/")
			if options.MountPath == "" {
				return errors.New("mount path not provided")
			}
			if _, err := os.Stat(options.MountPath); errors.Is(err, fs.ErrExist) || err == nil {
				return errors.New("mount path exists")
			}
			// Convert the path into a full path so WinFSP can see the config file
			configPath, err := filepath.Abs(options.ConfigFile)
			if err != nil {
				return errors.New("config file does not exist")
			}
			options.ConfigFile = configPath
			if _, err := os.Stat(options.ConfigFile); errors.Is(err, fs.ErrNotExist) {
				return errors.New("config file does not exist")
			}
			// mount using WinFSP, and persist on reboot
			err = createMountInstance(options.EnableRemountUser, options.EnableRemountSystem)
			if err != nil {
				return fmt.Errorf("failed to mount instance [%s]", err.Error())
			}

			return nil
		}

		if len(options.Components) == 0 {
			pipeline := []string{"libfuse", "file_cache", "attr_cache"}

			if containers, err := getBucketListS3(); len(containers) != 0 && err == nil {
				pipeline = append(pipeline, "s3storage")
			} else if containers, err = getContainerListAzure(); len(containers) != 0 && err == nil {
				pipeline = append(pipeline, "azstorage")
			} else {
				return errors.New("failed to initialize new pipeline :: unable to determine cloud provider. no pipeline components found in the config: " + err.Error())
			}
			options.Components = pipeline
		}

		if config.IsSet("entry_cache.timeout-sec") || options.EntryCacheTimeout > 0 {
			options.Components = append(
				options.Components[:1],
				append([]string{"entry_cache"}, options.Components[1:]...)...)
		}

		if err = common.ValidatePipeline(options.Components); err != nil {
			// file-cache, block-cache and xload are mutually exclusive
			log.Err("mount: invalid pipeline components [%s]", err.Error())
			return fmt.Errorf("invalid pipeline components [%s]", err.Error())
		}

		// either passed in CLI or in config file
		if common.ComponentInPipeline(options.Components, "block_cache") {
			// CLI overriding the pipeline to inject block-cache
			options.Components = common.UpdatePipeline(options.Components, "block_cache")
		}

		if common.ComponentInPipeline(options.Components, "xload") {
			// CLI overriding the pipeline to inject xload
			options.Components = common.UpdatePipeline(options.Components, "xload")
			config.Set("read-only", "true") // preload is only supported in read-only mode
		}

		if config.IsSet("libfuse-options") {
			for _, v := range options.LibfuseOptions {
				parameter := strings.Split(v, "=")
				if len(parameter) > 2 || len(parameter) <= 0 {
					return errors.New(common.FuseAllowedFlags)
				}

				v = strings.TrimSpace(v)
				if ignoreFuseOptions(v) {
					continue
				} else if v == "allow_other" || v == "allow_other=true" {
					config.Set("allow-other", "true")
				} else if strings.HasPrefix(v, "attr_timeout=") {
					config.Set("lfuse.attribute-expiration-sec", parameter[1])
				} else if strings.HasPrefix(v, "entry_timeout=") {
					config.Set("lfuse.entry-expiration-sec", parameter[1])
				} else if strings.HasPrefix(v, "negative_timeout=") {
					config.Set("lfuse.negative-entry-expiration-sec", parameter[1])
				} else if v == "ro" || v == "ro=true" {
					config.Set("read-only", "true")
				} else if v == "allow_root" || v == "allow_root=true" {
					config.Set("allow-root", "true")
				} else if v == "nonempty" || v == "nonempty=true" {
					// For fuse3, -o nonempty mount option has been removed and
					// mounting over non-empty directories is now always allowed.
					// For fuse2, this option is supported.
					options.NonEmpty = true
					config.Set("nonempty", "true")
				} else if strings.HasPrefix(v, "umask=") {
					umask, err := strconv.ParseUint(parameter[1], 10, 32)
					if err != nil {
						return fmt.Errorf("failed to parse umask [%s]", err.Error())
					}
					config.Set("lfuse.umask", fmt.Sprint(umask))
				} else if strings.HasPrefix(v, "uid=") {
					val, err := strconv.ParseUint(parameter[1], 10, 32)
					if err != nil {
						return fmt.Errorf("failed to parse uid [%s]", err.Error())
					}
					config.Set("lfuse.uid", fmt.Sprint(val))
				} else if strings.HasPrefix(v, "gid=") {
					val, err := strconv.ParseUint(parameter[1], 10, 32)
					if err != nil {
						return fmt.Errorf("failed to parse gid [%s]", err.Error())
					}
					config.Set("lfuse.gid", fmt.Sprint(val))
				} else if v == "direct_io" || v == "direct_io=true" {
					config.Set("lfuse.direct-io", "true")
					config.Set("direct-io", "true")
					directIO = true
				} else {
					return errors.New(common.FuseAllowedFlags)
				}
			}
		}

		// Check if direct-io is enabled in the config file.
		if !directIO {
			_ = config.UnmarshalKey("libfuse.direct-io", &directIO)
			if directIO {
				config.Set("direct-io", "true")
			}
		}

		if config.IsSet("disable-kernel-cache") && directIO {
			// Both flag shall not be enable together
			return fmt.Errorf("direct-io and disable-kernel-cache cannot be enabled together")
		}

		if !config.IsSet("logging.file-path") {
			options.Logging.LogFilePath = common.DefaultLogFilePath
		}

		if !config.IsSet("logging.level") {
			options.Logging.LogLevel = "LOG_WARNING"
		}

		err = options.validate(options.NonEmpty)
		if err != nil {
			return err
		}

		var logLevel common.LogLevel
		err = logLevel.Parse(options.Logging.LogLevel)
		if err != nil {
			return fmt.Errorf("invalid log level [%s]", err.Error())
		}

		err = log.SetDefaultLogger(options.Logging.Type, common.LogConfig{
			FilePath:    options.Logging.LogFilePath,
			MaxFileSize: options.Logging.MaxLogFileSize,
			FileCount:   options.Logging.LogFileCount,
			Level:       logLevel,
			TimeTracker: options.Logging.TimeTracker,
		})

		if err != nil {
			return fmt.Errorf("failed to initialize logger [%s]", err.Error())
		}

		if !disableVersionCheck {
			err := VersionCheck()
			if err != nil {
				log.Err(err.Error())
			}
		}

		common.EnableMonitoring = options.MonitorOpt.EnableMon

<<<<<<< HEAD
		// check if cloudfuse stats monitor is added in the disable list
		for _, mon := range options.MonitorOpt.DisableList {
			if mon == common.CfuseStats {
				common.CfsDisabled = true
				break
			}
=======
		// check if blobfuse stats monitor is added in the disable list
		if slices.Contains(options.MonitorOpt.DisableList, common.BfuseStats) {
			common.BfsDisabled = true
>>>>>>> 4e933405
		}

		config.Set("mount-path", options.MountPath)

		var pipeline *internal.Pipeline

		log.Crit(
			"Starting Cloudfuse Mount : %s on [%s]",
			common.CloudfuseVersion,
			common.GetCurrentDistro(),
		)
		log.Info("Mount Command: %s", os.Args)
		log.Crit("Logging level set to : %s", logLevel.String())
		log.Debug("Mount allowed on nonempty path : %v", options.NonEmpty)

		if directIO {
			// Direct IO is enabled, so remove the attr-cache from the pipeline
			for i, name := range options.Components {
				if name == "attr_cache" {
					options.Components = append(options.Components[:i], options.Components[i+1:]...)
					log.Crit(
						"Mount::runPipeline : Direct IO enabled, removing attr_cache from pipeline",
					)
					break
				}
			}
		}

		// Clean up any cache directory if cleanup-on-start is set from the cli parameter or specified in parameter in
		// config file for a specific component for file-cache, block-cache, xload.
		err = options.tempCacheCleanup()
		if err != nil {
			return err
		}

		common.ForegroundMount = options.Foreground

		// If on Linux start with the go daemon
		// If on Windows, don't use the daemon since it is not supported
		if runtime.GOOS == "windows" {
			pipeline, err = internal.NewPipeline(options.Components, true)
		} else {
			pipeline, err = internal.NewPipeline(options.Components, !daemon.WasReborn())
		}

		if err != nil {
			if err.Error() == "Azure CLI not found on path" {
				log.Err(
					"mount : failed to initialize new pipeline :: To authenticate using MSI with object-ID, ensure Azure CLI is installed. Alternatively, use app/client ID or resource ID for authentication. [%v]",
					err,
				)
				return Destroy(
					fmt.Sprintf(
						"failed to initialize new pipeline :: To authenticate using MSI with object-ID, ensure Azure CLI is installed. Alternatively, use app/client ID or resource ID for authentication. [%s]",
						err.Error(),
					),
				)
			}

			log.Err("mount :  failed to initialize new pipeline [%v]", err)
			return Destroy(
				fmt.Sprintf("mount : failed to initialize new pipeline [%s]", err.Error()),
			)
		}

		// Dry run ends here
		if options.DryRun {
			log.Trace("Dry-run complete")
			return nil
		}

		log.Info("mount: Mounting cloudfuse on %s", options.MountPath)
		// handle background mount on Linux
		if !options.Foreground && runtime.GOOS != "windows" {
			pidFile := strings.ReplaceAll(options.MountPath, "/", "_") + ".pid"
			pidFileName := filepath.Join(os.ExpandEnv(common.DefaultWorkDir), pidFile)

			// Delete the pidFile if it already exists which prevents a failed to daemonize error
			// See https://github.com/sevlyar/go-daemon/issues/37
			err := os.Remove(pidFileName)
			if err != nil && !errors.Is(err, fs.ErrNotExist) {
				return fmt.Errorf("mount: failed to remove pidFile [%v]", err.Error())
			}

			if options.EnableRemountSystem {
				// Check if the user exists
				if options.ServiceUser == "" {
					return fmt.Errorf(
						"mount: service user is required when enabling remount as system on Linux. " +
							"Pass --service-remount-user with the user the service will run as on remount",
					)
				}

				serviceName, err := installRemountService(
					options.ServiceUser,
					options.MountPath,
					options.ConfigFile,
				)
				if err != nil {
					return fmt.Errorf(
						"mount: failed to install service to remount on restart [%v]",
						err.Error(),
					)
				}

				err = startService(serviceName)
				if err != nil {
					return fmt.Errorf(
						"mount: failed to start service using remount on restart [%v]",
						err.Error(),
					)
				}
			} else {
				pid := os.Getpid()
				fname := fmt.Sprintf("/tmp/cloudfuse.%v", pid)

				ctx := context.Background()
				err = createDaemon(pipeline, ctx, pidFileName, 0644, 022, fname)
				if err != nil {
					return fmt.Errorf("mount: failed to create daemon [%v]", err.Error())
				}
			}
		} else {
			if options.CPUProfile != "" {
				os.Remove(options.CPUProfile)
				f, err := os.Create(options.CPUProfile)
				if err != nil {
					fmt.Printf("Error opening file for cpuprofile [%s]", err.Error())
				}
				defer f.Close()
				if err := pprof.StartCPUProfile(f); err != nil {
					fmt.Printf("Failed to start cpuprofile [%s]", err.Error())
				}
				defer pprof.StopCPUProfile()
			}

			setGOConfig()
			go startDynamicProfiler()

			log.Debug("mount: foreground enabled")
			err = runPipeline(pipeline, context.Background())
			if err != nil {
				return err
			}

			if options.MemProfile != "" {
				os.Remove(options.MemProfile)
				f, err := os.Create(options.MemProfile)
				if err != nil {
					fmt.Printf("Error opening file for memprofile [%s]", err.Error())
				}
				defer f.Close()
				runtime.GC()
				if err = pprof.WriteHeapProfile(f); err != nil {
					fmt.Printf("Error memory profiling [%s]", err.Error())
				}
			}
		}
		return nil
	},
	ValidArgsFunction: func(cmd *cobra.Command, args []string, toComplete string) ([]string, cobra.ShellCompDirective) {
		return nil, cobra.ShellCompDirectiveDefault
	},
}

func ignoreFuseOptions(opt string) bool {
	for _, o := range common.FuseIgnoredFlags() {
		// Flags like uid and gid come with value so exact string match is not correct in that case.
		if strings.HasPrefix(opt, o) {
			return true
		}
	}
	return false
}

func runPipeline(pipeline *internal.Pipeline, ctx context.Context) error {
	pid := fmt.Sprintf("%v", os.Getpid())
	common.TransferPipe += "_" + pid
	common.PollingPipe += "_" + pid
	log.Debug(
		"Mount::runPipeline : cloudfuse pid = %v, transfer pipe = %v, polling pipe = %v",
		pid,
		common.TransferPipe,
		common.PollingPipe,
	)

	go startMonitor(os.Getpid())

	err := pipeline.Start(ctx)
	if err != nil {
		log.Err("mount: error unable to start pipeline [%s]", err.Error())
		return Destroy(fmt.Sprintf("unable to start pipeline [%s]", err.Error()))
	}

	err = pipeline.Stop()
	if err != nil {
		log.Err("mount: error unable to stop pipeline [%s]", err.Error())
		return Destroy(fmt.Sprintf("unable to stop pipeline [%s]", err.Error()))
	}

	_ = log.Destroy()
	return nil
}

func startMonitor(pid int) {
	if common.EnableMonitoring {
		log.Debug("Mount::startMonitor : pid = %v, config-file = %v", pid, options.ConfigFile)
		buf := new(bytes.Buffer)
		rootCmd.SetOut(buf)
		rootCmd.SetErr(buf)
		rootCmd.SetArgs(
			[]string{
				"health-monitor",
				fmt.Sprintf("--pid=%v", pid),
				fmt.Sprintf("--config-file=%s", options.ConfigFile),
			},
		)
		err := rootCmd.Execute()
		if err != nil {
			common.EnableMonitoring = false
			log.Err("Mount::startMonitor : [%s]", err.Error())
		}
	}
}

// cleanupCachePath is a helper function to clean up cache directory for a component that is present in the pipeline.
// componentName: the name of the component (e.g., "file_cache", "block_cache")
func (opt *mountOptions) tempCacheCleanup() error {
	// Check for global cleanup-on-start flag from cli.
	var cleanupOnStart bool
	_ = config.UnmarshalKey("cleanup-on-start", &cleanupOnStart)

	components := []string{"file_cache", "block_cache", "xload"}

	for _, component := range components {
		if common.ComponentInPipeline(options.Components, component) {
			err := cleanupCachePath(component, cleanupOnStart)
			if err != nil {
				return fmt.Errorf("failed to clean up  cache for %s: %v", component, err)
			}
		}
	}

	return nil
}

func cleanupCachePath(componentName string, globalCleanupFlag bool) error {
	// Get the path for the component
	var cachePath string
	_ = config.UnmarshalKey(componentName+".path", &cachePath)

	if cachePath == "" {
		// No path configured for this component
		return nil
	}

	// Check for component-specific cleanup flag
	var componentCleanupFlag bool
	_ = config.UnmarshalKey(componentName+".cleanup-on-start", &componentCleanupFlag)

	// Clean up if either global or component-specific flag is set
	if globalCleanupFlag || componentCleanupFlag {
		if err := common.TempCacheCleanup(cachePath); err != nil {
			return fmt.Errorf(
				"failed to cleanup temp cache path: %s for %s component: %v",
				cachePath,
				componentName,
				err,
			)
		}
	}

	return nil
}

func setGOConfig() {
	// Ensure we always have more than 1 OS thread running goroutines, since there are issues with having just 1.
	isOnlyOne := runtime.GOMAXPROCS(0) == 1
	if isOnlyOne {
		runtime.GOMAXPROCS(2)
	}

	// Golang's default behaviour is to GC when new objects = (100% of) total of objects surviving previous GC.
	// Set it to lower level so that memory if freed up early
	debug.SetGCPercent(80)
}

func startDynamicProfiler() {
	if !options.DynamicProfiler {
		return
	}

	if options.ProfilerIP == "" {
		// By default enable profiler on 127.0.0.1
		options.ProfilerIP = "localhost"
	}

	if options.ProfilerPort == 0 {
		// This is default go profiler port
		options.ProfilerPort = 6060
	}

	connStr := fmt.Sprintf("%s:%d", options.ProfilerIP, options.ProfilerPort)
	log.Info("Mount::startDynamicProfiler : Staring profiler on [%s]", connStr)

	// To check dynamic profiling info http://<ip>:<port>/debug/pprof
	// for e.g. for default config use http://localhost:6060/debug/pprof
	// Also CLI based profiler can be used
	// e.g. go tool pprof http://localhost:6060/debug/pprof/heap
	//      go tool pprof http://localhost:6060/debug/pprof/profile?seconds=30
	//      go tool pprof http://localhost:6060/debug/pprof/block
	//
	err := http.ListenAndServe(connStr, nil)
	if err != nil {
		log.Err("Mount::startDynamicProfiler : Failed to start dynamic profiler [%s]", err.Error())
	}
}

func init() {
	rootCmd.AddCommand(mountCmd)

	options = mountOptions{}

	mountCmd.AddCommand(mountListCmd)
	mountCmd.AddCommand(mountAllCmd)

	mountCmd.PersistentFlags().StringVar(&options.ConfigFile, "config-file", "",
		"Configures the path for the file where the account credentials are provided. Default is config.yaml in current directory.")
	_ = mountCmd.MarkPersistentFlagFilename("config-file", "yaml")

	mountCmd.PersistentFlags().BoolVar(&options.SecureConfig, "secure-config", false,
		"Encrypt auto generated config file for each container")

	mountCmd.PersistentFlags().StringVar(&options.PassPhrase, "passphrase", "",
		"Password to decrypt config file. Can also be specified by env-variable CLOUDFUSE_SECURE_CONFIG_PASSPHRASE.")

	mountCmd.PersistentFlags().
		String("log-type", "base", "Type of logger to be used by the system. Set to base by default. Allowed values are silent|syslog|base.")
	config.BindPFlag("logging.type", mountCmd.PersistentFlags().Lookup("log-type"))
	_ = mountCmd.RegisterFlagCompletionFunc(
		"log-type",
		func(cmd *cobra.Command, args []string, toComplete string) ([]string, cobra.ShellCompDirective) {
			return []string{"silent", "base", "syslog"}, cobra.ShellCompDirectiveNoFileComp
		},
	)

	// Add a generic cleanup-on-start flag that applies to all cache components
	mountCmd.PersistentFlags().
		Bool("cleanup-on-start", false, "Clear cache directory on startup if not empty for file_cache, block_cache, xload components.")
	config.BindPFlag("cleanup-on-start", mountCmd.PersistentFlags().Lookup("cleanup-on-start"))

	mountCmd.PersistentFlags().String("log-level", "LOG_WARNING",
		"Enables logs written to syslog. Set to LOG_WARNING by default. Allowed values are LOG_OFF|LOG_CRIT|LOG_ERR|LOG_WARNING|LOG_INFO|LOG_DEBUG")
	config.BindPFlag("logging.level", mountCmd.PersistentFlags().Lookup("log-level"))
	_ = mountCmd.RegisterFlagCompletionFunc(
		"log-level",
		func(cmd *cobra.Command, args []string, toComplete string) ([]string, cobra.ShellCompDirective) {
			return []string{
				"LOG_OFF",
				"LOG_CRIT",
				"LOG_ERR",
				"LOG_WARNING",
				"LOG_INFO",
				"LOG_TRACE",
				"LOG_DEBUG",
			}, cobra.ShellCompDirectiveNoFileComp
		},
	)

	mountCmd.PersistentFlags().String("log-file-path",
		common.DefaultLogFilePath, "Configures the path for log files. Default is "+common.DefaultLogFilePath)
	config.BindPFlag("logging.file-path", mountCmd.PersistentFlags().Lookup("log-file-path"))
	_ = mountCmd.MarkPersistentFlagDirname("log-file-path")

	mountCmd.PersistentFlags().
		Bool("foreground", false, "Mount the system in foreground mode. Default value false.")
	config.BindPFlag("foreground", mountCmd.PersistentFlags().Lookup("foreground"))

	mountCmd.PersistentFlags().
		Bool("read-only", false, "Mount the system in read only mode. Default value false.")
	config.BindPFlag("read-only", mountCmd.PersistentFlags().Lookup("read-only"))

	mountCmd.Flags().BoolVar(&options.DryRun, "dry-run", false,
		"Test mount configuration, credentials, etc., but don't make any changes to the container or the local file system. Implies foreground.")
	config.BindPFlag("dry-run", mountCmd.Flags().Lookup("dry-run"))

	mountCmd.PersistentFlags().
		Bool("lazy-write", false, "Async write to storage container after file handle is closed.")
	config.BindPFlag("lazy-write", mountCmd.PersistentFlags().Lookup("lazy-write"))

	mountCmd.PersistentFlags().
		String("default-working-dir", "", "Default working directory for storing log files and other cloudfuse information")
	mountCmd.PersistentFlags().Lookup("default-working-dir").Hidden = true
	config.BindPFlag(
		"default-working-dir",
		mountCmd.PersistentFlags().Lookup("default-working-dir"),
	)
	_ = mountCmd.MarkPersistentFlagDirname("default-working-dir")

	mountCmd.Flags().Bool("invalidate-on-sync", true, "Invalidate file/dir on sync/fsync.")
	config.BindPFlag("invalidate-on-sync", mountCmd.Flags().Lookup("invalidate-on-sync"))
	mountCmd.Flags().Lookup("invalidate-on-sync").Hidden = true

	mountCmd.Flags().Bool("pre-mount-validate", true, "Validate cloudfuse is mounted.")
	config.BindPFlag("pre-mount-validate", mountCmd.Flags().Lookup("pre-mount-validate"))
	mountCmd.Flags().Lookup("pre-mount-validate").Hidden = true

	mountCmd.Flags().
		Bool("basic-remount-check", true, "Validate cloudfuse is mounted by reading /etc/mtab.")
	config.BindPFlag("basic-remount-check", mountCmd.Flags().Lookup("basic-remount-check"))
	mountCmd.Flags().Lookup("basic-remount-check").Hidden = true

	mountCmd.Flags().
		BoolVar(&options.EnableRemountSystem, "enable-remount-system", false, "Remount container on server restart. Mount will restart on reboot.")
	config.BindPFlag("enable-remount-system", mountCmd.Flags().Lookup("enable-remount-system"))

	if runtime.GOOS == "windows" {
		mountCmd.Flags().
			BoolVar(&options.EnableRemountUser, "enable-remount-user", false, "Remount container on server restart for current user. Mount will restart on current user log in.")
		config.BindPFlag("enable-remount-user", mountCmd.Flags().Lookup("enable-remount-user"))

		mountCmd.Flags().
			StringVar(&options.PassphrasePipe, "passphrase-pipe", "", "Specifies a named pipe to read the passphrase from.")
		config.BindPFlag("passphrase-pipe", mountCmd.Flags().Lookup("passphrase-pipe"))
	}

	if runtime.GOOS == "linux" {
		mountCmd.Flags().
			StringVar(&options.ServiceUser, "remount-system-user", "", "User that the service remount will run as.")
		config.BindPFlag("remount-system-user", mountCmd.Flags().Lookup("remount-system-user"))
	}

	mountCmd.PersistentFlags().
		StringSliceVarP(&options.LibfuseOptions, "o", "o", []string{}, "FUSE options.")
	config.BindPFlag("libfuse-options", mountCmd.PersistentFlags().ShorthandLookup("o"))
	mountCmd.PersistentFlags().ShorthandLookup("o").Hidden = true

	mountCmd.PersistentFlags().
		DurationVar(&options.WaitForMount, "wait-for-mount", 5*time.Second, "Let parent process wait for given timeout before exit")

	mountCmd.PersistentFlags().
		Bool("disable-kernel-cache", false, "Disable kerneel cache, but keep blobfuse cache. Default value false.")
	config.BindPFlag(
		"disable-kernel-cache",
		mountCmd.PersistentFlags().Lookup("disable-kernel-cache"),
	)

	config.AttachToFlagSet(mountCmd.PersistentFlags())
	config.AttachFlagCompletions(mountCmd)
	config.AddConfigChangeEventListener(config.ConfigChangeEventHandlerFunc(OnConfigChange))
}

func Destroy(message string) error {
	_ = log.Destroy()
	if message != "" {
		return fmt.Errorf("%s", message)
	}

	return nil
}<|MERGE_RESOLUTION|>--- conflicted
+++ resolved
@@ -477,18 +477,9 @@
 
 		common.EnableMonitoring = options.MonitorOpt.EnableMon
 
-<<<<<<< HEAD
-		// check if cloudfuse stats monitor is added in the disable list
-		for _, mon := range options.MonitorOpt.DisableList {
-			if mon == common.CfuseStats {
-				common.CfsDisabled = true
-				break
-			}
-=======
 		// check if blobfuse stats monitor is added in the disable list
-		if slices.Contains(options.MonitorOpt.DisableList, common.BfuseStats) {
-			common.BfsDisabled = true
->>>>>>> 4e933405
+		if slices.Contains(options.MonitorOpt.DisableList, common.CfuseStats) {
+			common.CfsDisabled = true
 		}
 
 		config.Set("mount-path", options.MountPath)
