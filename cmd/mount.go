--- conflicted
+++ resolved
@@ -577,18 +577,30 @@
 			if options.EnableRemountSystem {
 				// Check if the user exists
 				if options.ServiceUser == "" {
-					return fmt.Errorf("mount: service user is required when enabling remount as system on Linux. " +
-						"Pass --service-remount-user with the user the service will run as on remount")
-				}
-
-				serviceName, err := installRemountService(options.ServiceUser, options.MountPath, options.ConfigFile)
+					return fmt.Errorf(
+						"mount: service user is required when enabling remount as system on Linux. " +
+							"Pass --service-remount-user with the user the service will run as on remount",
+					)
+				}
+
+				serviceName, err := installRemountService(
+					options.ServiceUser,
+					options.MountPath,
+					options.ConfigFile,
+				)
 				if err != nil {
-					return fmt.Errorf("mount: failed to install service to remount on restart [%v]", err.Error())
+					return fmt.Errorf(
+						"mount: failed to install service to remount on restart [%v]",
+						err.Error(),
+					)
 				}
 
 				err = startService(serviceName)
 				if err != nil {
-					return fmt.Errorf("mount: failed to start service using remount on restart [%v]", err.Error())
+					return fmt.Errorf(
+						"mount: failed to start service using remount on restart [%v]",
+						err.Error(),
+					)
 				}
 			} else {
 				pid := os.Getpid()
@@ -847,35 +859,24 @@
 	config.BindPFlag("basic-remount-check", mountCmd.Flags().Lookup("basic-remount-check"))
 	mountCmd.Flags().Lookup("basic-remount-check").Hidden = true
 
-<<<<<<< HEAD
-	mountCmd.Flags().BoolVar(&options.EnableRemountSystem, "enable-remount-system", false, "Remount container on server restart. Mount will restart on reboot.")
+	mountCmd.Flags().
+		BoolVar(&options.EnableRemountSystem, "enable-remount-system", false, "Remount container on server restart. Mount will restart on reboot.")
 	config.BindPFlag("enable-remount-system", mountCmd.Flags().Lookup("enable-remount-system"))
 
 	if runtime.GOOS == "windows" {
-		mountCmd.Flags().BoolVar(&options.EnableRemountUser, "enable-remount-user", false, "Remount container on server restart for current user. Mount will restart on current user log in.")
-		config.BindPFlag("enable-remount-user", mountCmd.Flags().Lookup("enable-remount-user"))
-	}
-
-	if runtime.GOOS == "linux" {
-		mountCmd.Flags().StringVar(&options.ServiceUser, "remount-system-user", "", "User that the service remount will run as.")
-		config.BindPFlag("remount-system-user", mountCmd.Flags().Lookup("remount-system-user"))
-	}
-
-	mountCmd.PersistentFlags().StringSliceVarP(&options.LibfuseOptions, "o", "o", []string{}, "FUSE options.")
-=======
-	if runtime.GOOS == "windows" {
-		mountCmd.Flags().
-			BoolVar(&options.EnableRemountSystem, "enable-remount-system", false, "Remount container on server restart. Mount will restart on reboot.")
-		config.BindPFlag("enable-remount-system", mountCmd.Flags().Lookup("enable-remount-system"))
-
 		mountCmd.Flags().
 			BoolVar(&options.EnableRemountUser, "enable-remount-user", false, "Remount container on server restart for current user. Mount will restart on current user log in.")
 		config.BindPFlag("enable-remount-user", mountCmd.Flags().Lookup("enable-remount-user"))
 	}
 
+	if runtime.GOOS == "linux" {
+		mountCmd.Flags().
+			StringVar(&options.ServiceUser, "remount-system-user", "", "User that the service remount will run as.")
+		config.BindPFlag("remount-system-user", mountCmd.Flags().Lookup("remount-system-user"))
+	}
+
 	mountCmd.PersistentFlags().
 		StringSliceVarP(&options.LibfuseOptions, "o", "o", []string{}, "FUSE options.")
->>>>>>> 4c6a8ccb
 	config.BindPFlag("libfuse-options", mountCmd.PersistentFlags().ShorthandLookup("o"))
 	mountCmd.PersistentFlags().ShorthandLookup("o").Hidden = true
 
