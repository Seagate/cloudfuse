/*
    _____           _____   _____   ____          ______  _____  ------
   |     |  |      |     | |     | |     |     | |       |            |
   |     |  |      |     | |     | |     |     | |       |            |
   | --- |  |      |     | |-----| |---- |     | |-----| |-----  ------
   |     |  |      |     | |     | |     |     |       | |       |
   | ____|  |_____ | ____| | ____| |     |_____|  _____| |_____  |_____


   Licensed under the MIT License <http://opensource.org/licenses/MIT>.

   Copyright © 2020-2023 Microsoft Corporation. All rights reserved.
   Author : <blobfusedev@microsoft.com>

   Permission is hereby granted, free of charge, to any person obtaining a copy
   of this software and associated documentation files (the "Software"), to deal
   in the Software without restriction, including without limitation the rights
   to use, copy, modify, merge, publish, distribute, sublicense, and/or sell
   copies of the Software, and to permit persons to whom the Software is
   furnished to do so, subject to the following conditions:

   The above copyright notice and this permission notice shall be included in all
   copies or substantial portions of the Software.

   THE SOFTWARE IS PROVIDED "AS IS", WITHOUT WARRANTY OF ANY KIND, EXPRESS OR
   IMPLIED, INCLUDING BUT NOT LIMITED TO THE WARRANTIES OF MERCHANTABILITY,
   FITNESS FOR A PARTICULAR PURPOSE AND NONINFRINGEMENT. IN NO EVENT SHALL THE
   AUTHORS OR COPYRIGHT HOLDERS BE LIABLE FOR ANY CLAIM, DAMAGES OR OTHER
   LIABILITY, WHETHER IN AN ACTION OF CONTRACT, TORT OR OTHERWISE, ARISING FROM,
   OUT OF OR IN CONNECTION WITH THE SOFTWARE OR THE USE OR OTHER DEALINGS IN THE
   SOFTWARE
*/

package cmd

import (
	"bytes"
	"context"
	"errors"
	"fmt"
	"net/http"
	_ "net/http/pprof"
	"os"
	"path/filepath"
	"runtime"
	"runtime/debug"
	"runtime/pprof"
	"strconv"
	"strings"
	"time"

	"lyvecloudfuse/common"
	"lyvecloudfuse/common/config"
	"lyvecloudfuse/common/log"
	"lyvecloudfuse/internal"

	"github.com/sevlyar/go-daemon"
	"github.com/spf13/cobra"
)

type LogOptions struct {
	Type           string `config:"type" yaml:"type,omitempty"`
	LogLevel       string `config:"level" yaml:"level,omitempty"`
	LogFilePath    string `config:"file-path" yaml:"file-path,omitempty"`
	MaxLogFileSize uint64 `config:"max-file-size-mb" yaml:"max-file-size-mb,omitempty"`
	LogFileCount   uint64 `config:"file-count" yaml:"file-count,omitempty"`
	TimeTracker    bool   `config:"track-time" yaml:"track-time,omitempty"`
}

type mountOptions struct {
	MountPath  string
	ConfigFile string

	Logging           LogOptions     `config:"logging"`
	Components        []string       `config:"components"`
	Foreground        bool           `config:"foreground"`
	NonEmpty          bool           `config:"nonempty"`
	DefaultWorkingDir string         `config:"default-working-dir"`
	CPUProfile        string         `config:"cpu-profile"`
	MemProfile        string         `config:"mem-profile"`
	PassPhrase        string         `config:"passphrase"`
	SecureConfig      bool           `config:"secure-config"`
	DynamicProfiler   bool           `config:"dynamic-profile"`
	ProfilerPort      int            `config:"profiler-port"`
	ProfilerIP        string         `config:"profiler-ip"`
	MonitorOpt        monitorOptions `config:"health_monitor"`
	WaitForMount      time.Duration  `config:"wait-for-mount"`

	// v1 support
	Streaming      bool     `config:"streaming"`
	AttrCache      bool     `config:"use-attr-cache"`
	LibfuseOptions []string `config:"libfuse-options"`
}

var options mountOptions

func (opt *mountOptions) validate(skipEmptyMount bool) error {
	if opt.MountPath == "" {
		return fmt.Errorf("mount path not provided")
	}

	// Windows requires that the mount directory does not exist while
	// linux requires that the directory does exist. So we skip these
	// checks if
	if runtime.GOOS == "windows" {
		_, err := os.Stat(opt.MountPath)
		if !os.IsNotExist(err) {
			return fmt.Errorf("mount directory already exists")
		}
	} else {
		if _, err := os.Stat(opt.MountPath); os.IsNotExist(err) {
			return fmt.Errorf("mount directory does not exists")
		} else if !skipEmptyMount && !common.IsDirectoryEmpty(opt.MountPath) {
			return fmt.Errorf("mount directory is not empty")
		}
	}

	if common.IsDirectoryMounted(opt.MountPath) {
		return fmt.Errorf("directory is already mounted")
	}

	if err := common.ELogLevel.Parse(opt.Logging.LogLevel); err != nil {
		return fmt.Errorf("invalid log level [%s]", err.Error())
	}

	if opt.DefaultWorkingDir != "" {
		common.DefaultWorkDir = opt.DefaultWorkingDir

		if opt.Logging.LogFilePath == common.DefaultLogFilePath {
			// If default-working-dir is set then default log path shall be set to that path
			// Ignore if specific log-path is provided by user
			opt.Logging.LogFilePath = filepath.Join(common.DefaultWorkDir, "blobfuse2.log")
		}

		common.DefaultLogFilePath = filepath.Join(common.DefaultWorkDir, "blobfuse2.log")
	}

	f, err := os.Stat(common.ExpandPath(common.DefaultWorkDir))
	if err == nil && !f.IsDir() {
		return fmt.Errorf("default work dir '%s' is not a directory", common.DefaultWorkDir)
	}

	if err != nil && os.IsNotExist(err) {
		// create the default work dir
		if err = os.MkdirAll(common.ExpandPath(common.DefaultWorkDir), 0777); err != nil {
			return fmt.Errorf("failed to create default work dir [%s]", err.Error())
		}
	}

	opt.Logging.LogFilePath = common.ExpandPath(opt.Logging.LogFilePath)
	if !common.DirectoryExists(filepath.Dir(opt.Logging.LogFilePath)) {
		err := os.MkdirAll(filepath.Dir(opt.Logging.LogFilePath), os.FileMode(0776)|os.ModeDir)
		if err != nil {
			return fmt.Errorf("invalid log file path [%s]", err.Error())
		}
	}

	// A user provided value of 0 doesn't make sense for MaxLogFileSize or LogFileCount.
	if opt.Logging.MaxLogFileSize == 0 {
		opt.Logging.MaxLogFileSize = common.DefaultMaxLogFileSize
	}

	if opt.Logging.LogFileCount == 0 {
		opt.Logging.LogFileCount = common.DefaultLogFileCount
	}

	return nil
}

func OnConfigChange() {
	newLogOptions := &LogOptions{}
	err := config.UnmarshalKey("logging", newLogOptions)
	if err != nil {
		log.Err("Mount::OnConfigChange : Invalid logging options [%s]", err.Error())
	}

	var logLevel common.LogLevel
	err = logLevel.Parse(newLogOptions.LogLevel)
	if err != nil {
		log.Err("Mount::OnConfigChange : Invalid log level [%s]", newLogOptions.LogLevel)
	}

	err = log.SetConfig(common.LogConfig{
		Level:       logLevel,
		FilePath:    common.ExpandPath(newLogOptions.LogFilePath),
		MaxFileSize: newLogOptions.MaxLogFileSize,
		FileCount:   newLogOptions.LogFileCount,
		TimeTracker: newLogOptions.TimeTracker,
	})

	if err != nil {
		log.Err("Mount::OnConfigChange : Unable to reset Logging options [%s]", err.Error())
	}
}

// parseConfig : Based on config file or encrypted data parse the provided config
func parseConfig() error {
	options.ConfigFile = common.ExpandPath(options.ConfigFile)

	// Based on extension decide file is encrypted or not
	if options.SecureConfig ||
		filepath.Ext(options.ConfigFile) == SecureConfigExtension {

		// Validate config is to be secured on write or not
		if options.PassPhrase == "" {
			options.PassPhrase = os.Getenv(SecureConfigEnvName)
		}

		if options.PassPhrase == "" {
			return fmt.Errorf("no passphrase provided to decrypt the config file.\n Either use --passphrase cli option or store passphrase in LYVECLOUDFUSE_SECURE_CONFIG_PASSPHRASE environment variable")
		}

		cipherText, err := os.ReadFile(options.ConfigFile)
		if err != nil {
			return fmt.Errorf("failed to read encrypted config file %s [%s]", options.ConfigFile, err.Error())
		}

		plainText, err := common.DecryptData(cipherText, []byte(options.PassPhrase))
		if err != nil {
			return fmt.Errorf("failed to decrypt config file %s [%s]", options.ConfigFile, err.Error())
		}

		config.SetConfigFile(options.ConfigFile)
		config.SetSecureConfigOptions(options.PassPhrase)
		err = config.ReadFromConfigBuffer(plainText)
		if err != nil {
			return fmt.Errorf("invalid decrypted config file [%s]", err.Error())
		}

	} else {
		err := config.ReadFromConfigFile(options.ConfigFile)
		if err != nil {
			return fmt.Errorf("invalid config file [%s]", err.Error())
		}
	}

	return nil
}

// We use the cobra library to provide a CLI for Lyve Cloud FUSE.
// Look at https://cobra.dev/ for more information
var mountCmd = &cobra.Command{
	Use:               "mount [path]",
	Short:             "Mounts the azure container as a filesystem",
	Long:              "Mounts the azure container as a filesystem",
	SuggestFor:        []string{"mnt", "mout"},
	Args:              cobra.ExactArgs(1),
	FlagErrorHandling: cobra.ExitOnError,
	RunE: func(_ *cobra.Command, args []string) error {
		options.MountPath = common.ExpandPath(args[0])
		configFileExists := true

		if options.ConfigFile == "" {
			// Config file is not set in cli parameters
			// Lyvecloudfuse defaults to config.yaml in current directory
			// If the file does not exists then user might have configured required things in env variables
			// Fall back to defaults and let components fail if all required env variables are not set.
			_, err := os.Stat(common.DefaultConfigFilePath)
			if err != nil && os.IsNotExist(err) {
				configFileExists = false
			} else {
				options.ConfigFile = common.DefaultConfigFilePath
			}
		}

		if configFileExists {
			err := parseConfig()
			if err != nil {
				return err
			}
		}

		err := config.Unmarshal(&options)
		if err != nil {
			return fmt.Errorf("failed to unmarshal config [%s]", err.Error())
		}

		if !configFileExists || len(options.Components) == 0 {
			pipeline := []string{"libfuse"}

			if config.IsSet("streaming") && options.Streaming {
				pipeline = append(pipeline, "stream")
			} else {
				pipeline = append(pipeline, "file_cache")
			}

			// by default attr-cache is enable in v2
			// only way to disable is to pass cli param and set it to false
			if options.AttrCache {
				pipeline = append(pipeline, "attr_cache")
			}

			pipeline = append(pipeline, "azstorage")
			options.Components = pipeline
		}

		skipNonEmpty := false

		if config.IsSet("libfuse-options") {
			for _, v := range options.LibfuseOptions {
				parameter := strings.Split(v, "=")
				if len(parameter) > 2 || len(parameter) <= 0 {
					return errors.New(common.FuseAllowedFlags)
				}

				v = strings.TrimSpace(v)
				if ignoreFuseOptions(v) {
					continue
				} else if v == "allow_other" || v == "allow_other=true" {
					config.Set("allow-other", "true")
				} else if strings.HasPrefix(v, "attr_timeout=") {
					config.Set("libfuse.attribute-expiration-sec", parameter[1])
				} else if strings.HasPrefix(v, "entry_timeout=") {
					config.Set("libfuse.entry-expiration-sec", parameter[1])
				} else if strings.HasPrefix(v, "negative_timeout=") {
					config.Set("libfuse.negative-entry-expiration-sec", parameter[1])
				} else if v == "ro" || v == "ro=true" {
					config.Set("read-only", "true")
				} else if v == "allow_root" || v == "allow_root=true" {
					config.Set("allow-root", "true")
					// config.Set("libfuse.default-permission", "700")
				} else if v == "nonempty" {
					skipNonEmpty = true
					config.Set("nonempty", "true")
				} else if strings.HasPrefix(v, "umask=") {
					permission, err := strconv.ParseUint(parameter[1], 10, 32)
					if err != nil {
						return fmt.Errorf("failed to parse umask [%s]", err.Error())
					}
					perm := ^uint32(permission) & 777
					config.Set("libfuse.default-permission", fmt.Sprint(perm))
				} else if strings.HasPrefix(v, "uid=") {
					val, err := strconv.ParseUint(parameter[1], 10, 32)
					if err != nil {
						return fmt.Errorf("failed to parse uid [%s]", err.Error())
					}
					config.Set("libfuse.uid", fmt.Sprint(val))
				} else if strings.HasPrefix(v, "gid=") {
					val, err := strconv.ParseUint(parameter[1], 10, 32)
					if err != nil {
						return fmt.Errorf("failed to parse gid [%s]", err.Error())
					}
					config.Set("libfuse.gid", fmt.Sprint(val))
				} else {
					return errors.New(common.FuseAllowedFlags)
				}
			}
		}

		if !config.IsSet("logging.file-path") {
			options.Logging.LogFilePath = common.DefaultLogFilePath
		}

		if !config.IsSet("logging.level") {
			options.Logging.LogLevel = "LOG_WARNING"
		}

		err = options.validate(options.NonEmpty || skipNonEmpty)
		if err != nil {
			return err
		}

		var logLevel common.LogLevel
		err = logLevel.Parse(options.Logging.LogLevel)
		if err != nil {
			return fmt.Errorf("invalid log level [%s]", err.Error())
		}

		err = log.SetDefaultLogger(options.Logging.Type, common.LogConfig{
			FilePath:    options.Logging.LogFilePath,
			MaxFileSize: options.Logging.MaxLogFileSize,
			FileCount:   options.Logging.LogFileCount,
			Level:       logLevel,
			TimeTracker: options.Logging.TimeTracker,
		})

		if err != nil {
			return fmt.Errorf("failed to initialize logger [%s]", err.Error())
		}

		if !disableVersionCheck {
			err := VersionCheck()
			if err != nil {
				log.Err(err.Error())
			}
		}

		if config.IsSet("invalidate-on-sync") {
			log.Warn("mount: unsupported v1 CLI parameter: invalidate-on-sync is always true in lyvecloudfuse.")
		}
		if config.IsSet("pre-mount-validate") {
			log.Warn("mount: unsupported v1 CLI parameter: pre-mount-validate is always true in lyvecloudfuse.")
		}
		if config.IsSet("basic-remount-check") {
			log.Warn("mount: unsupported v1 CLI parameter: basic-remount-check is always true in lyvecloudfuse.")
		}

		common.EnableMonitoring = options.MonitorOpt.EnableMon

		// check if blobfuse stats monitor is added in the disable list
		for _, mon := range options.MonitorOpt.DisableList {
			if mon == common.BfuseStats {
				common.BfsDisabled = true
				break
			}
		}

		config.Set("mount-path", options.MountPath)

		var pipeline *internal.Pipeline

		log.Crit("Starting Lyvecloudfuse Mount : %s on [%s]", common.LyvecloudfuseVersion, common.GetCurrentDistro())
		log.Crit("Logging level set to : %s", logLevel.String())

		// If on Linux start with the go deamon
		// If on Windows, don't use the daemon since it is not supported
		// TODO: Enable running as a service on Windows
		if runtime.GOOS == "windows" {
			pipeline, err = internal.NewPipeline(options.Components, true)
		} else {
			pipeline, err = internal.NewPipeline(options.Components, !daemon.WasReborn())
		}
		if err != nil {
			log.Err("mount : failed to initialize new pipeline [%v]", err)
			return Destroy(fmt.Sprintf("failed to initialize new pipeline [%s]", err.Error()))
		}

		common.ForegroundMount = options.Foreground

		log.Info("mount: Mounting lyvecloudfuse on %s", options.MountPath)
		// Prevent mounting in background on Windows
		// TODO: Enable background support using windows services
		if !options.Foreground && runtime.GOOS != "windows" {
			pidFile := strings.Replace(options.MountPath, "/", "_", -1) + ".pid"
			pidFileName := filepath.Join(os.ExpandEnv(common.DefaultWorkDir), pidFile)

			pid := os.Getpid()
			fname := fmt.Sprintf("/tmp/lyvecloudfuse.%v", pid)

			ctx, _ := context.WithCancel(context.Background()) //nolint
			err := createDaemon(pipeline, ctx, pidFileName, 0644, 027, fname)
			if err != nil {
<<<<<<< HEAD
				log.Err("mount: failed to create daemon [%v]", err.Error())
=======
				log.Err("mount : failed to daemonize application [%v]", err)
				return Destroy(fmt.Sprintf("failed to daemonize application [%s]", err.Error()))
			}

			log.Debug("mount: foreground disabled, child = %v", daemon.WasReborn())
			if child == nil { // execute in child only
				defer dmnCtx.Release() // nolint
				setGOConfig()
				go startDynamicProfiler()

				// In case of failure stderr will have the error emitted by child and parent will read
				// those logs from the file set in daemon context
				return runPipeline(pipeline, ctx)
			} else { // execute in parent only
				defer os.Remove(fname)

				select {
				case <-sigusr2:
					log.Info("mount: Child [%v] mounted successfully at %s", child.Pid, options.MountPath)

				case <-sigchild:
					// Get error string from the child, stderr or child was redirected to a file
					log.Info("mount: Child [%v] terminated from %s", child.Pid, options.MountPath)

					buff, err := os.ReadFile(dmnCtx.LogFileName)
					if err != nil {
						log.Err("mount: failed to read child [%v] failure logs [%s]", child.Pid, err.Error())
						return Destroy(fmt.Sprintf("failed to mount, please check logs [%s]", err.Error()))
					} else {
						return Destroy(string(buff))
					}

				case <-time.After(options.WaitForMount):
					log.Info("mount: Child [%v : %s] status check timeout", child.Pid, options.MountPath)
				}

				_ = log.Destroy()
>>>>>>> 05a10949
			}
		} else {
			if options.CPUProfile != "" {
				os.Remove(options.CPUProfile)
				f, err := os.Create(options.CPUProfile)
				if err != nil {
					fmt.Printf("Error opening file for cpuprofile [%s]", err.Error())
				}
				defer f.Close()
				if err := pprof.StartCPUProfile(f); err != nil {
					fmt.Printf("Failed to start cpuprofile [%s]", err.Error())
				}
				defer pprof.StopCPUProfile()
			}

			setGOConfig()
			go startDynamicProfiler()

			log.Debug("mount: foreground enabled")
			err = runPipeline(pipeline, context.Background())
			if err != nil {
				return err
			}

			if options.MemProfile != "" {
				os.Remove(options.MemProfile)
				f, err := os.Create(options.MemProfile)
				if err != nil {
					fmt.Printf("Error opening file for memprofile [%s]", err.Error())
				}
				defer f.Close()
				runtime.GC()
				if err = pprof.WriteHeapProfile(f); err != nil {
					fmt.Printf("Error memory profiling [%s]", err.Error())
				}
			}
		}
		return nil
	},
	ValidArgsFunction: func(cmd *cobra.Command, args []string, toComplete string) ([]string, cobra.ShellCompDirective) {
		return nil, cobra.ShellCompDirectiveDefault
	},
}

func ignoreFuseOptions(opt string) bool {
	for _, o := range common.FuseIgnoredFlags() {
		// Flags like uid and gid come with value so exact string match is not correct in that case.
		if strings.HasPrefix(opt, o) {
			return true
		}
	}
	return false
}

func runPipeline(pipeline *internal.Pipeline, ctx context.Context) error {
	pid := fmt.Sprintf("%v", os.Getpid())
	common.TransferPipe += "_" + pid
	common.PollingPipe += "_" + pid
	log.Debug("Mount::runPipeline : lyvecloudfuse pid = %v, transfer pipe = %v, polling pipe = %v", pid, common.TransferPipe, common.PollingPipe)

	go startMonitor(os.Getpid())

	err := pipeline.Start(ctx)
	if err != nil {
		log.Err("mount: error unable to start pipeline [%s]", err.Error())
		return Destroy(fmt.Sprintf("unable to start pipeline [%s]", err.Error()))
	}

	err = pipeline.Stop()
	if err != nil {
		log.Err("mount: error unable to stop pipeline [%s]", err.Error())
		return Destroy(fmt.Sprintf("unable to stop pipeline [%s]", err.Error()))
	}

	_ = log.Destroy()
	return nil
}

func startMonitor(pid int) {
	if common.EnableMonitoring {
		log.Debug("Mount::startMonitor : pid = %v, config-file = %v", pid, options.ConfigFile)
		buf := new(bytes.Buffer)
		rootCmd.SetOut(buf)
		rootCmd.SetErr(buf)
		rootCmd.SetArgs([]string{"health-monitor", fmt.Sprintf("--pid=%v", pid), fmt.Sprintf("--config-file=%s", options.ConfigFile)})
		err := rootCmd.Execute()
		if err != nil {
			common.EnableMonitoring = false
			log.Err("Mount::startMonitor : [%s]", err.Error())
		}
	}
}

func setGOConfig() {
	// Ensure we always have more than 1 OS thread running goroutines, since there are issues with having just 1.
	isOnlyOne := runtime.GOMAXPROCS(0) == 1
	if isOnlyOne {
		runtime.GOMAXPROCS(2)
	}

	// Golang's default behaviour is to GC when new objects = (100% of) total of objects surviving previous GC.
	// Set it to lower level so that memory if freed up early
	debug.SetGCPercent(80)
}

func startDynamicProfiler() {
	if !options.DynamicProfiler {
		return
	}

	if options.ProfilerIP == "" {
		// By default enable profiler on 127.0.0.1
		options.ProfilerIP = "localhost"
	}

	if options.ProfilerPort == 0 {
		// This is default go profiler port
		options.ProfilerPort = 6060
	}

	connStr := fmt.Sprintf("%s:%d", options.ProfilerIP, options.ProfilerPort)
	log.Info("Mount::startDynamicProfiler : Staring profiler on [%s]", connStr)

	// To check dynamic profiling info http://<ip>:<port>/debug/pprof
	// for e.g. for default config use http://localhost:6060/debug/pprof
	// Also CLI based profiler can be used
	// e.g. go tool pprof http://localhost:6060/debug/pprof/heap
	//      go tool pprof http://localhost:6060/debug/pprof/profile?seconds=30
	//      go tool pprof http://localhost:6060/debug/pprof/block
	//
	err := http.ListenAndServe(connStr, nil)
	if err != nil {
		log.Err("Mount::startDynamicProfiler : Failed to start dynamic profiler [%s]", err.Error())
	}
}

func init() {
	rootCmd.AddCommand(mountCmd)

	options = mountOptions{}

	mountCmd.AddCommand(mountListCmd)
	mountCmd.AddCommand(mountAllCmd)

	mountCmd.PersistentFlags().StringVar(&options.ConfigFile, "config-file", "",
		"Configures the path for the file where the account credentials are provided. Default is config.yaml in current directory.")
	_ = mountCmd.MarkPersistentFlagFilename("config-file", "yaml")

	mountCmd.PersistentFlags().BoolVar(&options.SecureConfig, "secure-config", false,
		"Encrypt auto generated config file for each container")

	mountCmd.PersistentFlags().StringVar(&options.PassPhrase, "passphrase", "",
		"Key to decrypt config file. Can also be specified by env-variable LYVECLOUDFUSE_SECURE_CONFIG_PASSPHRASE.\nKey length shall be 16 (AES-128), 24 (AES-192), or 32 (AES-256) bytes in length.")

	mountCmd.PersistentFlags().String("log-type", "syslog", "Type of logger to be used by the system. Set to syslog by default. Allowed values are silent|syslog|base.")
	config.BindPFlag("logging.type", mountCmd.PersistentFlags().Lookup("log-type"))
	_ = mountCmd.RegisterFlagCompletionFunc("log-type", func(cmd *cobra.Command, args []string, toComplete string) ([]string, cobra.ShellCompDirective) {
		return []string{"silent", "base", "syslog"}, cobra.ShellCompDirectiveNoFileComp
	})

	mountCmd.PersistentFlags().String("log-level", "LOG_WARNING",
		"Enables logs written to syslog. Set to LOG_WARNING by default. Allowed values are LOG_OFF|LOG_CRIT|LOG_ERR|LOG_WARNING|LOG_INFO|LOG_DEBUG")
	config.BindPFlag("logging.level", mountCmd.PersistentFlags().Lookup("log-level"))
	_ = mountCmd.RegisterFlagCompletionFunc("log-level", func(cmd *cobra.Command, args []string, toComplete string) ([]string, cobra.ShellCompDirective) {
		return []string{"LOG_OFF", "LOG_CRIT", "LOG_ERR", "LOG_WARNING", "LOG_INFO", "LOG_TRACE", "LOG_DEBUG"}, cobra.ShellCompDirectiveNoFileComp
	})

	mountCmd.PersistentFlags().String("log-file-path",
		common.DefaultLogFilePath, "Configures the path for log files. Default is "+common.DefaultLogFilePath)
	config.BindPFlag("logging.file-path", mountCmd.PersistentFlags().Lookup("log-file-path"))
	_ = mountCmd.MarkPersistentFlagDirname("log-file-path")

	mountCmd.PersistentFlags().Bool("foreground", false, "Mount the system in foreground mode. Default value false. (Ignored on Windows)")
	config.BindPFlag("foreground", mountCmd.PersistentFlags().Lookup("foreground"))

	mountCmd.PersistentFlags().Bool("read-only", false, "Mount the system in read only mode. Default value false.")
	config.BindPFlag("read-only", mountCmd.PersistentFlags().Lookup("read-only"))

	mountCmd.PersistentFlags().String("default-working-dir", "", "Default working directory for storing log files and other lyvecloudfuse information")
	mountCmd.PersistentFlags().Lookup("default-working-dir").Hidden = true
	config.BindPFlag("default-working-dir", mountCmd.PersistentFlags().Lookup("default-working-dir"))
	_ = mountCmd.MarkPersistentFlagDirname("default-working-dir")

	mountCmd.Flags().BoolVar(&options.Streaming, "streaming", false, "Enable Streaming.")
	config.BindPFlag("streaming", mountCmd.Flags().Lookup("streaming"))
	mountCmd.Flags().Lookup("streaming").Hidden = true

	mountCmd.Flags().BoolVar(&options.AttrCache, "use-attr-cache", true, "Use attribute caching.")
	config.BindPFlag("use-attr-cache", mountCmd.Flags().Lookup("use-attr-cache"))
	mountCmd.Flags().Lookup("use-attr-cache").Hidden = true

	mountCmd.Flags().Bool("invalidate-on-sync", true, "Invalidate file/dir on sync/fsync.")
	config.BindPFlag("invalidate-on-sync", mountCmd.Flags().Lookup("invalidate-on-sync"))
	mountCmd.Flags().Lookup("invalidate-on-sync").Hidden = true

	mountCmd.Flags().Bool("pre-mount-validate", true, "Validate lyvecloudfuse is mounted.")
	config.BindPFlag("pre-mount-validate", mountCmd.Flags().Lookup("pre-mount-validate"))
	mountCmd.Flags().Lookup("pre-mount-validate").Hidden = true

	mountCmd.Flags().Bool("basic-remount-check", true, "Validate lyvecloudfuse is mounted by reading /etc/mtab.")
	config.BindPFlag("basic-remount-check", mountCmd.Flags().Lookup("basic-remount-check"))
	mountCmd.Flags().Lookup("basic-remount-check").Hidden = true

	mountCmd.PersistentFlags().StringSliceVarP(&options.LibfuseOptions, "o", "o", []string{}, "FUSE options.")
	config.BindPFlag("libfuse-options", mountCmd.PersistentFlags().ShorthandLookup("o"))
	mountCmd.PersistentFlags().ShorthandLookup("o").Hidden = true

	mountCmd.PersistentFlags().DurationVar(&options.WaitForMount, "wait-for-mount", 5*time.Second, "Let parent process wait for given timeout before exit")

	config.AttachToFlagSet(mountCmd.PersistentFlags())
	config.AttachFlagCompletions(mountCmd)
	config.AddConfigChangeEventListener(config.ConfigChangeEventHandlerFunc(OnConfigChange))
}

func Destroy(message string) error {
	_ = log.Destroy()
	return fmt.Errorf(message)
}<|MERGE_RESOLUTION|>--- conflicted
+++ resolved
@@ -440,47 +440,7 @@
 			ctx, _ := context.WithCancel(context.Background()) //nolint
 			err := createDaemon(pipeline, ctx, pidFileName, 0644, 027, fname)
 			if err != nil {
-<<<<<<< HEAD
 				log.Err("mount: failed to create daemon [%v]", err.Error())
-=======
-				log.Err("mount : failed to daemonize application [%v]", err)
-				return Destroy(fmt.Sprintf("failed to daemonize application [%s]", err.Error()))
-			}
-
-			log.Debug("mount: foreground disabled, child = %v", daemon.WasReborn())
-			if child == nil { // execute in child only
-				defer dmnCtx.Release() // nolint
-				setGOConfig()
-				go startDynamicProfiler()
-
-				// In case of failure stderr will have the error emitted by child and parent will read
-				// those logs from the file set in daemon context
-				return runPipeline(pipeline, ctx)
-			} else { // execute in parent only
-				defer os.Remove(fname)
-
-				select {
-				case <-sigusr2:
-					log.Info("mount: Child [%v] mounted successfully at %s", child.Pid, options.MountPath)
-
-				case <-sigchild:
-					// Get error string from the child, stderr or child was redirected to a file
-					log.Info("mount: Child [%v] terminated from %s", child.Pid, options.MountPath)
-
-					buff, err := os.ReadFile(dmnCtx.LogFileName)
-					if err != nil {
-						log.Err("mount: failed to read child [%v] failure logs [%s]", child.Pid, err.Error())
-						return Destroy(fmt.Sprintf("failed to mount, please check logs [%s]", err.Error()))
-					} else {
-						return Destroy(string(buff))
-					}
-
-				case <-time.After(options.WaitForMount):
-					log.Info("mount: Child [%v : %s] status check timeout", child.Pid, options.MountPath)
-				}
-
-				_ = log.Destroy()
->>>>>>> 05a10949
 			}
 		} else {
 			if options.CPUProfile != "" {
