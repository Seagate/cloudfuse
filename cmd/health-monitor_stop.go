--- conflicted
+++ resolved
@@ -98,16 +98,10 @@
 	if err != nil {
 		return "", err
 	}
-<<<<<<< HEAD
-	processes := strings.Split(string(out), "\n")
-	for _, process := range processes {
+	processes := strings.SplitSeq(string(out), "\n")
+	for process := range processes {
 		if strings.Contains(process, "cfusemon") &&
 			strings.Contains(process, fmt.Sprintf("--pid=%s", cloudfusePid)) {
-=======
-	processes := strings.SplitSeq(string(out), "\n")
-	for process := range processes {
-		if strings.Contains(process, "bfusemon") && strings.Contains(process, fmt.Sprintf("--pid=%s", blobfuse2Pid)) {
->>>>>>> 4e933405
 			re := regexp.MustCompile(`[-]?\d[\d,]*[\.]?[\d{2}]*`)
 			pids := re.FindAllString(process, 1)
 			if pids == nil {
