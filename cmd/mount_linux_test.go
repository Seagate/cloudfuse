//go:build linux

/*
   Licensed under the MIT License <http://opensource.org/licenses/MIT>.

   Copyright © 2023-2025 Seagate Technology LLC and/or its Affiliates
   Copyright © 2020-2024 Microsoft Corporation. All rights reserved.

   Permission is hereby granted, free of charge, to any person obtaining a copy
   of this software and associated documentation files (the "Software"), to deal
   in the Software without restriction, including without limitation the rights
   to use, copy, modify, merge, publish, distribute, sublicense, and/or sell
   copies of the Software, and to permit persons to whom the Software is
   furnished to do so, subject to the following conditions:

   The above copyright notice and this permission notice shall be included in all
   copies or substantial portions of the Software.

   THE SOFTWARE IS PROVIDED "AS IS", WITHOUT WARRANTY OF ANY KIND, EXPRESS OR
   IMPLIED, INCLUDING BUT NOT LIMITED TO THE WARRANTIES OF MERCHANTABILITY,
   FITNESS FOR A PARTICULAR PURPOSE AND NONINFRINGEMENT. IN NO EVENT SHALL THE
   AUTHORS OR COPYRIGHT HOLDERS BE LIABLE FOR ANY CLAIM, DAMAGES OR OTHER
   LIABILITY, WHETHER IN AN ACTION OF CONTRACT, TORT OR OTHERWISE, ARISING FROM,
   OUT OF OR IN CONNECTION WITH THE SOFTWARE OR THE USE OR OTHER DEALINGS IN THE
   SOFTWARE
*/

package cmd

import (
	"fmt"
	"io"
	"os"
	"path/filepath"
	"testing"

	"github.com/Seagate/cloudfuse/common"
	"github.com/Seagate/cloudfuse/common/log"

	"github.com/spf13/viper"
	"github.com/stretchr/testify/assert"
	"github.com/stretchr/testify/suite"
)

var configMountTest string = `
logging:
  type: syslog
default-working-dir: /tmp/cloudfuse
file_cache:
  path: /tmp/fileCachePath
libfuse:
  attribute-expiration-sec: 120
  entry-expiration-sec: 60
azstorage:
  account-name: myAccountName
  account-key: myAccountKey
  mode: key
  endpoint: myEndpoint
  container: myContainer
  max-retries: 1
components:
  - libfuse
  - file_cache
  - attr_cache
  - azstorage
health_monitor:
  monitor-disable-list:
    - network_profiler
    - cloudfuse_stats
`

var configPriorityTest string = `
logging:
  type: syslog
default-working-dir: /tmp/cloudfuse
file_cache:
  path: /tmp/fileCachePath
libfuse:
  attribute-expiration-sec: 120
  entry-expiration-sec: 60
azstorage:
  account-name: myAccountName
  account-key: myAccountKey
  mode: key
  endpoint: myEndpoint
  container: myContainer
components:
  - file_cache
  - libfuse
  - attr_cache
  - azstorage
`

var confFileMntTest, confFilePriorityTest string

type mountTestSuite struct {
	suite.Suite
	assert *assert.Assertions
}

func (suite *mountTestSuite) SetupTest() {
	suite.assert = assert.New(suite.T())
	options = mountOptions{}
	err := log.SetDefaultLogger("silent", common.LogConfig{Level: common.ELogLevel.LOG_DEBUG()})
	if err != nil {
		panic(fmt.Sprintf("Unable to set silent logger as default: %v", err))
	}
}

func (suite *mountTestSuite) cleanupTest() {
	resetCLIFlags(*mountCmd)
	resetCLIFlags(*mountAllCmd)
	viper.Reset()

	common.DefaultWorkDir = "$HOME/.cloudfuse"
	common.DefaultLogFilePath = filepath.Join(common.DefaultWorkDir, "cloudfuse.log")
}

// mount failure test where the mount directory does not exists
func (suite *mountTestSuite) TestMountDirNotExists() {
	defer suite.cleanupTest()

	tempDir := randomString(8)
	op, err := executeCommandC(
		rootCmd,
		"mount",
		tempDir,
		fmt.Sprintf("--config-file=%s", confFileMntTest),
	)
	suite.assert.Error(err)
	suite.assert.Contains(op, "mount directory does not exists")

	op, err = executeCommandC(
		rootCmd,
		"mount",
		"all",
		tempDir,
		fmt.Sprintf("--config-file=%s", confFileMntTest),
	)
	suite.assert.Error(err)
	suite.assert.Contains(op, "mount directory does not exists")
}

// mount failure test where the mount directory is not empty
func (suite *mountTestSuite) TestMountDirNotEmpty() {
	defer suite.cleanupTest()

	mntDir, err := os.MkdirTemp("", "mntdir")
	suite.assert.NoError(err)
	tempDir := filepath.Join(mntDir, "tempdir")

	err = os.MkdirAll(tempDir, 0777)
	suite.assert.NoError(err)
	defer os.RemoveAll(mntDir)

	op, err := executeCommandC(
		rootCmd,
		"mount",
		mntDir,
		fmt.Sprintf("--config-file=%s", confFileMntTest),
	)
	suite.assert.Error(err)
	suite.assert.Contains(op, "mount directory is not empty")

	op, err = executeCommandC(
		rootCmd,
		"mount",
		mntDir,
		fmt.Sprintf("--config-file=%s", confFileMntTest),
		"-o",
		"nonempty",
	)
	suite.assert.Error(err)
	suite.assert.Contains(op, "failed to initialize new pipeline")
}

// mount failure test where the mount path is not provided
func (suite *mountTestSuite) TestMountPathNotProvided() {
	defer suite.cleanupTest()

	op, err := executeCommandC(
		rootCmd,
		"mount",
		"",
		fmt.Sprintf("--config-file=%s", confFileMntTest),
	)
	suite.assert.Error(err)
	suite.assert.Contains(op, "mount path not provided")

	op, err = executeCommandC(
		rootCmd,
		"mount",
		"all",
		"",
		fmt.Sprintf("--config-file=%s", confFileMntTest),
	)
	suite.assert.Error(err)
	suite.assert.Contains(op, "mount path not provided")
}

// mount failure test where the config file type is unsupported
func (suite *mountTestSuite) TestUnsupportedConfigFileType() {
	defer suite.cleanupTest()

	mntDir, err := os.MkdirTemp("", "mntdir")
	suite.assert.NoError(err)
	defer os.RemoveAll(mntDir)

	op, err := executeCommandC(rootCmd, "mount", mntDir, "--config-file=cfgInvalid.yam")
	suite.assert.Error(err)
	suite.assert.Contains(op, "invalid config file")
	suite.assert.Contains(op, "Unsupported Config Type")
}

// mount failure test where the config file is not present
func (suite *mountTestSuite) TestConfigFileNotFound() {
	defer suite.cleanupTest()

	mntDir, err := os.MkdirTemp("", "mntdir")
	suite.assert.NoError(err)
	defer os.RemoveAll(mntDir)

	op, err := executeCommandC(rootCmd, "mount", mntDir, "--config-file=cfgNotFound.yaml")
	suite.assert.Error(err)
	suite.assert.Contains(op, "invalid config file")
	suite.assert.Contains(op, "no such file or directory")

	op, err = executeCommandC(rootCmd, "mount", "all", mntDir, "--config-file=cfgNotFound.yaml")
	suite.assert.Error(err)
	suite.assert.Contains(op, "invalid config file")
	suite.assert.Contains(op, "no such file or directory")
}

// mount failure test where config file is not provided
func (suite *mountTestSuite) TestConfigFileNotProvided() {
	defer suite.cleanupTest()

	mntDir, err := os.MkdirTemp("", "mntdir")
	suite.assert.NoError(err)
	defer os.RemoveAll(mntDir)

	op, err := executeCommandC(rootCmd, "mount", mntDir)
	suite.assert.Error(err)
	suite.assert.Contains(op, "failed to initialize new pipeline")
}

// mount failure test where config file has components in wrong order
func (suite *mountTestSuite) TestComponentPrioritySetWrong() {
	defer suite.cleanupTest()

	mntDir, err := os.MkdirTemp("", "mntdir")
	suite.assert.NoError(err)
	defer os.RemoveAll(mntDir)

	confFile, err := os.CreateTemp("", "conf*.yaml")
	suite.assert.NoError(err)
	confFilePriorityTest = confFile.Name()
	defer os.Remove(confFilePriorityTest)

	_, err = confFile.WriteString(configPriorityTest)
	suite.assert.NoError(err)
	confFile.Close()

	op, err := executeCommandC(
		rootCmd,
		"mount",
		mntDir,
		fmt.Sprintf("--config-file=%s", confFilePriorityTest),
	)
	suite.assert.Error(err)
	suite.assert.Contains(op, "failed to initialize new pipeline")
	suite.assert.Contains(op, "component libfuse is out of order")
}

func (suite *mountTestSuite) TestDefaultConfigFile() {
	defer suite.cleanupTest()

	mntDir, err := os.MkdirTemp("", "mntdir")
	suite.assert.NoError(err)
	defer os.RemoveAll(mntDir)

	currDir, err := os.Getwd()
	suite.assert.NoError(err)
	defaultCfgPath := filepath.Join(currDir, common.DefaultConfigFilePath)

	// create default config file
	src, err := os.Open(confFileMntTest)
	suite.NoError(err)

	dest, err := os.Create(defaultCfgPath)
	suite.NoError(err)
	defer os.Remove(defaultCfgPath)

	bytesCopied, err := io.Copy(dest, src)
	suite.NoError(err)
	suite.NotEqual(0, bytesCopied)

	err = dest.Close()
	suite.NoError(err)
	err = src.Close()
	suite.NoError(err)

	op, err := executeCommandC(rootCmd, "mount", mntDir)
	suite.assert.Error(err)
	suite.assert.Contains(op, "failed to initialize new pipeline")
}

func (suite *mountTestSuite) TestInvalidLogLevel() {
	defer suite.cleanupTest()

	mntDir, err := os.MkdirTemp("", "mntdir")
	suite.assert.NoError(err)
	defer os.RemoveAll(mntDir)

	op, err := executeCommandC(
		rootCmd,
		"mount",
		mntDir,
		fmt.Sprintf("--config-file=%s", confFileMntTest),
		"--log-level=debug",
	)
	suite.assert.Error(err)
	suite.assert.Contains(op, "invalid log level")
}

func (suite *mountTestSuite) TestCliParamsV1() {
	defer suite.cleanupTest()

	mntDir, err := os.MkdirTemp("", "mntdir")
	suite.assert.NoError(err)
	defer os.RemoveAll(mntDir)

	tempLogDir := "/tmp/templogs_" + randomString(6)
	defer os.RemoveAll(tempLogDir)

<<<<<<< HEAD
	op, err := executeCommandC(
		rootCmd,
		"mount",
		mntDir,
		fmt.Sprintf("--config-file=%s", confFileMntTest),
		fmt.Sprintf(
			"--log-file-path=%s",
			tempLogDir+"/cloudfuse.log",
		),
		"--invalidate-on-sync",
		"--pre-mount-validate",
		"--basic-remount-check",
	)
=======
	op, err := executeCommandC(rootCmd, "mount", mntDir, fmt.Sprintf("--config-file=%s", confFileMntTest),
		fmt.Sprintf("--log-file-path=%s", tempLogDir+"/cloudfuse.log"), "--invalidate-on-sync", "--pre-mount-validate", "--basic-remount-check", "-o", "direct_io")
>>>>>>> 51d6e4ca
	suite.assert.Error(err)
	suite.assert.Contains(op, "failed to initialize new pipeline")
}

func (suite *mountTestSuite) TestStreamAttrCacheOptionsV1() {
	defer suite.cleanupTest()

	mntDir, err := os.MkdirTemp("", "mntdir")
	suite.assert.NoError(err)
	defer os.RemoveAll(mntDir)

	tempLogDir := "/tmp/templogs_" + randomString(6)
	defer os.RemoveAll(tempLogDir)

<<<<<<< HEAD
	op, err := executeCommandC(
		rootCmd,
		"mount",
		mntDir,
		fmt.Sprintf("--log-file-path=%s", tempLogDir+"/cloudfuse.log"),
		"--streaming",
		"--use-attr-cache",
		"--invalidate-on-sync",
		"--pre-mount-validate",
		"--basic-remount-check",
	)
=======
	op, err := executeCommandC(rootCmd, "mount", mntDir, fmt.Sprintf("--log-file-path=%s", tempLogDir+"/cloudfuse.log"),
		"--streaming", "--use-attr-cache", "--invalidate-on-sync", "--pre-mount-validate", "--basic-remount-check", "-o", "direct_io")
>>>>>>> 51d6e4ca
	suite.assert.Error(err)
	suite.assert.Contains(op, "failed to initialize new pipeline")
}

// mount failure test where a libfuse option is incorrect
func (suite *mountTestSuite) TestInvalidLibfuseOption() {
	defer suite.cleanupTest()

	mntDir, err := os.MkdirTemp("", "mntdir")
	suite.assert.NoError(err)
	defer os.RemoveAll(mntDir)

	// incorrect option
<<<<<<< HEAD
	op, err := executeCommandC(
		rootCmd,
		"mount",
		mntDir,
		fmt.Sprintf("--config-file=%s", confFileMntTest),
		"-o allow_other",
		"-o attr_timeout=120",
		"-o entry_timeout=120",
		"-o negative_timeout=120",
		"-o ro",
		"-o default_permissions",
		"-o umask=755",
		"-o a=b=c",
	)
=======
	op, err := executeCommandC(rootCmd, "mount", mntDir, fmt.Sprintf("--config-file=%s", confFileMntTest),
		"-o allow_other", "-o attr_timeout=120", "-o entry_timeout=120", "-o negative_timeout=120",
		"-o ro", "-o default_permissions", "-o umask=755", "-o uid=1000", "-o gid=1000", "-o direct_io", "-o a=b=c")
>>>>>>> 51d6e4ca
	suite.assert.Error(err)
	suite.assert.Contains(op, "invalid FUSE options")
}

// mount failure test where a libfuse option is undefined
func (suite *mountTestSuite) TestUndefinedLibfuseOption() {
	defer suite.cleanupTest()

	mntDir, err := os.MkdirTemp("", "mntdir")
	suite.assert.NoError(err)
	defer os.RemoveAll(mntDir)

	// undefined option
<<<<<<< HEAD
	op, err := executeCommandC(
		rootCmd,
		"mount",
		mntDir,
		fmt.Sprintf("--config-file=%s", confFileMntTest),
		"-o allow_other",
		"-o attr_timeout=120",
		"-o entry_timeout=120",
		"-o negative_timeout=120",
		"-o ro",
		"-o allow_root",
		"-o umask=755",
		"-o random_option",
	)
=======
	op, err := executeCommandC(rootCmd, "mount", mntDir, fmt.Sprintf("--config-file=%s", confFileMntTest),
		"-o allow_other", "-o attr_timeout=120", "-o entry_timeout=120", "-o negative_timeout=120",
		"-o ro", "-o allow_root", "-o umask=755", "-o uid=1000", "-o gid=1000", "-o direct_io", "-o random_option")
>>>>>>> 51d6e4ca
	suite.assert.Error(err)
	suite.assert.Contains(op, "invalid FUSE options")
}

// mount failure test where umask value is invalid
func (suite *mountTestSuite) TestInvalidUmaskValue() {
	defer suite.cleanupTest()

	mntDir, err := os.MkdirTemp("", "mntdir")
	suite.assert.NoError(err)
	defer os.RemoveAll(mntDir)

	// incorrect umask value
<<<<<<< HEAD
	op, err := executeCommandC(
		rootCmd,
		"mount",
		mntDir,
		fmt.Sprintf("--config-file=%s", confFileMntTest),
		"-o allow_other",
		"-o attr_timeout=120",
		"-o entry_timeout=120",
		"-o negative_timeout=120",
		"-o ro",
		"-o allow_root",
		"-o default_permissions",
		"-o umask=abcd",
	)
=======
	op, err := executeCommandC(rootCmd, "mount", mntDir, fmt.Sprintf("--config-file=%s", confFileMntTest),
		"-o allow_other", "-o attr_timeout=120", "-o entry_timeout=120", "-o negative_timeout=120",
		"-o ro", "-o allow_root", "-o default_permissions", "-o uid=1000", "-o gid=1000", "-o direct_io", "-o umask=abcd")
>>>>>>> 51d6e4ca
	suite.assert.Error(err)
	suite.assert.Contains(op, "failed to parse umask")
}

func (suite *mountTestSuite) TestInvalidUIDValue() {
	defer suite.cleanupTest()

	mntDir, err := os.MkdirTemp("", "mntdir")
	suite.assert.Nil(err)
	defer os.RemoveAll(mntDir)

	// incorrect umask value
	op, err := executeCommandC(rootCmd, "mount", mntDir, fmt.Sprintf("--config-file=%s", confFileMntTest),
		"-o allow_other", "-o attr_timeout=120", "-o entry_timeout=120", "-o negative_timeout=120",
		"-o ro", "-o allow_root", "-o default_permissions", "-o umask=755", "-o gid=1000", "-o direct_io", "-o uid=abcd")
	suite.assert.NotNil(err)
	suite.assert.Contains(op, "failed to parse uid")
}

func (suite *mountTestSuite) TestInvalidGIDValue() {
	defer suite.cleanupTest()

	mntDir, err := os.MkdirTemp("", "mntdir")
	suite.assert.Nil(err)
	defer os.RemoveAll(mntDir)

	// incorrect umask value
	op, err := executeCommandC(rootCmd, "mount", mntDir, fmt.Sprintf("--config-file=%s", confFileMntTest),
		"-o allow_other", "-o attr_timeout=120", "-o entry_timeout=120", "-o negative_timeout=120",
		"-o ro", "-o allow_root", "-o default_permissions", "-o umask=755", "-o uid=1000", "-o direct_io", "-o gid=abcd")
	suite.assert.NotNil(err)
	suite.assert.Contains(op, "failed to parse gid")
}

// fuse option parsing validation
func (suite *mountTestSuite) TestFuseOptions() {
	defer suite.cleanupTest()

	type fuseOpt struct {
		opt    string
		ignore bool
	}

	opts := []fuseOpt{
		{opt: "rw", ignore: true},
		{opt: "dev", ignore: true},
		{opt: "dev", ignore: true},
		{opt: "nodev", ignore: true},
		{opt: "suid", ignore: true},
		{opt: "nosuid", ignore: true},
		{opt: "delay_connect", ignore: true},
		{opt: "auto", ignore: true},
		{opt: "noauto", ignore: true},
		{opt: "user", ignore: true},
		{opt: "nouser", ignore: true},
		{opt: "exec", ignore: true},
		{opt: "noexec", ignore: true},

		{opt: "allow_other", ignore: false},
		{opt: "allow_other=true", ignore: false},
		{opt: "allow_other=false", ignore: false},
		{opt: "nonempty", ignore: false},
		{opt: "attr_timeout=10", ignore: false},
		{opt: "entry_timeout=10", ignore: false},
		{opt: "negative_timeout=10", ignore: false},
		{opt: "ro", ignore: false},
		{opt: "allow_root", ignore: false},
		{opt: "umask=777", ignore: false},
		{opt: "uid=1000", ignore: false},
		{opt: "gid=1000", ignore: false},
		{opt: "direct_io", ignore: false},
	}

	for _, val := range opts {
		ret := ignoreFuseOptions(val.opt)
		suite.assert.Equal(ret, val.ignore)
	}
}

func (suite *mountTestSuite) TestUpdateCliParams() {
	defer suite.cleanupTest()

	cliParams := []string{"cloudfuse", "mount", "~/mntdir/", "--foreground=false"}

	updateCliParams(&cliParams, "tmp-path", "tmpPath1")
	suite.assert.Len(cliParams, 5)
	suite.assert.Equal("--tmp-path=tmpPath1", cliParams[4])

	updateCliParams(&cliParams, "container-name", "testCnt1")
	suite.assert.Len(cliParams, 6)
	suite.assert.Equal("--container-name=testCnt1", cliParams[5])

	updateCliParams(&cliParams, "tmp-path", "tmpPath2")
	updateCliParams(&cliParams, "container-name", "testCnt2")
	suite.assert.Len(cliParams, 6)
	suite.assert.Equal("--tmp-path=tmpPath2", cliParams[4])
	suite.assert.Equal("--container-name=testCnt2", cliParams[5])
}

func (suite *mountTestSuite) TestMountOptionVaildate() {
	defer suite.cleanupTest()
	opts := &mountOptions{}

	err := opts.validate(true)
	suite.assert.Error(err)
	suite.assert.Contains(err.Error(), "mount path not provided")

	opts.MountPath, _ = os.UserHomeDir()
	err = opts.validate(true)
	suite.assert.Error(err)
	suite.assert.Contains(err.Error(), "invalid log level")

	opts.Logging.LogLevel = "log_junk"
	err = opts.validate(true)
	suite.assert.Error(err)
	suite.assert.Contains(err.Error(), "invalid log level")

	opts.Logging.LogLevel = "log_debug"
	err = opts.validate(true)
	suite.assert.NoError(err)
	suite.assert.Empty(opts.Logging.LogFilePath)

	opts.DefaultWorkingDir, _ = os.UserHomeDir()
	err = opts.validate(true)
	suite.assert.NoError(err)
	suite.assert.Empty(opts.Logging.LogFilePath)
	suite.assert.Equal(common.DefaultWorkDir, opts.DefaultWorkingDir)

	opts.Logging.LogFilePath = common.DefaultLogFilePath
	err = opts.validate(true)
	suite.assert.NoError(err)
	suite.assert.Contains(opts.Logging.LogFilePath, opts.DefaultWorkingDir)
	suite.assert.Equal(common.DefaultWorkDir, opts.DefaultWorkingDir)
	suite.assert.Equal(common.DefaultLogFilePath, opts.Logging.LogFilePath)
}

func TestMountCommand(t *testing.T) {
	confFile, err := os.CreateTemp("", "conf*.yaml")
	if err != nil {
		t.Error("Failed to create config file")
	}
	confFileMntTest = confFile.Name()
	defer os.Remove(confFileMntTest)

	_, err = confFile.WriteString(configMountTest)
	if err != nil {
		t.Error("Failed to write to config file")
	}
	confFile.Close()

	suite.Run(t, new(mountTestSuite))
}<|MERGE_RESOLUTION|>--- conflicted
+++ resolved
@@ -333,24 +333,8 @@
 	tempLogDir := "/tmp/templogs_" + randomString(6)
 	defer os.RemoveAll(tempLogDir)
 
-<<<<<<< HEAD
-	op, err := executeCommandC(
-		rootCmd,
-		"mount",
-		mntDir,
-		fmt.Sprintf("--config-file=%s", confFileMntTest),
-		fmt.Sprintf(
-			"--log-file-path=%s",
-			tempLogDir+"/cloudfuse.log",
-		),
-		"--invalidate-on-sync",
-		"--pre-mount-validate",
-		"--basic-remount-check",
-	)
-=======
 	op, err := executeCommandC(rootCmd, "mount", mntDir, fmt.Sprintf("--config-file=%s", confFileMntTest),
 		fmt.Sprintf("--log-file-path=%s", tempLogDir+"/cloudfuse.log"), "--invalidate-on-sync", "--pre-mount-validate", "--basic-remount-check", "-o", "direct_io")
->>>>>>> 51d6e4ca
 	suite.assert.Error(err)
 	suite.assert.Contains(op, "failed to initialize new pipeline")
 }
@@ -365,22 +349,8 @@
 	tempLogDir := "/tmp/templogs_" + randomString(6)
 	defer os.RemoveAll(tempLogDir)
 
-<<<<<<< HEAD
-	op, err := executeCommandC(
-		rootCmd,
-		"mount",
-		mntDir,
-		fmt.Sprintf("--log-file-path=%s", tempLogDir+"/cloudfuse.log"),
-		"--streaming",
-		"--use-attr-cache",
-		"--invalidate-on-sync",
-		"--pre-mount-validate",
-		"--basic-remount-check",
-	)
-=======
 	op, err := executeCommandC(rootCmd, "mount", mntDir, fmt.Sprintf("--log-file-path=%s", tempLogDir+"/cloudfuse.log"),
 		"--streaming", "--use-attr-cache", "--invalidate-on-sync", "--pre-mount-validate", "--basic-remount-check", "-o", "direct_io")
->>>>>>> 51d6e4ca
 	suite.assert.Error(err)
 	suite.assert.Contains(op, "failed to initialize new pipeline")
 }
@@ -394,26 +364,9 @@
 	defer os.RemoveAll(mntDir)
 
 	// incorrect option
-<<<<<<< HEAD
-	op, err := executeCommandC(
-		rootCmd,
-		"mount",
-		mntDir,
-		fmt.Sprintf("--config-file=%s", confFileMntTest),
-		"-o allow_other",
-		"-o attr_timeout=120",
-		"-o entry_timeout=120",
-		"-o negative_timeout=120",
-		"-o ro",
-		"-o default_permissions",
-		"-o umask=755",
-		"-o a=b=c",
-	)
-=======
 	op, err := executeCommandC(rootCmd, "mount", mntDir, fmt.Sprintf("--config-file=%s", confFileMntTest),
 		"-o allow_other", "-o attr_timeout=120", "-o entry_timeout=120", "-o negative_timeout=120",
 		"-o ro", "-o default_permissions", "-o umask=755", "-o uid=1000", "-o gid=1000", "-o direct_io", "-o a=b=c")
->>>>>>> 51d6e4ca
 	suite.assert.Error(err)
 	suite.assert.Contains(op, "invalid FUSE options")
 }
@@ -427,26 +380,9 @@
 	defer os.RemoveAll(mntDir)
 
 	// undefined option
-<<<<<<< HEAD
-	op, err := executeCommandC(
-		rootCmd,
-		"mount",
-		mntDir,
-		fmt.Sprintf("--config-file=%s", confFileMntTest),
-		"-o allow_other",
-		"-o attr_timeout=120",
-		"-o entry_timeout=120",
-		"-o negative_timeout=120",
-		"-o ro",
-		"-o allow_root",
-		"-o umask=755",
-		"-o random_option",
-	)
-=======
 	op, err := executeCommandC(rootCmd, "mount", mntDir, fmt.Sprintf("--config-file=%s", confFileMntTest),
 		"-o allow_other", "-o attr_timeout=120", "-o entry_timeout=120", "-o negative_timeout=120",
 		"-o ro", "-o allow_root", "-o umask=755", "-o uid=1000", "-o gid=1000", "-o direct_io", "-o random_option")
->>>>>>> 51d6e4ca
 	suite.assert.Error(err)
 	suite.assert.Contains(op, "invalid FUSE options")
 }
@@ -460,26 +396,9 @@
 	defer os.RemoveAll(mntDir)
 
 	// incorrect umask value
-<<<<<<< HEAD
-	op, err := executeCommandC(
-		rootCmd,
-		"mount",
-		mntDir,
-		fmt.Sprintf("--config-file=%s", confFileMntTest),
-		"-o allow_other",
-		"-o attr_timeout=120",
-		"-o entry_timeout=120",
-		"-o negative_timeout=120",
-		"-o ro",
-		"-o allow_root",
-		"-o default_permissions",
-		"-o umask=abcd",
-	)
-=======
 	op, err := executeCommandC(rootCmd, "mount", mntDir, fmt.Sprintf("--config-file=%s", confFileMntTest),
 		"-o allow_other", "-o attr_timeout=120", "-o entry_timeout=120", "-o negative_timeout=120",
 		"-o ro", "-o allow_root", "-o default_permissions", "-o uid=1000", "-o gid=1000", "-o direct_io", "-o umask=abcd")
->>>>>>> 51d6e4ca
 	suite.assert.Error(err)
 	suite.assert.Contains(op, "failed to parse umask")
 }
