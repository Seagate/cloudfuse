//go:build linux

/*
   Licensed under the MIT License <http://opensource.org/licenses/MIT>.

   Copyright © 2023-2025 Seagate Technology LLC and/or its Affiliates
   Copyright © 2020-2025 Microsoft Corporation. All rights reserved.

   Permission is hereby granted, free of charge, to any person obtaining a copy
   of this software and associated documentation files (the "Software"), to deal
   in the Software without restriction, including without limitation the rights
   to use, copy, modify, merge, publish, distribute, sublicense, and/or sell
   copies of the Software, and to permit persons to whom the Software is
   furnished to do so, subject to the following conditions:

   The above copyright notice and this permission notice shall be included in all
   copies or substantial portions of the Software.

   THE SOFTWARE IS PROVIDED "AS IS", WITHOUT WARRANTY OF ANY KIND, EXPRESS OR
   IMPLIED, INCLUDING BUT NOT LIMITED TO THE WARRANTIES OF MERCHANTABILITY,
   FITNESS FOR A PARTICULAR PURPOSE AND NONINFRINGEMENT. IN NO EVENT SHALL THE
   AUTHORS OR COPYRIGHT HOLDERS BE LIABLE FOR ANY CLAIM, DAMAGES OR OTHER
   LIABILITY, WHETHER IN AN ACTION OF CONTRACT, TORT OR OTHERWISE, ARISING FROM,
   OUT OF OR IN CONNECTION WITH THE SOFTWARE OR THE USE OR OTHER DEALINGS IN THE
   SOFTWARE
*/

package cmd

import (
	"context"
	"fmt"
	"html/template"
	"os"
	"os/exec"
	"os/signal"
	"os/user"
	"path/filepath"
	"strings"
	"time"

	"github.com/Seagate/cloudfuse/common/config"
	"github.com/Seagate/cloudfuse/common/log"
	"github.com/Seagate/cloudfuse/internal"

	"github.com/sevlyar/go-daemon"
	"golang.org/x/sys/unix"
)

<<<<<<< HEAD
type serviceOptions struct {
	ConfigFile  string
	MountPath   string
	ServiceUser string
}

func createDaemon(pipeline *internal.Pipeline, ctx context.Context, pidFileName string, pidFilePerm os.FileMode, umask int, fname string) error {
=======
func createDaemon(
	pipeline *internal.Pipeline,
	ctx context.Context,
	pidFileName string,
	pidFilePerm os.FileMode,
	umask int,
	fname string,
) error {
>>>>>>> 4c6a8ccb
	dmnCtx := &daemon.Context{
		PidFileName: pidFileName,
		PidFilePerm: pidFilePerm,
		Umask:       umask,
		LogFileName: fname, // this will redirect stderr of child to given file
	}

	// Signal handlers for parent and child to communicate success or failures in mount
	var sigusr2, sigchild chan os.Signal
	if !daemon.WasReborn() { // execute in parent only
		sigusr2 = make(chan os.Signal, 1)
		signal.Notify(sigusr2, unix.SIGUSR2)

		sigchild = make(chan os.Signal, 1)
		signal.Notify(sigchild, unix.SIGCHLD)
	} else { // execute in child only
		daemon.SetSigHandler(sigusrHandler(pipeline, ctx), unix.SIGUSR1, unix.SIGUSR2)
		go func() {
			_ = daemon.ServeSignals()
		}()
	}

	child, err := dmnCtx.Reborn()
	if err != nil {
		log.Err("mount : failed to daemonize application [%v]", err)
		return Destroy(fmt.Sprintf("failed to daemonize application [%s]", err.Error()))
	}

	log.Debug("mount: foreground disabled, child = %v", daemon.WasReborn())
	if child == nil { // execute in child only
		defer func() {
			if err := dmnCtx.Release(); err != nil {
				log.Err("Unable to release pid-file: %s", err.Error())
			}
		}()

		setGOConfig()
		go startDynamicProfiler()

		// In case of failure stderr will have the error emitted by child and parent will read
		// those logs from the file set in daemon context
		return runPipeline(pipeline, ctx)
	} else { // execute in parent only
		defer os.Remove(fname)

		select {
		case <-sigusr2:
			log.Info("mount: Child [%v] mounted successfully at %s", child.Pid, options.MountPath)

		case <-sigchild:
			// Get error string from the child, stderr or child was redirected to a file
			log.Info("mount: Child [%v] terminated from %s", child.Pid, options.MountPath)

			buff, err := os.ReadFile(dmnCtx.LogFileName)
			if err != nil {
				log.Err("mount: failed to read child [%v] failure logs [%s]", child.Pid, err.Error())
				return Destroy(fmt.Sprintf("failed to mount, please check logs [%s]", err.Error()))
			} else if len(buff) > 0 {
				return Destroy(string(buff))
			} else {
				// Nothing was logged, so mount succeeded
				return nil
			}

		case <-time.After(options.WaitForMount):
			log.Info("mount: Child [%v : %s] status check timeout", child.Pid, options.MountPath)
		}

		_ = log.Destroy()
	}
	return nil
}

func sigusrHandler(pipeline *internal.Pipeline, ctx context.Context) daemon.SignalHandlerFunc {
	return func(sig os.Signal) error {
		log.Crit("Mount::sigusrHandler : Signal %d received", sig)

		var err error
		if sig == unix.SIGUSR1 {
			log.Crit("Mount::sigusrHandler : SIGUSR1 received")
			config.OnConfigChange()
		}

		return err
	}
}

// stub for compilation
func createMountInstance(bool, bool) error {
	return nil
}

func newService(mountPath string, configPath string, serviceUser string) (string, error) {
	serviceTemplate := `
[Unit]
Description=Cloudfuse is an open source project developed to provide a virtual filesystem backed by S3 or Azure storage.
After=network-online.target
Requires=network-online.target

[Service]
# User service will run as.
User={{.ServiceUser}}

# Under the hood
Type=forking
ExecStart=/usr/bin/cloudfuse mount {{.MountPath}} --config-file={{.ConfigFile}} -o allow_other
ExecStop=/usr/bin/fusermount -u {{.MountPath}} -z

[Install]
WantedBy=multi-user.target
`
	config := serviceOptions{
		ConfigFile:  configPath,
		MountPath:   mountPath,
		ServiceUser: serviceUser,
	}

	tmpl, err := template.New("service").Parse(serviceTemplate)
	if err != nil {
		return "", fmt.Errorf("could not create a new service file: [%s]", err.Error())
	}
	serviceName, serviceFilePath := getService(mountPath)
	err = os.Remove(serviceFilePath)
	if err != nil && !os.IsNotExist(err) {
		return "", fmt.Errorf("failed to replace the service file [%s]", err.Error())
	}

	var newFile *os.File
	newFile, err = os.Create(serviceFilePath)
	if err != nil {
		return "", fmt.Errorf("could not create new service file: [%s]", err.Error())
	}

	err = tmpl.Execute(newFile, config)
	if err != nil {
		return "", fmt.Errorf("could not create new service file: [%s]", err.Error())
	}
	return serviceName, nil
}

func setUser(serviceUser string, mountPath string, configPath string) error {
	_, err := user.Lookup(serviceUser)
	if err != nil {
		if strings.Contains(err.Error(), "unknown user") {
			// create the user
			userAddCmd := exec.Command("useradd", "-m", serviceUser)
			err = userAddCmd.Run()
			if err != nil {
				return fmt.Errorf("failed to create user [%s]", err.Error())
			}
			fmt.Println("user " + serviceUser + " has been created")
		}
	}
	// advise on required permissions
	fmt.Println("ensure the user, " + serviceUser + ", has the following access: \n" + mountPath + ": read, write, and execute \n" + configPath + ": read")
	return nil
}

func getService(mountPath string) (string, string) {
	serviceName := strings.ReplaceAll(mountPath, "/", "-")
	serviceFile := "cloudfuse" + serviceName + ".service"
	serviceFilePath := "/etc/systemd/system/" + serviceFile
	return serviceName, serviceFilePath
}

func installRemountService(serviceUser string, mountPath string, configPath string) (string, error) {
	//create the new user and set permissions
	mountPath, err := filepath.Abs(mountPath)
	if err != nil {
		return "", fmt.Errorf("installService: Failed to get absolute mount path")
	}

	configPath, err = filepath.Abs(configPath)
	if err != nil {
		return "", fmt.Errorf("installService: Failed to get absolute mount path")
	}

	err = setUser(serviceUser, mountPath, configPath)
	if err != nil {
		fmt.Println("could not set up service user ", err)
		return "", err
	}

	serviceName, err := newService(mountPath, configPath, serviceUser)
	if err != nil {
		return "", fmt.Errorf("unable to create service file: [%s]", err.Error())
	}
	// run systemctl daemon-reload
	systemctlDaemonReloadCmd := exec.Command("systemctl", "daemon-reload")
	err = systemctlDaemonReloadCmd.Run()
	if err != nil {
		return "", fmt.Errorf("failed to run 'systemctl daemon-reload' command [%s]", err.Error())
	}
	// Enable the service to start at system boot
	systemctlEnableCmd := exec.Command("systemctl", "enable", serviceName)
	err = systemctlEnableCmd.Run()
	if err != nil {
		return "", fmt.Errorf("failed to run 'systemctl daemon-reload' command due to following [%s]", err.Error())
	}
	return serviceName, nil
}

func startService(serviceName string) error {
	systemctlEnableCmd := exec.Command("systemctl", "start", serviceName)
	err := systemctlEnableCmd.Run()
	if err != nil {
		return fmt.Errorf("failed to run 'systemctl daemon-reload' command due to following [%s]", err.Error())
	}
	return nil
}<|MERGE_RESOLUTION|>--- conflicted
+++ resolved
@@ -47,15 +47,12 @@
 	"golang.org/x/sys/unix"
 )
 
-<<<<<<< HEAD
 type serviceOptions struct {
 	ConfigFile  string
 	MountPath   string
 	ServiceUser string
 }
 
-func createDaemon(pipeline *internal.Pipeline, ctx context.Context, pidFileName string, pidFilePerm os.FileMode, umask int, fname string) error {
-=======
 func createDaemon(
 	pipeline *internal.Pipeline,
 	ctx context.Context,
@@ -64,7 +61,6 @@
 	umask int,
 	fname string,
 ) error {
->>>>>>> 4c6a8ccb
 	dmnCtx := &daemon.Context{
 		PidFileName: pidFileName,
 		PidFilePerm: pidFilePerm,
@@ -219,7 +215,9 @@
 		}
 	}
 	// advise on required permissions
-	fmt.Println("ensure the user, " + serviceUser + ", has the following access: \n" + mountPath + ": read, write, and execute \n" + configPath + ": read")
+	fmt.Println(
+		"ensure the user, " + serviceUser + ", has the following access: \n" + mountPath + ": read, write, and execute \n" + configPath + ": read",
+	)
 	return nil
 }
 
@@ -230,7 +228,11 @@
 	return serviceName, serviceFilePath
 }
 
-func installRemountService(serviceUser string, mountPath string, configPath string) (string, error) {
+func installRemountService(
+	serviceUser string,
+	mountPath string,
+	configPath string,
+) (string, error) {
 	//create the new user and set permissions
 	mountPath, err := filepath.Abs(mountPath)
 	if err != nil {
@@ -262,7 +264,10 @@
 	systemctlEnableCmd := exec.Command("systemctl", "enable", serviceName)
 	err = systemctlEnableCmd.Run()
 	if err != nil {
-		return "", fmt.Errorf("failed to run 'systemctl daemon-reload' command due to following [%s]", err.Error())
+		return "", fmt.Errorf(
+			"failed to run 'systemctl daemon-reload' command due to following [%s]",
+			err.Error(),
+		)
 	}
 	return serviceName, nil
 }
@@ -271,7 +276,10 @@
 	systemctlEnableCmd := exec.Command("systemctl", "start", serviceName)
 	err := systemctlEnableCmd.Run()
 	if err != nil {
-		return fmt.Errorf("failed to run 'systemctl daemon-reload' command due to following [%s]", err.Error())
+		return fmt.Errorf(
+			"failed to run 'systemctl daemon-reload' command due to following [%s]",
+			err.Error(),
+		)
 	}
 	return nil
 }