//go:build linux

/*
   Licensed under the MIT License <http://opensource.org/licenses/MIT>.

   Copyright © 2023-2025 Seagate Technology LLC and/or its Affiliates
   Copyright © 2020-2025 Microsoft Corporation. All rights reserved.

   Permission is hereby granted, free of charge, to any person obtaining a copy
   of this software and associated documentation files (the "Software"), to deal
   in the Software without restriction, including without limitation the rights
   to use, copy, modify, merge, publish, distribute, sublicense, and/or sell
   copies of the Software, and to permit persons to whom the Software is
   furnished to do so, subject to the following conditions:

   The above copyright notice and this permission notice shall be included in all
   copies or substantial portions of the Software.

   THE SOFTWARE IS PROVIDED "AS IS", WITHOUT WARRANTY OF ANY KIND, EXPRESS OR
   IMPLIED, INCLUDING BUT NOT LIMITED TO THE WARRANTIES OF MERCHANTABILITY,
   FITNESS FOR A PARTICULAR PURPOSE AND NONINFRINGEMENT. IN NO EVENT SHALL THE
   AUTHORS OR COPYRIGHT HOLDERS BE LIABLE FOR ANY CLAIM, DAMAGES OR OTHER
   LIABILITY, WHETHER IN AN ACTION OF CONTRACT, TORT OR OTHERWISE, ARISING FROM,
   OUT OF OR IN CONNECTION WITH THE SOFTWARE OR THE USE OR OTHER DEALINGS IN THE
   SOFTWARE
*/

package cmd

import (
	"context"
	"fmt"
	"html/template"
	"os"
	"os/exec"
	"os/signal"
<<<<<<< HEAD
	"os/user"
	"path/filepath"
	"strings"
=======
	"runtime"
	"runtime/pprof"
>>>>>>> 6e140579
	"time"

	"github.com/Seagate/cloudfuse/common/config"
	"github.com/Seagate/cloudfuse/common/log"
	"github.com/Seagate/cloudfuse/internal"

	"github.com/sevlyar/go-daemon"
	"golang.org/x/sys/unix"
)

type serviceOptions struct {
	ConfigFile  string
	MountPath   string
	ServiceUser string
}

func createDaemon(
	pipeline *internal.Pipeline,
	ctx context.Context,
	pidFileName string,
	pidFilePerm os.FileMode,
	umask int,
	fname string,
) error {
	dmnCtx := &daemon.Context{
		PidFileName: pidFileName,
		PidFilePerm: pidFilePerm,
		Umask:       umask,
		LogFileName: fname, // this will redirect stderr of child to given file
	}

	// Signal handlers for parent and child to communicate success or failures in mount
	var sigusr2, sigchild chan os.Signal
	if !daemon.WasReborn() { // execute in parent only
		sigusr2 = make(chan os.Signal, 1)
		signal.Notify(sigusr2, unix.SIGUSR2)

		sigchild = make(chan os.Signal, 1)
		signal.Notify(sigchild, unix.SIGCHLD)
	} else { // execute in child only
		daemon.SetSigHandler(sigusrHandler(pipeline, ctx), unix.SIGUSR1, unix.SIGUSR2)
		go func() {
			_ = daemon.ServeSignals()
		}()
	}

	child, err := dmnCtx.Reborn()
	if err != nil {
		log.Err("mount : failed to daemonize application [%v]", err)
		return Destroy(fmt.Sprintf("failed to daemonize application [%s]", err.Error()))
	}

	log.Debug("mount: foreground disabled, child = %v", daemon.WasReborn())
	if child == nil { // execute in child only
		defer func() {
			if err := dmnCtx.Release(); err != nil {
				log.Err("Unable to release pid-file: %s", err.Error())
			}
		}()

		if options.CPUProfile != "" {
			os.Remove(options.CPUProfile)
			f, err := os.Create(options.CPUProfile)
			if err != nil {
				fmt.Printf("Error opening file for cpuprofile [%s]", err.Error())
			}
			defer f.Close()
			if err := pprof.StartCPUProfile(f); err != nil {
				fmt.Printf("Failed to start cpuprofile [%s]", err.Error())
			}
			defer pprof.StopCPUProfile()
		}

		if options.MemProfile != "" {
			os.Remove(options.MemProfile)
			f, err := os.Create(options.MemProfile)
			if err != nil {
				fmt.Printf("Error opening file for memprofile [%s]", err.Error())
			}
			defer f.Close()
			runtime.GC()
			if err = pprof.WriteHeapProfile(f); err != nil {
				fmt.Printf("Error memory profiling [%s]", err.Error())
			}
		}

		setGOConfig()
		go startDynamicProfiler()

		// In case of failure stderr will have the error emitted by child and parent will read
		// those logs from the file set in daemon context
		return runPipeline(pipeline, ctx)
	} else { // execute in parent only
		defer os.Remove(fname)

		select {
		case <-sigusr2:
			log.Info("mount: Child [%v] mounted successfully at %s", child.Pid, options.MountPath)

		case <-sigchild:
			// Get error string from the child, stderr or child was redirected to a file
			log.Info("mount: Child [%v] terminated from %s", child.Pid, options.MountPath)

			buff, err := os.ReadFile(dmnCtx.LogFileName)
			if err != nil {
				log.Err("mount: failed to read child [%v] failure logs [%s]", child.Pid, err.Error())
				return Destroy(fmt.Sprintf("failed to mount, please check logs [%s]", err.Error()))
			} else if len(buff) > 0 {
				return Destroy(string(buff))
			} else {
				// Nothing was logged, so mount succeeded
				return nil
			}

		case <-time.After(options.WaitForMount):
			log.Info("mount: Child [%v : %s] status check timeout", child.Pid, options.MountPath)
		}

		_ = log.Destroy()
	}
	return nil
}

func sigusrHandler(pipeline *internal.Pipeline, ctx context.Context) daemon.SignalHandlerFunc {
	return func(sig os.Signal) error {
		log.Crit("Mount::sigusrHandler : Signal %d received", sig)

		var err error
		if sig == unix.SIGUSR1 {
			log.Crit("Mount::sigusrHandler : SIGUSR1 received")
			config.OnConfigChange()
		}

		return err
	}
}

// stub for compilation
func createMountInstance(bool, bool) error {
	return nil
}

func newService(mountPath string, configPath string, serviceUser string) (string, error) {
	serviceTemplate := `
[Unit]
Description=Cloudfuse is an open source project developed to provide a virtual filesystem backed by S3 or Azure storage.
After=network-online.target
Requires=network-online.target

[Service]
# User service will run as.
User={{.ServiceUser}}

# Under the hood
Type=forking
ExecStart=/usr/bin/cloudfuse mount {{.MountPath}} --config-file={{.ConfigFile}} -o allow_other
ExecStop=/usr/bin/fusermount -u {{.MountPath}} -z

[Install]
WantedBy=multi-user.target
`
	config := serviceOptions{
		ConfigFile:  configPath,
		MountPath:   mountPath,
		ServiceUser: serviceUser,
	}

	tmpl, err := template.New("service").Parse(serviceTemplate)
	if err != nil {
		return "", fmt.Errorf("could not create a new service file: [%s]", err.Error())
	}
	serviceName, serviceFilePath := getService(mountPath)
	err = os.Remove(serviceFilePath)
	if err != nil && !os.IsNotExist(err) {
		return "", fmt.Errorf("failed to replace the service file [%s]", err.Error())
	}

	var newFile *os.File
	newFile, err = os.Create(serviceFilePath)
	if err != nil {
		return "", fmt.Errorf("could not create new service file: [%s]", err.Error())
	}

	err = tmpl.Execute(newFile, config)
	if err != nil {
		return "", fmt.Errorf("could not create new service file: [%s]", err.Error())
	}
	return serviceName, nil
}

func setUser(serviceUser string, mountPath string, configPath string) error {
	_, err := user.Lookup(serviceUser)
	if err != nil {
		if strings.Contains(err.Error(), "unknown user") {
			// create the user
			userAddCmd := exec.Command("useradd", "-m", serviceUser)
			err = userAddCmd.Run()
			if err != nil {
				return fmt.Errorf("failed to create user [%s]", err.Error())
			}
			fmt.Println("user " + serviceUser + " has been created")
		}
	}
	// advise on required permissions
	fmt.Println(
		"ensure the user, " + serviceUser + ", has the following access: \n" + mountPath + ": read, write, and execute \n" + configPath + ": read",
	)
	return nil
}

func getService(mountPath string) (string, string) {
	serviceName := strings.ReplaceAll(mountPath, "/", "-")
	serviceFile := "cloudfuse" + serviceName + ".service"
	serviceFilePath := "/etc/systemd/system/" + serviceFile
	return serviceName, serviceFilePath
}

func installRemountService(
	serviceUser string,
	mountPath string,
	configPath string,
) (string, error) {
	//create the new user and set permissions
	mountPath, err := filepath.Abs(mountPath)
	if err != nil {
		return "", fmt.Errorf("installService: Failed to get absolute mount path")
	}

	configPath, err = filepath.Abs(configPath)
	if err != nil {
		return "", fmt.Errorf("installService: Failed to get absolute mount path")
	}

	err = setUser(serviceUser, mountPath, configPath)
	if err != nil {
		fmt.Println("could not set up service user ", err)
		return "", err
	}

	serviceName, err := newService(mountPath, configPath, serviceUser)
	if err != nil {
		return "", fmt.Errorf("unable to create service file: [%s]", err.Error())
	}
	// run systemctl daemon-reload
	systemctlDaemonReloadCmd := exec.Command("systemctl", "daemon-reload")
	err = systemctlDaemonReloadCmd.Run()
	if err != nil {
		return "", fmt.Errorf("failed to run 'systemctl daemon-reload' command [%s]", err.Error())
	}
	// Enable the service to start at system boot
	systemctlEnableCmd := exec.Command("systemctl", "enable", serviceName)
	err = systemctlEnableCmd.Run()
	if err != nil {
		return "", fmt.Errorf(
			"failed to run 'systemctl daemon-reload' command due to following [%s]",
			err.Error(),
		)
	}
	return serviceName, nil
}

func startService(serviceName string) error {
	systemctlEnableCmd := exec.Command("systemctl", "start", serviceName)
	err := systemctlEnableCmd.Run()
	if err != nil {
		return fmt.Errorf(
			"failed to run 'systemctl daemon-reload' command due to following [%s]",
			err.Error(),
		)
	}
	return nil
}<|MERGE_RESOLUTION|>--- conflicted
+++ resolved
@@ -34,14 +34,11 @@
 	"os"
 	"os/exec"
 	"os/signal"
-<<<<<<< HEAD
 	"os/user"
 	"path/filepath"
-	"strings"
-=======
 	"runtime"
 	"runtime/pprof"
->>>>>>> 6e140579
+	"strings"
 	"time"
 
 	"github.com/Seagate/cloudfuse/common/config"
