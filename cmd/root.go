/*
   Licensed under the MIT License <http://opensource.org/licenses/MIT>.

   Copyright © 2023-2025 Seagate Technology LLC and/or its Affiliates
   Copyright © 2020-2025 Microsoft Corporation. All rights reserved.

   Permission is hereby granted, free of charge, to any person obtaining a copy
   of this software and associated documentation files (the "Software"), to deal
   in the Software without restriction, including without limitation the rights
   to use, copy, modify, merge, publish, distribute, sublicense, and/or sell
   copies of the Software, and to permit persons to whom the Software is
   furnished to do so, subject to the following conditions:

   The above copyright notice and this permission notice shall be included in all
   copies or substantial portions of the Software.

   THE SOFTWARE IS PROVIDED "AS IS", WITHOUT WARRANTY OF ANY KIND, EXPRESS OR
   IMPLIED, INCLUDING BUT NOT LIMITED TO THE WARRANTIES OF MERCHANTABILITY,
   FITNESS FOR A PARTICULAR PURPOSE AND NONINFRINGEMENT. IN NO EVENT SHALL THE
   AUTHORS OR COPYRIGHT HOLDERS BE LIABLE FOR ANY CLAIM, DAMAGES OR OTHER
   LIABILITY, WHETHER IN AN ACTION OF CONTRACT, TORT OR OTHERWISE, ARISING FROM,
   OUT OF OR IN CONNECTION WITH THE SOFTWARE OR THE USE OR OTHER DEALINGS IN THE
   SOFTWARE
*/

package cmd

import (
	"context"
	"encoding/json"
	"encoding/xml"
	"errors"
	"fmt"
	"net/http"
	"os"
<<<<<<< HEAD
	"slices"
=======
	"runtime"
>>>>>>> b5be3364
	"strings"
	"time"

	"github.com/Seagate/cloudfuse/common"
	"github.com/Seagate/cloudfuse/common/log"

	"github.com/spf13/cobra"
)

type GithubApiReleaseData struct {
	TagName string  `json:"tag_name"`
	Name    string  `json:"name"`
	Assets  []asset `json:"assets"`
}

type releaseInfo struct {
	Version   string
	AssetURL  string
	AssetName string
	HashURL   string
}

type Blob struct {
	XMLName xml.Name `xml:"Blob"`
	Name    string   `xml:"Name"`
}

var disableVersionCheck bool

var rootCmd = &cobra.Command{
	Use:               "cloudfuse",
	Short:             "Cloudfuse is an open source project developed to provide a virtual filesystem backed by cloud storage.",
	Long:              "Cloudfuse is an open source project developed to provide a virtual filesystem backed by cloud storage. It uses the FUSE protocol to communicate with the operating system, and implements filesystem operations using Azure or S3 cloud storage REST APIs.",
	Version:           common.CloudfuseVersion,
	FlagErrorHandling: cobra.ExitOnError,
	SilenceUsage:      true,
	RunE: func(cmd *cobra.Command, args []string) error {
		if !disableVersionCheck {
			err := VersionCheck()
			if err != nil {
				return err
			}
		}
		return errors.New(
			"missing command options\n\nDid you mean this?\n\tcloudfuse mount\n\nRun 'cloudfuse --help' for usage",
		)
	},
}

func getRelease(ctx context.Context, version string) (*releaseInfo, error) {
	url := common.CloudfuseReleaseURL + "/latest"
	if version != "" {
		url = fmt.Sprintf(common.CloudfuseReleaseURL+"/tags/v%s", version)
	}

	ctx, cancel := context.WithTimeout(ctx, 5*time.Second)
	defer cancel()

	req, err := http.NewRequestWithContext(ctx, http.MethodGet, url, nil)
	if err != nil {
		return nil, err
	}
	// explicitly request the response format we need (best practice)
	req.Header.Set("Accept", "application/vnd.github.v3+json")

	// Add Authorization header to raise rate limit
	githubApiToken := os.Getenv("GH_API_TOKEN")
	if githubApiToken != "" {
		req.Header.Set("Authorization", "token "+githubApiToken)
	}

	client := &http.Client{}
	resp, err := client.Do(req)
	if err != nil {
		return nil, err
	}

	defer resp.Body.Close()
	if resp.StatusCode != http.StatusOK {
		return nil, fmt.Errorf("failed to get release info: %s", resp.Status)
	}

	var rel GithubApiReleaseData
	if err := json.NewDecoder(resp.Body).Decode(&rel); err != nil {
		return nil, err
	}

	packageAsset, err := selectPackageAsset(rel.Assets, opt.Package)
	if err != nil {
		return nil, err
	}

	hashAsset, err := selectHashAsset(rel.Assets)
	// Only report an error if package is not exe since goreleaser does not provide a hash
	// for those releases.
	if err != nil && opt.Package != "exe" {
		return nil, err
	}

	return &releaseInfo{
		Version:   strings.TrimPrefix(rel.TagName, "v"),
		AssetURL:  packageAsset.BrowserDownloadURL,
		AssetName: packageAsset.Name,
		HashURL:   hashAsset.BrowserDownloadURL,
	}, nil
}

func selectPackageAsset(assets []asset, ext string) (*asset, error) {
	osName := runtime.GOOS
	arch := runtime.GOARCH

	if ext == "tar" {
		ext = "tar.gz"
	}

	for _, asset := range assets {
		if strings.HasPrefix(asset.Name, "cloudfuse") &&
			strings.Contains(asset.Name, osName) &&
			strings.Contains(asset.Name, arch) &&
			strings.HasSuffix(asset.Name, ext) {
			return &asset, nil
		}
	}

	return nil, errors.New("no suitable version of cloudfuse found for the current platform")
}

func selectHashAsset(assets []asset) (*asset, error) {
	for _, asset := range assets {
		if strings.Contains(asset.Name, "checksums_sha256") {
			return &asset, nil
		}
	}

	return nil, errors.New("no checksums found")
}

// beginDetectNewVersion : Get latest release version and compare if user needs an upgrade or not
<<<<<<< HEAD
func beginDetectNewVersion(testURL string) chan any {
	completed := make(chan any)
=======
func beginDetectNewVersion(ctx context.Context) chan interface{} {
	completed := make(chan interface{})
>>>>>>> b5be3364
	stderr := os.Stderr
	go func() {
		defer close(completed)

		latestRelease, err := getRelease(ctx, "")
		if err != nil {
			log.Err("beginDetectNewVersion: error getting latest version [%s]", err.Error())
			if strings.Contains(err.Error(), "no such host") {
				log.Err("beginDetectNewVersion: check your network connection and proxy settings")
			}
			completed <- err.Error()
			return
		}

		local, err := common.ParseVersion(common.CloudfuseVersion)
		if err != nil {
			log.Err("beginDetectNewVersion: error parsing CloudfuseVersion [%s]", err.Error())
			completed <- err.Error()
			return
		}

		remote, err := common.ParseVersion(latestRelease.Version)
		if err != nil {
			log.Err("beginDetectNewVersion: error parsing remoteVersion [%s]", err.Error())
			completed <- err.Error()
			return
		}

		if local.OlderThan(*remote) {
			executablePathSegments := strings.Split(strings.ReplaceAll(os.Args[0], "\\", "/"), "/")
			executableName := executablePathSegments[len(executablePathSegments)-1]
			log.Info(
				"beginDetectNewVersion: A new version of Cloudfuse is available. Current Version=%s, Latest Version=%s",
				common.CloudfuseVersion,
				latestRelease.Version,
			)
			fmt.Fprintf(
				stderr,
				"*** "+executableName+": A new version [%s] is available. Consider upgrading to latest version for bug-fixes & new features. ***\n",
				latestRelease.Version,
			)
			log.Info(
				"*** "+executableName+": A new version [%s] is available. Consider upgrading to latest version for bug-fixes & new features. ***\n",
				latestRelease.Version,
			)
			completed <- "A new version of Cloudfuse is available"
		}
	}()
	return completed
}

// VersionCheck : Start version check and wait for 8 seconds to complete otherwise just timeout and move on
func VersionCheck() error {
	// set an 8 second timeout
	ctx, cancel := context.WithTimeout(context.Background(), 8*time.Second)
	defer cancel()
	completed := beginDetectNewVersion(ctx)
	select {
	//either wait till this routine completes or timeout if it exceeds 8 secs
	case <-completed:
		return nil
	case <-ctx.Done():
		return fmt.Errorf(
			"unable to obtain latest version information. please check your internet connection",
		)
	}
}

// ignoreCommand : There are command implicitly added by cobra itself, while parsing we need to ignore these commands
func ignoreCommand(cmdArgs []string) bool {
	ignoreCmds := []string{"completion", "help"}
	if len(cmdArgs) > 0 {
		if slices.Contains(ignoreCmds, cmdArgs[0]) {
			return true
		}
	}
	return false
}

// parseArgs : Depending upon inputs are coming from /etc/fstab or CLI, parameter style may vary.
// -- /etc/fstab example : cloudfuse mount <dir> -o suid,nodev,--config-file=config.yaml,--use-adls=true,allow_other
// -- cli command        : cloudfuse mount <dir> -o suid,nodev --config-file=config.yaml --use-adls=true -o allow_other
// -- As we need to support both the ways, here we convert the /etc/fstab style (comma separated list) to standard cli ways
func parseArgs(cmdArgs []string) []string {
	// Ignore binary name, rest all are arguments to cloudfuse
	cmdArgs = cmdArgs[1:]

	cmd, _, err := rootCmd.Find(cmdArgs)
	if err != nil && cmd == rootCmd && !ignoreCommand(cmdArgs) {
		/* /etc/fstab has a standard format and it goes like "<binary> <mount point> <type> <options>"
		 * as here we can not give any subcommand like "cloudfuse mount" (giving this will assume mount is mount point)
		 * we need to assume 'mount' being default sub command.
		 * To do so, we just ignore the implicit commands handled by cobra and then try to check if input matches any of
		 * our subcommands or not. If not, we assume user has executed mount command without specifying mount subcommand
		 * so inject mount command in the cli options so that rest of the handling just assumes user gave mount subcommand.
		 */
		cmdArgs = append([]string{"mount"}, cmdArgs...)
	}

	// Check for /etc/fstab style inputs
	args := make([]string, 0)
	for i := 0; i < len(cmdArgs); i++ {
		// /etc/fstab will give everything in comma separated list with -o option
		if cmdArgs[i] == "-o" {
			i++
			if i < len(cmdArgs) {
				bfuseArgs := make([]string, 0)
				lfuseArgs := make([]string, 0)

				// Check if ',' exists in arguments or not. If so we assume it might be coming from /etc/fstab
				opts := strings.SplitSeq(cmdArgs[i], ",")
				for o := range opts {
					// If we got comma separated list then all cloudfuse specific options needs to be extracted out
					//  as those shall not be part of -o list which for us means libfuse options
					if strings.HasPrefix(o, "--") {
						bfuseArgs = append(bfuseArgs, o)
					} else {
						lfuseArgs = append(lfuseArgs, o)
					}
				}

				// Extract and add libfuse options with -o
				if len(lfuseArgs) > 0 {
					args = append(args, "-o", strings.Join(lfuseArgs, ","))
				}

				// Extract and add cloudfuse specific options sepratly
				if len(bfuseArgs) > 0 {
					args = append(args, bfuseArgs...)
				}
			}
		} else {
			// If any option is without -o then keep it as is (assuming its directly from cli)
			args = append(args, cmdArgs[i])
		}
	}

	return args
}

// Execute : Actual command execution starts from here
func Execute() error {
	parsedArgs := parseArgs(os.Args)
	rootCmd.SetArgs(parsedArgs)

	err := rootCmd.Execute()
	if err != nil {
		os.Exit(1)
	}
	return err
}

func init() {
	rootCmd.PersistentFlags().
		BoolVar(&disableVersionCheck, "disable-version-check", false, "To disable version check that is performed automatically")
}<|MERGE_RESOLUTION|>--- conflicted
+++ resolved
@@ -33,11 +33,8 @@
 	"fmt"
 	"net/http"
 	"os"
-<<<<<<< HEAD
+	"runtime"
 	"slices"
-=======
-	"runtime"
->>>>>>> b5be3364
 	"strings"
 	"time"
 
@@ -176,13 +173,8 @@
 }
 
 // beginDetectNewVersion : Get latest release version and compare if user needs an upgrade or not
-<<<<<<< HEAD
-func beginDetectNewVersion(testURL string) chan any {
+func beginDetectNewVersion(ctx context.Context) chan any {
 	completed := make(chan any)
-=======
-func beginDetectNewVersion(ctx context.Context) chan interface{} {
-	completed := make(chan interface{})
->>>>>>> b5be3364
 	stderr := os.Stderr
 	go func() {
 		defer close(completed)
