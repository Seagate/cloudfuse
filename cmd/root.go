/*
   Licensed under the MIT License <http://opensource.org/licenses/MIT>.

   Copyright © 2023-2025 Seagate Technology LLC and/or its Affiliates
   Copyright © 2020-2025 Microsoft Corporation. All rights reserved.

   Permission is hereby granted, free of charge, to any person obtaining a copy
   of this software and associated documentation files (the "Software"), to deal
   in the Software without restriction, including without limitation the rights
   to use, copy, modify, merge, publish, distribute, sublicense, and/or sell
   copies of the Software, and to permit persons to whom the Software is
   furnished to do so, subject to the following conditions:

   The above copyright notice and this permission notice shall be included in all
   copies or substantial portions of the Software.

   THE SOFTWARE IS PROVIDED "AS IS", WITHOUT WARRANTY OF ANY KIND, EXPRESS OR
   IMPLIED, INCLUDING BUT NOT LIMITED TO THE WARRANTIES OF MERCHANTABILITY,
   FITNESS FOR A PARTICULAR PURPOSE AND NONINFRINGEMENT. IN NO EVENT SHALL THE
   AUTHORS OR COPYRIGHT HOLDERS BE LIABLE FOR ANY CLAIM, DAMAGES OR OTHER
   LIABILITY, WHETHER IN AN ACTION OF CONTRACT, TORT OR OTHERWISE, ARISING FROM,
   OUT OF OR IN CONNECTION WITH THE SOFTWARE OR THE USE OR OTHER DEALINGS IN THE
   SOFTWARE
*/

package cmd

import (
	"encoding/json"
	"encoding/xml"
	"errors"
	"fmt"
	"io"
	"net/http"
	"os"
	"slices"
	"strings"
	"time"

	"github.com/Seagate/cloudfuse/common"
	"github.com/Seagate/cloudfuse/common/log"

	"github.com/spf13/cobra"
)

type GithubApiReleaseData struct {
	TagName string `json:"tag_name"`
	Name    string `json:"name"`
}

type Blob struct {
	XMLName xml.Name `xml:"Blob"`
	Name    string   `xml:"Name"`
}

var disableVersionCheck bool

var rootCmd = &cobra.Command{
	Use:               "cloudfuse",
	Short:             "Cloudfuse is an open source project developed to provide a virtual filesystem backed by cloud storage.",
	Long:              "Cloudfuse is an open source project developed to provide a virtual filesystem backed by cloud storage. It uses the FUSE protocol to communicate with the operating system, and implements filesystem operations using Azure or S3 cloud storage REST APIs.",
	Version:           common.CloudfuseVersion,
	FlagErrorHandling: cobra.ExitOnError,
	SilenceUsage:      true,
	RunE: func(cmd *cobra.Command, args []string) error {
		if !disableVersionCheck {
			err := VersionCheck()
			if err != nil {
				return err
			}
		}
		return errors.New(
			"missing command options\n\nDid you mean this?\n\tcloudfuse mount\n\nRun 'cloudfuse --help' for usage",
		)
	},
}

// getRemoteVersion : From public release get the latest cloudfuse version
func getRemoteVersion(req string) (string, error) {
	resp, err := http.Get(req)
	if err != nil {
		log.Err("getRemoteVersion: error getting release version from Github: [%s]", err.Error())
		return "", err
	}
	if resp.StatusCode != 200 {
		log.Err("getRemoteVersion: [got status %d from URL %s]", resp.StatusCode, req)
		return "", fmt.Errorf(
			"unable to get latest version: GET %s failed with status %d",
			req,
			resp.StatusCode,
		)
	}

	body, err := io.ReadAll(resp.Body)
	if err != nil {
		log.Err("getRemoteVersion: error reading body of response [%s]", err.Error())
		return "", err
	}

	var releaseData GithubApiReleaseData
	err = json.Unmarshal(body, &releaseData)
	if err != nil {
		log.Err("getRemoteVersion: error parsing json response [%s]", err.Error())
		return "", err
	}

	// trim the leading "v"
	versionNumber := strings.TrimPrefix(releaseData.Name, "v")
	return versionNumber, nil
}

// beginDetectNewVersion : Get latest release version and compare if user needs an upgrade or not
<<<<<<< HEAD
func beginDetectNewVersion(testURL string) chan interface{} {
	completed := make(chan interface{})
=======
func beginDetectNewVersion() chan any {
	completed := make(chan any)
>>>>>>> d77bc8c2
	stderr := os.Stderr
	go func() {
		defer close(completed)

		latestVersionUrl := common.CloudfuseReleaseURL + "/latest"
		if testURL != "" {
			latestVersionUrl = testURL
		}
		remoteVersion, err := getRemoteVersion(latestVersionUrl)
		if err != nil {
			log.Err("beginDetectNewVersion: error getting latest version [%s]", err.Error())
			if strings.Contains(err.Error(), "no such host") {
				log.Err("beginDetectNewVersion: check your network connection and proxy settings")
			}
			completed <- err.Error()
			return
		}

		local, err := common.ParseVersion(common.CloudfuseVersion)
		if err != nil {
			log.Err("beginDetectNewVersion: error parsing CloudfuseVersion [%s]", err.Error())
			completed <- err.Error()
			return
		}

		remote, err := common.ParseVersion(remoteVersion)
		if err != nil {
			log.Err("beginDetectNewVersion: error parsing remoteVersion [%s]", err.Error())
			completed <- err.Error()
			return
		}

		if local.OlderThan(*remote) {
			executablePathSegments := strings.Split(strings.ReplaceAll(os.Args[0], "\\", "/"), "/")
			executableName := executablePathSegments[len(executablePathSegments)-1]
			log.Info(
				"beginDetectNewVersion: A new version of Cloudfuse is available. Current Version=%s, Latest Version=%s",
				common.CloudfuseVersion,
				remoteVersion,
			)
			fmt.Fprintf(
				stderr,
				"*** "+executableName+": A new version [%s] is available. Consider upgrading to latest version for bug-fixes & new features. ***\n",
				remoteVersion,
			)
			log.Info(
				"*** "+executableName+": A new version [%s] is available. Consider upgrading to latest version for bug-fixes & new features. ***\n",
				remoteVersion,
			)
			completed <- "A new version of Cloudfuse is available"
		}
	}()
	return completed
}

// VersionCheck : Start version check and wait for 8 seconds to complete otherwise just timeout and move on
func VersionCheck() error {
	select {
	//either wait till this routine completes or timeout if it exceeds 8 secs
	case <-beginDetectNewVersion(""):
	case <-time.After(8 * time.Second):
		return fmt.Errorf(
			"unable to obtain latest version information. please check your internet connection",
		)
	}
	return nil
}

// ignoreCommand : There are command implicitly added by cobra itself, while parsing we need to ignore these commands
func ignoreCommand(cmdArgs []string) bool {
	ignoreCmds := []string{"completion", "help"}
	if len(cmdArgs) > 0 {
		if slices.Contains(ignoreCmds, cmdArgs[0]) {
			return true
		}
	}
	return false
}

// parseArgs : Depending upon inputs are coming from /etc/fstab or CLI, parameter style may vary.
// -- /etc/fstab example : cloudfuse mount <dir> -o suid,nodev,--config-file=config.yaml,--use-adls=true,allow_other
// -- cli command        : cloudfuse mount <dir> -o suid,nodev --config-file=config.yaml --use-adls=true -o allow_other
// -- As we need to support both the ways, here we convert the /etc/fstab style (comma separated list) to standard cli ways
func parseArgs(cmdArgs []string) []string {
	// Ignore binary name, rest all are arguments to cloudfuse
	cmdArgs = cmdArgs[1:]

	cmd, _, err := rootCmd.Find(cmdArgs)
	if err != nil && cmd == rootCmd && !ignoreCommand(cmdArgs) {
		/* /etc/fstab has a standard format and it goes like "<binary> <mount point> <type> <options>"
		 * as here we can not give any subcommand like "cloudfuse mount" (giving this will assume mount is mount point)
		 * we need to assume 'mount' being default sub command.
		 * To do so, we just ignore the implicit commands handled by cobra and then try to check if input matches any of
		 * our subcommands or not. If not, we assume user has executed mount command without specifying mount subcommand
		 * so inject mount command in the cli options so that rest of the handling just assumes user gave mount subcommand.
		 */
		cmdArgs = append([]string{"mount"}, cmdArgs...)
	}

	// Check for /etc/fstab style inputs
	args := make([]string, 0)
	for i := 0; i < len(cmdArgs); i++ {
		// /etc/fstab will give everything in comma separated list with -o option
		if cmdArgs[i] == "-o" {
			i++
			if i < len(cmdArgs) {
				bfuseArgs := make([]string, 0)
				lfuseArgs := make([]string, 0)

				// Check if ',' exists in arguments or not. If so we assume it might be coming from /etc/fstab
<<<<<<< HEAD
				opts := strings.Split(cmdArgs[i], ",")
				for _, o := range opts {
					// If we got comma separated list then all cloudfuse specific options needs to be extracted out
=======
				opts := strings.SplitSeq(cmdArgs[i], ",")
				for o := range opts {
					// If we got comma separated list then all blobfuse specific options needs to be extracted out
>>>>>>> d77bc8c2
					//  as those shall not be part of -o list which for us means libfuse options
					if strings.HasPrefix(o, "--") {
						bfuseArgs = append(bfuseArgs, o)
					} else {
						lfuseArgs = append(lfuseArgs, o)
					}
				}

				// Extract and add libfuse options with -o
				if len(lfuseArgs) > 0 {
					args = append(args, "-o", strings.Join(lfuseArgs, ","))
				}

				// Extract and add cloudfuse specific options sepratly
				if len(bfuseArgs) > 0 {
					args = append(args, bfuseArgs...)
				}
			}
		} else {
			// If any option is without -o then keep it as is (assuming its directly from cli)
			args = append(args, cmdArgs[i])
		}
	}

	return args
}

// Execute : Actual command execution starts from here
func Execute() error {
	parsedArgs := parseArgs(os.Args)
	rootCmd.SetArgs(parsedArgs)

	err := rootCmd.Execute()
	if err != nil {
		os.Exit(1)
	}
	return err
}

func init() {
	rootCmd.PersistentFlags().
		BoolVar(&disableVersionCheck, "disable-version-check", false, "To disable version check that is performed automatically")
}<|MERGE_RESOLUTION|>--- conflicted
+++ resolved
@@ -110,13 +110,8 @@
 }
 
 // beginDetectNewVersion : Get latest release version and compare if user needs an upgrade or not
-<<<<<<< HEAD
-func beginDetectNewVersion(testURL string) chan interface{} {
-	completed := make(chan interface{})
-=======
-func beginDetectNewVersion() chan any {
+func beginDetectNewVersion(testURL string) chan any {
 	completed := make(chan any)
->>>>>>> d77bc8c2
 	stderr := os.Stderr
 	go func() {
 		defer close(completed)
@@ -227,15 +222,9 @@
 				lfuseArgs := make([]string, 0)
 
 				// Check if ',' exists in arguments or not. If so we assume it might be coming from /etc/fstab
-<<<<<<< HEAD
-				opts := strings.Split(cmdArgs[i], ",")
-				for _, o := range opts {
-					// If we got comma separated list then all cloudfuse specific options needs to be extracted out
-=======
 				opts := strings.SplitSeq(cmdArgs[i], ",")
 				for o := range opts {
-					// If we got comma separated list then all blobfuse specific options needs to be extracted out
->>>>>>> d77bc8c2
+					// If we got comma separated list then all cloudfuse specific options needs to be extracted out
 					//  as those shall not be part of -o list which for us means libfuse options
 					if strings.HasPrefix(o, "--") {
 						bfuseArgs = append(bfuseArgs, o)
