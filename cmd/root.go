--- conflicted
+++ resolved
@@ -56,13 +56,8 @@
 
 var rootCmd = &cobra.Command{
 	Use:               "cloudfuse",
-<<<<<<< HEAD
-	Short:             "Cloudfuse is an open source project developed to provide a virtual filesystem backed by S3 or Azure storage.",
-	Long:              "Cloudfuse is an open source project developed to provide a virtual filesystem backed by S3 or Azure storage.",
-=======
 	Short:             "Cloudfuse is an open source project developed to provide a virtual filesystem backed by cloud storage.",
 	Long:              "Cloudfuse is an open source project developed to provide a virtual filesystem backed by cloud storage. It uses the FUSE protocol to communicate with the operating system, and implements filesystem operations using Azure or S3 cloud storage REST APIs.",
->>>>>>> 4c1322f8
 	Version:           common.CloudfuseVersion,
 	FlagErrorHandling: cobra.ExitOnError,
 	SilenceUsage:      true,
