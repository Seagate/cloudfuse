/*
   Licensed under the MIT License <http://opensource.org/licenses/MIT>.

   Copyright © 2023-2025 Seagate Technology LLC and/or its Affiliates
   Copyright © 2020-2025 Microsoft Corporation. All rights reserved.

   Permission is hereby granted, free of charge, to any person obtaining a copy
   of this software and associated documentation files (the "Software"), to deal
   in the Software without restriction, including without limitation the rights
   to use, copy, modify, merge, publish, distribute, sublicense, and/or sell
   copies of the Software, and to permit persons to whom the Software is
   furnished to do so, subject to the following conditions:

   The above copyright notice and this permission notice shall be included in all
   copies or substantial portions of the Software.

   THE SOFTWARE IS PROVIDED "AS IS", WITHOUT WARRANTY OF ANY KIND, EXPRESS OR
   IMPLIED, INCLUDING BUT NOT LIMITED TO THE WARRANTIES OF MERCHANTABILITY,
   FITNESS FOR A PARTICULAR PURPOSE AND NONINFRINGEMENT. IN NO EVENT SHALL THE
   AUTHORS OR COPYRIGHT HOLDERS BE LIABLE FOR ANY CLAIM, DAMAGES OR OTHER
   LIABILITY, WHETHER IN AN ACTION OF CONTRACT, TORT OR OTHERWISE, ARISING FROM,
   OUT OF OR IN CONNECTION WITH THE SOFTWARE OR THE USE OR OTHER DEALINGS IN THE
   SOFTWARE
*/

package cmd

import (
	"bytes"
	"encoding/base64"
	"fmt"
	"os"
	"testing"

	"github.com/Seagate/cloudfuse/common"
	"github.com/Seagate/cloudfuse/common/log"

	"github.com/spf13/cobra"
	"github.com/spf13/pflag"
	"github.com/stretchr/testify/assert"
	"github.com/stretchr/testify/suite"
)

type secureConfigTestSuite struct {
	suite.Suite
	assert *assert.Assertions
}

func (suite *secureConfigTestSuite) SetupTest() {
	suite.assert = assert.New(suite.T())
	err := log.SetDefaultLogger("silent", common.LogConfig{Level: common.ELogLevel.LOG_DEBUG()})
	if err != nil {
		panic(fmt.Sprintf("Unable to set silent logger as default: %v", err))
	}
}

func (suite *secureConfigTestSuite) cleanupTest() {
	resetSecureCLIFlags()
}

func executeCommandSecure(root *cobra.Command, args ...string) (output string, err error) {
	buf := new(bytes.Buffer)
	root.SetOut(buf)
	root.SetErr(buf)
	root.SetArgs(args)

	err = root.Execute()

	return buf.String(), err
}

func resetSecureCLIFlags() {
	secureCmd.Flags().VisitAll(func(f *pflag.Flag) {
		f.Changed = false
		f.Value.Set(f.DefValue)
	})
}

func TestSecureConfig(t *testing.T) {
	suite.Run(t, new(secureConfigTestSuite))
}

func (suite *secureConfigTestSuite) TestHelp() {
	defer suite.cleanupTest()
	_, err := executeCommandSecure(rootCmd, "secure", "-h")
	suite.assert.NoError(err)
}

var testPlainTextConfig string = `
foreground: false
read-only: true
allow-other: true

logging:
  type: base
  level: log_debug
  file-path: /home/cloudfuse.log
  max-file-size: 100
  file-count: 300
  track-time: true

components:
  - libfuse
  - file_cache
  - attr_cache
  - azstorage

libfuse:
  attribute-expiration-sec: 1
  entry-expiration-sec: 1`

func (suite *secureConfigTestSuite) TestSecureConfigEncrypt() {
	defer suite.cleanupTest()
	confFile, _ := os.CreateTemp("", "conf*.yaml")
	outFile, _ := os.CreateTemp("", "conf*.yaml")
	passphrase := "12312312312312312312312312312312"

	defer os.Remove(confFile.Name())
	defer os.Remove(outFile.Name())

	_, err := confFile.WriteString(testPlainTextConfig)
	suite.assert.NoError(err)

	confFile.Close()

	_, err = executeCommandSecure(
		rootCmd,
		"secure",
		"encrypt",
		fmt.Sprintf("--config-file=%s", confFile.Name()),
		fmt.Sprintf("--passphrase=%s", passphrase),
		fmt.Sprintf("--output-file=%s", outFile.Name()),
	)
	suite.assert.NoError(err)

	// Config file should be deleted
	suite.assert.NoFileExists(confFile.Name())
}

func (suite *secureConfigTestSuite) TestSecureConfigEncrypt2() {
	defer suite.cleanupTest()
	confFile, _ := os.CreateTemp("", "conf*.yaml")
	outFile, _ := os.CreateTemp("", "conf*.yaml")
	passphrase := "hvHlJUKlmZql3gLAcP6Ho41Js5rm8zUAKnwGb1lIffg="

	defer os.Remove(confFile.Name())
	defer os.Remove(outFile.Name())

	_, err := confFile.WriteString(testPlainTextConfig)
	suite.assert.NoError(err)

	confFile.Close()

	_, err = executeCommandSecure(
		rootCmd,
		"secure",
		"encrypt",
		fmt.Sprintf("--config-file=%s", confFile.Name()),
		fmt.Sprintf("--passphrase=%s", passphrase),
		fmt.Sprintf("--output-file=%s", outFile.Name()),
	)
	suite.assert.NoError(err)

	// Config file should be deleted
	suite.assert.NoFileExists(confFile.Name())
}

func (suite *secureConfigTestSuite) TestSecureConfigEncryptNoOutfile() {
	defer suite.cleanupTest()
	confFile, _ := os.CreateTemp("", "conf*.yaml")
	outFile := confFile.Name() + SecureConfigExtension
	passphrase := "12312312312312312312312312312312"

	defer os.Remove(confFile.Name())
	defer os.Remove(outFile)

	_, err := confFile.WriteString(testPlainTextConfig)
	suite.assert.NoError(err)

	confFile.Close()

	_, err = executeCommandSecure(
		rootCmd,
		"secure",
		"encrypt",
		fmt.Sprintf("--config-file=%s", confFile.Name()),
		fmt.Sprintf("--passphrase=%s", passphrase),
	)
	suite.assert.NoError(err)

	// Config file should be deleted
	suite.assert.NoFileExists(confFile.Name())

	// Outfile should exist with proper extension
	suite.assert.FileExists(outFile)
}

func (suite *secureConfigTestSuite) TestSecureConfigEncryptNotExistent() {
	defer suite.cleanupTest()
	confFile := "abcd.yaml"
	passphrase := "12312312312312312312312312312312"
	_, err := executeCommandSecure(
		rootCmd,
		"secure",
		"encrypt",
		fmt.Sprintf("--config-file=%s", confFile),
		fmt.Sprintf("--passphrase=%s", passphrase),
	)
	suite.assert.Error(err)
}

func (suite *secureConfigTestSuite) TestSecureConfigEncryptNoConfig() {
	defer suite.cleanupTest()

	_, err := executeCommandSecure(rootCmd, "secure", "encrypt")
	suite.assert.Error(err)
}

func (suite *secureConfigTestSuite) TestSecureConfigEncryptNoKey() {
	defer suite.cleanupTest()
	confFile, _ := os.CreateTemp("", "conf*.yaml")

	defer os.Remove(confFile.Name())

	_, err := confFile.WriteString(testPlainTextConfig)
	suite.assert.NoError(err)

	confFile.Close()

	_, err = executeCommandSecure(
		rootCmd,
		"secure",
		"encrypt",
		fmt.Sprintf("--config-file=%s", confFile.Name()),
	)
	suite.assert.Error(err)
}

func (suite *secureConfigTestSuite) TestSecureConfigEncryptInvalidKey() {
	defer suite.cleanupTest()
	confFile, _ := os.CreateTemp("", "conf*.yaml")
	outFile, _ := os.CreateTemp("", "conf*.yaml")
	passphrase := base64.StdEncoding.EncodeToString([]byte("123"))

	defer os.Remove(confFile.Name())
	defer os.Remove(outFile.Name())

	_, err := confFile.WriteString(testPlainTextConfig)
	suite.assert.NoError(err)

	confFile.Close()
	outFile.Close()

	_, err = executeCommandSecure(
		rootCmd,
		"secure",
		"encrypt",
		fmt.Sprintf("--config-file=%s", confFile.Name()),
		fmt.Sprintf("--passphrase=%s", passphrase),
		fmt.Sprintf("--output-file=%s", outFile.Name()),
	)
	suite.assert.Error(err)
}

func (suite *secureConfigTestSuite) TestSecureConfigDecrypt() {
	defer suite.cleanupTest()
	confFile, _ := os.CreateTemp("", "conf*.yaml")
	outFile, _ := os.CreateTemp("", "conf*.yaml")
	passphrase := "12312312312312312312312312312312"
	fmt.Println(passphrase)

	defer os.Remove(confFile.Name())
	defer os.Remove(outFile.Name())

	_, err := confFile.WriteString(testPlainTextConfig)
	suite.assert.NoError(err)

	confFile.Close()
	outFile.Close()

	_, err = executeCommandSecure(
		rootCmd,
		"secure",
		"encrypt",
		fmt.Sprintf("--config-file=%s", confFile.Name()),
		fmt.Sprintf("--passphrase=%s", passphrase),
		fmt.Sprintf("--output-file=%s", outFile.Name()),
	)
	suite.assert.NoError(err)

	// Config file should be deleted
	suite.assert.NoFileExists(confFile.Name())

<<<<<<< HEAD
	_, err = executeCommandSecure(rootCmd, "secure", "decrypt", fmt.Sprintf("--config-file=%s", outFile.Name()), fmt.Sprintf("--passphrase=%s", passphrase), "--output-file=./tmp.yaml")
=======
	_, err = executeCommandSecure(
		rootCmd,
		"secure",
		"decrypt",
		fmt.Sprintf("--config-file=%s", outFile.Name()),
		fmt.Sprintf("--passphrase=%s", passphrase),
		"--output-file=./tmp.yaml",
	)
>>>>>>> 4c6a8ccb
	suite.assert.NoError(err)

	data, err := os.ReadFile("./tmp.yaml")
	suite.assert.NoError(err)

	suite.assert.Equal(testPlainTextConfig, string(data))

	os.Remove("./tmp.yaml")
	os.Remove(confFile.Name() + "." + SecureConfigExtension)
}

func (suite *secureConfigTestSuite) TestSecureConfigDecrypt2() {
	defer suite.cleanupTest()
	confFile, _ := os.CreateTemp("", "conf*.yaml")
	outFile, _ := os.CreateTemp("", "conf*.yaml")
	passphrase := "hvHlJUKlmZql3gLAcP6Ho41Js5rm8zUAKnwGb1lIffg="
	fmt.Println(passphrase)

	defer os.Remove(confFile.Name())
	defer os.Remove(outFile.Name())

	_, err := confFile.WriteString(testPlainTextConfig)
	suite.assert.NoError(err)

	confFile.Close()
	outFile.Close()

	_, err = executeCommandSecure(
		rootCmd,
		"secure",
		"encrypt",
		fmt.Sprintf("--config-file=%s", confFile.Name()),
		fmt.Sprintf("--passphrase=%s", passphrase),
		fmt.Sprintf("--output-file=%s", outFile.Name()),
	)
	suite.assert.NoError(err)

	// Config file should be deleted
	suite.assert.NoFileExists(confFile.Name())

<<<<<<< HEAD
	_, err = executeCommandSecure(rootCmd, "secure", "decrypt", fmt.Sprintf("--config-file=%s", outFile.Name()), fmt.Sprintf("--passphrase=%s", passphrase), "--output-file=./tmp.yaml")
=======
	_, err = executeCommandSecure(
		rootCmd,
		"secure",
		"decrypt",
		fmt.Sprintf("--config-file=%s", outFile.Name()),
		fmt.Sprintf("--passphrase=%s", passphrase),
		"--output-file=./tmp.yaml",
	)
>>>>>>> 4c6a8ccb
	suite.assert.NoError(err)

	data, err := os.ReadFile("./tmp.yaml")
	suite.assert.NoError(err)

	suite.assert.Equal(testPlainTextConfig, string(data))

	os.Remove("./tmp.yaml")
	os.Remove(confFile.Name() + "." + SecureConfigExtension)
}

func (suite *secureConfigTestSuite) TestSecureConfigDecryptNoOutputFile() {
	defer suite.cleanupTest()
	confFile, _ := os.CreateTemp("", "conf*.yaml")
	outFile := confFile.Name() + SecureConfigExtension
	passphrase := "12312312312312312312312312312312"

	defer os.Remove(confFile.Name())

	_, err := confFile.WriteString(testPlainTextConfig)
	suite.assert.NoError(err)

	confFile.Close()

	_, err = executeCommandSecure(
		rootCmd,
		"secure",
		"encrypt",
		fmt.Sprintf("--config-file=%s", confFile.Name()),
		fmt.Sprintf("--passphrase=%s", passphrase),
	)
	suite.assert.NoError(err)

	// Config file should be deleted
	suite.assert.NoFileExists(confFile.Name())

	// Encrypted file should exist
	suite.assert.FileExists(outFile)

	_, err = executeCommandSecure(
		rootCmd,
		"secure",
		"decrypt",
		fmt.Sprintf("--config-file=%s", outFile),
		fmt.Sprintf("--passphrase=%s", passphrase),
	)
	suite.assert.NoError(err)

	// Config file should exist
	suite.assert.FileExists(confFile.Name())

	// Encrypted file should be deleted
	suite.assert.NoFileExists(outFile)

	data, err := os.ReadFile(confFile.Name())
	suite.assert.NoError(err)

	suite.assert.Equal(testPlainTextConfig, string(data))
}

func (suite *secureConfigTestSuite) TestSecureConfigDecryptNoConfig() {
	defer suite.cleanupTest()

	_, err := executeCommandSecure(rootCmd, "secure", "decrypt")
	suite.assert.Error(err)
}

func (suite *secureConfigTestSuite) TestSecureConfigDecryptNoKey() {
	defer suite.cleanupTest()
	confFile, _ := os.CreateTemp("", "conf*.yaml")

	defer os.Remove(confFile.Name())

	_, err := confFile.WriteString(testPlainTextConfig)
	suite.assert.NoError(err)

	_, err = executeCommandSecure(
		rootCmd,
		"secure",
		"decrypt",
		fmt.Sprintf("--config-file=%s", confFile.Name()),
	)
	suite.assert.Error(err)
}

func (suite *secureConfigTestSuite) TestSecureConfigGet() {
	defer suite.cleanupTest()
	confFile, _ := os.CreateTemp("", "conf*.yaml")
	outFile, _ := os.CreateTemp("", "conf*.yaml")
	passphrase := "12312312312312312312312312312312"

	defer os.Remove(confFile.Name())
	defer os.Remove(outFile.Name())

	_, err := confFile.WriteString(testPlainTextConfig)
	suite.assert.NoError(err)

	confFile.Close()
	outFile.Close()

	_, err = executeCommandSecure(
		rootCmd,
		"secure",
		"encrypt",
		fmt.Sprintf("--config-file=%s", confFile.Name()),
		fmt.Sprintf("--passphrase=%s", passphrase),
		fmt.Sprintf("--output-file=%s", outFile.Name()),
	)
	suite.assert.NoError(err)

	_, err = executeCommandSecure(
		rootCmd,
		"secure",
		"get",
		fmt.Sprintf("--config-file=%s", outFile.Name()),
		fmt.Sprintf("--passphrase=%s", passphrase),
		"--key=logging.level",
	)
	suite.assert.NoError(err)
}

func (suite *secureConfigTestSuite) TestSecureConfigGetInvalidKey() {
	defer suite.cleanupTest()
	confFile, _ := os.CreateTemp("", "conf*.yaml")
	outFile, _ := os.CreateTemp("", "conf*.yaml")
	passphrase := "12312312312312312312312312312312"

	defer os.Remove(confFile.Name())
	defer os.Remove(outFile.Name())

	_, err := confFile.WriteString(testPlainTextConfig)
	suite.assert.NoError(err)

	confFile.Close()
	outFile.Close()

	_, err = executeCommandSecure(
		rootCmd,
		"secure",
		"encrypt",
		fmt.Sprintf("--config-file=%s", confFile.Name()),
		fmt.Sprintf("--passphrase=%s", passphrase),
		fmt.Sprintf("--output-file=%s", outFile.Name()),
	)
	suite.assert.NoError(err)

	_, err = executeCommandSecure(
		rootCmd,
		"secure",
		"get",
		fmt.Sprintf("--config-file=%s", outFile.Name()),
		fmt.Sprintf("--passphrase=%s", passphrase),
		"--key=abcd.efg",
	)
	suite.assert.Error(err)
}

func (suite *secureConfigTestSuite) TestSecureConfigSet() {
	defer suite.cleanupTest()
	confFile, _ := os.CreateTemp("", "conf*.yaml")
	outFile, _ := os.CreateTemp("", "conf*.yaml")
	passphrase := "12312312312312312312312312312312"

	defer os.Remove(confFile.Name())
	defer os.Remove(outFile.Name())

	_, err := confFile.WriteString(testPlainTextConfig)
	suite.assert.NoError(err)

	confFile.Close()
	outFile.Close()

	_, err = executeCommandSecure(
		rootCmd,
		"secure",
		"encrypt",
		fmt.Sprintf("--config-file=%s", confFile.Name()),
		fmt.Sprintf("--passphrase=%s", passphrase),
		fmt.Sprintf("--output-file=%s", outFile.Name()),
	)
	suite.assert.NoError(err)

	_, err = executeCommandSecure(
		rootCmd,
		"secure",
		"get",
		fmt.Sprintf("--config-file=%s", outFile.Name()),
		fmt.Sprintf("--passphrase=%s", passphrase),
		"--key=logging.level",
	)
	suite.assert.NoError(err)

	_, err = executeCommandSecure(
		rootCmd,
		"secure",
		"set",
		fmt.Sprintf("--config-file=%s", outFile.Name()),
		fmt.Sprintf("--passphrase=%s", passphrase),
		"--key=logging.level",
		"--value=log_err",
	)
	suite.assert.NoError(err)

	_, err = executeCommandSecure(
		rootCmd,
		"secure",
		"get",
		fmt.Sprintf("--config-file=%s", outFile.Name()),
		fmt.Sprintf("--passphrase=%s", passphrase),
		"--key=logging.level",
	)
	suite.assert.NoError(err)
}<|MERGE_RESOLUTION|>--- conflicted
+++ resolved
@@ -291,9 +291,6 @@
 	// Config file should be deleted
 	suite.assert.NoFileExists(confFile.Name())
 
-<<<<<<< HEAD
-	_, err = executeCommandSecure(rootCmd, "secure", "decrypt", fmt.Sprintf("--config-file=%s", outFile.Name()), fmt.Sprintf("--passphrase=%s", passphrase), "--output-file=./tmp.yaml")
-=======
 	_, err = executeCommandSecure(
 		rootCmd,
 		"secure",
@@ -302,7 +299,6 @@
 		fmt.Sprintf("--passphrase=%s", passphrase),
 		"--output-file=./tmp.yaml",
 	)
->>>>>>> 4c6a8ccb
 	suite.assert.NoError(err)
 
 	data, err := os.ReadFile("./tmp.yaml")
@@ -343,9 +339,6 @@
 	// Config file should be deleted
 	suite.assert.NoFileExists(confFile.Name())
 
-<<<<<<< HEAD
-	_, err = executeCommandSecure(rootCmd, "secure", "decrypt", fmt.Sprintf("--config-file=%s", outFile.Name()), fmt.Sprintf("--passphrase=%s", passphrase), "--output-file=./tmp.yaml")
-=======
 	_, err = executeCommandSecure(
 		rootCmd,
 		"secure",
@@ -354,7 +347,6 @@
 		fmt.Sprintf("--passphrase=%s", passphrase),
 		"--output-file=./tmp.yaml",
 	)
->>>>>>> 4c6a8ccb
 	suite.assert.NoError(err)
 
 	data, err := os.ReadFile("./tmp.yaml")
