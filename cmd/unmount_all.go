/*
   Licensed under the MIT License <http://opensource.org/licenses/MIT>.

   Copyright © 2023-2025 Seagate Technology LLC and/or its Affiliates
   Copyright © 2020-2025 Microsoft Corporation. All rights reserved.

   Permission is hereby granted, free of charge, to any person obtaining a copy
   of this software and associated documentation files (the "Software"), to deal
   in the Software without restriction, including without limitation the rights
   to use, copy, modify, merge, publish, distribute, sublicense, and/or sell
   copies of the Software, and to permit persons to whom the Software is
   furnished to do so, subject to the following conditions:

   The above copyright notice and this permission notice shall be included in all
   copies or substantial portions of the Software.

   THE SOFTWARE IS PROVIDED "AS IS", WITHOUT WARRANTY OF ANY KIND, EXPRESS OR
   IMPLIED, INCLUDING BUT NOT LIMITED TO THE WARRANTIES OF MERCHANTABILITY,
   FITNESS FOR A PARTICULAR PURPOSE AND NONINFRINGEMENT. IN NO EVENT SHALL THE
   AUTHORS OR COPYRIGHT HOLDERS BE LIABLE FOR ANY CLAIM, DAMAGES OR OTHER
   LIABILITY, WHETHER IN AN ACTION OF CONTRACT, TORT OR OTHERWISE, ARISING FROM,
   OUT OF OR IN CONNECTION WITH THE SOFTWARE OR THE USE OR OTHER DEALINGS IN THE
   SOFTWARE
*/

package cmd

import (
	"errors"
	"fmt"
	"runtime"

	"github.com/Seagate/cloudfuse/common"

	"github.com/spf13/cobra"
)

var umntAllCmd = &cobra.Command{
	Use:               "all",
	Short:             "Unmount all instances of Cloudfuse",
	Long:              "Unmount all instances of Cloudfuse",
	SuggestFor:        []string{"al", "all"},
	FlagErrorHandling: cobra.ExitOnError,
	RunE: func(cmd *cobra.Command, _ []string) error {
<<<<<<< HEAD
=======
		lazy, _ := cmd.Flags().GetBool("lazy")
>>>>>>> 05bb0853
		lstMnt, err := common.ListMountPoints()
		if err != nil {
			return fmt.Errorf("failed to list mount points [%s]", err.Error())
		}

		lazy, _ := cmd.Flags().GetBool("lazy")
		mountfound := 0
		unmounted := 0
		errMsg := "failed to unmount - \n"

		for _, mntPath := range lstMnt {
			mountfound += 1
<<<<<<< HEAD
			var err error
			if runtime.GOOS == "windows" {
				disableRemountUser, _ := cmd.Flags().GetBool("disable-remount-user")
				disableRemountSystem, _ := cmd.Flags().GetBool("disable-remount-system")
				err = unmountCloudfuseWindows(mntPath, disableRemountUser, disableRemountSystem)
			} else {
				err = unmountCloudfuse(mntPath, lazy)
			}
=======
			err := unmountBlobfuse2(mntPath, lazy, false)
>>>>>>> 05bb0853
			if err == nil {
				unmounted += 1
			} else {
				errMsg += " " + mntPath + " - [" + err.Error() + "]\n"
			}
		}

		if mountfound == 0 {
			fmt.Println("Nothing to unmount")
		} else {
			fmt.Printf("%d of %d mounts were successfully unmounted\n", unmounted, mountfound)
		}

		if unmounted < mountfound {
			return errors.New(errMsg)
		}

		return nil
	},
}

func init() {
	if runtime.GOOS == "windows" {
		umntAllCmd.Flags().
			Bool("disable-remount-user", false, "Disable remounting this mount on server restart as user.")
		umntAllCmd.Flags().
			Bool("disable-remount-system", false, "Disable remounting this mount on server restart as system.")
	}
}<|MERGE_RESOLUTION|>--- conflicted
+++ resolved
@@ -42,10 +42,6 @@
 	SuggestFor:        []string{"al", "all"},
 	FlagErrorHandling: cobra.ExitOnError,
 	RunE: func(cmd *cobra.Command, _ []string) error {
-<<<<<<< HEAD
-=======
-		lazy, _ := cmd.Flags().GetBool("lazy")
->>>>>>> 05bb0853
 		lstMnt, err := common.ListMountPoints()
 		if err != nil {
 			return fmt.Errorf("failed to list mount points [%s]", err.Error())
@@ -58,18 +54,14 @@
 
 		for _, mntPath := range lstMnt {
 			mountfound += 1
-<<<<<<< HEAD
 			var err error
 			if runtime.GOOS == "windows" {
 				disableRemountUser, _ := cmd.Flags().GetBool("disable-remount-user")
 				disableRemountSystem, _ := cmd.Flags().GetBool("disable-remount-system")
 				err = unmountCloudfuseWindows(mntPath, disableRemountUser, disableRemountSystem)
 			} else {
-				err = unmountCloudfuse(mntPath, lazy)
+				err = unmountCloudfuse(mntPath, lazy, false)
 			}
-=======
-			err := unmountBlobfuse2(mntPath, lazy, false)
->>>>>>> 05bb0853
 			if err == nil {
 				unmounted += 1
 			} else {
