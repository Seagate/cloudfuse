--- conflicted
+++ resolved
@@ -208,16 +208,12 @@
 	os.MkdirAll(tempDir, 0777)
 	defer os.RemoveAll(tempDir)
 
-<<<<<<< HEAD
-	_, err := executeCommandC(rootCmd, "gen-config", "--block-cache", fmt.Sprintf("--tmp-path=%s", tempDir))
-=======
 	_, err := executeCommandC(
 		rootCmd,
 		"gen-config",
 		"--block-cache",
 		fmt.Sprintf("--tmp-path=%s", tempDir),
 	)
->>>>>>> 4c6a8ccb
 	suite.assert.NoError(err)
 
 	logFilePath := suite.getDefaultLogLocation()
@@ -301,9 +297,6 @@
 func (suite *genConfig) TestOutputFile() {
 	defer suite.cleanupTest()
 
-<<<<<<< HEAD
-	_, err := executeCommandC(rootCmd, "gen-config", "--direct-io", "--o", "1.yaml", "--tmp-path=/tmp")
-=======
 	_, err := executeCommandC(
 		rootCmd,
 		"gen-config",
@@ -312,7 +305,6 @@
 		"1.yaml",
 		"--tmp-path=/tmp",
 	)
->>>>>>> 4c6a8ccb
 	suite.assert.NoError(err)
 
 	//check if the generated file is not empty
@@ -329,9 +321,6 @@
 func (suite *genConfig) TestConsoleOutput() {
 	defer suite.cleanupTest()
 
-<<<<<<< HEAD
-	op, err := executeCommandC(rootCmd, "gen-config", "--direct-io", "--o", "console", "--tmp-path=/tmp")
-=======
 	op, err := executeCommandC(
 		rootCmd,
 		"gen-config",
@@ -340,7 +329,6 @@
 		"console",
 		"--tmp-path=/tmp",
 	)
->>>>>>> 4c6a8ccb
 	suite.assert.NoError(err)
 
 	//check if the generated file has the correct direct io flag
