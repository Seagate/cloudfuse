--- conflicted
+++ resolved
@@ -38,11 +38,6 @@
 	"bytes"
 	"errors"
 	"fmt"
-<<<<<<< HEAD
-	"io/ioutil"
-=======
-	"log/syslog"
->>>>>>> 05a10949
 	"os"
 	"strconv"
 	"strings"
