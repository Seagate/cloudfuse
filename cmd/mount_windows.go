--- conflicted
+++ resolved
@@ -60,7 +60,6 @@
 	return nil
 }
 
-<<<<<<< HEAD
 // stub
 func installRemountService(string, string, string) (string, error) {
 	return "", nil
@@ -69,7 +68,8 @@
 // stub
 func startService(string) error {
 	return nil
-=======
+}
+
 // readPassphraseFromPipe connects to a pipe and reads the passphrase.
 func readPassphraseFromPipe(pipeName string, timeout time.Duration) (string, error) {
 	pipeNameUTF16, err := windows.UTF16PtrFromString(pipeName)
@@ -154,5 +154,4 @@
 	}
 
 	return string(buffer[:done]), nil
->>>>>>> a2b032fb
 }