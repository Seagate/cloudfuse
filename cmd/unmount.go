--- conflicted
+++ resolved
@@ -51,7 +51,6 @@
 		disableRemountSystem, _ := cmd.Flags().GetBool("disable-remount-system")
 		if runtime.GOOS == "windows" {
 			disableRemountUser, _ := cmd.Flags().GetBool("disable-remount-user")
-<<<<<<< HEAD
 			mountPath = strings.ReplaceAll(common.ExpandPath(args[0]), "\\", "/")
 			return unmountCloudfuseWindows(mountPath, disableRemountUser, disableRemountSystem)
 		}
@@ -59,17 +58,12 @@
 		if runtime.GOOS == "linux" && disableRemountSystem {
 			err := uninstallService(mountPath)
 			if err != nil {
-				return fmt.Errorf("failed to unmount and disable remount on restart for mount %s [%s]", mountPath, err.Error())
+				return fmt.Errorf(
+					"failed to unmount and disable remount on restart for mount %s [%s]",
+					mountPath,
+					err.Error(),
+				)
 			}
-=======
-			disableRemountSystem, _ := cmd.Flags().GetBool("disable-remount-system")
-			options.MountPath = strings.ReplaceAll(common.ExpandPath(args[0]), "\\", "/")
-			return unmountCloudfuseWindows(
-				options.MountPath,
-				disableRemountUser,
-				disableRemountSystem,
-			)
->>>>>>> 4c6a8ccb
 		}
 
 		lazy, _ := cmd.Flags().GetBool("lazy")
@@ -145,15 +139,10 @@
 	}
 
 	if runtime.GOOS == "windows" {
-<<<<<<< HEAD
-		unmountCmd.Flags().Bool("disable-remount-user", false, "Disable remounting this mount on server restart as user.")
-=======
 		unmountCmd.Flags().
 			Bool("disable-remount-user", false, "Disable remounting this mount on server restart as user.")
-		unmountCmd.Flags().
-			Bool("disable-remount-system", false, "Disable remounting this mount on server restart as system.")
->>>>>>> 4c6a8ccb
 	}
 
-	unmountCmd.Flags().Bool("disable-remount-system", false, "Disable remounting this mount on server restart as system.")
+	unmountCmd.Flags().
+		Bool("disable-remount-system", false, "Disable remounting this mount on server restart as system.")
 }