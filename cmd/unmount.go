/*
   Licensed under the MIT License <http://opensource.org/licenses/MIT>.

   Copyright © 2023-2025 Seagate Technology LLC and/or its Affiliates
   Copyright © 2020-2025 Microsoft Corporation. All rights reserved.

   Permission is hereby granted, free of charge, to any person obtaining a copy
   of this software and associated documentation files (the "Software"), to deal
   in the Software without restriction, including without limitation the rights
   to use, copy, modify, merge, publish, distribute, sublicense, and/or sell
   copies of the Software, and to permit persons to whom the Software is
   furnished to do so, subject to the following conditions:

   The above copyright notice and this permission notice shall be included in all
   copies or substantial portions of the Software.

   THE SOFTWARE IS PROVIDED "AS IS", WITHOUT WARRANTY OF ANY KIND, EXPRESS OR
   IMPLIED, INCLUDING BUT NOT LIMITED TO THE WARRANTIES OF MERCHANTABILITY,
   FITNESS FOR A PARTICULAR PURPOSE AND NONINFRINGEMENT. IN NO EVENT SHALL THE
   AUTHORS OR COPYRIGHT HOLDERS BE LIABLE FOR ANY CLAIM, DAMAGES OR OTHER
   LIABILITY, WHETHER IN AN ACTION OF CONTRACT, TORT OR OTHERWISE, ARISING FROM,
   OUT OF OR IN CONNECTION WITH THE SOFTWARE OR THE USE OR OTHER DEALINGS IN THE
   SOFTWARE
*/

package cmd

import (
	"bytes"
	"fmt"
	"os/exec"
	"regexp"
	"runtime"
	"strings"

	"github.com/Seagate/cloudfuse/common"

	"github.com/spf13/cobra"
)

var unmountCmd = &cobra.Command{
	Use:               "unmount <mount path>",
	Short:             "Unmount container",
	Long:              "Unmount container",
	SuggestFor:        []string{"unmount", "unmnt"},
	Args:              cobra.ExactArgs(1),
	FlagErrorHandling: cobra.ExitOnError,
	RunE: func(cmd *cobra.Command, args []string) error {
<<<<<<< HEAD
		mountPath := common.ExpandPath(args[0])

		disableRemountSystem, _ := cmd.Flags().GetBool("disable-remount-system")
		if runtime.GOOS == "windows" {
			disableRemountUser, _ := cmd.Flags().GetBool("disable-remount-user")
			mountPath = strings.ReplaceAll(common.ExpandPath(args[0]), "\\", "/")
			return unmountCloudfuseWindows(mountPath, disableRemountUser, disableRemountSystem)
		}

		if runtime.GOOS == "linux" && disableRemountSystem {
			err := uninstallService(mountPath)
			if err != nil {
				return fmt.Errorf(
					"failed to unmount and disable remount on restart for mount %s [%s]",
					mountPath,
					err.Error(),
				)
			}
		}

=======
>>>>>>> 05bb0853
		lazy, _ := cmd.Flags().GetBool("lazy")
		if strings.Contains(args[0], "*") {
			mntPathPrefix := args[0]

			lstMnt, _ := common.ListMountPoints()
			for _, mntPath := range lstMnt {
				match, _ := regexp.MatchString(mntPathPrefix, mntPath)
				if match {
<<<<<<< HEAD
					err := unmountCloudfuse(mntPath, lazy)
=======
					err := unmountBlobfuse2(mntPath, lazy, false)
>>>>>>> 05bb0853
					if err != nil {
						return fmt.Errorf("failed to unmount %s [%s]", mntPath, err.Error())
					}
				}
			}
		} else {
<<<<<<< HEAD
			err := unmountCloudfuse(args[0], lazy)
=======
			err := unmountBlobfuse2(args[0], lazy, false)
>>>>>>> 05bb0853
			if err != nil {
				return err
			}
		}
		return nil
	},
	ValidArgsFunction: func(_ *cobra.Command, _ []string, toComplete string) ([]string, cobra.ShellCompDirective) {
		if toComplete == "" {
			mntPts, _ := common.ListMountPoints()
			return mntPts, cobra.ShellCompDirectiveNoFileComp
		}
		return nil, cobra.ShellCompDirectiveDefault
	},
}

// Attempts to unmount the directory and returns true if the operation succeeded
<<<<<<< HEAD
func unmountCloudfuse(mntPath string, lazy bool) error {
=======
func unmountBlobfuse2(mntPath string, lazy bool, silent bool) error {
>>>>>>> 05bb0853
	unmountCmd := []string{"fusermount3", "fusermount"}

	var errb bytes.Buffer
	var err error
	for _, umntCmd := range unmountCmd {
		var args []string
		if lazy {
			args = append(args, "-z")
		}
		args = append(args, "-u", mntPath)
		cliOut := exec.Command(umntCmd, args...)
		cliOut.Stderr = &errb
		_, err = cliOut.Output()

		if err == nil {
			log.Info("unmountBlobfuse2 : successfully unmounted %s", mntPath)
			if !silent {
				fmt.Println("Successfully unmounted", mntPath)
			}
			return nil
		}

		if !strings.Contains(err.Error(), "executable file not found") {
			fmt.Printf(
				"unmountCloudfuse : failed to unmount (%s : %s)\n",
				err.Error(),
				errb.String(),
			)
			break
		}
	}

	return fmt.Errorf("%s", errb.String()+" "+err.Error())
}

func init() {
	rootCmd.AddCommand(unmountCmd)
	unmountCmd.AddCommand(umntAllCmd)
<<<<<<< HEAD
	if runtime.GOOS != "windows" {
		unmountCmd.PersistentFlags().BoolP("lazy", "z", false, "Use lazy unmount")
	}

	if runtime.GOOS == "windows" {
		unmountCmd.Flags().
			Bool("disable-remount-user", false, "Disable remounting this mount on server restart as user.")
	}

	unmountCmd.Flags().
		Bool("disable-remount-system", false, "Disable remounting this mount on server restart as system.")
=======

	unmountCmd.PersistentFlags().BoolP("lazy", "z", false, "Use lazy unmount")
>>>>>>> 05bb0853
}<|MERGE_RESOLUTION|>--- conflicted
+++ resolved
@@ -34,6 +34,7 @@
 	"strings"
 
 	"github.com/Seagate/cloudfuse/common"
+	"github.com/Seagate/cloudfuse/common/log"
 
 	"github.com/spf13/cobra"
 )
@@ -46,7 +47,6 @@
 	Args:              cobra.ExactArgs(1),
 	FlagErrorHandling: cobra.ExitOnError,
 	RunE: func(cmd *cobra.Command, args []string) error {
-<<<<<<< HEAD
 		mountPath := common.ExpandPath(args[0])
 
 		disableRemountSystem, _ := cmd.Flags().GetBool("disable-remount-system")
@@ -67,8 +67,6 @@
 			}
 		}
 
-=======
->>>>>>> 05bb0853
 		lazy, _ := cmd.Flags().GetBool("lazy")
 		if strings.Contains(args[0], "*") {
 			mntPathPrefix := args[0]
@@ -77,22 +75,14 @@
 			for _, mntPath := range lstMnt {
 				match, _ := regexp.MatchString(mntPathPrefix, mntPath)
 				if match {
-<<<<<<< HEAD
-					err := unmountCloudfuse(mntPath, lazy)
-=======
-					err := unmountBlobfuse2(mntPath, lazy, false)
->>>>>>> 05bb0853
+					err := unmountCloudfuse(mntPath, lazy, false)
 					if err != nil {
 						return fmt.Errorf("failed to unmount %s [%s]", mntPath, err.Error())
 					}
 				}
 			}
 		} else {
-<<<<<<< HEAD
-			err := unmountCloudfuse(args[0], lazy)
-=======
-			err := unmountBlobfuse2(args[0], lazy, false)
->>>>>>> 05bb0853
+			err := unmountCloudfuse(args[0], lazy, false)
 			if err != nil {
 				return err
 			}
@@ -109,11 +99,7 @@
 }
 
 // Attempts to unmount the directory and returns true if the operation succeeded
-<<<<<<< HEAD
-func unmountCloudfuse(mntPath string, lazy bool) error {
-=======
-func unmountBlobfuse2(mntPath string, lazy bool, silent bool) error {
->>>>>>> 05bb0853
+func unmountCloudfuse(mntPath string, lazy bool, silent bool) error {
 	unmountCmd := []string{"fusermount3", "fusermount"}
 
 	var errb bytes.Buffer
@@ -152,7 +138,6 @@
 func init() {
 	rootCmd.AddCommand(unmountCmd)
 	unmountCmd.AddCommand(umntAllCmd)
-<<<<<<< HEAD
 	if runtime.GOOS != "windows" {
 		unmountCmd.PersistentFlags().BoolP("lazy", "z", false, "Use lazy unmount")
 	}
@@ -164,8 +149,4 @@
 
 	unmountCmd.Flags().
 		Bool("disable-remount-system", false, "Disable remounting this mount on server restart as system.")
-=======
-
-	unmountCmd.PersistentFlags().BoolP("lazy", "z", false, "Use lazy unmount")
->>>>>>> 05bb0853
 }